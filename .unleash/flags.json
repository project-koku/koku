{
    "version": 1,
    "features": [
        {
            "name": "cost-management.backend.disable-source",
            "description": "Toggle to disable processing for a source",
            "type": "permission",
            "project": "default",
            "enabled": true,
            "stale": false,
            "strategies": [
                {
                    "name": "source-strategy",
                    "parameters": {
                        "source-uuid": ""
                    },
                    "constraints": []
                }
            ],
            "variants": [],
            "createdAt": "2023-05-03T11:50:00.756Z"
        },
        {
            "name": "cost-management.backend.cost-trino-processor",
            "description": "Toggle to enable trino processing",
            "type": "permission",
            "project": "default",
            "enabled": true,
            "stale": false,
            "strategies": [
                {
                    "name": "schema-strategy",
                    "parameters": {
                        "schema-name": ""
                    },
                    "constraints": []
                }
            ],
            "variants": [],
            "createdAt": "2021-09-14T21:22:00.756Z"
        },
        {
            "name": "cost-management.backend.disable-cloud-source-processing",
            "description": "Toggle to disable source processing for account.",
            "type": "permission",
            "project": "default",
            "enabled": true,
            "stale": false,
            "strategies": [
                {
                    "name": "schema-strategy",
                    "parameters": {
                        "schema-name": ""
                    },
                    "constraints": []
                }
            ],
            "variants": [],
            "createdAt": "2022-08-20T19:50:00.756Z"
        },
        {
            "name": "cost-management.backend.disable-gcp-resource-matching",
            "description": "Toggle to disable gcp resource matching defaulting back to tag matching.",
            "type": "permission",
            "project": "default",
            "enabled": true,
            "stale": false,
            "strategies": [
                {
                    "name": "schema-strategy",
                    "parameters": {
                        "schema-name": ""
                    },
                    "constraints": []
                }
            ],
            "variants": [],
            "createdAt": "2022-08-20T19:50:00.756Z"
        },
        {
            "name": "cost-management.backend.disable-ocp-on-cloud-summary",
            "description": "Toggle to disable ocp on cloud summary for account.",
            "type": "permission",
            "project": "default",
            "enabled": true,
            "stale": false,
            "strategies": [
                {
                    "name": "schema-strategy",
                    "parameters": {
                        "schema-name": ""
                    },
                    "constraints": []
                }
            ],
            "variants": [],
            "createdAt": "2022-09-06T11:50:00.756Z"
        },
        {
            "name": "cost-management.backend.disable-summary-processing",
            "description": "Toggle to disable summary for a particular source.",
            "type": "permission",
            "project": "default",
            "enabled": true,
            "stale": false,
            "strategies": [
                {
                    "name": "schema-strategy",
                    "parameters": {
                        "schema-name": ""
                    },
                    "constraints": []
                }
            ],
            "variants": [],
            "createdAt": "2022-08-29T11:50:00.756Z"
        },
        {
            "name": "cost-management.backend.enable-ocp-amortized-monthly-cost",
            "description": "",
            "type": "permission",
            "project": "default",
            "enabled": true,
            "stale": false,
            "strategies": [
                {
                    "name": "schema-strategy",
                    "parameters": {
                        "schema-name": ""
                    }
                }
            ],
            "variants": [],
            "createdAt": "2022-12-09T19:41:51.178Z"
        },
        {
            "name": "cost-management.backend.enable-ocp-savings-plan-cost",
            "description": "Whether to use AWS savings plan cost for OCP raw cost",
            "type": "permission",
            "project": "default",
            "enabled": true,
            "stale": false,
            "strategies": [
                {
                    "name": "schema-strategy",
                    "parameters": {
                        "schema-name": "org1234567"
                    }
                }
            ],
            "variants": [],
            "createdAt": "2022-12-02T19:01:40.137Z"
        },
        {
            "name": "cost-management.backend.enable-purge-turnpike",
            "description": "Toggle to enable purging of trino files.",
            "type": "permission",
            "project": "default",
            "enabled": true,
            "stale": false,
            "strategies": [
                {
                    "name": "schema-strategy",
                    "parameters": {
                        "schema-name": ""
                    },
                    "constraints": []
                }
            ],
            "variants": [],
            "createdAt": "2022-08-12T21:22:00.756Z"
        },
        {
            "name": "cost-management.backend.hcs-data-processor",
            "description": "any account listed in this strategy will be allowed to generate HCS report data",
            "type": "permission",
            "project": "default",
            "enabled": true,
            "stale": false,
            "strategies": [
                {
                    "name": "schema-strategy",
                    "parameters": {
                        "schema-name": ""
                    },
                    "constraints": []
                }
            ],
            "variants": [],
            "createdAt": "2022-02-22T15:48:54.492Z"
        },
        {
            "name": "cost-management.backend.large-customer",
            "description": "A list of schemas for customers with higher data volumes.",
            "type": "operational",
            "project": "default",
            "enabled": true,
            "stale": false,
            "strategies": [
                {
                    "name": "schema-strategy",
                    "parameters": {
                        "schema-name": ""
                    }
                }
            ],
            "variants": [],
            "createdAt": "2022-10-31T18:49:38.445Z"
        },
        {
<<<<<<< HEAD
            "name": "cost-management.backend.summarize-ocp-on-gcp-by-node",
            "description": "Update the gcp summary tables by node.",
            "type": "permission",
            "project": "default",
            "enabled": true,
            "stale": false,
            "strategies": [
                {
                    "name": "schema-strategy",
                    "parameters": {
                        "schema-name": ""
                    },
                    "constraints": []
                }
            ],
            "variants": [],
            "createdAt": "2022-09-08T09:48:54.492Z"
        },
        {
            "name": "cost-management.backend.enable_aws_category_settings",
            "description": "any account listed in this strategy will be allowed to enable AWS Category settings.",
            "type": "permission",
            "project": "default",
            "enabled": true,
=======
            "name": "cost-management.backend.feature-cost-3083-all-labels",
            "description": "Enable the all labels column for OCP cost endpoint.",
            "type": "permission",
            "project": "default",
            "enabled": false,
>>>>>>> 9c2b130d
            "stale": false,
            "strategies": [
                {
                    "name": "schema-strategy",
                    "parameters": {
                        "schema-name": ""
                    },
                    "constraints": []
                }
            ],
            "variants": [],
            "createdAt": "2023-04-06T09:40:54.492Z"
        }
    ],
    "strategies": [
        {
            "name": "schema-strategy",
            "description": "Enablement based on account/schema number",
            "parameters": [
                {
                    "name": "schema-name",
                    "type": "list",
                    "description": "values must begin with `acct` or `org`",
                    "required": false
                }
            ]
        },
        {
            "name": "source-strategy",
            "description": "Enablement based on source uuid",
            "parameters": [
                {
                    "name": "source-uuid",
                    "type": "list",
                    "description": "UUID of the source.",
                    "required": false
                }
            ]
        }
    ]
}<|MERGE_RESOLUTION|>--- conflicted
+++ resolved
@@ -206,52 +206,6 @@
             ],
             "variants": [],
             "createdAt": "2022-10-31T18:49:38.445Z"
-        },
-        {
-<<<<<<< HEAD
-            "name": "cost-management.backend.summarize-ocp-on-gcp-by-node",
-            "description": "Update the gcp summary tables by node.",
-            "type": "permission",
-            "project": "default",
-            "enabled": true,
-            "stale": false,
-            "strategies": [
-                {
-                    "name": "schema-strategy",
-                    "parameters": {
-                        "schema-name": ""
-                    },
-                    "constraints": []
-                }
-            ],
-            "variants": [],
-            "createdAt": "2022-09-08T09:48:54.492Z"
-        },
-        {
-            "name": "cost-management.backend.enable_aws_category_settings",
-            "description": "any account listed in this strategy will be allowed to enable AWS Category settings.",
-            "type": "permission",
-            "project": "default",
-            "enabled": true,
-=======
-            "name": "cost-management.backend.feature-cost-3083-all-labels",
-            "description": "Enable the all labels column for OCP cost endpoint.",
-            "type": "permission",
-            "project": "default",
-            "enabled": false,
->>>>>>> 9c2b130d
-            "stale": false,
-            "strategies": [
-                {
-                    "name": "schema-strategy",
-                    "parameters": {
-                        "schema-name": ""
-                    },
-                    "constraints": []
-                }
-            ],
-            "variants": [],
-            "createdAt": "2023-04-06T09:40:54.492Z"
         }
     ],
     "strategies": [
