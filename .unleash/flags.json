--- conflicted
+++ resolved
@@ -225,28 +225,6 @@
             ],
             "variants": [],
             "createdAt": "2022-09-08T09:48:54.492Z"
-<<<<<<< HEAD
-=======
-        },
-        {
-            "name": "cost-management.backend.enable_aws_category_settings",
-            "description": "any account listed in this strategy will be allowed to enable AWS Category settings.",
-            "type": "permission",
-            "project": "default",
-            "enabled": true,
-            "stale": false,
-            "strategies": [
-                {
-                    "name": "schema-strategy",
-                    "parameters": {
-                        "schema-name": ""
-                    },
-                    "constraints": []
-                }
-            ],
-            "variants": [],
-            "createdAt": "2023-04-06T09:40:54.492Z"
-        },
         {
             "name": "cost-management.backend.feature-cost-3083-all-labels",
             "description": "Enable the all labels column for OCP cost endpoint.",
@@ -265,7 +243,6 @@
             ],
             "variants": [],
             "createdAt": "2023-04-06T09:40:54.492Z"
->>>>>>> 370e590f
         }
     ],
     "strategies": [
