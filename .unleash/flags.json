--- conflicted
+++ resolved
@@ -2,8 +2,6 @@
     "version": 1,
     "features": [
         {
-<<<<<<< HEAD
-=======
             "name": "cost-management.backend.disable-source",
             "description": "Toggle to disable processing for a source",
             "type": "permission",
@@ -23,26 +21,6 @@
             "createdAt": "2023-05-03T11:50:00.756Z"
         },
         {
-            "name": "cost-management.backend.cost-enable-negative-filtering",
-            "description": "Toggle to enable negative filtering in query",
-            "type": "permission",
-            "project": "default",
-            "enabled": true,
-            "stale": false,
-            "strategies": [
-                {
-                    "name": "schema-strategy",
-                    "parameters": {
-                        "schema-name": "acct1234567"
-                    },
-                    "constraints": []
-                }
-            ],
-            "variants": [],
-            "createdAt": "2022-09-08T11:50:00.756Z"
-        },
-        {
->>>>>>> a3bb8a6b
             "name": "cost-management.backend.cost-trino-processor",
             "description": "Toggle to enable trino processing",
             "type": "permission",
