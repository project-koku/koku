--- conflicted
+++ resolved
@@ -122,10 +122,7 @@
 # Editors
 .vscode/
 .idea/
-<<<<<<< HEAD
+*.code-workspace
 
 # Mac OSX
 .DS_Store
-=======
-*.code-workspace
->>>>>>> 3005eebc
