#! /usr/bin/env python3
import logging
import os

import trino
from trino.exceptions import TrinoExternalError

logging.basicConfig(format="%(asctime)s: %(message)s", datefmt="%m/%d/%Y %I:%M:%S %p", level=logging.INFO)
PRESTO_HOST = os.environ.get("PRESTO_HOST", "localhost")
PRESTO_USER = os.environ.get("PRESTO_USER", "admin")
PRESTO_CATALOG = os.environ.get("PRESTO_CATALOG", "hive")
try:
    PRESTO_PORT = int(os.environ.get("PRESTO_PORT", "8080"))
except ValueError:
    PRESTO_PORT = 8080

CONNECT_PARAMS = {
    "host": PRESTO_HOST,
    "port": PRESTO_PORT,
    "user": PRESTO_USER,
    "catalog": PRESTO_CATALOG,
    "schema": "default",
}


def get_schemas():
    sql = "SELECT schema_name FROM information_schema.schemata"
    schemas = run_trino_sql(sql, CONNECT_PARAMS)
    schemas = [
        schema
        for listed_schema in schemas
        for schema in listed_schema
        if schema not in ["default", "information_schema"]
    ]
    return schemas


def run_trino_sql(sql, conn_params):
    retries = 5
    for i in range(retries):
        try:
            with trino.dbapi.connect(**conn_params) as conn:
                cur = conn.cursor()
                cur.execute(sql)
                result = cur.fetchall()
                return result
        except TrinoExternalError as err:
            if err.error_name == "HIVE_METASTORE_ERROR" and i < (retries - 1):
                continue
            else:
                raise err


def drop_tables(tables, conn_params):
    for table_name in tables:
        logging.info(f"dropping table {table_name}")
        sql = f"DROP TABLE IF EXISTS {table_name}"
        try:
            result = run_trino_sql(sql, conn_params)
            logging.info("Drop table result: ")
            logging.info(result)
        except Exception as e:
            logging.info(e)


def add_columns_to_table(column_map, table, conn_params):
    """Given a map of column name: type, add columns to table."""
    for column, type in column_map.items():
        logging.info(f"adding column {column} of type {type} to table {table}")
        sql = f"ALTER TABLE {table} ADD COLUMN IF NOT EXISTS {column} {type}"
        try:
            result = run_trino_sql(sql, conn_params)
            logging.info("ALTER TABLE result: ")
            logging.info(result)
        except Exception as e:
            logging.info(e)


def drop_columns_from_table(columns, table, conn_params):
    """Given a list of columns, drop from table."""
    for column in columns:
        logging.info(f"Dropping column {column} from table {table}")
        sql = f"ALTER TABLE IF EXISTS {table} DROP COLUMN IF EXISTS {column}"
        try:
            result = run_trino_sql(sql, conn_params)
            logging.info("ALTER TABLE result: ")
            logging.info(result)
        except Exception as e:
            logging.info(e)


def drop_table_by_partition(table, partition_column, conn_params):
    sql = f"SELECT count(DISTINCT {partition_column}) FROM {table}"
    try:
        result = run_trino_sql(sql, conn_params)
        partition_count = result[0][0]
        limit = 10000
        for i in range(0, partition_count, limit):
            sql = f"SELECT DISTINCT {partition_column} FROM {table} OFFSET {i} LIMIT {limit}"
            result = run_trino_sql(sql, conn_params)
            partitions = [res[0] for res in result]

            for partition in partitions:
                logging.info(f"*** Deleting {table} partition {partition_column} = {partition} ***")
                sql = f"DELETE FROM {table} WHERE {partition_column} = '{partition}'"
                result = run_trino_sql(sql, conn_params)
                logging.info("DELETE PARTITION result: ")
                logging.info(result)
    except Exception as e:
        logging.info(e)


def main():
    logging.info("fetching schemas")
    schemas = get_schemas()
    logging.info("Running against the following schemas")
    logging.info(schemas)

    tables_to_drop = [
<<<<<<< HEAD
        "gcp_openshift_daily",
=======
        "aws_line_items",
        "aws_line_items_daily",
        "aws_openshift_daily",
>>>>>>> 192a6ef1
    ]
    # columns_to_drop = ["ocp_matched"]
    # columns_to_add = {
    #     "node_capacity_cpu_core_hours": "double",
    #     "node_capacity_memory_gigabyte_hours": "double",
    # }

    for schema in schemas:
        CONNECT_PARAMS["schema"] = schema
        # logging.info(f"*** Adding column to tables for schema {schema} ***")
<<<<<<< HEAD
        # add_columns_to_table(columns_to_add, "reporting_ocpgcpcostlineitem_project_daily_summary_temp",
        # CONNECT_PARAMS)
        # add_columns_to_table(columns_to_add, "reporting_ocpgcpcostlineitem_project_daily_summary", CONNECT_PARAMS)
=======
>>>>>>> 192a6ef1
        logging.info(f"*** Dropping tables {tables_to_drop} for schema {schema} ***")
        drop_tables(tables_to_drop, CONNECT_PARAMS)


if __name__ == "__main__":
    main()<|MERGE_RESOLUTION|>--- conflicted
+++ resolved
@@ -117,13 +117,7 @@
     logging.info(schemas)
 
     tables_to_drop = [
-<<<<<<< HEAD
         "gcp_openshift_daily",
-=======
-        "aws_line_items",
-        "aws_line_items_daily",
-        "aws_openshift_daily",
->>>>>>> 192a6ef1
     ]
     # columns_to_drop = ["ocp_matched"]
     # columns_to_add = {
@@ -134,12 +128,6 @@
     for schema in schemas:
         CONNECT_PARAMS["schema"] = schema
         # logging.info(f"*** Adding column to tables for schema {schema} ***")
-<<<<<<< HEAD
-        # add_columns_to_table(columns_to_add, "reporting_ocpgcpcostlineitem_project_daily_summary_temp",
-        # CONNECT_PARAMS)
-        # add_columns_to_table(columns_to_add, "reporting_ocpgcpcostlineitem_project_daily_summary", CONNECT_PARAMS)
-=======
->>>>>>> 192a6ef1
         logging.info(f"*** Dropping tables {tables_to_drop} for schema {schema} ***")
         drop_tables(tables_to_drop, CONNECT_PARAMS)
 
