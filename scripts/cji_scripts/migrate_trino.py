#! /usr/bin/env python3
import logging
import os

import trino
from trino.exceptions import TrinoExternalError

logging.basicConfig(format="%(asctime)s: %(message)s", datefmt="%m/%d/%Y %I:%M:%S %p", level=logging.INFO)
PRESTO_HOST = os.environ.get("PRESTO_HOST", "localhost")
PRESTO_USER = os.environ.get("PRESTO_USER", "admin")
PRESTO_CATALOG = os.environ.get("PRESTO_CATALOG", "hive")
try:
    PRESTO_PORT = int(os.environ.get("PRESTO_PORT", "8080"))
except ValueError:
    PRESTO_PORT = 8080

CONNECT_PARAMS = {
    "host": PRESTO_HOST,
    "port": PRESTO_PORT,
    "user": PRESTO_USER,
    "catalog": PRESTO_CATALOG,
    "schema": "default",
}


def get_schemas():
    sql = "SELECT schema_name FROM information_schema.schemata"
    schemas = run_trino_sql(sql, CONNECT_PARAMS)
    schemas = [
        schema
        for listed_schema in schemas
        for schema in listed_schema
        if schema not in ["default", "information_schema"]
    ]
    return schemas


def run_trino_sql(sql, conn_params):
    retries = 5
    for i in range(retries):
        try:
            with trino.dbapi.connect(**conn_params) as conn:
                cur = conn.cursor()
                cur.execute(sql)
                result = cur.fetchall()
                return result
        except TrinoExternalError as err:
            if err.error_name == "HIVE_METASTORE_ERROR" and i < (retries - 1):
                continue
            else:
                raise err


def drop_tables(tables, conn_params):
    for table_name in tables:
        logging.info(f"dropping table {table_name}")
        sql = f"DROP TABLE IF EXISTS {table_name}"
        try:
            result = run_trino_sql(sql, conn_params)
            logging.info("Drop table result: ")
            logging.info(result)
        except Exception as e:
            logging.info(e)


def add_columns_to_table(column_map, table, conn_params):
    """Given a map of column name: type, add columns to table."""
    for column, type in column_map.items():
        logging.info(f"adding column {column} of type {type} to table {table}")
        sql = f"ALTER TABLE {table} ADD COLUMN IF NOT EXISTS {column} {type}"
        try:
            result = run_trino_sql(sql, conn_params)
            logging.info("ALTER TABLE result: ")
            logging.info(result)
        except Exception as e:
            logging.info(e)


def drop_columns_from_table(columns, table, conn_params):
    """Given a list of columns, drop from table."""
    for column in columns:
        logging.info(f"Dropping column {column} from table {table}")
        sql = f"ALTER TABLE IF EXISTS {table} DROP COLUMN IF EXISTS {column}"
        try:
            result = run_trino_sql(sql, conn_params)
            logging.info("ALTER TABLE result: ")
            logging.info(result)
        except Exception as e:
            logging.info(e)


def drop_table_by_partition(table, partition_column, conn_params):
    sql = f"SELECT count(DISTINCT {partition_column}) FROM {table}"
    try:
        result = run_trino_sql(sql, conn_params)
        partition_count = result[0][0]
        limit = 10000
        for i in range(0, partition_count, limit):
            sql = f"SELECT DISTINCT {partition_column} FROM {table} OFFSET {i} LIMIT {limit}"
            result = run_trino_sql(sql, conn_params)
            partitions = [res[0] for res in result]

            for partition in partitions:
                logging.info(f"*** Deleting {table} partition {partition_column} = {partition} ***")
                sql = f"DELETE FROM {table} WHERE {partition_column} = '{partition}'"
                result = run_trino_sql(sql, conn_params)
                logging.info("DELETE PARTITION result: ")
                logging.info(result)
    except Exception as e:
        logging.info(e)


def main():
    logging.info("Running the hive migration for OCP/GCP additional cost fields")

    logging.info("fetching schemas")
    # schemas = get_schemas()
    schemas = ["acct6089719"]
    logging.info("Running against the following schemas")
    logging.info(schemas)

    tables_to_drop = [
        "reporting_ocpazurecostlineitem_project_daily_summary_temp",
        "reporting_ocpawscostlineitem_project_daily_summary_temp",
        "reporting_ocpgcpcostlineitem_project_daily_summary_temp",
    ]
    # columns_to_drop = ["ocp_matched"]
<<<<<<< HEAD
    # columns_to_add = {"cost_category_id": "int"}
=======
    # columns_to_add = {
    #     "node_capacity_cpu_core_hours": "double",
    #     "node_capacity_memory_gigabyte_hours": "double",
    # }
>>>>>>> 8f280ab7

    for schema in schemas:
        CONNECT_PARAMS["schema"] = schema
        # logging.info(f"*** Adding column to tables for schema {schema} ***")
<<<<<<< HEAD
        logging.info(f"*** Dropping tables for schema {schema} ***")
        drop_table_by_partition("reporting_ocpusagelineitem_daily_summary", "source", CONNECT_PARAMS)
        drop_table_by_partition("reporting_ocpawscostlineitem_project_daily_summary", "ocp_source", CONNECT_PARAMS)
        drop_table_by_partition("reporting_ocpazurecostlineitem_project_daily_summary", "ocp_source", CONNECT_PARAMS)
        drop_table_by_partition("reporting_ocpgcpcostlineitem_project_daily_summary", "ocp_source", CONNECT_PARAMS)
=======
        logging.info(f"*** Dropping tables {tables_to_drop} for schema {schema} ***")
        drop_tables(tables_to_drop, CONNECT_PARAMS)
>>>>>>> 8f280ab7


if __name__ == "__main__":
    main()<|MERGE_RESOLUTION|>--- conflicted
+++ resolved
@@ -114,8 +114,7 @@
     logging.info("Running the hive migration for OCP/GCP additional cost fields")
 
     logging.info("fetching schemas")
-    # schemas = get_schemas()
-    schemas = ["acct6089719"]
+    schemas = get_schemas()
     logging.info("Running against the following schemas")
     logging.info(schemas)
 
@@ -125,28 +124,16 @@
         "reporting_ocpgcpcostlineitem_project_daily_summary_temp",
     ]
     # columns_to_drop = ["ocp_matched"]
-<<<<<<< HEAD
-    # columns_to_add = {"cost_category_id": "int"}
-=======
     # columns_to_add = {
     #     "node_capacity_cpu_core_hours": "double",
     #     "node_capacity_memory_gigabyte_hours": "double",
     # }
->>>>>>> 8f280ab7
 
     for schema in schemas:
         CONNECT_PARAMS["schema"] = schema
         # logging.info(f"*** Adding column to tables for schema {schema} ***")
-<<<<<<< HEAD
-        logging.info(f"*** Dropping tables for schema {schema} ***")
-        drop_table_by_partition("reporting_ocpusagelineitem_daily_summary", "source", CONNECT_PARAMS)
-        drop_table_by_partition("reporting_ocpawscostlineitem_project_daily_summary", "ocp_source", CONNECT_PARAMS)
-        drop_table_by_partition("reporting_ocpazurecostlineitem_project_daily_summary", "ocp_source", CONNECT_PARAMS)
-        drop_table_by_partition("reporting_ocpgcpcostlineitem_project_daily_summary", "ocp_source", CONNECT_PARAMS)
-=======
         logging.info(f"*** Dropping tables {tables_to_drop} for schema {schema} ***")
         drop_tables(tables_to_drop, CONNECT_PARAMS)
->>>>>>> 8f280ab7
 
 
 if __name__ == "__main__":
