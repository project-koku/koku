#! /usr/bin/env python3
import logging
import os

import trino

logging.basicConfig(format="%(asctime)s: %(message)s", datefmt="%m/%d/%Y %I:%M:%S %p", level=logging.INFO)
PRESTO_HOST = os.environ.get("PRESTO_HOST", "localhost")
PRESTO_USER = os.environ.get("PRESTO_USER", "admin")
PRESTO_CATALOG = os.environ.get("PRESTO_CATALOG", "hive")
try:
    PRESTO_PORT = int(os.environ.get("PRESTO_PORT", "8080"))
except ValueError:
    PRESTO_PORT = 8080

CONNECT_PARAMS = {
    "host": PRESTO_HOST,
    "port": PRESTO_PORT,
    "user": PRESTO_USER,
    "catalog": PRESTO_CATALOG,
    "schema": "default",
}


def get_schemas():
    sql = "SELECT schema_name FROM information_schema.schemata"
    schemas = run_trino_sql(sql, CONNECT_PARAMS)
    schemas = [
        schema
        for listed_schema in schemas
        for schema in listed_schema
        if schema not in ["default", "information_schema"]
    ]
    return schemas


def run_trino_sql(sql, conn_params):
    with trino.dbapi.connect(**conn_params) as conn:
        cur = conn.cursor()
        cur.execute(sql)
        result = cur.fetchall()
    return result


def drop_tables(tables, conn_params):
    for table_name in tables:
        logging.info(f"dropping table {table_name}")
        sql = f"DROP TABLE IF EXISTS {table_name}"
        try:
            result = run_trino_sql(sql, conn_params)
            logging.info("Drop table result: ")
            logging.info(result)
        except Exception as e:
            logging.info(e)


def add_columns_to_table(columns, table, conn_params):
    for column in columns:
        logging.info(f"adding column {column} to table {table}")
        sql = f"ALTER TABLE {table} ADD COLUMN IF NOT EXISTS {column} double"
        try:
            result = run_trino_sql(sql, conn_params)
            logging.info("ALTER TABLE result: ")
            logging.info(result)
        except Exception as e:
            logging.info(e)


def drop_columns_from_table(columns, table, conn_params):
    for column in columns:
        logging.info(f"Dropping column {column} from table {table}")
        sql = f"ALTER TABLE IF EXISTS {table} DROP COLUMN IF EXISTS {column}"
        try:
            result = run_trino_sql(sql, conn_params)
            logging.info("ALTER TABLE result: ")
            logging.info(result)
        except Exception as e:
            logging.info(e)


def main():
<<<<<<< HEAD
    logging.info("Running the hive migration for OCP/GCP ocp_match drop")
=======
    logging.info("Running the hive migration for OCP/GCP pod credit column")
>>>>>>> 37b73a53

    logging.info("fetching schemas")
    schemas = get_schemas()
    logging.info("Running against the following schemas")
    logging.info(schemas)

<<<<<<< HEAD
    # add_column_table = ["reporting_ocpgcpcostlineitem_project_daily_summary"]
    tables_to_drop = ["gcp_openshift_daily"]
    # columns_to_add = ["pod_credit"]
=======
    add_column_table = [
        "reporting_ocpgcpcostlineitem_project_daily_summary",
        "reporting_ocpgcpcostlineitem_project_daily_summary_temp",
    ]
    # tables_to_drop = ["gcp_openshift_daily"]
    columns_to_add = ["pod_credit"]
>>>>>>> 37b73a53
    # columns_to_drop = []

    for schema in schemas:
        CONNECT_PARAMS["schema"] = schema
        logging.info(f"*** Adding column pod_credit to tables for schema {schema} ***")
        add_columns_to_table(columns_to_add, add_column_table, CONNECT_PARAMS)


if __name__ == "__main__":
    main()<|MERGE_RESOLUTION|>--- conflicted
+++ resolved
@@ -79,35 +79,21 @@
 
 
 def main():
-<<<<<<< HEAD
-    logging.info("Running the hive migration for OCP/GCP ocp_match drop")
-=======
-    logging.info("Running the hive migration for OCP/GCP pod credit column")
->>>>>>> 37b73a53
+    logging.info("Running the hive migration for OCP/GCP ocp_matched drop")
 
     logging.info("fetching schemas")
     schemas = get_schemas()
     logging.info("Running against the following schemas")
     logging.info(schemas)
 
-<<<<<<< HEAD
-    # add_column_table = ["reporting_ocpgcpcostlineitem_project_daily_summary"]
     tables_to_drop = ["gcp_openshift_daily"]
     # columns_to_add = ["pod_credit"]
-=======
-    add_column_table = [
-        "reporting_ocpgcpcostlineitem_project_daily_summary",
-        "reporting_ocpgcpcostlineitem_project_daily_summary_temp",
-    ]
-    # tables_to_drop = ["gcp_openshift_daily"]
-    columns_to_add = ["pod_credit"]
->>>>>>> 37b73a53
     # columns_to_drop = []
 
     for schema in schemas:
         CONNECT_PARAMS["schema"] = schema
         logging.info(f"*** Adding column pod_credit to tables for schema {schema} ***")
-        add_columns_to_table(columns_to_add, add_column_table, CONNECT_PARAMS)
+        drop_tables(tables_to_drop, CONNECT_PARAMS)
 
 
 if __name__ == "__main__":
