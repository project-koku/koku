#! /usr/bin/env python3
import logging
import os

import trino
from trino.exceptions import TrinoExternalError

logging.basicConfig(format="%(asctime)s: %(message)s", datefmt="%m/%d/%Y %I:%M:%S %p", level=logging.INFO)
PRESTO_HOST = os.environ.get("PRESTO_HOST", "localhost")
PRESTO_USER = os.environ.get("PRESTO_USER", "admin")
PRESTO_CATALOG = os.environ.get("PRESTO_CATALOG", "hive")
try:
    PRESTO_PORT = int(os.environ.get("PRESTO_PORT", "8080"))
except ValueError:
    PRESTO_PORT = 8080

CONNECT_PARAMS = {
    "host": PRESTO_HOST,
    "port": PRESTO_PORT,
    "user": PRESTO_USER,
    "catalog": PRESTO_CATALOG,
    "schema": "default",
}


def get_schemas():
    sql = "SELECT schema_name FROM information_schema.schemata"
    schemas = run_trino_sql(sql, CONNECT_PARAMS)
    schemas = [
        schema
        for listed_schema in schemas
        for schema in listed_schema
        if schema not in ["default", "information_schema"]
    ]
    return schemas


def run_trino_sql(sql, conn_params):
    retries = 5
    for i in range(retries):
        try:
            with trino.dbapi.connect(**conn_params) as conn:
                cur = conn.cursor()
                cur.execute(sql)
                result = cur.fetchall()
                return result
        except TrinoExternalError as err:
            if err.error_name == "HIVE_METASTORE_ERROR" and i < (retries - 1):
                continue
            else:
                raise err


def drop_tables(tables, conn_params):
    for table_name in tables:
        logging.info(f"dropping table {table_name}")
        sql = f"DROP TABLE IF EXISTS {table_name}"
        try:
            result = run_trino_sql(sql, conn_params)
            logging.info("Drop table result: ")
            logging.info(result)
        except Exception as e:
            logging.info(e)


def add_columns_to_table(column_map, table, conn_params):
    """Given a map of column name: type, add columns to table."""
    for column, type in column_map.items():
        logging.info(f"adding column {column} of type {type} to table {table}")
        sql = f"ALTER TABLE {table} ADD COLUMN IF NOT EXISTS {column} {type}"
        try:
            result = run_trino_sql(sql, conn_params)
            logging.info("ALTER TABLE result: ")
            logging.info(result)
        except Exception as e:
            logging.info(e)


def drop_columns_from_table(columns, table, conn_params):
    """Given a list of columns, drop from table."""
    for column in columns:
        logging.info(f"Dropping column {column} from table {table}")
        sql = f"ALTER TABLE IF EXISTS {table} DROP COLUMN IF EXISTS {column}"
        try:
            result = run_trino_sql(sql, conn_params)
            logging.info("ALTER TABLE result: ")
            logging.info(result)
        except Exception as e:
            logging.info(e)


def drop_table_by_partition(table, partition_column, conn_params):
    sql = f"SELECT count(DISTINCT {partition_column}) FROM {table}"
    try:
        result = run_trino_sql(sql, conn_params)
        partition_count = result[0][0]
        limit = 10000
        for i in range(0, partition_count, limit):
            sql = f"SELECT DISTINCT {partition_column} FROM {table} OFFSET {i} LIMIT {limit}"
            result = run_trino_sql(sql, conn_params)
            partitions = [res[0] for res in result]

            for partition in partitions:
                logging.info(f"*** Deleting {table} partition {partition_column} = {partition} ***")
                sql = f"DELETE FROM {table} WHERE {partition_column} = '{partition}'"
                result = run_trino_sql(sql, conn_params)
                logging.info("DELETE PARTITION result: ")
                logging.info(result)
    except Exception as e:
        logging.info(e)


def main():
    logging.info("Running the hive migration for OCP/AWS additional cost fields")

    logging.info("fetching schemas")
    # schemas = get_schemas()
    schemas = ["acct6089719"]
    logging.info("Running against the following schemas")
    logging.info(schemas)

    # tables_to_drop = ["aws_line_items", "aws_line_items_daily"]
    # columns_to_drop = ["ocp_matched"]
<<<<<<< HEAD
    columns_to_add = {
        "blended_cost": "double",
        "markup_cost_blended": "double",
        "savingsplan_effective_cost": "double",
        "markup_cost_savingsplan": "double",
    }

    for schema in schemas:
        CONNECT_PARAMS["schema"] = schema
        logging.info(f"*** adding columns to tables for schema {schema} ***")
        # drop_tables(tables_to_drop, CONNECT_PARAMS)
        add_columns_to_table(columns_to_add, "reporting_ocpawscostlineitem_project_daily_summary", CONNECT_PARAMS)
        add_columns_to_table(columns_to_add, "reporting_ocpawscostlineitem_project_daily_summary_temp", CONNECT_PARAMS)
=======
    # columns_to_add = {"cost_category_id": "int"}

    for schema in schemas:
        CONNECT_PARAMS["schema"] = schema
        # logging.info(f"*** Adding column to tables for schema {schema} ***")
        logging.info(f"*** Dropping tables for schema {schema} ***")
        drop_table_by_partition("reporting_ocpusagelineitem_daily_summary", "source", CONNECT_PARAMS)
        drop_table_by_partition("reporting_ocpawscostlineitem_project_daily_summary", "ocp_source", CONNECT_PARAMS)
        drop_table_by_partition("reporting_ocpazurecostlineitem_project_daily_summary", "ocp_source", CONNECT_PARAMS)
        drop_table_by_partition("reporting_ocpgcpcostlineitem_project_daily_summary", "ocp_source", CONNECT_PARAMS)
>>>>>>> d00ea81f


if __name__ == "__main__":
    main()<|MERGE_RESOLUTION|>--- conflicted
+++ resolved
@@ -114,14 +114,12 @@
     logging.info("Running the hive migration for OCP/AWS additional cost fields")
 
     logging.info("fetching schemas")
-    # schemas = get_schemas()
-    schemas = ["acct6089719"]
+    schemas = get_schemas()
     logging.info("Running against the following schemas")
     logging.info(schemas)
 
     # tables_to_drop = ["aws_line_items", "aws_line_items_daily"]
     # columns_to_drop = ["ocp_matched"]
-<<<<<<< HEAD
     columns_to_add = {
         "blended_cost": "double",
         "markup_cost_blended": "double",
@@ -135,18 +133,6 @@
         # drop_tables(tables_to_drop, CONNECT_PARAMS)
         add_columns_to_table(columns_to_add, "reporting_ocpawscostlineitem_project_daily_summary", CONNECT_PARAMS)
         add_columns_to_table(columns_to_add, "reporting_ocpawscostlineitem_project_daily_summary_temp", CONNECT_PARAMS)
-=======
-    # columns_to_add = {"cost_category_id": "int"}
-
-    for schema in schemas:
-        CONNECT_PARAMS["schema"] = schema
-        # logging.info(f"*** Adding column to tables for schema {schema} ***")
-        logging.info(f"*** Dropping tables for schema {schema} ***")
-        drop_table_by_partition("reporting_ocpusagelineitem_daily_summary", "source", CONNECT_PARAMS)
-        drop_table_by_partition("reporting_ocpawscostlineitem_project_daily_summary", "ocp_source", CONNECT_PARAMS)
-        drop_table_by_partition("reporting_ocpazurecostlineitem_project_daily_summary", "ocp_source", CONNECT_PARAMS)
-        drop_table_by_partition("reporting_ocpgcpcostlineitem_project_daily_summary", "ocp_source", CONNECT_PARAMS)
->>>>>>> d00ea81f
 
 
 if __name__ == "__main__":
