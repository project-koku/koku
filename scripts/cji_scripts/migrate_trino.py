#! /usr/bin/env python3
import logging
import os

import trino
from trino.exceptions import TrinoExternalError

logging.basicConfig(format="%(asctime)s: %(message)s", datefmt="%m/%d/%Y %I:%M:%S %p", level=logging.INFO)
PRESTO_HOST = os.environ.get("PRESTO_HOST", "localhost")
PRESTO_USER = os.environ.get("PRESTO_USER", "admin")
PRESTO_CATALOG = os.environ.get("PRESTO_CATALOG", "hive")
try:
    PRESTO_PORT = int(os.environ.get("PRESTO_PORT", "8080"))
except ValueError:
    PRESTO_PORT = 8080

CONNECT_PARAMS = {
    "host": PRESTO_HOST,
    "port": PRESTO_PORT,
    "user": PRESTO_USER,
    "catalog": PRESTO_CATALOG,
    "schema": "default",
}


def get_schemas():
    sql = "SELECT schema_name FROM information_schema.schemata"
    schemas = run_trino_sql(sql, CONNECT_PARAMS)
    schemas = [
        schema
        for listed_schema in schemas
        for schema in listed_schema
        if schema not in ["default", "information_schema"]
    ]
    return schemas


def run_trino_sql(sql, conn_params):
    retries = 5
    for i in range(retries):
        try:
            with trino.dbapi.connect(**conn_params) as conn:
                cur = conn.cursor()
                cur.execute(sql)
                result = cur.fetchall()
                return result
        except TrinoExternalError as err:
            if err.error_name == "HIVE_METASTORE_ERROR" and i < (retries - 1):
                continue
            else:
                raise err


def drop_tables(tables, conn_params):
    for table_name in tables:
        logging.info(f"dropping table {table_name}")
        sql = f"DROP TABLE IF EXISTS {table_name}"
        try:
            result = run_trino_sql(sql, conn_params)
            logging.info("Drop table result: ")
            logging.info(result)
        except Exception as e:
            logging.info(e)


def add_columns_to_table(column_map, table, conn_params):
    """Given a map of column name: type, add columns to table."""
    for column, type in column_map.items():
        logging.info(f"adding column {column} of type {type} to table {table}")
        sql = f"ALTER TABLE {table} ADD COLUMN IF NOT EXISTS {column} {type}"
        try:
            result = run_trino_sql(sql, conn_params)
            logging.info("ALTER TABLE result: ")
            logging.info(result)
        except Exception as e:
            logging.info(e)


def drop_columns_from_table(columns, table, conn_params):
    """Given a list of columns, drop from table."""
    for column in columns:
        logging.info(f"Dropping column {column} from table {table}")
        sql = f"ALTER TABLE IF EXISTS {table} DROP COLUMN IF EXISTS {column}"
        try:
            result = run_trino_sql(sql, conn_params)
            logging.info("ALTER TABLE result: ")
            logging.info(result)
        except Exception as e:
            logging.info(e)


def drop_table_by_partition(table, partition_column, conn_params):
    sql = f"SELECT count(DISTINCT {partition_column}) FROM {table}"
    try:
        result = run_trino_sql(sql, conn_params)
        partition_count = result[0][0]
        limit = 10000
        for i in range(0, partition_count, limit):
            sql = f"SELECT DISTINCT {partition_column} FROM {table} OFFSET {i} LIMIT {limit}"
            result = run_trino_sql(sql, conn_params)
            partitions = [res[0] for res in result]

            for partition in partitions:
                logging.info(f"*** Deleting {table} partition {partition_column} = {partition} ***")
                sql = f"DELETE FROM {table} WHERE {partition_column} = '{partition}'"
                result = run_trino_sql(sql, conn_params)
                logging.info("DELETE PARTITION result: ")
                logging.info(result)
    except Exception as e:
        logging.info(e)


def main():
    logging.info("fetching schemas")
    schemas = get_schemas()
    logging.info("Running against the following schemas")
    logging.info(schemas)

<<<<<<< HEAD
    # tables_to_drop = [
    #     "aws_line_items",
    #     "aws_line_items_daily",
    #     "aws_openshift_daily",
    # ]
=======
    tables_to_drop = [
        "gcp_openshift_daily",
        "reporting_ocpgcpcostlineitem_project_daily_summary_temp",
    ]
>>>>>>> d4804da3
    # columns_to_drop = ["ocp_matched"]
    columns_to_add = {
        "aws_cost_category": "varchar",
    }

    for schema in schemas:
        CONNECT_PARAMS["schema"] = schema
        logging.info(f"*** Adding column to tables for schema {schema} ***")
        add_columns_to_table(columns_to_add, "reporting_ocpawscostlineitem_project_daily_summary_temp", CONNECT_PARAMS)
        add_columns_to_table(columns_to_add, "reporting_ocpawscostlineitem_project_daily_summary", CONNECT_PARAMS)
        # logging.info(f"*** Dropping tables {tables_to_drop} for schema {schema} ***")
        # drop_tables(tables_to_drop, CONNECT_PARAMS)


if __name__ == "__main__":
    main()<|MERGE_RESOLUTION|>--- conflicted
+++ resolved
@@ -116,18 +116,10 @@
     logging.info("Running against the following schemas")
     logging.info(schemas)
 
-<<<<<<< HEAD
     # tables_to_drop = [
-    #     "aws_line_items",
-    #     "aws_line_items_daily",
-    #     "aws_openshift_daily",
+    #     "gcp_openshift_daily",
+    #     "reporting_ocpgcpcostlineitem_project_daily_summary_temp",
     # ]
-=======
-    tables_to_drop = [
-        "gcp_openshift_daily",
-        "reporting_ocpgcpcostlineitem_project_daily_summary_temp",
-    ]
->>>>>>> d4804da3
     # columns_to_drop = ["ocp_matched"]
     columns_to_add = {
         "aws_cost_category": "varchar",
