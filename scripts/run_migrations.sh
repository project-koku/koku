#!/bin/bash

STATUS_PROBE="${APP_HOME}/../scripts/status_probe.py"
APP_NAME_DEFAULT="koku"
APP_NAME="${1:-$APP_NAME_DEFAULT}"
APP_PORT="${KOKU_SERVICE_PORT:-'8080'}"
TARGET_DEFAULT="http://${APP_NAME}.${APP_NAMESPACE}.svc.cluster.local:${APP_PORT}"
TARGET="${2:-$TARGET_DEFAULT}"
COMMIT=$(scl enable rh-python38 "${STATUS_PROBE} --status-url ${TARGET}${API_PATH_PREFIX}/v1/status/ --path commit")

echo "COMMIT=$COMMIT"
echo "OPENSHIFT_BUILD_COMMIT=$OPENSHIFT_BUILD_COMMIT"

if [ "$COMMIT" = "$OPENSHIFT_BUILD_COMMIT" ]; then
    echo "Migration already executed."
else
<<<<<<< HEAD
    scl enable rh-python38 "${APP_HOME}/manage.py migrate_schemas --noinput"
=======
    scl enable rh-python36 "${APP_HOME}/manage.py migrate_schemas --executor=parallel"
>>>>>>> f2aba197
fi<|MERGE_RESOLUTION|>--- conflicted
+++ resolved
@@ -14,9 +14,5 @@
 if [ "$COMMIT" = "$OPENSHIFT_BUILD_COMMIT" ]; then
     echo "Migration already executed."
 else
-<<<<<<< HEAD
-    scl enable rh-python38 "${APP_HOME}/manage.py migrate_schemas --noinput"
-=======
-    scl enable rh-python36 "${APP_HOME}/manage.py migrate_schemas --executor=parallel"
->>>>>>> f2aba197
+    scl enable rh-python38 "${APP_HOME}/manage.py migrate_schemas --executor=parallel"
 fi