--- conflicted
+++ resolved
@@ -18,11 +18,8 @@
     datefmt="%m/%d/%Y %I:%M:%S %p",
     level=getattr(logging, os.environ.get("KOKU_LOG_LEVEL", "INFO")),
 )
-<<<<<<< HEAD
+
 LOG = logging.getLogger(os.path.basename(sys.argv[0] or "copy_ocpaws_matview_data_console"))
-=======
-LOG = logging.getLogger(os.path.basename(sys.argv[0] or "copy_gcp_matview_data_console"))
->>>>>>> ab951b34
 
 
 def connect():
@@ -47,11 +44,7 @@
     return cur
 
 
-<<<<<<< HEAD
 def get_ocpaws_matviews(conn):
-=======
-def get_gcp_matviews(conn):
->>>>>>> ab951b34
     sql = """
 with matview_info as (
 select m.relname::text as "matview_name",
@@ -62,11 +55,7 @@
    and mc.attnum > 0
  where m.relkind = 'm'
    and m.relnamespace = 'template0'::regnamespace
-<<<<<<< HEAD
    and m.relname ~ '^reporting_ocpaws_'
-=======
-   and m.relname ~ '^reporting_gcp_'
->>>>>>> ab951b34
  group
     by m.relname
 ),
@@ -79,11 +68,7 @@
    and tc.attnum > 0
  where t.relkind = 'p'
    and t.relnamespace = 'template0'::regnamespace
-<<<<<<< HEAD
    and t.relname ~ '^reporting_ocpaws_.*_p$'
-=======
-   and t.relname ~ '^reporting_gcp_.*_p$'
->>>>>>> ab951b34
  group
     by t.relname
 )
@@ -109,11 +94,7 @@
   join public.api_customer c
     on c.schema_name = t.schema_name
  where t.schema_name ~ '^acct'
-<<<<<<< HEAD
    and exists (select 1 from public.api_provider p where p.customer_id = c.id and (p.type ~ '^AWS' or p.type ~ '^OCP'))
-=======
-   and exists (select 1 from public.api_provider p where p.customer_id = c.id and p.type ~ '^GCP')
->>>>>>> ab951b34
  order by 1;
 """
     LOG.info("Getting all customer schemata...")
@@ -265,12 +246,7 @@
     return res["data_exists"]
 
 
-<<<<<<< HEAD
 def process_ocpaws_matviews(conn, schemata, matviews):  # noqa
-=======
-def process_gcp_matviews(conn, schemata, matviews):  # noqa
-    i = 0
->>>>>>> ab951b34
     tot = len(schemata)
     for i, schema in enumerate(schemata, start=1):
         LOG.info(f"***** Running copy against schema {schema} ({i} / {tot}) *****")
@@ -338,19 +314,11 @@
 
 def main():
     with connect() as conn:
-<<<<<<< HEAD
         matviews = get_ocpaws_matviews(conn)
         schemata = get_customer_schemata(conn)
         conn.rollback()  # close any open tx from selects
 
         process_ocpaws_matviews(conn, schemata, matviews)
-=======
-        matviews = get_gcp_matviews(conn)
-        schemata = get_customer_schemata(conn)
-        conn.rollback()  # close any open tx from selects
-
-        process_gcp_matviews(conn, schemata, matviews)
->>>>>>> ab951b34
 
 
 if __name__ == "__main__":
