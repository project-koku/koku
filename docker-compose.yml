--- conflicted
+++ resolved
@@ -390,13 +390,8 @@
         - GOOGLE_APPLICATION_CREDENTIALS=${GOOGLE_APPLICATION_CREDENTIALS}
         - DEMO_ACCOUNTS
         - prometheus_multiproc_dir=/tmp
-<<<<<<< HEAD
-        - LOG_LEVEL=INFO
-        - KOKU_LOG_LEVEL=INFO
-=======
         - LOG_LEVEL=DEBUG
         - KOKU_LOG_LEVEL=DEBUG
->>>>>>> 7270bbba
         - DJANGO_LOG_LEVEL=INFO
         - SOURCES_API_PREFIX=${SOURCES_API_PREFIX}
         - SOURCES_PSK=${SOURCES_PSK-sources-psk}
