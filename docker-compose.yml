version: '3'

services:
  koku-base:
    image: koku_base
    build:
      context: .
      args:
        GIT_COMMIT: ${GIT_COMMIT-local-dev}
        PIPENV_DEV: "True"
        USER_ID: ${USER_ID-1000}
    command: "echo 'Base Image Should Not Run'"
    depends_on:
      - db
      - redis
      - unleash

  koku-server:
    container_name: koku_server
    image: koku_base
    working_dir: /koku
    entrypoint:
      - /koku/run_server.sh
    environment:
      - DATABASE_SERVICE_NAME=POSTGRES_SQL
      - DATABASE_ENGINE=postgresql
      - DATABASE_NAME=${DATABASE_NAME-postgres}
      - POSTGRES_SQL_SERVICE_HOST=db
      - POSTGRES_SQL_SERVICE_PORT=5432
      - DATABASE_USER=${DATABASE_USER-postgres}
      - DATABASE_PASSWORD=${DATABASE_PASSWORD-postgres}
      - KOKU_SOURCES_CLIENT_HOST=${KOKU_SOURCES_CLIENT_HOST-sources-client}
      - KOKU_SOURCES_CLIENT_PORT=${KOKU_SOURCES_CLIENT_PORT-9000}
      - AWS_ACCESS_KEY_ID
      - AWS_SECRET_ACCESS_KEY
      - DJANGO_READ_DOT_ENV_FILE=True
      - DEVELOPMENT=${DEVELOPMENT-True}
      - RBAC_SERVICE_HOST=${RBAC_SERVICE_HOST-rbac-server}
      - RBAC_SERVICE_PORT=${RBAC_SERVICE_PORT-9000}
      - RBAC_SERVICE_PATH=${RBAC_SERVICE_PATH-/r/insights/platform/rbac/v1/access/}
      - REDIS_HOST=${REDIS_HOST-redis}
      - REDIS_PORT=${REDIS_PORT-6379}
      - RBAC_CACHE_TTL
      - PROMETHEUS_MULTIPROC_DIR=/tmp
      - API_PATH_PREFIX=${API_PATH_PREFIX-/api/cost-management}
      - MAX_GROUP_BY_OVERRIDE=${MAX_GROUP_BY_OVERRIDE-3}
      - GOOGLE_APPLICATION_CREDENTIALS=${GOOGLE_APPLICATION_CREDENTIALS-}
      - DEMO_ACCOUNTS
      - ACCOUNT_ENHANCED_METRICS=${ACCOUNT_ENHANCED_METRICS-False}
      - RUN_GUNICORN=${RUN_GUNICORN-}
      - POD_CPU_LIMIT=${POD_CPU_LIMIT-1}
      - GUNICORN_WORKERS=${GUNICORN_WORKERS-3}
      - GUNICORN_THREADS=${GUNICORN_THREADS-False}
      - RETAIN_NUM_MONTHS=${RETAIN_NUM_MONTHS-4}
      - NOTIFICATION_CHECK_TIME=${NOTIFICATION_CHECK_TIME-24}
      - UNLEASH_HOST=${UNLEASH_HOST-unleash}
      - UNLEASH_PREFIX=${UNLEASH_PREFIX-http}
      - UNLEASH_PORT=${UNLEASH_PORT-4242}
      - UNLEASH_TOKEN=${UNLEASH_TOKEN:?}
      - UNLEASH_LOG_LEVEL=${UNLEASH_LOG_LEVEL-WARNING}
      - OCI_CLI_USER=${OCI_CLI_USER}
      - OCI_CLI_FINGERPRINT=${OCI_CLI_FINGERPRINT}
      - OCI_CLI_TENANCY=${OCI_CLI_TENANCY}
      - OCI_CLI_KEY_FILE=${OCI_CLI_KEY_FILE}
      - OCI_PYTHON_SDK_NO_SERVICE_IMPORTS=True
      - QE_SCHEMA=${QE_SCHEMA}
      - ENHANCED_ORG_ADMIN=${ENHANCED_ORG_ADMIN-True}
      - TAG_ENABLED_LIMIT=${TAG_ENABLED_LIMIT-200}
    ports:
      - 8000:8000
      - 8001:9000
    volumes:
      - './koku:/koku/koku'
      - './.unleash:/koku/.unleash'
      - './db_functions:/koku/db_functions'
      - './scripts:/koku/scripts'
      - './run_server.sh:/koku/run_server.sh'
      - './testing/auth_files/:/testing/auth_files/'
    depends_on:
      - koku-base

  masu-server:
    container_name: masu_server
    image: koku_base
    working_dir: /koku
    entrypoint:
      - /koku/run_server.sh
    environment:
      - MASU=True
      - DATABASE_SERVICE_NAME=POSTGRES_SQL
      - DATABASE_ENGINE=postgresql
      - DATABASE_NAME=${DATABASE_NAME-postgres}
      - POSTGRES_SQL_SERVICE_HOST=db
      - POSTGRES_SQL_SERVICE_PORT=5432
      - DATABASE_USER=${DATABASE_USER-postgres}
      - DATABASE_PASSWORD=${DATABASE_PASSWORD-postgres}
      - AWS_ACCESS_KEY_ID
      - AWS_SECRET_ACCESS_KEY
      - DJANGO_READ_DOT_ENV_FILE=True
      - DEVELOPMENT=${DEVELOPMENT-True}
      - RBAC_SERVICE_HOST=${RBAC_SERVICE_HOST-rbac-server}
      - RBAC_SERVICE_PORT=${RBAC_SERVICE_PORT-9000}
      - RBAC_SERVICE_PATH=${RBAC_SERVICE_PATH-/r/insights/platform/rbac/v1/access/}
      - REDIS_HOST=${REDIS_HOST-redis}
      - REDIS_PORT=${REDIS_PORT-6379}
      - RBAC_CACHE_TTL
      - PROMETHEUS_MULTIPROC_DIR=/tmp
      - API_PATH_PREFIX=${API_PATH_PREFIX-/api/cost-management}
      - ACCOUNT_ENHANCED_METRICS=${ACCOUNT_ENHANCED_METRICS-False}
      - SOURCES_API_SVC_HOST=${SOURCES_API_HOST-sources}
      - SOURCES_API_SVC_PORT=${SOURCES_API_PORT-3000}
      - SOURCES_API_PREFIX=${SOURCES_API_PREFIX-/api/sources/v1.0}
      - SOURCES_PSK=${SOURCES_PSK-thisMustBeEphemeralOrMinikube}
      - MASU_DATE_OVERRIDE
      - RUN_GUNICORN=${RUN_GUNICORN-}
      - POD_CPU_LIMIT=${POD_CPU_LIMIT-1}
      - GUNICORN_WORKERS=${GUNICORN_WORKERS-3}
      - GUNICORN_THREADS=${GUNICORN_THREADS-False}
      - RETAIN_NUM_MONTHS=${RETAIN_NUM_MONTHS-4}
      - NOTIFICATION_CHECK_TIME=${NOTIFICATION_CHECK_TIME-24}
      - UNLEASH_HOST=${UNLEASH_HOST-unleash}
      - UNLEASH_PREFIX=${UNLEASH_PREFIX-http}
      - UNLEASH_PORT=${UNLEASH_PORT-4242}
      - UNLEASH_TOKEN=${UNLEASH_TOKEN:?}
      - UNLEASH_LOG_LEVEL=${UNLEASH_LOG_LEVEL-WARNING}
      - GOOGLE_APPLICATION_CREDENTIALS=${GOOGLE_APPLICATION_CREDENTIALS-}
      - OCI_CLI_USER=${OCI_CLI_USER}
      - OCI_CLI_FINGERPRINT=${OCI_CLI_FINGERPRINT}
      - OCI_CLI_TENANCY=${OCI_CLI_TENANCY}
      - OCI_CLI_KEY_FILE=${OCI_CLI_KEY_FILE}
      - OCI_PYTHON_SDK_NO_SERVICE_IMPORTS=True
      - ENHANCED_ORG_ADMIN=${ENHANCED_ORG_ADMIN-True}
      - TRINO_HOST=${TRINO_HOST-trino}
      - TRINO_PORT=${TRINO_PORT-8080}
      - TAG_ENABLED_LIMIT=${TAG_ENABLED_LIMIT-200}
    ports:
      - 5042:8000
      - 5001:9000
    volumes:
      - './koku:/koku/koku'
      - './.unleash:/koku/.unleash'
      - './db_functions:/koku/db_functions'
      - './scripts:/koku/scripts'
      - './run_server.sh:/koku/run_server.sh'
      - './testing/auth_files/:/testing/auth_files/'
    depends_on:
      - koku-base

  koku-worker:
    hostname: koku-worker-1
    image: koku_base
    working_dir: /koku/koku
<<<<<<< HEAD
    entrypoint: ['watchmedo', 'auto-restart', '--directory=./', '--pattern=*.py', '--ignore-patterns=*test*', '--recursive', '--', 'celery', '-A', 'koku', 'worker', '--without-gossip', '-l', 'info', '-Q', 'celery,download,hcs,ocp,priority,subs_extraction,subs_transmission,summary,cost_model,refresh']
=======
    entrypoint: ['watchmedo', 'auto-restart', '--directory=./', '--pattern=*.py', '--ignore-patterns=*test*', '--recursive', '--', 'celery', '-A', 'koku', 'worker', '--without-gossip', '-l', 'info', '-Q', 'celery,download,hcs,ocp,priority,summary,cost_model,refresh,subs_extraction,subs_transmission']
>>>>>>> af0cca0d
    environment:
      - AWS_ACCESS_KEY_ID
      - AWS_SECRET_ACCESS_KEY
      - DATABASE_SERVICE_NAME=POSTGRES_SQL
      - DATABASE_ENGINE=postgresql
      - DATABASE_NAME=${DATABASE_NAME-postgres}
      - POSTGRES_SQL_SERVICE_HOST=db
      - POSTGRES_SQL_SERVICE_PORT=5432
      - DATABASE_USER=${DATABASE_USER-postgres}
      - DATABASE_PASSWORD=${DATABASE_PASSWORD-postgres}
      - REDIS_HOST=${REDIS_HOST-redis}
      - REDIS_PORT=${REDIS_PORT-6379}
      - DEVELOPMENT=${DEVELOPMENT-True}
      - CELERY_LOG_LEVEL=${CELERY_LOG_LEVEL-INFO}
      - DJANGO_LOG_LEVEL=${DJANGO_LOG_LEVEL-INFO}
      - UNLEASH_LOG_LEVEL=${UNLEASH_LOG_LEVEL-WARNING}
      - DJANGO_SETTINGS_MODULE=koku.settings
      - PROMETHEUS_MULTIPROC_DIR=/tmp
      - PROMETHEUS_PUSHGATEWAY=${PROMETHEUS_PUSHGATEWAY-pushgateway:9091}
      - ENABLE_S3_ARCHIVING=${ENABLE_S3_ARCHIVING-False}
      - ENABLE_HCS_DEBUG=${ENABLE_HCS_DEBUG-False}
      - ENABLE_SUBS_DEBUG=${ENABLE_SUBS_DEBUG-False}
      - S3_BUCKET_NAME=${S3_BUCKET_NAME-koku-bucket}
      - S3_BUCKET_PATH=${S3_BUCKET_PATH-data_archive}
      - S3_ENDPOINT
      - S3_ACCESS_KEY
      - S3_SECRET
      - DATA_DIR=${DATA_DIR-/testing/data}
      - GOOGLE_APPLICATION_CREDENTIALS=${GOOGLE_APPLICATION_CREDENTIALS-}
      - KOKU_CELERY_ENABLE_SENTRY
      - KOKU_CELERY_SENTRY_DSN
      - KOKU_SENTRY_ENVIRONMENT=development
      - DEMO_ACCOUNTS
      - INITIAL_INGEST_OVERRIDE=${INITIAL_INGEST_OVERRIDE-False}
      - INITIAL_INGEST_NUM_MONTHS=${INITIAL_INGEST_NUM_MONTHS-2}
      - POLLING_TIMER=${POLLING_TIMER-60}
      - POLLING_BATCH_SIZE=${POLLING_BATCH_SIZE-100}
      - TAG_ENABLED_LIMIT=${TAG_ENABLED_LIMIT-200}
      - AUTO_DATA_INGEST=${AUTO_DATA_INGEST-True}
      - REPORT_PROCESSING_BATCH_SIZE=${REPORT_PROCESSING_BATCH_SIZE-100000}
      - TRINO_HOST=${TRINO_HOST-trino}
      - TRINO_PORT=${TRINO_PORT-8080}
      - SOURCES_API_HOST=${SOURCES_API_HOST-sources-server}
      - SOURCES_API_PORT=${SOURCES_API_PORT-3000}
      - DATE_OVERRIDE
      - TRINO_DATE_STEP=${TRINO_DATE_STEP-31}
      - MAX_CELERY_TASKS_PER_WORKER=${MAX_CELERY_TASKS_PER_WORKER-10}
      - RETAIN_NUM_MONTHS=${RETAIN_NUM_MONTHS-4}
      - NOTIFICATION_CHECK_TIME=${NOTIFICATION_CHECK_TIME-24}
      - UNLEASH_HOST=${UNLEASH_HOST-unleash}
      - UNLEASH_PREFIX=${UNLEASH_PREFIX-http}
      - UNLEASH_PORT=${UNLEASH_PORT-4242}
      - UNLEASH_TOKEN=${UNLEASH_TOKEN:?}
      - OCI_CLI_USER=${OCI_CLI_USER}
      - OCI_CLI_FINGERPRINT=${OCI_CLI_FINGERPRINT}
      - OCI_CLI_TENANCY=${OCI_CLI_TENANCY}
      - OCI_CLI_KEY_FILE=${OCI_CLI_KEY_FILE}
      - OCI_PYTHON_SDK_NO_SERVICE_IMPORTS=True
      - ENHANCED_ORG_ADMIN=${ENHANCED_ORG_ADMIN-True}
    ports:
      - 6001-6020:9000
    volumes:
      - './koku:/koku/koku'
      - './.unleash:/koku/.unleash'
      - './db_functions:/koku/db_functions'
      - './scripts:/koku/scripts'
      - './testing:/testing'
      - './testing/local_providers/azure_local:/tmp/local_container'
      - './testing/local_providers/oci_local:/tmp/oci_local'
      - './testing/local_providers/aws_local:/tmp/local_bucket'
      - './testing/local_providers/aws_local_0:/tmp/local_bucket_0'
      - './testing/local_providers/aws_local_1:/tmp/local_bucket_1'
      - './testing/local_providers/aws_local_2:/tmp/local_bucket_2'
      - './testing/local_providers/aws_local_3:/tmp/local_bucket_3'
      - './testing/local_providers/aws_local_4:/tmp/local_bucket_4'
      - './testing/local_providers/aws_local_5:/tmp/local_bucket_5'
      - './testing/local_providers/insights_local:/var/tmp/masu/insights_local'
      - './testing/local_providers/gcp_local/:/tmp/gcp_local_bucket'
      - './testing/local_providers/gcp_local_0/:/tmp/gcp_local_bucket_0'
      - './testing/local_providers/gcp_local_1/:/tmp/gcp_local_bucket_1'
      - './testing/local_providers/gcp_local_2/:/tmp/gcp_local_bucket_2'
      - './testing/local_providers/gcp_local_3/:/tmp/gcp_local_bucket_3'
      - './testing/auth_files/:/testing/auth_files/'
    depends_on:
        - koku-base

  koku-listener:
    container_name: koku_listener
    image: koku_base
    working_dir: /koku/
    entrypoint: ['watchmedo', 'auto-restart', '--directory=./koku', '--pattern=*.py', '--ignore-patterns=*test*', '--recursive', '--', 'python', 'koku/manage.py', 'listener']
    environment:
      - DJANGO_READ_DOT_ENV_FILE=True
      - DATABASE_SERVICE_NAME=POSTGRES_SQL
      - POSTGRES_SQL_SERVICE_HOST=db
      - POSTGRES_SQL_SERVICE_PORT=5432
      - DATABASE_ENGINE=postgresql
      - DATABASE_NAME=${DATABASE_NAME-postgres}
      - DATABASE_HOST=db
      - DATABASE_PORT=5432
      - DATABASE_USER=${DATABASE_USER-postgres}
      - DATABASE_PASSWORD=${DATABASE_PASSWORD-postgres}
      - REDIS_HOST=${REDIS_HOST-redis}
      - REDIS_PORT=${REDIS_PORT-6379}
      - INSIGHTS_KAFKA_HOST=kafka
      - INSIGHTS_KAFKA_PORT=29092
      - KAFKA_CONNECT=True
      - PROMETHEUS_MULTIPROC_DIR=/tmp
      - MASU_DATE_OVERRIDE
      - KOKU_LOG_LEVEL=${KOKU_LOG_LEVEL-INFO}
      - DJANGO_LOG_LEVEL=${DJANGO_LOG_LEVEL-INFO}
      - UNLEASH_LOG_LEVEL=${UNLEASH_LOG_LEVEL-WARNING}
      - INITIAL_INGEST_NUM_MONTHS=1
      - PYTHONPATH=/koku/koku
      - ENABLE_S3_ARCHIVING=${ENABLE_S3_ARCHIVING-False}
      - S3_BUCKET_NAME=${S3_BUCKET_NAME-koku-bucket}
      - S3_BUCKET_PATH=${S3_BUCKET_PATH-data_archive}
      - S3_ENDPOINT
      - S3_ACCESS_KEY
      - S3_SECRET
      - TRINO_HOST=${TRINO_HOST-trino}
      - TRINO_PORT=${TRINO_PORT-8080}
      - UNLEASH_HOST=${UNLEASH_HOST-unleash}
      - UNLEASH_PREFIX=${UNLEASH_PREFIX-http}
      - UNLEASH_PORT=${UNLEASH_PORT-4242}
      - UNLEASH_TOKEN=${UNLEASH_TOKEN:?}
      - ENHANCED_ORG_ADMIN=${ENHANCED_ORG_ADMIN-True}
    ports:
      - 7001-7020:9000
    volumes:
      - './koku:/koku/koku'
      - './.unleash:/koku/.unleash'
      - './db_functions:/koku/db_functions'
      - './scripts:/koku/scripts'
    depends_on:
      - koku-base

  sources-client:
    container_name: sources_client
    image: koku_base
    restart: on-failure:25
    working_dir: /koku/
    entrypoint: ['watchmedo', 'auto-restart', '--directory=./koku', '--pattern=*.py', '--ignore-patterns=*test*', '--recursive', '--', 'python', 'koku/manage.py', 'sources']
    environment:
      - DJANGO_READ_DOT_ENV_FILE=True
      - SOURCES=True
      - DATABASE_SERVICE_NAME=POSTGRES_SQL
      - DATABASE_ENGINE=postgresql
      - DATABASE_NAME=${DATABASE_NAME-postgres}
      - POSTGRES_SQL_SERVICE_HOST=db
      - POSTGRES_SQL_SERVICE_PORT=5432
      - DATABASE_USER=${DATABASE_USER-postgres}
      - DATABASE_PASSWORD=${DATABASE_PASSWORD-postgres}
      - KOKU_API_HOST=${KOKU_API_HOST-koku-server}
      - KOKU_API_PORT=${KOKU_API_PORT-8000}
      - KOKU_API_PATH_PREFIX=${KOKU_API_PATH_PREFIX-/api/cost-management/v1}
      - SOURCES_API_SVC_HOST=${SOURCES_API_HOST-sources-server}
      - SOURCES_API_SVC_PORT=${SOURCES_API_PORT-3000}
      - REDIS_HOST=${REDIS_HOST-redis}
      - REDIS_PORT=${REDIS_PORT-6379}
      - INSIGHTS_KAFKA_HOST=${INSIGHTS_KAFKA_HOST-kafka}
      - INSIGHTS_KAFKA_PORT=${INSIGHTS_KAFKA_PORT-29092}
      - KOKU_SOURCES_CLIENT_PORT=${KOKU_SOURCES_CLIENT_PORT-9000}
      - GOOGLE_APPLICATION_CREDENTIALS=${GOOGLE_APPLICATION_CREDENTIALS-}
      - DEMO_ACCOUNTS
      - PROMETHEUS_MULTIPROC_DIR=/tmp
      - KOKU_LOG_LEVEL=${KOKU_LOG_LEVEL-DEBUG}
      - DJANGO_LOG_LEVEL=${DJANGO_LOG_LEVEL-INFO}
      - UNLEASH_LOG_LEVEL=${UNLEASH_LOG_LEVEL-WARNING}
      - SOURCES_API_PREFIX=${SOURCES_API_PREFIX-/api/sources/v1.0}
      - SOURCES_PSK=${SOURCES_PSK-thisMustBeEphemeralOrMinikube}
      - AUTO_DATA_INGEST=${AUTO_DATA_INGEST-True}
      - RUN_GUNICORN=${RUN_GUNICORN-}
      - POD_CPU_LIMIT=${POD_CPU_LIMIT-1}
      - GUNICORN_WORKERS=${GUNICORN_WORKERS-3}
      - GUNICORN_THREADS=${GUNICORN_THREADS-False}
      - UNLEASH_HOST=${UNLEASH_HOST-unleash}
      - UNLEASH_PREFIX=${UNLEASH_PREFIX-http}
      - UNLEASH_PORT=${UNLEASH_PORT-4242}
      - UNLEASH_TOKEN=${UNLEASH_TOKEN:?}
      - OCI_CLI_USER=${OCI_CLI_USER}
      - OCI_CLI_FINGERPRINT=${OCI_CLI_FINGERPRINT}
      - OCI_CLI_TENANCY=${OCI_CLI_TENANCY}
      - OCI_CLI_KEY_FILE=${OCI_CLI_KEY_FILE}
      - OCI_PYTHON_SDK_NO_SERVICE_IMPORTS=True
      - ENHANCED_ORG_ADMIN=${ENHANCED_ORG_ADMIN-True}
    ports:
      - 4000:8000
      - 4001:9000
    volumes:
      - './koku:/koku/koku'
      - './.unleash:/koku/.unleash'
      - './db_functions:/koku/db_functions'
      - './scripts:/koku/scripts'
      - './testing/auth_files/:/testing/auth_files/'
    depends_on:
      - koku-base

  koku-beat:
    container_name: koku_beat
    hostname: koku_beat
    image: koku_base
    working_dir: /koku/koku
    entrypoint: ['celery', '-A', 'koku', 'beat', '-l', 'info']
    environment:
      - AWS_ACCESS_KEY_ID
      - AWS_SECRET_ACCESS_KEY
      - DATABASE_SERVICE_NAME=POSTGRES_SQL
      - DATABASE_ENGINE=postgresql
      - DATABASE_NAME=${DATABASE_NAME-postgres}
      - POSTGRES_SQL_SERVICE_HOST=db
      - POSTGRES_SQL_SERVICE_PORT=5432
      - DATABASE_USER=${DATABASE_USER-postgres}
      - DATABASE_PASSWORD=${DATABASE_PASSWORD-postgres}
      - REDIS_HOST=${REDIS_HOST-redis}
      - REDIS_PORT=${REDIS_PORT-6379}
      - LOG_LEVEL=INFO
      - DJANGO_SETTINGS_MODULE=koku.settings
      - PROMETHEUS_MULTIPROC_DIR=/tmp
      - SCHEDULE_REPORT_CHECKS=True
      - SOURCE_STATUS_FREQUENCY_MINUTES
      - UPLOAD_NORMALIZED_DATA_INTERVAL=10000000
      - UNLEASH_HOST=${UNLEASH_HOST-unleash}
      - UNLEASH_PREFIX=${UNLEASH_PREFIX-http}
      - UNLEASH_PORT=${UNLEASH_PORT-4242}
      - UNLEASH_TOKEN=${UNLEASH_TOKEN:?}
      - ENHANCED_ORG_ADMIN=${ENHANCED_ORG_ADMIN-True}
    volumes:
      - './koku:/koku/koku'
      - './.unleash:/koku/.unleash'
      - './db_functions:/koku/db_functions'
      - './scripts:/koku/scripts'
    depends_on:
        - koku-base

### Utilities

  db:
    container_name: koku_db
    image: postgres:13
    environment:
    - POSTGRES_DB=${DATABASE_NAME-postgres}
    - POSTGRES_USER=${DATABASE_USER-postgres}
    - POSTGRES_PASSWORD=${DATABASE_PASSWORD-postgres}
    - _PG_CREATE_DATABASES=${DATABASE_NAME-postgres}|${DATABASE_USER-postgres},unleash|${DATABASE_USER-postgres}
    ports:
      - 15432:5432
    volumes:
      - ./pg_data:/var/lib/${DATABASE_DATA_DIR-postgresql}/data
      - ./pg_init:/docker-entrypoint-initdb.d
    command:
      # This command give more precise control over the parameter settings
      # Included are loading the pg_stat_statements lib
      # as well as autovacuum settings that are designed to make more efficient
      # use of the autovacuum processes
      # The pg_init mount is still needed to enable the necesary extensions.
      - postgres
      - -c
      - ssl=on
      - -c
      - ssl_cert_file=/etc/ssl/certs/ssl-cert-snakeoil.pem
      - -c
      - ssl_key_file=/etc/ssl/private/ssl-cert-snakeoil.key
      - -c
      - max_connections=1710
      - -c
      - shared_preload_libraries=pg_stat_statements
      - -c
      - autovacuum_max_workers=8
      - -c
      - autovacuum_vacuum_cost_limit=4800
      - -c
      - autovacuum_vacuum_cost_delay=10
      - -c
      - max_locks_per_transaction=72
      - -c
      - pg_stat_statements.max=2000
      - -c
      - pg_stat_statements.save=off
      - -c
      - pg_stat_statements.track_utility=off
      - -c
      - track_activity_query_size=2048
      - -c
      - track_functions=pl
      - -c
      - log_min_error_statement=error
      - -c
      - log_min_duration_statement=2000
      - -c
      - logging_collector=on
      # Log line prefix (this matches RDS):
      #   %t = timestamp without milliseconds
      #   %r = remote host name/ip and remote port
      #   %u = user name
      #   %d = database name
      #   %p = process id (postgres backend)
      - -c
      - "log_line_prefix=%t:%r:%u@%d:[%p]:"
      # Change mod to all to log all statements including SELECT
      - -c
      - log_statement=mod
      # Uncomment this to get duration information on all statements, whether
      # the statement is logged or not.
      # - -c
      # - log_duration=true
      # Uncomment this parameter to get statistics details in the logs
      # This will really increase the log file size
      # - -c
      # - log_statement_stats=true

  redis:
    container_name: koku_redis
    image: redis:5.0.4
    ports:
      - 6379:6379

  pushgateway:
    container_name: koku-pushgateway
    image: prom/pushgateway
    ports:
      - 9091:9091

  pgadmin:
    container_name: pgAdmin
    image: dpage/pgadmin4
    environment:
    - PGADMIN_DEFAULT_EMAIL=${PGADMIN_EMAIL-postgres@local.dev}
    - PGADMIN_DEFAULT_PASSWORD=${PGADMIN_PASSWORD-postgres}
    ports:
      - "${PGADMIN_PORT-8432}:80"
    volumes:
      - ./pgadmin_servers.json:/pgadmin4/servers.json

  grafana:
    container_name: koku_grafana
    build:
        context: grafana
        dockerfile: Dockerfile-grafana
    ports:
      - 3001:3000
    depends_on:
      - db

  unleash:
    container_name: koku-unleash
    image: unleashorg/unleash-server:4.21.0
    environment:
      - INIT_ADMIN_API_TOKENS=${UNLEASH_TOKEN:?}
      - CHECK_VERSION=false
      - DATABASE_HOST=db
      - DATABASE_NAME=unleash
      - DATABASE_USERNAME=${DATABASE_USER-postgres}
      - DATABASE_PASSWORD=${DATABASE_PASSWORD-postgres}
      - DATABASE_SSL=false
      - IMPORT_DROP_BEFORE_IMPORT=false
      - IMPORT_FILE=/.unleash/flags.json
      - LOG_LEVEL=INFO
    ports:
      - 4242:4242
    volumes:
      - './.unleash:/.unleash'
    depends_on:
      - db

  koku-minio:
    image: local-minio:latest
    build:
        context: .
        dockerfile: Dockerfile.minio
    container_name: kokuminio
    environment:
      MINIO_ROOT_USER: kokuminioaccess
      MINIO_ROOT_PASSWORD: kokuminiosecret
    ports:
      - 9000:9000
      - 9090:9090
    command: server /data --console-address ":9090"
    volumes:
      - ./.trino/parquet_data:/data

  koku-create-parquet-bucket:
    image: minio/mc:latest
    depends_on:
      - koku-minio
    entrypoint: >
      /bin/sh -c "
      /usr/bin/mc config host rm local;
      /usr/bin/mc config host add --quiet --api s3v4 local http://kokuminio:9000 kokuminioaccess kokuminiosecret;
      /usr/bin/mc rb --force local/koku-bucket/;
      /usr/bin/mc mb --quiet local/koku-bucket/;
      /usr/bin/mc policy set public local/koku-bucket;
      /usr/bin/mc rb --force local/metastore/;
      /usr/bin/mc mb --quiet local/metastore/;
      /usr/bin/mc policy set public local/metastore;
      "

  hive-metastore:
    container_name: hive-metastore
    image: quay.io/cloudservices/ubi-hive:3.1.2-metastore-008
    ports:
      - 9083:8000
    environment:
      - HIVE_LOGLEVEL=INFO
      - S3_HOST=kokuminio
      - S3_PORT=9000
      - S3_ACCESS_KEY=${S3_ACCESS_KEY-kokuminioaccess}
      - S3_SECRET=${S3_SECRET-kokuminiosecret}
      - S3_BUCKET_NAME=${S3_BUCKET_NAME-koku-bucket}
      - S3_BUCKET_PATH=${S3_BUCKET_PATH-data}
      - POSTGRES_SQL_SERVICE_HOST=db
      - POSTGRES_SQL_SERVICE_PORT=5432
      - DATABASE_NAME=${DATABASE_NAME-hive}
      - DATABASE_USER=${DATABASE_USER-hive}
      - DATABASE_PASSWORD=${DATABASE_PASSWORD-hive}
    depends_on:
      - koku-create-parquet-bucket

  trino:
    container_name: trino
    image: quay.io/cloudservices/ubi-trino:411-002
    user: root
    ports:
      - 8080:8080
      - 10000:10000
    environment:
      - MY_NODE_ID=${MY_NODE_ID-localhost}
      - LOCAL=TRUE
      - TRINO_LOG_LEVEL=${LOG_LEVEL-INFO}
      - AWS_ACCESS_KEY_ID=${S3_ACCESS_KEY-kokuminioaccess}
      - AWS_SECRET_ACCESS_KEY=${S3_SECRET-kokuminiosecret}
      - S3_ENDPOINT=${S3_ENDPOINT-http://kokuminio:9000}
      - S3_BUCKET_NAME=${S3_BUCKET_NAME-koku-bucket}
      - S3_ACCESS_KEY=${S3_ACCESS_KEY-kokuminioaccess}
      - S3_SECRET=${S3_SECRET-kokuminiosecret}
      - DATABASE_NAME=${DATABASE_NAME-postgres}
      - DATABASE_USER=${DATABASE_USER-postgres}
      - DATABASE_PASSWORD=${DATABASE_PASSWORD-postgres}
    volumes:
      - ./deploy/trino/etc/config.properties:/etc/trino/config.properties
      - ./deploy/trino/etc/jvm.config:/etc/trino/jvm.config
      - ./deploy/trino/etc/log.properties:/etc/trino/log.properties
      - ./deploy/trino/etc/catalog/hive.properties:/etc/trino/catalog/hive.properties
      - ./deploy/trino/etc/catalog/postgres.properties:/etc/trino/catalog/postgres.properties
      - ./deploy/hadoop/hadoop-config/core-site.xml:/etc/trino/hadoop-config/core-site.xml
      - ./.trino/trino/trino-data:/data/trino/data
      - ./.trino/trino/trino-logs:/data/trino/logs
    links:
      - hive-metastore
    depends_on:
      - hive-metastore
    ulimits:
      nofile:
        soft: 4096
        hard: 4096<|MERGE_RESOLUTION|>--- conflicted
+++ resolved
@@ -150,11 +150,7 @@
     hostname: koku-worker-1
     image: koku_base
     working_dir: /koku/koku
-<<<<<<< HEAD
-    entrypoint: ['watchmedo', 'auto-restart', '--directory=./', '--pattern=*.py', '--ignore-patterns=*test*', '--recursive', '--', 'celery', '-A', 'koku', 'worker', '--without-gossip', '-l', 'info', '-Q', 'celery,download,hcs,ocp,priority,subs_extraction,subs_transmission,summary,cost_model,refresh']
-=======
     entrypoint: ['watchmedo', 'auto-restart', '--directory=./', '--pattern=*.py', '--ignore-patterns=*test*', '--recursive', '--', 'celery', '-A', 'koku', 'worker', '--without-gossip', '-l', 'info', '-Q', 'celery,download,hcs,ocp,priority,summary,cost_model,refresh,subs_extraction,subs_transmission']
->>>>>>> af0cca0d
     environment:
       - AWS_ACCESS_KEY_ID
       - AWS_SECRET_ACCESS_KEY
