--- conflicted
+++ resolved
@@ -216,12 +216,9 @@
       - './scripts:/koku/scripts'
       - './testing:/testing'
       - './testing/local_providers/azure_local:/tmp/local_container'
-<<<<<<< HEAD
       - './testing/local_providers/azure_local_0:/tmp/local_container_0'
       - './testing/local_providers/azure_local_1:/tmp/local_container_1'
-=======
       - './testing/local_providers/oci_local:/tmp/oci_local'
->>>>>>> 1cff14c6
       - './testing/local_providers/aws_local:/tmp/local_bucket'
       - './testing/local_providers/aws_local_0:/tmp/local_bucket_0'
       - './testing/local_providers/aws_local_1:/tmp/local_bucket_1'
