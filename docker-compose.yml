--- conflicted
+++ resolved
@@ -51,13 +51,8 @@
         - ENABLE_TRINO_SOURCE_TYPE
       privileged: true
       ports:
-<<<<<<< HEAD
-          - 8000:8000
-          - 8001:9000
-=======
         - 8000:8000
         - 8001:9000
->>>>>>> dcc93aae
       volumes:
         - '.:/koku/'
       links:
@@ -112,13 +107,8 @@
         - RETAIN_NUM_MONTHS=${RETAIN_NUM_MONTHS-3}
       privileged: true
       ports:
-<<<<<<< HEAD
-          - 5000:8000
-          - 5001:9000
-=======
         - 5000:8000
         - 5001:9000
->>>>>>> dcc93aae
       volumes:
         - '.:/koku/'
       links:
@@ -294,11 +284,7 @@
         - RETAIN_NUM_MONTHS=${RETAIN_NUM_MONTHS-3}
       privileged: true
       ports:
-<<<<<<< HEAD
-          - 6001:9000
-=======
         - 6001-6020:9000
->>>>>>> dcc93aae
       volumes:
         - '.:/koku'
         - './testing:/testing'
@@ -364,11 +350,7 @@
         - ENABLE_TRINO_SOURCE_TYPE
       privileged: true
       ports:
-<<<<<<< HEAD
-          - 7001:9000
-=======
         - 7001-7020:9000
->>>>>>> dcc93aae
       volumes:
         - '.:/koku'
       links:
@@ -414,13 +396,8 @@
         - GUNICORN_THREADS=${GUNICORN_THREADS-False}
       privileged: true
       ports:
-<<<<<<< HEAD
-          - 4000:8000
-          - 4001:9000
-=======
         - 4000:8000
         - 4001:9000
->>>>>>> dcc93aae
       volumes:
         - '.:/koku'
       links:
