version: '3'

services:
  koku-server:
      container_name: koku_server
      build:
          context: .
          dockerfile: Dockerfile-env
      working_dir: /koku
      entrypoint:
        - /koku/run_server.sh
      environment:
        - DATABASE_SERVICE_NAME=POSTGRES_SQL
        - DATABASE_ENGINE=postgresql
        - DATABASE_NAME=${DATABASE_NAME-postgres}
        - POSTGRES_SQL_SERVICE_HOST=db
        - POSTGRES_SQL_SERVICE_PORT=5432
        - DATABASE_USER=${DATABASE_USER-postgres}
        - DATABASE_PASSWORD=${DATABASE_PASSWORD-postgres}
        - AWS_ACCESS_KEY_ID
        - AWS_SECRET_ACCESS_KEY
        - DJANGO_READ_DOT_ENV_FILE=True
        - DEVELOPMENT=${DEVELOPMENT-True}
        - DJANGO_DEBUG=${DJANGO_DEBUG-True}
        - RBAC_SERVICE_HOST=${RBAC_SERVICE_HOST-rbac-server}
        - RBAC_SERVICE_PORT=${RBAC_SERVICE_PORT-9000}
        - RBAC_SERVICE_PATH=${RBAC_SERVICE_PATH-/r/insights/platform/rbac/v1/access/}
        - REDIS_HOST=${REDIS_HOST-redis}
        - REDIS_PORT=${REDIS_PORT-6379}
        - MASU_SERVICE_HOST=${MASU_SERVICE_HOST-masu-server}
        - MASU_SERVICE_PORT=${MASU_SERVICE_PORT-8000}
        - RABBITMQ_HOST=${RABBITMQ_HOST-koku-rabbit}
        - RABBITMQ_PORT=5672
        - RBAC_CACHE_TTL
        - MASU_SECRET_KEY=abc
        - prometheus_multiproc_dir=/tmp
        - API_PATH_PREFIX=${API_PATH_PREFIX-/api/cost-management}
      privileged: true
      ports:
          - 8000:8000
      volumes:
        - '.:/koku/'
      links:
        - db
        - koku-rabbit
        - masu-server
      depends_on:
        - db

  masu-server:
      container_name: masu_server
      build:
          context: .
          dockerfile: Dockerfile-env
      working_dir: /koku
      entrypoint:
        - /koku/run_internal.sh
      environment:
        - MASU=True
        - DATABASE_SERVICE_NAME=POSTGRES_SQL
        - DATABASE_ENGINE=postgresql
        - DATABASE_NAME=${DATABASE_NAME-postgres}
        - POSTGRES_SQL_SERVICE_HOST=db
        - POSTGRES_SQL_SERVICE_PORT=5432
        - DATABASE_USER=${DATABASE_USER-postgres}
        - DATABASE_PASSWORD=${DATABASE_PASSWORD-postgres}
        - AWS_ACCESS_KEY_ID
        - AWS_SECRET_ACCESS_KEY
        - DJANGO_READ_DOT_ENV_FILE=True
        - DEVELOPMENT=${DEVELOPMENT-True}
        - DJANGO_DEBUG=${DJANGO_DEBUG-True}
        - RBAC_SERVICE_HOST=${RBAC_SERVICE_HOST-rbac-server}
        - RBAC_SERVICE_PORT=${RBAC_SERVICE_PORT-9000}
        - RBAC_SERVICE_PATH=${RBAC_SERVICE_PATH-/r/insights/platform/rbac/v1/access/}
        - REDIS_HOST=${REDIS_HOST-redis}
        - REDIS_PORT=${REDIS_PORT-6379}
        - MASU_SERVICE_HOST=${MASU_SERVICE_HOST-masu-server}
        - MASU_SERVICE_PORT=${MASU_SERVICE_PORT-8000}
        - RABBITMQ_HOST=${RABBITMQ_HOST-koku-rabbit}
        - RABBITMQ_PORT=5672
        - RBAC_CACHE_TTL
        - MASU_SECRET_KEY=abc
        - prometheus_multiproc_dir=/tmp
        - API_PATH_PREFIX=${API_PATH_PREFIX-/api/cost-management}
      privileged: true
      ports:
          - 5000:8000
      volumes:
        - '.:/koku/'
      links:
        - db
        - koku-rabbit
      depends_on:
        - db

  redis:
    container_name: koku_redis
    image: redis:5.0.4
    ports:
      - "6379:6379"

  db:
    container_name: koku_db
    image: postgres:9.6
    environment:
    - POSTGRES_DB=${DATABASE_NAME-postgres}
    - POSTGRES_USER=${DATABASE_USER-postgres}
    - POSTGRES_PASSWORD=${DATABASE_PASSWORD-postgres}
    ports:
      - "15432:5432"
    volumes:
      - ./pg_data:/var/lib/pgsql/data

  koku-rabbit:
      container_name: koku_rabbit
      hostname: rabbit
      image: rabbitmq:latest
      environment:
          - RABBITMQ_DEFAULT_USER=guest
          - RABBITMQ_DEFAULT_PASS=guest
      ports:
          - "${RABBITMQ_PORT-5674}:5672"

  koku-worker:
      container_name: koku_worker
      hostname: koku_worker
      build:
          context: .
          dockerfile: Dockerfile-env
      working_dir: /koku/koku
      entrypoint: ['celery', '-A', 'koku', 'worker', '-l', 'info', '-Q', 'celery,download,remove_expired,reporting,process']

      environment:
        - AWS_ACCESS_KEY_ID
        - AWS_SECRET_ACCESS_KEY
        - DATABASE_SERVICE_NAME=POSTGRES_SQL
        - DATABASE_ENGINE=postgresql
        - DATABASE_NAME=${DATABASE_NAME-postgres}
        - POSTGRES_SQL_SERVICE_HOST=db
        - POSTGRES_SQL_SERVICE_PORT=5432
        - DATABASE_USER=${DATABASE_USER-postgres}
        - DATABASE_PASSWORD=${DATABASE_PASSWORD-postgres}
        - RABBITMQ_HOST=${RABBITMQ_HOST-koku-rabbit}
        - RABBITMQ_PORT=5672
        - LOG_LEVEL=INFO
        - DJANGO_SETTINGS_MODULE=koku.settings
        - MASU_SECRET_KEY=abc
        - prometheus_multiproc_dir=/tmp
      privileged: true
      volumes:
        - '.:/koku'
<<<<<<< HEAD
        - '~/aws_local:/tmp/local_bucket'
        - '~/aws_local_0:/tmp/local_bucket_0'
        - '~/aws_local_1:/tmp/local_bucket_1'
        - '~/aws_local_2:/tmp/local_bucket_2'
        - '~/aws_local_3:/tmp/local_bucket_3'
        - '~/aws_local_4:/tmp/local_bucket_4'
        - '~/insights_local:/var/tmp/insights_local'
=======
        # - '~/aws_local:/tmp/local_bucket'
        # - '~/aws_local_0:/tmp/local_bucket_0'
        # - '~/aws_local_1:/tmp/local_bucket_1'
        # - '~/aws_local_2:/tmp/local_bucket_2'
        # - '~/aws_local_3:/tmp/local_bucket_3'
        # - '~/aws_local_4:/tmp/local_bucket_4'
        # - '~/insights_local:/var/tmp/insights_local'
>>>>>>> 14431af5
      links:
          - koku-rabbit
      depends_on:
          - koku-rabbit

  koku-listener:
      container_name: koku_listener
      build:
          context: .
          dockerfile: Dockerfile-env
      working_dir: /koku/
      entrypoint: ['python', 'koku/manage.py', 'listener']
      environment:
        - DATABASE_SERVICE_NAME=POSTGRES_SQL
        - POSTGRES_SQL_SERVICE_HOST=db
        - POSTGRES_SQL_SERVICE_PORT=5432
        - DATABASE_ENGINE=postgresql
        - DATABASE_NAME=${DATABASE_NAME-postgres}
        - DATABASE_HOST=db
        - DATABASE_PORT=5432
        - RABBITMQ_HOST=${RABBITMQ_HOST-koku-rabbit}
        - RABBITMQ_PORT=5672
        - DATABASE_USER=${DATABASE_USER-postgres}
        - DATABASE_PASSWORD=${DATABASE_PASSWORD-postgres}
        - MASU_SECRET_KEY=abc
        - INSIGHTS_KAFKA_HOST=kafka
        - INSIGHTS_KAFKA_PORT=29092
        - KAFKA_CONNECT=True
        - prometheus_multiproc_dir=/tmp
        - MASU_DATE_OVERRIDE
        - MASU_DEBUG
        - LOG_LEVEL=INFO
        - INITIAL_INGEST_NUM_MONTHS=1
        - PYTHONPATH=/koku/koku
      privileged: true
      ports:
          - "9988:9999"
      volumes:
        - '.:/koku'
      links:
        - db
        - koku-rabbit
      depends_on:
        - db
        - koku-rabbit

  koku-beat:
      container_name: koku_beat
      hostname: koku_beat
      build:
          context: .
          dockerfile: Dockerfile-env
      working_dir: /koku/koku
      entrypoint: ['celery', '--pidfile=/opt/celeryd.pid', '-A', 'koku', 'beat', '-l', 'info']

      environment:
        - AWS_ACCESS_KEY_ID
        - AWS_SECRET_ACCESS_KEY
        - DATABASE_SERVICE_NAME=POSTGRES_SQL
        - DATABASE_ENGINE=postgresql
        - DATABASE_NAME=${DATABASE_NAME-postgres}
        - POSTGRES_SQL_SERVICE_HOST=db
        - POSTGRES_SQL_SERVICE_PORT=5432
        - DATABASE_USER=${DATABASE_USER-postgres}
        - DATABASE_PASSWORD=${DATABASE_PASSWORD-postgres}
        - RABBITMQ_HOST=${RABBITMQ_HOST-koku-rabbit}
        - RABBITMQ_PORT=5672
        - LOG_LEVEL=INFO
        - DJANGO_SETTINGS_MODULE=koku.settings
        - MASU_SECRET_KEY=abc
        - prometheus_multiproc_dir=/tmp
        - SCHEDULE_REPORT_CHECKS=True
        - SCHEDULE_CHECK_INTERVAL=10000000
      privileged: true
      volumes:
        - '.:/koku'
      links:
          - koku-rabbit
      depends_on:
          - koku-rabbit


networks:
  default:
    external:
      name: koku-network<|MERGE_RESOLUTION|>--- conflicted
+++ resolved
@@ -149,15 +149,6 @@
       privileged: true
       volumes:
         - '.:/koku'
-<<<<<<< HEAD
-        - '~/aws_local:/tmp/local_bucket'
-        - '~/aws_local_0:/tmp/local_bucket_0'
-        - '~/aws_local_1:/tmp/local_bucket_1'
-        - '~/aws_local_2:/tmp/local_bucket_2'
-        - '~/aws_local_3:/tmp/local_bucket_3'
-        - '~/aws_local_4:/tmp/local_bucket_4'
-        - '~/insights_local:/var/tmp/insights_local'
-=======
         # - '~/aws_local:/tmp/local_bucket'
         # - '~/aws_local_0:/tmp/local_bucket_0'
         # - '~/aws_local_1:/tmp/local_bucket_1'
@@ -165,7 +156,6 @@
         # - '~/aws_local_3:/tmp/local_bucket_3'
         # - '~/aws_local_4:/tmp/local_bucket_4'
         # - '~/insights_local:/var/tmp/insights_local'
->>>>>>> 14431af5
       links:
           - koku-rabbit
       depends_on:
