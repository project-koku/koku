--- conflicted
+++ resolved
@@ -8,13 +8,8 @@
 APP_NAME="hccm"  # name of app-sre "application" folder this component lives in
 COMPONENT_NAME="koku"  # name of app-sre "resourceTemplate" in deploy.yaml for this component
 IMAGE="quay.io/cloudservices/koku"
-<<<<<<< HEAD
-DOCKER_TARGET=builder  # target in multi-stage dockerfile (optional)
-DOCKER_BUILD_ARGS="EXPIRATION=3d PIPENV_DEV=True"  # build arguments to pass to docker/podman (optional)
-=======
 COMPONENTS="hive-metastore koku presto"  # specific components to deploy (optional, default: all)
 COMPONENTS_W_RESOURCES="hive-metastore koku presto"  # components which should preserve resource settings (optional, default: none)
->>>>>>> dcc93aae
 
 export IQE_PLUGINS="cost_management"
 export IQE_MARKER_EXPRESSION="cost_smoke"
