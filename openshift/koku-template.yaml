--- conflicted
+++ resolved
@@ -683,8 +683,4 @@
 - displayName: Upgrade pip
   description: Whether to upgrade pip to latest
   name: UPGRADE_PIP_TO_LATEST
-<<<<<<< HEAD
-  value: False
-=======
-  value: ''
->>>>>>> 70cca2e4
+  value: ''