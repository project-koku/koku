- op: add
  path: /objects/0/spec/deployments/-
  value:
    name: clowder-worker-priority-xl
    metadata:
      annotations:
        ignore-check.kube-linter.io/minimum-three-replicas: This deployment uses 1 pod at times for cost saving purposes
    replicas: ${{WORKER_PRIORITY_XL_REPLICAS}}
    webServices:
      public:
        enabled: false
      private:
        enabled: false
    podSpec:
      metadata:
        annotations:
          ignore-check.kube-linter.io/minimum-three-replicas: This deployment uses 1 pod at times for cost saving purposes
      image: ${IMAGE}:${IMAGE_TAG}
      command:
        - /bin/bash
        - -c
        - > # ${APP_HOME} is `/opt/koku/koku` which is defined in the Dockerfile
          PYTHONPATH=${APP_HOME}
          celery -A koku worker --without-gossip -E -l $CELERY_LOG_LEVEL -Q $WORKER_QUEUES
      env:
        - name: CLOWDER_ENABLED
          value: ${CLOWDER_ENABLED}
        - name: AWS_ACCESS_KEY_ID
          valueFrom:
            secretKeyRef:
              key: aws-access-key-id
              name: koku-aws
              optional: false
        - name: AWS_SECRET_ACCESS_KEY
          valueFrom:
            secretKeyRef:
              key: aws-secret-access-key
              name: koku-aws
              optional: false
        - name: GOOGLE_APPLICATION_CREDENTIALS
          value: ${GOOGLE_APPLICATION_CREDENTIALS}
        - name: APP_POD_NAME
          valueFrom:
            fieldRef:
              fieldPath: metadata.name
        - name: DEVELOPMENT
          value: ${DEVELOPMENT}
        - name: CELERY_LOG_LEVEL
          value: ${CELERY_LOG_LEVEL}
        - name: KOKU_LOG_LEVEL
          value: ${KOKU_LOG_LEVEL}
        - name: UNLEASH_LOG_LEVEL
          value: ${UNLEASH_LOG_LEVEL}
        - name: PROMETHEUS_MULTIPROC_DIR
          value: ${PROMETHEUS_DIR}
        - name: REQUESTED_BUCKET
          value: ${S3_BUCKET_NAME}
        - name: ENABLE_S3_ARCHIVING
          value: ${ENABLE_S3_ARCHIVING}
        - name: PARQUET_PROCESSING_BATCH_SIZE
          value: ${PARQUET_PROCESSING_BATCH_SIZE}
        - name: TRINO_DATE_STEP
          value: ${TRINO_DATE_STEP}
        - name: KOKU_CELERY_ENABLE_SENTRY
          value: ${ENABLE_CELERY_SENTRY}
        - name: KOKU_SENTRY_ENVIRONMENT
          value: ${KOKU_SENTRY_ENV}
        - name: KOKU_CELERY_SENTRY_DSN
          valueFrom:
            secretKeyRef:
              key: celery-sentry-dsn
              name: koku-sentry
              optional: true
        - name: DEMO_ACCOUNTS
          value: ${DEMO_ACCOUNTS}
        - name: WORKER_QUEUES
          value: ${WORKER_PRIORITY_XL_WORKER_QUEUE}
        - name: WORKER_PROC_ALIVE_TIMEOUT
          value: ${WORKER_PROC_ALIVE_TIMEOUT}
        - name: DATE_OVERRIDE
          value: ${DATE_OVERRIDE}
        - name: RETAIN_NUM_MONTHS
          value: ${RETAIN_NUM_MONTHS}
        - name: INITIAL_INGEST_NUM_MONTHS
          value: ${INITIAL_INGEST_NUM_MONTHS}
        - name: INITIAL_INGEST_OVERRIDE
          value: ${INITIAL_INGEST_OVERRIDE}
<<<<<<< HEAD
=======
        - name: POLLING_TIMER
          value: ${POLLING_TIMER}
        - name: POLLING_BATCH_SIZE
          value: ${POLLING_BATCH_SIZE}
        - name: TAG_ENABLED_LIMIT
          value: ${TAG_ENABLED_LIMIT}
>>>>>>> 884c14e8
        - name: TRINO_HOST
          value: ${TRINO_HOST}
        - name: TRINO_PORT
          value: ${TRINO_PORT}
        - name: AUTO_DATA_INGEST
          value: ${AUTO_DATA_INGEST}
        - name: REPORT_PROCESSING_BATCH_SIZE
          value: ${REPORT_PROCESSING_BATCH_SIZE}
        - name: PROMETHEUS_PUSHGATEWAY
          value: ${PROMETHEUS_PUSHGATEWAY}
        - name: SOURCES_API_PREFIX
          value: ${SOURCES_API_PREFIX}
        - name: UNLEASH_CACHE_DIR
          value: ${UNLEASH_CACHE_DIR}
        - name: QE_SCHEMA
          value: ${QE_SCHEMA}
        - name: OCI_CLI_USER
          valueFrom:
            secretKeyRef:
              key: oci-cli-user
              name: koku-oci
        - name: OCI_CLI_FINGERPRINT
          valueFrom:
            secretKeyRef:
              key: oci-cli-fingerprint
              name: koku-oci
        - name: OCI_CLI_TENANCY
          valueFrom:
            secretKeyRef:
              key: oci-cli-tenancy
              name: koku-oci
        - name: OCI_CLI_KEY_FILE
          value: ${OCI_CLI_KEY_FILE}
        - name: OCI_PYTHON_SDK_NO_SERVICE_IMPORTS
          value: 'true'
        - name: ENHANCED_ORG_ADMIN
          value: ${ENHANCED_ORG_ADMIN}
      livenessProbe:
        httpGet:
          path: /livez
          port: metrics
          scheme: HTTP
        initialDelaySeconds: 30
        periodSeconds: 20
        successThreshold: 1
        failureThreshold: 5
        timeoutSeconds: 10
      readinessProbe:
        httpGet:
          path: /readyz
          port: metrics
          scheme: HTTP
        initialDelaySeconds: 30
        periodSeconds: 20
        successThreshold: 1
        failureThreshold: 5
        timeoutSeconds: 10
      resources:
        limits:
          cpu: ${WORKER_PRIORITY_XL_CPU_LIMIT}
          memory: ${WORKER_PRIORITY_XL_MEMORY_LIMIT}
        requests:
          cpu: ${WORKER_PRIORITY_XL_CPU_REQUEST}
          memory: ${WORKER_PRIORITY_XL_MEMORY_REQUEST}
      volumeMounts:
      - mountPath: /var/tmp/masu/
        name: koku-worker-data
      - name: gcp-credentials
        mountPath: /etc/gcp
        readOnly: true
      - name: oci-credentials
        mountPath: /etc/oci
        readOnly: true
      - name: tmp-data
        mountPath: ${TMP_DIR}
      volumes:
      - name: tmp-data
        emptyDir: {}
      - name: koku-worker-data
        emptyDir: {}
      - name: gcp-credentials
        secret:
          secretName: koku-gcp
          items:
            - key: gcp-credentials
              path: gcp-credentials.json
      - name: oci-credentials
        secret:
          secretName: koku-oci
          items:
            - key: oci-credentials
              path: oci-credentials.pem

- op: add
  path: /parameters/-
  value:
    displayName: Minimum replicas
    name: WORKER_PRIORITY_XL_REPLICAS
    required: true
    value: '2'
- op: add
  path: /parameters/-
  value:
    displayName: Memory Request
    name: WORKER_PRIORITY_XL_MEMORY_REQUEST
    required: true
    value: 400Mi
- op: add
  path: /parameters/-
  value:
    displayName: Memory Limit
    name: WORKER_PRIORITY_XL_MEMORY_LIMIT
    required: true
    value: 750Mi
- op: add
  path: /parameters/-
  value:
    displayName: CPU Request
    name: WORKER_PRIORITY_XL_CPU_REQUEST
    required: true
    value: 150m
- op: add
  path: /parameters/-
  value:
    displayName: CPU Limit
    name: WORKER_PRIORITY_XL_CPU_LIMIT
    required: true
    value: 300m
- op: add
  path: /parameters/-
  value:
    displayName: Worker Queue
    name: WORKER_PRIORITY_XL_WORKER_QUEUE
    required: true
    value: 'priority_xl'<|MERGE_RESOLUTION|>--- conflicted
+++ resolved
@@ -85,15 +85,8 @@
           value: ${INITIAL_INGEST_NUM_MONTHS}
         - name: INITIAL_INGEST_OVERRIDE
           value: ${INITIAL_INGEST_OVERRIDE}
-<<<<<<< HEAD
-=======
-        - name: POLLING_TIMER
-          value: ${POLLING_TIMER}
-        - name: POLLING_BATCH_SIZE
-          value: ${POLLING_BATCH_SIZE}
         - name: TAG_ENABLED_LIMIT
           value: ${TAG_ENABLED_LIMIT}
->>>>>>> 884c14e8
         - name: TRINO_HOST
           value: ${TRINO_HOST}
         - name: TRINO_PORT
