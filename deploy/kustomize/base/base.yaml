apiVersion: template.openshift.io/v1
kind: Template
metadata:
  name: koku
objects:
# ====================================================
#      koku ClowdApp
# ====================================================
- apiVersion: cloud.redhat.com/v1alpha1
  kind: ClowdApp
  metadata:
    name: koku
  spec:
    # The name of the ClowdEnvironment providing the services
    envName: ${ENV_NAME}

    # Creates a database if local mode, or uses RDS in production
    database:
      # Must specify both a name and a major postgres version
      dbResourceSize: small
      name: ${DATABASE_NAME}
      version: ${{DATABASE_VERSION}}

    # Use Unleash server
    featureFlags: true

    # Redis
    inMemoryDb: true

    # Request kafka topics for your application here
    kafkaTopics:
    - topicName: platform.sources.event-stream
    - topicName: platform.upload.announce
    - topicName: platform.upload.validation
    - topicName: platform.notifications.ingress
    - topicName: hccm.ros.events
    - topicName: platform.rhsm-subscriptions.service-instance-ingress

    objectStore:
    - ${S3_BUCKET_NAME}
    - ${S3_ROS_BUCKET_NAME}
    - ${S3_SUBS_BUCKET_NAME}

    dependencies:
    - ingress
    - rbac
    - sources-api

    optionalDependencies: []

    # IQE testing
    testing:
      iqePlugin: cost-management

    # ====================================================
    #      koku DB Migrations Job
    # ====================================================
    jobs:
    - name: db-migrate-cji-${DBM_IMAGE_TAG}-${DBM_INVOCATION}
      podSpec:
        image: ${DBM_IMAGE}:${DBM_IMAGE_TAG}
        resources:
          limits:
            cpu: ${CPU_LIMIT_KOKU_MIGRATIONS}
            memory: ${MEMORY_LIMIT_KOKU_MIGRATIONS}
          requests:
            cpu: ${CPU_REQUEST_KOKU_MIGRATIONS}
            memory: ${MEMORY_REQUEST_KOKU_MIGRATIONS}
        args:
        - /bin/bash
        - -c
        - $APP_ROOT/scripts/run_migrations.sh
        env:
        - name: CLOWDER_ENABLED
          value: ${CLOWDER_ENABLED}
        - name: SCHEMA_SUFFIX
          value: ${SCHEMA_SUFFIX}
        - name: TRINO_SCHEMA_PREFIX
          value: ${TRINO_SCHEMA_PREFIX}
        - name: TRINO_S3A_OR_S3
          value: ${TRINO_S3A_OR_S3}
        - name: DEVELOPMENT
          value: ${DEVELOPMENT}
        - name: PROMETHEUS_MULTIPROC_DIR
          value: ${PROMETHEUS_DIR}
        - name: DBM_IMAGE
          value: ${DBM_IMAGE}
        - name: DBM_IMAGE_TAG
          value: ${DBM_IMAGE_TAG}
        - name: DBM_INVOCATION
          value: ${DBM_INVOCATION}
        - name: _MIGRATION_DIRECTIVE
          value: ${_MIGRATION_DIRECTIVE}
        - name: TENANT_MULTIPROCESSING_MAX_PROCESSES
          value: ${TENANT_MULTIPROCESSING_MAX_PROCESSES}
        - name: TENANT_MULTIPROCESSING_CHUNKS
          value: ${TENANT_MULTIPROCESSING_CHUNKS}
    # ====================================================
    #      koku Management Command Job
    # ====================================================
    - name: management-command-cji-${MGMT_IMAGE_TAG}-${MGMT_INVOCATION}
      podSpec:
        image: ${MGMT_IMAGE}:${MGMT_IMAGE_TAG}
        resources:
          limits:
            cpu: ${CPU_LIMIT_KOKU_MGMT}
            memory: ${MEMORY_LIMIT_KOKU_MGMT}
          requests:
            cpu: ${CPU_REQUEST_KOKU_MGMT}
            memory: ${MEMORY_REQUEST_KOKU_MGMT}
        args:
        - /bin/bash
        - -c
        - ${MGMT_COMMAND}
        env:
        - name: CLOWDER_ENABLED
          value: ${CLOWDER_ENABLED}
        - name: SCHEMA_SUFFIX
          value: ${SCHEMA_SUFFIX}
        - name: TRINO_SCHEMA_PREFIX
          value: ${TRINO_SCHEMA_PREFIX}
        - name: TRINO_S3A_OR_S3
          value: ${TRINO_S3A_OR_S3}
        - name: DEVELOPMENT
          value: ${DEVELOPMENT}
        - name: MGMT_IMAGE
          value: ${MGMT_IMAGE}
        - name: MGMT_IMAGE_TAG
          value: ${MGMT_IMAGE_TAG}
        - name: TRINO_HOST
          value: ${TRINO_HOST}
        - name: TRINO_PORT
          value: ${TRINO_PORT}
    # The bulk of your App. This is where your running apps will live
    deployments:
    -

# ====================================================
#      koku DB Migrations CJI
# ====================================================
- apiVersion: cloud.redhat.com/v1alpha1
  kind: ClowdJobInvocation
  metadata:
    name: db-migrate-cji-${DBM_IMAGE_TAG}-${DBM_INVOCATION}
  spec:
    appName: koku
    jobs:
      - db-migrate-cji-${DBM_IMAGE_TAG}-${DBM_INVOCATION}

# ====================================================
#      koku Management CJI
# ====================================================
- apiVersion: cloud.redhat.com/v1alpha1
  kind: ClowdJobInvocation
  metadata:
    name: management-command-cji-${MGMT_IMAGE_TAG}-${MGMT_INVOCATION}
  spec:
    appName: koku
    jobs:
      - management-command-cji-${MGMT_IMAGE_TAG}-${MGMT_INVOCATION}

- apiVersion: v1
  kind: Secret # For ephemeral/local environment only
  metadata:
    name: koku-secret
  data:
    django-secret-key: "${SECRET_KEY}"
<<<<<<< HEAD
# - apiVersion: v1
#   kind: Secret
#   metadata:
#     name: koku-aws
#   data:
#     aws-credentials: ${AWS_CREDENTIALS_EPH}
#   stringData:
#     aws-access-key-id: "${AWS_ACCESS_KEY_ID_EPH}"
#     aws-secret-access-key: "${AWS_SECRET_ACCESS_KEY_EPH}"
# - apiVersion: v1
#   kind: Secret # For ephemeral/local environment only
#   metadata:
#     name: koku-gcp
#   data:
#     gcp-credentials: "${GCP_CREDENTIALS_EPH}"
# - apiVersion: v1
#   kind: Secret # For ephemeral/local environment only
#   metadata:
#     name: koku-oci
#   data:
#     oci-credentials: "${OCI_CREDENTIALS_EPH}"
#     oci-config: "${OCI_CONFIG_EPH}"
=======
>>>>>>> 931e759c

- apiVersion: v1
  kind: ConfigMap
  metadata:
    name: koku-api-nginx-conf
  data:
    nginx.conf: |-
      worker_processes  1;
      error_log  /dev/stderr warn;
      pid        /run/nginx.pid;

      events {
        worker_connections  1024;
      }
      http {
        log_format  main  '$remote_addr - $remote_user [$time_local] "$request" '
                      '$status $body_bytes_sent "$http_referer" '
                      '"$http_user_agent" "$http_x_forwarded_proto" "$http_x_forwarded_for"';

        access_log  /dev/stdout  main;

        sendfile            on;
        tcp_nopush          on;
        tcp_nodelay         on;
        keepalive_timeout   65;
        server_tokens       off;

        upstream koku-api-reads {
          server koku-api-reads:8000;
        }
        upstream koku-api-writes {
          server koku-api-writes:8000;
        }
        upstream ros-ocp-api {
          server ${ROS_OCP_API}:8000;
        }
        map $request_method $upstream_location {
                    GET     koku-api-reads;
                    HEAD    koku-api-reads;
                    POST    koku-api-writes;
                    PUT     koku-api-writes;
                    DELETE  koku-api-writes;
                    default koku-api-writes;
        }

        server {
          error_log  stderr;
          listen 8000;
          listen 9000;

          proxy_set_header X-Forwarded-For $proxy_add_x_forwarded_for;
          proxy_set_header X-Forwarded-Proto $http_x_forwarded_proto;
          proxy_set_header Host $http_host;
          proxy_redirect off;

          client_max_body_size 500M;
          client_header_buffer_size 46k;
          location /healthz {
              auth_basic          off;
              allow               all;
              return              200;
          }
          location /metrics {
              auth_basic          off;
              allow               all;
              return              200;
          }
          location ^~/ {
            proxy_pass http://$upstream_location;
            proxy_read_timeout 600s;
          }
          location /api/cost-management/v1/recommendations/ {
            proxy_pass http://ros-ocp-api;
            proxy_read_timeout 600s;
          }
        }
      }





parameters:
- name: ENV_NAME
  required: true
  value: koku-env
- name: DATABASE_NAME
  required: true
  value: koku
- name: DATABASE_VERSION
  required: true
  value: "14"
- name: CLOWDER_ENABLED
  required: true
  value: "True"
- description: Image tag
  name: IMAGE_TAG
  required: true
  value: latest
- description: Image
  name: IMAGE
  required: true
  value: quay.io/redhat-services-prod/cost-mgmt-dev-tenant/koku
- name: SCHEMA_SUFFIX
  description: DEVELOPMENT ONLY - used to prevent clashing Glue databases during ephemeral testing
  value: ""
- name: TRINO_SCHEMA_PREFIX
  value: ""
- name: TRINO_S3A_OR_S3
  value: "s3a"
- name: S3_BUCKET_NAME
  value: hccm-eph-s3
- name: S3_ROS_BUCKET_NAME
  value: hccm-ros-eph-s3
- name: S3_SUBS_BUCKET_NAME
  value: hccm-subs-eph-s3
- name: AWS_SHARED_CREDENTIALS_FILE
  value: "/etc/aws/aws-credentials"
- name: GOOGLE_APPLICATION_CREDENTIALS
  description: GCP Credentials Location
  value: "/etc/gcp/gcp-credentials.json"
- name: OCI_SHARED_CREDENTIALS_FILE
  value: "/etc/oci/oci-config"
- name: OCI_CLI_KEY_FILE
  description: OCI Credentials Location
  value: "/etc/oci/oci-credentials.pem"
- name: GLITCHTIP_SECRET_NAME
  description: secret containing Glitchtip (or Sentry) credentials
  value: koku-sentry
- name: GLITCHTIP_KEY_NAME
  value: dsn

- description: DB Migrations Image Tag
  name: DBM_IMAGE_TAG
  required: true
  value: latest
- description: DB Migrations Image
  name: DBM_IMAGE
  required: true
  value: quay.io/redhat-services-prod/cost-mgmt-dev-tenant/koku
- description: DB Invocation Iterator
  name: DBM_INVOCATION
  required: true
  value: "00"
- description: DB Migrations Directive
  name: _MIGRATION_DIRECTIVE
  required: false
  value: ""
- displayName: Memory Request
  name: MEMORY_REQUEST_KOKU_MIGRATIONS
  required: true
  value: 1Gi
- displayName: Memory Limit
  name: MEMORY_LIMIT_KOKU_MIGRATIONS
  required: true
  value: 2Gi
- displayName: CPU Request
  name: CPU_REQUEST_KOKU_MIGRATIONS
  required: true
  value: "2"
- displayName: CPU Limit
  name: CPU_LIMIT_KOKU_MIGRATIONS
  required: true
  value: "3"
- name: TENANT_MULTIPROCESSING_MAX_PROCESSES
  required: true
  value: "2"
- name: TENANT_MULTIPROCESSING_CHUNKS
  required: True
  value: "2"

- description: Management Command Image Tag
  name: MGMT_IMAGE_TAG
  required: true
  value: latest
- description: Management Command Image
  name: MGMT_IMAGE
  required: true
  value: quay.io/redhat-services-prod/cost-mgmt-dev-tenant/koku
- description: Management Command Invocation Iterator
  name: MGMT_INVOCATION
  required: true
  value: "00"
- description: Management Command
  name: MGMT_COMMAND
  value: "echo 'No Command to Run'"
- displayName: Memory Request
  name: MEMORY_REQUEST_KOKU_MGMT
  required: true
  value: 20Mi
- displayName: Memory Limit
  name: MEMORY_LIMIT_KOKU_MGMT
  required: true
  value: 20Mi
- displayName: CPU Request
  name: CPU_REQUEST_KOKU_MGMT
  required: true
  value: "10m"
- displayName: CPU Limit
  name: CPU_LIMIT_KOKU_MGMT
  required: true
  value: "10m"

- displayName: App domain
  name: APP_DOMAIN
  value: project-koku.com
- displayName: API path prefix
  name: API_PATH_PREFIX
  required: true
  value: /api/cost-management
- displayName: Max support group by
  name: MAX_GROUP_BY_OVERRIDE
  value: "3"
- displayName: Development
  name: DEVELOPMENT
  value: "False"
- displayName: Gunicorn worker count
  name: GUNICORN_WORKERS
  value: "3"
- displayName: Enable threads in Gunicorn
  name: GUNICORN_THREADS
  value: "True"
- displayName: Celery log level
  name: CELERY_LOG_LEVEL
  value: INFO
- displayName: Gunicorn log level
  name: GUNICORN_LOG_LEVEL
  value: INFO
- displayName: Koku log level
  name: KOKU_LOG_LEVEL
  value: INFO
- displayName: Unleash log level
  name: UNLEASH_LOG_LEVEL
  value: WARNING
- displayName: Django log level
  name: DJANGO_LOG_LEVEL
  value: INFO
- displayName: Django log formatter
  name: DJANGO_LOG_FORMATTER
  value: simple
- displayName: Django log handlers
  name: DJANGO_LOG_HANDLERS
  value: console
- displayName: Django log dir
  name: DJANGO_LOG_DIRECTORY
  required: false
- displayName: Django logging file
  name: DJANGO_LOG_FILE
  required: false
- description: Koku Sentry Env
  displayName: Koku Sentry Env
  name: KOKU_SENTRY_ENV
  value: "development"
- description: Enable Sentry
  displayName: Enable Sentry
  name: KOKU_ENABLE_SENTRY
  value: "False"

- description: How many CSV rows to process into a Parquet file
  displayName: Parquet processing batch size
  name: PARQUET_PROCESSING_BATCH_SIZE
  required: true
  value: "200000"
- description: How many pandas columns to read from file
  displayName: Pandas column batch size
  name: PANDAS_COLUMN_BATCH_SIZE
  required: true
  value: "250"
- description: Processing batch size
  displayName: Processing batch size
  name: REPORT_PROCESSING_BATCH_SIZE
  required: false
  value: "100000"
- description: Number of days at a time we process Trino SQL
  displayName: Trino date step
  name: TRINO_DATE_STEP
  required: true
  value: "5"
- description: Number of days to expand the data validation
  displayName: Data validation
  name: VALIDATION_RANGE
  required: true
  value: "5"

- description: Flag to use account enhanced prometheus metricsworker
  displayName: Account Enhanced Metrics
  name: ACCOUNT_ENHANCED_METRICS
  value: "False"
- description: Flag to enable/disable caching
  displayName: cached views
  name: CACHED_VIEWS_DISABLED
  value: "False"
- description: How long to store a task in the worker cache
  displayName: Worker cache timeout
  name: WORKER_CACHE_TIMEOUT
  value: "21600" # 6 hour default
- description: How long to store an XL task in the worker cache
  displayName: Worker cache XL timeout
  name: WORKER_CACHE_LARGE_CUSTOMER_TIMEOUT
  value: "43200" # 12 hour default
- description: How many concurrent tasks a customer can have
  displayName: Worker cache timeout
  name: WORKER_CACHE_LARGE_CUSTOMER_CONCURRENT_TASKS
  value: "2" # 2 tasks default

- description: Timeout threshold for worker process to initialize
  displayName: Worker Proc Alive Timeout
  name: WORKER_PROC_ALIVE_TIMEOUT
  value: "4"

- description: Demo account JSON
  displayName: Demo account JSON
  name: DEMO_ACCOUNTS
  value: ""
- description: Auto Ingest Flag
  displayName: AUTO_DATA_INGEST
  name: AUTO_DATA_INGEST
  value: "True"
- name: QE_SCHEMA
  value: ""

- description: Report download schedule
  displayName: Report download schedule
  name: REPORT_DOWNLOAD_SCHEDULE
  value: "0 * * * *"
- description: Remove expired data on day
  displayName: Remove expired data on day
  name: REMOVE_EXPIRED_REPORT_DATA_ON_DAY
  value: "1"
- description: Remove expired data report utc time
  displayName: Remove expired data report utc time
  name: REMOVE_EXPIRED_REPORT_UTC_TIME
  value: "00:00"
- description: Vacuum data on day
  displayName: Vacuum data on day
  name: VACUUM_DATA_DAY_OF_WEEK
  value: ""
- description: Vacuum data utc time
  displayName: Vacuum data utc time
  name: VACUUM_DATA_UTC_TIME
  value: "00:00"
- displayName: Date overrider
  name: DATE_OVERRIDE
  required: false
- displayName: Retain num months
  name: RETAIN_NUM_MONTHS
  value: "3"
- displayName: Notification check period
  name: NOTIFICATION_CHECK_TIME
  value: "24"
- displayName: Initial ingest num months
  name: INITIAL_INGEST_NUM_MONTHS
  value: "3"
- displayName: Initial ingest override
  name: INITIAL_INGEST_OVERRIDE
  value: "False"
- displayName: Timer between provider polling
  name: POLLING_TIMER
  value: "86400"
- displayName: Provider count for batch polling
  name: POLLING_BATCH_SIZE
  value: "100"
- description: Minimum number of reports before provider classed as XL
  displayName: Min report count for large providers
  name: XL_REPORT_COUNT
  value: "100"
- displayName: Timer to prevent triggering tasks while still processing in days
  name: PROCESSING_WAIT_TIMER
  value: "3"
- displayName: Timer to prevent triggering tasks while still processing in days
  name: LARGE_PROCESSING_WAIT_TIMER
  value: "7"
- displayName: Enable Tags Limit
  name: TAG_ENABLED_LIMIT
  value: "200"
- displayName: Delayed Resummary Time
  name: DELAYED_TASK_TIME
  value: "3600" # 1 hour
- displayName: Delayed Resummary Polling Minutes
  name: DELAYED_TASK_POLLING_MINUTES
  value: "30"
- displayName: ROS URL Expiration
  name: ROS_URL_EXPIRATION
  value: "172800"
- displayName: Kafka connect
  name: KAFKA_CONNECT
  value: "True"

- displayName: Rbac service path
  name: RBAC_SERVICE_PATH
  value: /api/rbac/v1/access/
- displayName: Rbac cache ttl
  name: RBAC_CACHE_TTL
  value: "30"

- displayName: Trino host
  name: TRINO_HOST
  value: "trino-coordinator"
- displayName: Trino port
  name: TRINO_PORT
  value: "10000"

- displayName: Prometheus Pushgateway
  name: PROMETHEUS_PUSHGATEWAY
  value: prometheus-pushgateway:9091

- description: Source API Path prefix
  name: SOURCES_API_PREFIX
  value: /api/sources/v1.0
- description: Sources PSK secret name
  name: SOURCES_PSK_SECRET_NAME
  value: "sources-psk"

- displayName: Temporary directory
  name: TMP_DIR
  value: /tmp
- displayName: Prometheus multiproc dir
  name: PROMETHEUS_DIR
  value: /tmp
- description: Unleash cache directory
  name: UNLEASH_CACHE_DIR
  value: /tmp/unleash

- description: Header used by liveness/readiness probes
  name: SOURCES_PROBE_HEADER
  value: eyJpZGVudGl0eSI6IHsiYWNjb3VudF9udW1iZXIiOiAiMTIzNDUiLCAib3JnX2lkIjogIjEyMzQ1In19Cg==

- name: SECRET_KEY
  displayName: Secret Key (Ephemeral)
  required: true
  from: "[a-f0-9]{20}"
  generate: expression
<<<<<<< HEAD
- displayName: AWS credentials file
  name: AWS_CREDENTIALS_EPH
  required: true
  value: W2RlZmF1bHRdCmF3c19hY2Nlc3Nfa2V5X2lkPUFXU19BQ0NFU1NfS0VZX0lECmF3c19zZWNyZXRfYWNjZXNzX2tleT1BV1NfU0VDUkVUX0FDQ0VTU19LRVkK
- name: AWS_ACCESS_KEY_ID_EPH
  required: false
  value: AWS_ACCESS_KEY_ID
- name: AWS_SECRET_ACCESS_KEY_EPH
  required: false
  value: AWS_SECRET_ACCESS_KEY
- name: GCP_CREDENTIALS_EPH
  displayName: GCP Credentials (Ephemeral)
  required: true
  value: aW5zZXJ0LWJhc2U2NC1lbmNvZGVkLXZhbHVl
- name: OCI_CREDENTIALS_EPH
  displayName: OCI Credentials (Ephemeral)
  required: true
  value: aW5zZXJ0LWJhc2U2NC1lbmNvZGVkLXZhbHVl
- name: OCI_CONFIG_EPH
  displayName: OCI Config (Ephemeral)
  required: true
  value: W0RFRkFVTFRdCnVzZXI9b2NpZDEudXNlci5pZApmaW5nZXJwcmludD0wMDAwMDAwMDAwMDAwMDAwMAp0ZW5hbmN5PW9jaWQxLnRlbmFuY3kuaWQK
=======
>>>>>>> 931e759c
- description: Enhanced Org Admin
  displayName: Enhanced Org Admin
  name: ENHANCED_ORG_ADMIN
  value: "False"
- name: RBAC_CACHE_TIMEOUT
  displayName: RBAC_CACHE_TIMEOUT
  value: "300"
- name: CACHE_TIMEOUT
  displayName: Middleware Timeout
  value: "3600"
- description: Enabale Subscription Watch Debug
  displayName: Enable SUBS Debug
  name: ENABLE_SUBS_DEBUG
  value: "False"
- description: Enable ROS Kafka Debug
  displayName: Enable ROS Debug
  name: ENABLE_ROS_DEBUG
  value: "False"
- description: Enable SUBS Provider Types for Processing
  displayname: Enable SUBS Provider Types
  name: ENABLE_SUBS_PROVIDER_TYPES
  value: "AWS"<|MERGE_RESOLUTION|>--- conflicted
+++ resolved
@@ -165,31 +165,6 @@
     name: koku-secret
   data:
     django-secret-key: "${SECRET_KEY}"
-<<<<<<< HEAD
-# - apiVersion: v1
-#   kind: Secret
-#   metadata:
-#     name: koku-aws
-#   data:
-#     aws-credentials: ${AWS_CREDENTIALS_EPH}
-#   stringData:
-#     aws-access-key-id: "${AWS_ACCESS_KEY_ID_EPH}"
-#     aws-secret-access-key: "${AWS_SECRET_ACCESS_KEY_EPH}"
-# - apiVersion: v1
-#   kind: Secret # For ephemeral/local environment only
-#   metadata:
-#     name: koku-gcp
-#   data:
-#     gcp-credentials: "${GCP_CREDENTIALS_EPH}"
-# - apiVersion: v1
-#   kind: Secret # For ephemeral/local environment only
-#   metadata:
-#     name: koku-oci
-#   data:
-#     oci-credentials: "${OCI_CREDENTIALS_EPH}"
-#     oci-config: "${OCI_CONFIG_EPH}"
-=======
->>>>>>> 931e759c
 
 - apiVersion: v1
   kind: ConfigMap
@@ -622,31 +597,6 @@
   required: true
   from: "[a-f0-9]{20}"
   generate: expression
-<<<<<<< HEAD
-- displayName: AWS credentials file
-  name: AWS_CREDENTIALS_EPH
-  required: true
-  value: W2RlZmF1bHRdCmF3c19hY2Nlc3Nfa2V5X2lkPUFXU19BQ0NFU1NfS0VZX0lECmF3c19zZWNyZXRfYWNjZXNzX2tleT1BV1NfU0VDUkVUX0FDQ0VTU19LRVkK
-- name: AWS_ACCESS_KEY_ID_EPH
-  required: false
-  value: AWS_ACCESS_KEY_ID
-- name: AWS_SECRET_ACCESS_KEY_EPH
-  required: false
-  value: AWS_SECRET_ACCESS_KEY
-- name: GCP_CREDENTIALS_EPH
-  displayName: GCP Credentials (Ephemeral)
-  required: true
-  value: aW5zZXJ0LWJhc2U2NC1lbmNvZGVkLXZhbHVl
-- name: OCI_CREDENTIALS_EPH
-  displayName: OCI Credentials (Ephemeral)
-  required: true
-  value: aW5zZXJ0LWJhc2U2NC1lbmNvZGVkLXZhbHVl
-- name: OCI_CONFIG_EPH
-  displayName: OCI Config (Ephemeral)
-  required: true
-  value: W0RFRkFVTFRdCnVzZXI9b2NpZDEudXNlci5pZApmaW5nZXJwcmludD0wMDAwMDAwMDAwMDAwMDAwMAp0ZW5hbmN5PW9jaWQxLnRlbmFuY3kuaWQK
-=======
->>>>>>> 931e759c
 - description: Enhanced Org Admin
   displayName: Enhanced Org Admin
   name: ENHANCED_ORG_ADMIN
