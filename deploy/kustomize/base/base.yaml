apiVersion: template.openshift.io/v1
kind: Template
metadata:
  name: koku
objects:
- apiVersion: cloud.redhat.com/v1alpha1
  kind: ClowdApp
  metadata:
    name: koku
  spec:
    # The name of the ClowdEnvironment providing the services
    envName: ${ENV_NAME}

    # Creates a database if local mode, or uses RDS in production
    database:
      # Must specify both a name and a major postgres version
      name: ${DATABASE_NAME}
      version: ${{DATABASE_VERSION}}

    # Use Unleash server
    featureFlags: true

    # Redis
    inMemoryDb: true

    # Request kafka topics for your application here
    kafkaTopics:
    - topicName: platform.sources.event-stream
    - topicName: platform.upload.hccm
    - topicName: platform.upload.validation

    objectStore:
    - ${S3_BUCKET_NAME}

    optionalDependencies:
    - ingress
    - rbac
    - sources-api

    # IQE testing
    testing:
      iqePlugin: cost-management

    # The bulk of your App. This is where your running apps will live
    deployments:
    -
<<<<<<< HEAD
    jobs:
    - name: script-runner
      podSpec:
        image: ${IMAGE}:${IMAGE_TAG}
        args:
          - /bin/bash
          - -c
          - $HOME/scripts/job_script.sh
        env:
          - name: PRESTO_HOST
            value: ${PRESTO_HOST}
          - name: PRESTO_PORT
            value: ${PRESTO_PORT}
=======

>>>>>>> 1240bb93
- apiVersion: v1
  kind: Secret # For ephemeral/local environment only
  metadata:
    name: koku-secret
  data:
    django-secret-key: "${SECRET_KEY}"
- apiVersion: v1
  kind: Secret # For ephemeral/local environment only
  metadata:
    name: koku-aws
  stringData:
    aws-access-key-id: "${AWS_ACCESS_KEY_ID_EPH}"
    aws-secret-access-key: "${AWS_SECRET_ACCESS_KEY_EPH}"
- apiVersion: v1
  kind: Secret # For ephemeral/local environment only
  metadata:
    name: koku-gcp
  data:
    gcp-credentials: "${GCP_CREDENTIALS_EPH}"

parameters:
- name: ENV_NAME
  required: true
  value: koku-env
- name: DATABASE_NAME
  required: true
  value: koku
- name: DATABASE_VERSION
  required: true
  value: "12"
- name: CLOWDER_ENABLED
  required: true
  value: "True"
- description: Image tag
  name: IMAGE_TAG
  required: true
  value: latest
- description: Image
  name: IMAGE
  required: true
  value: quay.io/cloudservices/koku
- name: S3_BUCKET_NAME
  value: koku-eph-s3
- name: GOOGLE_APPLICATION_CREDENTIALS
  description: GCP Credentials Location
  value: "/etc/gcp/gcp-credentials.json"

- displayName: App domain
  name: APP_DOMAIN
  value: project-koku.com
- displayName: API path prefix
  name: API_PATH_PREFIX
  required: true
  value: /api/cost-management
- displayName: Development
  name: DEVELOPMENT
  value: "False"
- displayName: Enable threads in Gunicorn
  name: GUNICORN_THREADS
  value: "True"
- displayName: Celery log level
  name: CELERY_LOG_LEVEL
  value: INFO
- displayName: Gunicorn log level
  name: GUNICORN_LOG_LEVEL
  value: INFO
- displayName: Koku log level
  name: KOKU_LOG_LEVEL
  value: INFO
- displayName: Unleash log level
  name: UNLEASH_LOG_LEVEL
  value: WARNING
- displayName: Django log level
  name: DJANGO_LOG_LEVEL
  value: INFO
- displayName: Django log formatter
  name: DJANGO_LOG_FORMATTER
  value: simple
- displayName: Django log handlers
  name: DJANGO_LOG_HANDLERS
  value: console
- displayName: Django log dir
  name: DJANGO_LOG_DIRECTORY
  required: false
- displayName: Django logging file
  name: DJANGO_LOG_FILE
  required: false
- description: Koku Sentry Env
  displayName: Koku Sentry Env
  name: KOKU_SENTRY_ENV
  value: "dev"
- description: Enable API Sentry
  displayName: Enable API Sentry
  name: ENABLE_API_SENTRY
  value: "False"
- description: Enable Celery Sentry
  displayName: Enable Celery Sentry
  name: ENABLE_CELERY_SENTRY
  value: "False"

- description: Enable S3 Archiving
  displayName: Enable S3 Archiving
  name: ENABLE_S3_ARCHIVING
  value: "false"
- description: Enable Parquet Processing
  displayName: Enable Parquet Processing
  name: ENABLE_PARQUET_PROCESSING
  value: "false"
- description: How many CSV rows to process into a Parquet file
  displayName: Parquet processing batch size
  name: PARQUET_PROCESSING_BATCH_SIZE
  required: true
  value: "200000"
- description: Processing batch size
  displayName: Processing batch size
  name: REPORT_PROCESSING_BATCH_SIZE
  required: false
  value: "100000"
- description: Number of days at a time we process Trino SQL
  displayName: Trino date step
  name: TRINO_DATE_STEP
  required: true
  value: "5"

- description: Flag to use account enhanced prometheus metrics
  displayName: Account Enhanced Metrics
  name: ACCOUNT_ENHANCED_METRICS
  value: "True"
- description: Flag to enable/disable caching
  displayName: cached views
  name: CACHED_VIEWS_DISABLED
  value: "False"

- description: Demo account JSON
  displayName: Demo account JSON
  name: DEMO_ACCOUNTS
  value: ""
- description: Auto Ingest Flag
  displayName: AUTO_DATA_INGEST
  name: AUTO_DATA_INGEST
  value: "True"
- description: Sources to be processed with Trino
  displayName: Sources to be processed with Trino
  name: ENABLE_TRINO_SOURCES
  value: ""
- description: Accounts to be processed with Trino
  displayName: Accounts to be processed with Trino
  name: ENABLE_TRINO_ACCOUNTS
  value: ""
- description: Source Types to be processed with Trino
  displayName: Source Types to be processed with Trino
  name: ENABLE_TRINO_SOURCE_TYPE
  value: ""

- description: Scheduler check interval
  displayName: Scheduler check interval
  name: SCHEDULE_CHECK_INTERVAL
  value: "60"
- description: Remove expired data on day
  displayName: Remove expired data on day
  name: REMOVE_EXPIRED_REPORT_DATA_ON_DAY
  value: "1"
- description: Remove expired data report utc time
  displayName: Remove expired data report utc time
  name: REMOVE_EXPIRED_REPORT_UTC_TIME
  value: "00:00"
- description: Vacuum data on day
  displayName: Vacuum data on day
  name: VACUUM_DATA_DAY_OF_WEEK
  value: ""
- description: Vacuum data utc time
  displayName: Vacuum data utc time
  name: VACUUM_DATA_UTC_TIME
  value: "00:00"
- description: Volume file retention length
  displayName: Volume file retention length
  name: VOLUME_FILE_RETENTION
  value: "86400"
- description: Clean volume on day
  displayName: Clean volume on day
  name: CLEAN_VOLUME_DAY_OF_WEEK
  value: "sunday"
- description: Clean volume utc time
  displayName: Clean volume utc time
  name: CLEAN_VOLUME_UTC_TIME
  value: "00:00"
- displayName: Date overrider
  name: DATE_OVERRIDE
  required: false
- displayName: Retain num months
  name: RETAIN_NUM_MONTHS
  value: "3"
- displayName: Initial ingest num months
  name: INITIAL_INGEST_NUM_MONTHS
  value: "3"
- displayName: Initial ingest override
  name: INITIAL_INGEST_OVERRIDE
  value: "False"
- displayName: Kafka connect
  name: KAFKA_CONNECT
  value: "True"

- description: Use rabbitmq as message broker
  displayName: Use rabbitmq as message broker
  name: USE_RABBIT
  value: "False"
- description: RabbitMQ host
  displayName: RabbitMQ host
  name: RABBITMQ_HOST
  value: "rabbitmq"
- description: RabbitMQ port
  displayName: RabbitMQ port
  name: RABBITMQ_PORT
  value: "5672"

- displayName: Rbac service path
  name: RBAC_SERVICE_PATH
  value: /api/rbac/v1/access/
- displayName: Rbac cache ttl
  name: RBAC_CACHE_TTL
  value: "30"

- displayName: Presto/Trino host
  name: PRESTO_HOST
  value: "trino-coordinator"
- displayName: Presto/Trino port
  name: PRESTO_PORT
  value: "8000"

- displayName: Prometheus Pushgateway
  name: PROMETHEUS_PUSHGATEWAY
  value: prometheus-pushgateway:9091

- description: Source API Path prefix
  name: SOURCES_API_PREFIX
  value: /api/sources/v1.0
- description: Sources PSK secret name
  name: SOURCES_PSK_SECRET_NAME
  value: "sources-psk"

- displayName: Temporary directory
  name: TMP_DIR
  value: /tmp
- displayName: Prometheus multiproc dir
  name: PROMETHEUS_DIR
  value: /tmp
- description: Unleash cache directory
  name: UNLEASH_CACHE_DIR
  value: /tmp/unleash

- name: SECRET_KEY
  displayName: Secret Key (Ephemeral)
  required: true
  from: "[a-f0-9]{20}"
  generate: expression
- name: AWS_ACCESS_KEY_ID_EPH
  displayName: AWS Access Key ID (Ephemeral)
  required: true
  value: insert-string-value
- name: AWS_SECRET_ACCESS_KEY_EPH
  displayName: AWS Secret Access Key (Ephemeral)
  required: true
  value: insert-string-value
- name: GCP_CREDENTIALS_EPH
  displayName: GCP Credentials (Ephemeral)
  required: true
  value: aW5zZXJ0LWJhc2U2NC1lbmNvZGVkLXZhbHVl<|MERGE_RESOLUTION|>--- conflicted
+++ resolved
@@ -44,7 +44,6 @@
     # The bulk of your App. This is where your running apps will live
     deployments:
     -
-<<<<<<< HEAD
     jobs:
     - name: script-runner
       podSpec:
@@ -58,9 +57,7 @@
             value: ${PRESTO_HOST}
           - name: PRESTO_PORT
             value: ${PRESTO_PORT}
-=======
-
->>>>>>> 1240bb93
+
 - apiVersion: v1
   kind: Secret # For ephemeral/local environment only
   metadata:
