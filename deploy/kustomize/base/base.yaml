--- conflicted
+++ resolved
@@ -422,15 +422,12 @@
 - displayName: Provider count for batch polling
   name: POLLING_BATCH_SIZE
   value: "100"
-<<<<<<< HEAD
 - displayName: Large customer provider count
   name: LARGE_CUSTOMER_PROVIDER_COUNT
   value: "4"
-=======
 - displayName: Enable Tags Limit
   name: TAG_ENABLED_LIMIT
   value: "200"
->>>>>>> 884c14e8
 - displayName: Kafka connect
   name: KAFKA_CONNECT
   value: "True"
