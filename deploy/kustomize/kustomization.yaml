--- conflicted
+++ resolved
@@ -86,11 +86,11 @@
   target:
     version: v1
     kind: Template
-<<<<<<< HEAD
 - path: patches/worker-subs-transmission.yaml
-=======
+  target:
+    version: v1
+    kind: Template
 - path: patches/worker-subs-extraction.yaml
->>>>>>> c3b56ed1
   target:
     version: v1
     kind: Template