apiVersion: template.openshift.io/v1
kind: Template
metadata:
  name: koku
objects:
- apiVersion: cloud.redhat.com/v1alpha1
  kind: ClowdApp
  metadata:
    name: koku
  spec:
    database:
      dbResourceSize: small
      name: ${DATABASE_NAME}
      version: ${{DATABASE_VERSION}}
    dependencies:
    - ingress
    - rbac
    - sources-api
    deployments:
    - name: api
      podSpec:
        env:
        - name: CLOWDER_ENABLED
          value: ${CLOWDER_ENABLED}
        - name: DJANGO_SECRET_KEY
          valueFrom:
            secretKeyRef:
              key: django-secret-key
              name: koku-secret
              optional: false
        - name: AWS_ACCESS_KEY_ID
          valueFrom:
            secretKeyRef:
              key: aws-access-key-id
              name: koku-aws
              optional: false
        - name: AWS_SECRET_ACCESS_KEY
          valueFrom:
            secretKeyRef:
              key: aws-secret-access-key
              name: koku-aws
              optional: false
        - name: GOOGLE_APPLICATION_CREDENTIALS
          value: ${GOOGLE_APPLICATION_CREDENTIALS}
        - name: APP_POD_NAME
          valueFrom:
            fieldRef:
              fieldPath: metadata.name
        - name: API_PATH_PREFIX
          value: ${API_PATH_PREFIX}
        - name: APP_DOMAIN
          value: ${APP_DOMAIN}
        - name: DEVELOPMENT
          value: ${DEVELOPMENT}
        - name: GUNICORN_LOG_LEVEL
          value: ${GUNICORN_LOG_LEVEL}
        - name: KOKU_LOG_LEVEL
          value: ${KOKU_KOKU_LOG_LEVEL}
        - name: UNLEASH_LOG_LEVEL
          value: ${UNLEASH_LOG_LEVEL}
        - name: DJANGO_LOG_LEVEL
          value: ${DJANGO_LOG_LEVEL}
        - name: DJANGO_LOG_FORMATTER
          value: ${DJANGO_LOG_FORMATTER}
        - name: DJANGO_LOG_HANDLERS
          value: ${DJANGO_LOG_HANDLERS}
        - name: DJANGO_LOG_DIRECTORY
          value: ${DJANGO_LOG_DIRECTORY}
        - name: DJANGO_LOGGING_FILE
          value: ${DJANGO_LOG_FILE}
        - name: RBAC_SERVICE_PATH
          value: ${RBAC_SERVICE_PATH}
        - name: RBAC_CACHE_TTL
          value: ${RBAC_CACHE_TTL}
        - name: PROMETHEUS_MULTIPROC_DIR
          value: ${PROMETHEUS_DIR}
        - name: REQUESTED_BUCKET
          value: ${S3_BUCKET_NAME}
        - name: ENABLE_S3_ARCHIVING
          value: ${ENABLE_S3_ARCHIVING}
        - name: KOKU_API_ENABLE_SENTRY
          value: ${ENABLE_API_SENTRY}
        - name: KOKU_SENTRY_ENVIRONMENT
          value: ${KOKU_SENTRY_ENV}
        - name: KOKU_SENTRY_DSN
          valueFrom:
            secretKeyRef:
              key: api-sentry-dsn
              name: koku-sentry
              optional: true
        - name: DEMO_ACCOUNTS
          value: ${DEMO_ACCOUNTS}
        - name: POD_CPU_LIMIT
          valueFrom:
            resourceFieldRef:
              containerName: koku-api
              resource: limits.cpu
        - name: GUNICORN_WORKERS
          value: ${GUNICORN_WORKERS}
        - name: GUNICORN_THREADS
          value: ${GUNICORN_THREADS}
        - name: ACCOUNT_ENHANCED_METRICS
          value: ${ACCOUNT_ENHANCED_METRICS}
        - name: CACHED_VIEWS_DISABLED
          value: ${CACHED_VIEWS_DISABLED}
        - name: RETAIN_NUM_MONTHS
          value: ${RETAIN_NUM_MONTHS}
        - name: NOTIFICATION_CHECK_TIME
          value: ${NOTIFICATION_CHECK_TIME}
        - name: UNLEASH_CACHE_DIR
          value: ${UNLEASH_CACHE_DIR}
        - name: QE_SCHEMA
          value: ${QE_SCHEMA}
        - name: OCI_CLI_USER
          valueFrom:
            secretKeyRef:
              key: oci-cli-user
              name: koku-oci
        - name: OCI_CLI_FINGERPRINT
          valueFrom:
            secretKeyRef:
              key: oci-cli-fingerprint
              name: koku-oci
        - name: OCI_CLI_TENANCY
          valueFrom:
            secretKeyRef:
              key: oci-cli-tenancy
              name: koku-oci
        - name: OCI_CLI_KEY_FILE
          value: ${OCI_CLI_KEY_FILE}
        - name: OCI_PYTHON_SDK_NO_SERVICE_IMPORTS
          value: "true"
        - name: ENHANCED_ORG_ADMIN
          value: ${ENHANCED_ORG_ADMIN}
        - name: RBAC_CACHE_TIMEOUT
          value: ${RBAC_CACHE_TIMEOUT}
        - name: CACHE_TIMEOUT
          value: ${CACHE_TIMEOUT}
        image: ${IMAGE}:${IMAGE_TAG}
        initContainers:
        - command:
          - /bin/bash
          - -c
          - $APP_ROOT/scripts/run_migrations.sh
          image: ${IMAGE}:${IMAGE_TAG}
          inheritEnv: true
        livenessProbe:
          failureThreshold: 5
          httpGet:
            path: ${API_PATH_PREFIX}/v1/status/
            port: web
            scheme: HTTP
          initialDelaySeconds: 30
          periodSeconds: 20
          successThreshold: 1
          timeoutSeconds: 10
        readinessProbe:
          failureThreshold: 5
          httpGet:
            path: ${API_PATH_PREFIX}/v1/status/
            port: web
            scheme: HTTP
          initialDelaySeconds: 30
          periodSeconds: 20
          successThreshold: 1
          timeoutSeconds: 10
        resources:
          limits:
            cpu: ${KOKU_CPU_LIMIT}
            memory: ${KOKU_MEMORY_LIMIT}
          requests:
            cpu: ${KOKU_CPU_REQUEST}
            memory: ${KOKU_MEMORY_REQUEST}
        volumeMounts:
        - mountPath: /etc/gcp
          name: gcp-credentials
          readOnly: true
        - mountPath: /etc/oci
          name: oci-credentials
          readOnly: true
        - mountPath: ${TMP_DIR}
          name: tmp-data
        volumes:
        - emptyDir: {}
          name: tmp-data
        - name: gcp-credentials
          secret:
            items:
            - key: gcp-credentials
              path: gcp-credentials.json
            secretName: koku-gcp
        - name: oci-credentials
          secret:
            items:
            - key: oci-credentials
              path: oci-credentials.pem
            secretName: koku-oci
      replicas: ${{KOKU_REPLICAS}}
      webServices:
        private:
          enabled: false
        public:
          enabled: true
    - name: clowder-api
      podSpec:
        command:
        - nginx
        - -g
        - daemon off;
        env:
        - name: CLOWDER_ENABLED
          value: ${CLOWDER_ENABLED}
        - name: APP_POD_NAME
          valueFrom:
            fieldRef:
              fieldPath: metadata.name
        - name: ROS_OCP_API
          value: ${ROS_OCP_API}
        image: quay.io/app-sre/ubi8-nginx-118
        livenessProbe:
          failureThreshold: 5
          httpGet:
            path: /healthz
            port: web
            scheme: HTTP
          initialDelaySeconds: 30
          periodSeconds: 20
          successThreshold: 1
          timeoutSeconds: 10
        readinessProbe:
          failureThreshold: 5
          httpGet:
            path: /healthz
            port: web
            scheme: HTTP
          initialDelaySeconds: 30
          periodSeconds: 20
          successThreshold: 1
          timeoutSeconds: 10
        resources:
          limits:
            cpu: ${NGINX_CPU_LIMIT}
            memory: ${NGINX_MEMORY_LIMIT}
          requests:
            cpu: ${NGINX_CPU_REQUEST}
            memory: ${NGINX_MEMORY_REQUEST}
        volumeMounts:
        - mountPath: /etc/nginx
          name: koku-api-nginx-conf
        volumes:
        - configMap:
            name: nginx-conf
          name: koku-api-nginx-conf
      replicas: ${{NGINX_REPLICAS}}
      webServices:
        private:
          enabled: false
        public:
          apiPath: cost-management
          enabled: true
    - name: clowder-listener
      podSpec:
        command:
        - /bin/bash
        - -c
        - python koku/manage.py listener
        env:
        - name: CLOWDER_ENABLED
          value: ${CLOWDER_ENABLED}
        - name: KAFKA_CONNECT
          value: ${KAFKA_CONNECT}
        - name: AWS_ACCESS_KEY_ID
          valueFrom:
            secretKeyRef:
              key: aws-access-key-id
              name: koku-aws
              optional: false
        - name: AWS_SECRET_ACCESS_KEY
          valueFrom:
            secretKeyRef:
              key: aws-secret-access-key
              name: koku-aws
              optional: false
        - name: GOOGLE_APPLICATION_CREDENTIALS
          value: ${GOOGLE_APPLICATION_CREDENTIALS}
        - name: APP_POD_NAME
          valueFrom:
            fieldRef:
              fieldPath: metadata.name
        - name: DEVELOPMENT
          value: ${DEVELOPMENT}
        - name: KOKU_LOG_LEVEL
          value: ${LISTENER_KOKU_LOG_LEVEL}
        - name: UNLEASH_LOG_LEVEL
          value: ${UNLEASH_LOG_LEVEL}
        - name: DJANGO_LOG_LEVEL
          value: ${DJANGO_LOG_LEVEL}
        - name: PROMETHEUS_MULTIPROC_DIR
          value: ${PROMETHEUS_DIR}
        - name: REQUESTED_BUCKET
          value: ${S3_BUCKET_NAME}
        - name: REQUESTED_ROS_BUCKET
          value: ${S3_ROS_BUCKET_NAME}
        - name: ENABLE_S3_ARCHIVING
          value: ${ENABLE_S3_ARCHIVING}
        - name: PARQUET_PROCESSING_BATCH_SIZE
          value: ${PARQUET_PROCESSING_BATCH_SIZE}
        - name: TRINO_DATE_STEP
          value: ${TRINO_DATE_STEP}
        - name: KOKU_API_ENABLE_SENTRY
          value: ${ENABLE_API_SENTRY}
        - name: KOKU_SENTRY_ENVIRONMENT
          value: ${KOKU_SENTRY_ENV}
        - name: KOKU_SENTRY_DSN
          valueFrom:
            secretKeyRef:
              key: koku-listener-dsn
              name: koku-sentry
              optional: true
        - name: DATE_OVERRIDE
          value: ${DATE_OVERRIDE}
        - name: TRINO_HOST
          value: ${TRINO_HOST}
        - name: TRINO_PORT
          value: ${TRINO_PORT}
        - name: REPORT_PROCESSING_BATCH_SIZE
          value: ${REPORT_PROCESSING_BATCH_SIZE}
        - name: UNLEASH_CACHE_DIR
          value: ${UNLEASH_CACHE_DIR}
        - name: QE_SCHEMA
          value: ${QE_SCHEMA}
        - name: OCI_CLI_USER
          valueFrom:
            secretKeyRef:
              key: oci-cli-user
              name: koku-oci
        - name: OCI_CLI_FINGERPRINT
          valueFrom:
            secretKeyRef:
              key: oci-cli-fingerprint
              name: koku-oci
        - name: OCI_CLI_TENANCY
          valueFrom:
            secretKeyRef:
              key: oci-cli-tenancy
              name: koku-oci
        - name: OCI_CLI_KEY_FILE
          value: ${OCI_CLI_KEY_FILE}
        - name: OCI_PYTHON_SDK_NO_SERVICE_IMPORTS
          value: "true"
        - name: ENHANCED_ORG_ADMIN
          value: ${ENHANCED_ORG_ADMIN}
        image: ${IMAGE}:${IMAGE_TAG}
        livenessProbe:
          failureThreshold: 5
          httpGet:
            path: /livez
            port: metrics
            scheme: HTTP
          initialDelaySeconds: 30
          periodSeconds: 20
          successThreshold: 1
          timeoutSeconds: 10
        readinessProbe:
          failureThreshold: 5
          httpGet:
            path: /readyz
            port: metrics
            scheme: HTTP
          initialDelaySeconds: 30
          periodSeconds: 20
          successThreshold: 1
          timeoutSeconds: 10
        resources:
          limits:
            cpu: ${LISTENER_CPU_LIMIT}
            memory: ${LISTENER_MEMORY_LIMIT}
          requests:
            cpu: ${LISTENER_CPU_REQUEST}
            memory: ${LISTENER_MEMORY_REQUEST}
        volumeMounts:
        - mountPath: /var/tmp/masu/
          name: koku-listener-data
        - mountPath: /etc/gcp
          name: gcp-credentials
          readOnly: true
        - mountPath: /etc/oci
          name: oci-credentials
          readOnly: true
        - mountPath: ${TMP_DIR}
          name: tmp-data
        volumes:
        - emptyDir: {}
          name: tmp-data
        - emptyDir: {}
          name: koku-listener-data
        - name: gcp-credentials
          secret:
            items:
            - key: gcp-credentials
              path: gcp-credentials.json
            secretName: koku-gcp
        - name: oci-credentials
          secret:
            items:
            - key: oci-credentials
              path: oci-credentials.pem
            secretName: koku-oci
      replicas: ${{LISTENER_REPLICAS}}
      webServices:
        private:
          enabled: false
        public:
          enabled: false
    - metadata:
        annotations:
          ignore-check.kube-linter.io/minimum-three-replicas: This deployment uses
            1 pod as currently it supports only internal administrative api
      name: clowder-masu
      podSpec:
        env:
        - name: CLOWDER_ENABLED
          value: ${CLOWDER_ENABLED}
        - name: MASU
          value: "true"
        - name: DJANGO_SECRET_KEY
          valueFrom:
            secretKeyRef:
              key: django-secret-key
              name: koku-secret
              optional: false
        - name: AWS_ACCESS_KEY_ID
          valueFrom:
            secretKeyRef:
              key: aws-access-key-id
              name: koku-aws
              optional: false
        - name: AWS_SECRET_ACCESS_KEY
          valueFrom:
            secretKeyRef:
              key: aws-secret-access-key
              name: koku-aws
              optional: false
        - name: GOOGLE_APPLICATION_CREDENTIALS
          value: ${GOOGLE_APPLICATION_CREDENTIALS}
        - name: APP_POD_NAME
          valueFrom:
            fieldRef:
              fieldPath: metadata.name
        - name: API_PATH_PREFIX
          value: ${API_PATH_PREFIX}
        - name: SOURCES_API_PREFIX
          value: ${SOURCES_API_PREFIX}
        - name: SOURCES_PSK
          valueFrom:
            secretKeyRef:
              key: psk
              name: ${SOURCES_PSK_SECRET_NAME}
              optional: true
        - name: APP_DOMAIN
          value: ${APP_DOMAIN}
        - name: DEVELOPMENT
          value: ${DEVELOPMENT}
        - name: GUNICORN_LOG_LEVEL
          value: ${GUNICORN_LOG_LEVEL}
        - name: KOKU_LOG_LEVEL
          value: ${MASU_KOKU_LOG_LEVEL}
        - name: UNLEASH_LOG_LEVEL
          value: ${UNLEASH_LOG_LEVEL}
        - name: DJANGO_LOG_LEVEL
          value: ${DJANGO_LOG_LEVEL}
        - name: DJANGO_LOG_FORMATTER
          value: ${DJANGO_LOG_FORMATTER}
        - name: DJANGO_LOG_HANDLERS
          value: ${DJANGO_LOG_HANDLERS}
        - name: DJANGO_LOG_DIRECTORY
          value: ${DJANGO_LOG_DIRECTORY}
        - name: DJANGO_LOGGING_FILE
          value: ${DJANGO_LOG_FILE}
        - name: RBAC_SERVICE_PATH
          value: ${RBAC_SERVICE_PATH}
        - name: RBAC_CACHE_TTL
          value: ${RBAC_CACHE_TTL}
        - name: PROMETHEUS_MULTIPROC_DIR
          value: ${PROMETHEUS_DIR}
        - name: REQUESTED_BUCKET
          value: ${S3_BUCKET_NAME}
        - name: ENABLE_S3_ARCHIVING
          value: ${ENABLE_S3_ARCHIVING}
        - name: POD_CPU_LIMIT
          valueFrom:
            resourceFieldRef:
              containerName: koku-clowder-masu
              resource: limits.cpu
        - name: DEMO_ACCOUNTS
          value: ${DEMO_ACCOUNTS}
        - name: ACCOUNT_ENHANCED_METRICS
          value: ${ACCOUNT_ENHANCED_METRICS}
        - name: CACHED_VIEWS_DISABLED
          value: ${CACHED_VIEWS_DISABLED}
        - name: DATE_OVERRIDE
          value: ${DATE_OVERRIDE}
        - name: RETAIN_NUM_MONTHS
          value: ${RETAIN_NUM_MONTHS}
        - name: NOTIFICATION_CHECK_TIME
          value: ${NOTIFICATION_CHECK_TIME}
        - name: INITIAL_INGEST_NUM_MONTHS
          value: ${INITIAL_INGEST_NUM_MONTHS}
        - name: INITIAL_INGEST_OVERRIDE
          value: ${INITIAL_INGEST_OVERRIDE}
        - name: POLLING_TIMER
          value: ${POLLING_TIMER}
        - name: POLLING_BATCH_SIZE
          value: ${POLLING_BATCH_SIZE}
        - name: KAFKA_CONNECT
          value: ${KAFKA_CONNECT}
        - name: PROMETHEUS_PUSHGATEWAY
          value: ${PROMETHEUS_PUSHGATEWAY}
        - name: UNLEASH_CACHE_DIR
          value: ${UNLEASH_CACHE_DIR}
        - name: QE_SCHEMA
          value: ${QE_SCHEMA}
        - name: OCI_CLI_USER
          valueFrom:
            secretKeyRef:
              key: oci-cli-user
              name: koku-oci
        - name: OCI_CLI_FINGERPRINT
          valueFrom:
            secretKeyRef:
              key: oci-cli-fingerprint
              name: koku-oci
        - name: OCI_CLI_TENANCY
          valueFrom:
            secretKeyRef:
              key: oci-cli-tenancy
              name: koku-oci
        - name: OCI_CLI_KEY_FILE
          value: ${OCI_CLI_KEY_FILE}
        - name: OCI_PYTHON_SDK_NO_SERVICE_IMPORTS
          value: "true"
        - name: ENHANCED_ORG_ADMIN
          value: ${ENHANCED_ORG_ADMIN}
        - name: TRINO_HOST
          value: ${TRINO_HOST}
        - name: TRINO_PORT
          value: ${TRINO_PORT}
        image: ${IMAGE}:${IMAGE_TAG}
        livenessProbe:
          failureThreshold: 5
          httpGet:
            path: ${API_PATH_PREFIX}/v1/status/?liveness
            port: private
            scheme: HTTP
          initialDelaySeconds: 45
          periodSeconds: 20
          successThreshold: 1
          timeoutSeconds: 15
        metadata:
          annotations:
            ignore-check.kube-linter.io/minimum-three-replicas: This deployment uses
              1 pod as currently it supports only internal administrative api
        readinessProbe:
          failureThreshold: 5
          httpGet:
            path: ${API_PATH_PREFIX}/v1/status/
            port: private
            scheme: HTTP
          initialDelaySeconds: 30
          periodSeconds: 20
          successThreshold: 1
          timeoutSeconds: 10
        resources:
          limits:
            cpu: ${MASU_CPU_LIMIT}
            memory: ${MASU_MEMORY_LIMIT}
          requests:
            cpu: ${MASU_CPU_REQUEST}
            memory: ${MASU_MEMORY_REQUEST}
        volumeMounts:
        - mountPath: /etc/gcp
          name: gcp-credentials
          readOnly: true
        - mountPath: /etc/oci
          name: oci-credentials
          readOnly: true
        - mountPath: ${TMP_DIR}
          name: tmp-data
        volumes:
        - emptyDir: {}
          name: tmp-data
        - name: gcp-credentials
          secret:
            items:
            - key: gcp-credentials
              path: gcp-credentials.json
            secretName: koku-gcp
        - name: oci-credentials
          secret:
            items:
            - key: oci-credentials
              path: oci-credentials.pem
            secretName: koku-oci
      replicas: ${{MASU_REPLICAS}}
      webServices:
        private:
          enabled: true
        public:
          enabled: false
    - metadata:
        annotations:
          ignore-check.kube-linter.io/minimum-three-replicas: This deployment uses
            1 pod as currently scheduling is a singleton
          ignore-check.kube-linter.io/no-liveness-probe: This deployment uses celery
            beat which does not easily support liveness checks
          ignore-check.kube-linter.io/no-readiness-probe: This deployment uses celery
            beat which does not easily support readiness checks
      name: clowder-scheduler
      podSpec:
        command:
        - /bin/bash
        - -c
        - |
          PYTHONPATH=${APP_HOME} celery -A koku beat -l $CELERY_LOG_LEVEL
        env:
        - name: CLOWDER_ENABLED
          value: ${CLOWDER_ENABLED}
        - name: AWS_ACCESS_KEY_ID
          valueFrom:
            secretKeyRef:
              key: aws-access-key-id
              name: koku-aws
              optional: false
        - name: AWS_SECRET_ACCESS_KEY
          valueFrom:
            secretKeyRef:
              key: aws-secret-access-key
              name: koku-aws
              optional: false
        - name: GOOGLE_APPLICATION_CREDENTIALS
          value: ${GOOGLE_APPLICATION_CREDENTIALS}
        - name: APP_POD_NAME
          valueFrom:
            fieldRef:
              fieldPath: metadata.name
        - name: DEVELOPMENT
          value: ${DEVELOPMENT}
        - name: CELERY_LOG_LEVEL
          value: ${CELERY_LOG_LEVEL}
        - name: KOKU_LOG_LEVEL
          value: ${KOKU_LOG_LEVEL}
        - name: UNLEASH_LOG_LEVEL
          value: ${UNLEASH_LOG_LEVEL}
        - name: PROMETHEUS_MULTIPROC_DIR
          value: ${PROMETHEUS_DIR}
        - name: REQUESTED_BUCKET
          value: ${S3_BUCKET_NAME}
        - name: ENABLE_S3_ARCHIVING
          value: ${ENABLE_S3_ARCHIVING}
        - name: PARQUET_PROCESSING_BATCH_SIZE
          value: ${PARQUET_PROCESSING_BATCH_SIZE}
        - name: TRINO_DATE_STEP
          value: ${TRINO_DATE_STEP}
        - name: KOKU_CELERY_ENABLE_SENTRY
          value: ${ENABLE_CELERY_SENTRY}
        - name: KOKU_SENTRY_ENVIRONMENT
          value: ${KOKU_SENTRY_ENV}
        - name: KOKU_CELERY_SENTRY_DSN
          valueFrom:
            secretKeyRef:
              key: celery-sentry-dsn
              name: koku-sentry
              optional: true
        - name: DEMO_ACCOUNTS
          value: ${DEMO_ACCOUNTS}
        - name: WORKER_QUEUES
          value: ${SCHEDULER_WORKER_QUEUE}
        - name: REPORT_DOWNLOAD_SCHEDULE
          value: ${REPORT_DOWNLOAD_SCHEDULE}
        - name: SCHEDULE_REPORT_CHECKS
          value: ${SCHEDULE_REPORT_CHECKS}
        - name: SOURCE_STATUS_FREQUENCY_MINUTES
          value: ${SOURCE_STATUS_FREQUENCY_MINUTES}
        - name: REMOVE_EXPIRED_REPORT_DATA_ON_DAY
          value: ${REMOVE_EXPIRED_REPORT_DATA_ON_DAY}
        - name: REMOVE_EXPIRED_REPORT_UTC_TIME
          value: ${REMOVE_EXPIRED_REPORT_UTC_TIME}
        - name: VACUUM_DATA_DAY_OF_WEEK
          value: ${VACUUM_DATA_DAY_OF_WEEK}
        - name: VACUUM_DATA_UTC_TIME
          value: ${VACUUM_DATA_UTC_TIME}
        - name: DATE_OVERRIDE
          value: ${DATE_OVERRIDE}
        - name: RETAIN_NUM_MONTHS
          value: ${RETAIN_NUM_MONTHS}
        - name: INITIAL_INGEST_NUM_MONTHS
          value: ${INITIAL_INGEST_NUM_MONTHS}
        - name: INITIAL_INGEST_OVERRIDE
          value: ${INITIAL_INGEST_OVERRIDE}
        - name: POLLING_TIMER
          value: ${POLLING_TIMER}
        - name: POLLING_BATCH_SIZE
          value: ${POLLING_BATCH_SIZE}
        - name: TRINO_HOST
          value: ${TRINO_HOST}
        - name: TRINO_PORT
          value: ${TRINO_PORT}
        - name: AUTO_DATA_INGEST
          value: ${AUTO_DATA_INGEST}
        - name: REPORT_PROCESSING_BATCH_SIZE
          value: ${REPORT_PROCESSING_BATCH_SIZE}
        - name: PROMETHEUS_PUSHGATEWAY
          value: ${PROMETHEUS_PUSHGATEWAY}
        - name: UNLEASH_CACHE_DIR
          value: ${UNLEASH_CACHE_DIR}
        - name: QE_SCHEMA
          value: ${QE_SCHEMA}
        - name: OCI_CLI_USER
          valueFrom:
            secretKeyRef:
              key: oci-cli-user
              name: koku-oci
        - name: OCI_CLI_FINGERPRINT
          valueFrom:
            secretKeyRef:
              key: oci-cli-fingerprint
              name: koku-oci
        - name: OCI_CLI_TENANCY
          valueFrom:
            secretKeyRef:
              key: oci-cli-tenancy
              name: koku-oci
        - name: OCI_CLI_KEY_FILE
          value: ${OCI_CLI_KEY_FILE}
        - name: OCI_PYTHON_SDK_NO_SERVICE_IMPORTS
          value: "true"
        - name: ENHANCED_ORG_ADMIN
          value: ${ENHANCED_ORG_ADMIN}
        image: ${IMAGE}:${IMAGE_TAG}
        metadata:
          annotations:
            ignore-check.kube-linter.io/minimum-three-replicas: This deployment uses
              1 pod as currently scheduling is a singleton
            ignore-check.kube-linter.io/no-liveness-probe: This deployment uses celery
              beat which does not easily support liveness checks
            ignore-check.kube-linter.io/no-readiness-probe: This deployment uses celery
              beat which does not easily support readiness checks
        resources:
          limits:
            cpu: ${SCHEDULER_CPU_LIMIT}
            memory: ${SCHEDULER_MEMORY_LIMIT}
          requests:
            cpu: ${SCHEDULER_CPU_REQUEST}
            memory: ${SCHEDULER_MEMORY_REQUEST}
        volumeMounts:
        - mountPath: /etc/gcp
          name: gcp-credentials
          readOnly: true
        - mountPath: /etc/oci
          name: oci-credentials
          readOnly: true
        - mountPath: ${TMP_DIR}
          name: tmp-data
        volumes:
        - emptyDir: {}
          name: tmp-data
        - name: gcp-credentials
          secret:
            items:
            - key: gcp-credentials
              path: gcp-credentials.json
            secretName: koku-gcp
        - name: oci-credentials
          secret:
            items:
            - key: oci-credentials
              path: oci-credentials.pem
            secretName: koku-oci
      replicas: ${{SCHEDULER_REPLICAS}}
      webServices:
        private:
          enabled: false
        public:
          enabled: false
    - metadata:
        annotations:
          ignore-check.kube-linter.io/minimum-three-replicas: This deployment uses
            1 pod at times for cost saving purposes
      name: clowder-sources-client
      podSpec:
        env:
        - name: CLOWDER_ENABLED
          value: ${CLOWDER_ENABLED}
        - name: SOURCES
          value: "true"
        - name: SOURCES_PROBE_HEADER
          value: ${SOURCES_PROBE_HEADER}
        - name: SOURCES_PSK
          valueFrom:
            secretKeyRef:
              key: psk
              name: ${SOURCES_PSK_SECRET_NAME}
              optional: true
        - name: DJANGO_SECRET_KEY
          valueFrom:
            secretKeyRef:
              key: django-secret-key
              name: koku-secret
              optional: false
        - name: AWS_ACCESS_KEY_ID
          valueFrom:
            secretKeyRef:
              key: aws-access-key-id
              name: koku-aws
              optional: false
        - name: AWS_SECRET_ACCESS_KEY
          valueFrom:
            secretKeyRef:
              key: aws-secret-access-key
              name: koku-aws
              optional: false
        - name: GOOGLE_APPLICATION_CREDENTIALS
          value: ${GOOGLE_APPLICATION_CREDENTIALS}
        - name: APP_POD_NAME
          valueFrom:
            fieldRef:
              fieldPath: metadata.name
        - name: API_PATH_PREFIX
          value: ${API_PATH_PREFIX}
        - name: APP_DOMAIN
          value: ${APP_DOMAIN}
        - name: DEVELOPMENT
          value: ${DEVELOPMENT}
        - name: GUNICORN_LOG_LEVEL
          value: ${GUNICORN_LOG_LEVEL}
        - name: KOKU_LOG_LEVEL
          value: ${SOURCES_CLIENT_KOKU_LOG_LEVEL}
        - name: UNLEASH_LOG_LEVEL
          value: ${UNLEASH_LOG_LEVEL}
        - name: DJANGO_LOG_LEVEL
          value: ${DJANGO_LOG_LEVEL}
        - name: DJANGO_LOG_FORMATTER
          value: ${DJANGO_LOG_FORMATTER}
        - name: DJANGO_LOG_HANDLERS
          value: ${DJANGO_LOG_HANDLERS}
        - name: DJANGO_LOG_DIRECTORY
          value: ${DJANGO_LOG_DIRECTORY}
        - name: DJANGO_LOGGING_FILE
          value: ${DJANGO_LOG_FILE}
        - name: SOURCES_API_PREFIX
          value: ${SOURCES_API_PREFIX}
        - name: RBAC_SERVICE_PATH
          value: ${RBAC_SERVICE_PATH}
        - name: RBAC_CACHE_TTL
          value: ${RBAC_CACHE_TTL}
        - name: PROMETHEUS_MULTIPROC_DIR
          value: ${PROMETHEUS_DIR}
        - name: KOKU_API_ENABLE_SENTRY
          value: ${ENABLE_API_SENTRY}
        - name: KOKU_SENTRY_ENVIRONMENT
          value: ${KOKU_SENTRY_ENV}
        - name: KOKU_SENTRY_DSN
          valueFrom:
            secretKeyRef:
              key: sources-sentry-dsn
              name: koku-sentry
              optional: true
        - name: DEMO_ACCOUNTS
          value: ${DEMO_ACCOUNTS}
        - name: UNLEASH_CACHE_DIR
          value: ${UNLEASH_CACHE_DIR}
        - name: QE_SCHEMA
          value: ${QE_SCHEMA}
        - name: OCI_CLI_USER
          valueFrom:
            secretKeyRef:
              key: oci-cli-user
              name: koku-oci
        - name: OCI_CLI_FINGERPRINT
          valueFrom:
            secretKeyRef:
              key: oci-cli-fingerprint
              name: koku-oci
        - name: OCI_CLI_TENANCY
          valueFrom:
            secretKeyRef:
              key: oci-cli-tenancy
              name: koku-oci
        - name: OCI_CLI_KEY_FILE
          value: ${OCI_CLI_KEY_FILE}
        - name: OCI_PYTHON_SDK_NO_SERVICE_IMPORTS
          value: "true"
        - name: ENHANCED_ORG_ADMIN
          value: ${ENHANCED_ORG_ADMIN}
        image: ${IMAGE}:${IMAGE_TAG}
        livenessProbe:
          failureThreshold: 5
          httpGet:
            path: ${API_PATH_PREFIX}/v1/status/?liveness
            port: private
            scheme: HTTP
          initialDelaySeconds: 30
          periodSeconds: 20
          successThreshold: 1
          timeoutSeconds: 10
        metadata:
          annotations:
            ignore-check.kube-linter.io/minimum-three-replicas: This deployment uses
              1 pod at times for cost saving purposes
        readinessProbe:
          failureThreshold: 5
          httpGet:
            path: ${API_PATH_PREFIX}/v1/status/
            port: private
            scheme: HTTP
          initialDelaySeconds: 30
          periodSeconds: 20
          successThreshold: 1
          timeoutSeconds: 10
        resources:
          limits:
            cpu: ${SOURCES_CLIENT_CPU_LIMIT}
            memory: ${SOURCES_CLIENT_MEMORY_LIMIT}
          requests:
            cpu: ${SOURCES_CLIENT_CPU_REQUEST}
            memory: ${SOURCES_CLIENT_MEMORY_REQUEST}
        volumeMounts:
        - mountPath: /etc/gcp
          name: gcp-credentials
          readOnly: true
        - mountPath: /etc/oci
          name: oci-credentials
          readOnly: true
        - mountPath: ${TMP_DIR}
          name: tmp-data
        volumes:
        - emptyDir: {}
          name: tmp-data
        - name: gcp-credentials
          secret:
            items:
            - key: gcp-credentials
              path: gcp-credentials.json
            secretName: koku-gcp
        - name: oci-credentials
          secret:
            items:
            - key: oci-credentials
              path: oci-credentials.pem
            secretName: koku-oci
      replicas: ${{SOURCES_CLIENT_REPLICAS}}
      webServices:
        private:
          enabled: true
        public:
          enabled: false
    - metadata:
        annotations:
          ignore-check.kube-linter.io/minimum-three-replicas: This deployment uses
            1 pod as currently sources integration requires in order message handling,
            which can fail with multiple consumers due to race conditions
      name: clowder-sources-listener
      podSpec:
        command:
        - /bin/bash
        - -c
        - python koku/manage.py sources_listener
        env:
        - name: CLOWDER_ENABLED
          value: ${CLOWDER_ENABLED}
        - name: SOURCES
          value: "true"
        - name: SOURCES_PROBE_HEADER
          value: ${SOURCES_PROBE_HEADER}
        - name: SOURCES_PSK
          valueFrom:
            secretKeyRef:
              key: psk
              name: ${SOURCES_PSK_SECRET_NAME}
              optional: true
        - name: DJANGO_SECRET_KEY
          valueFrom:
            secretKeyRef:
              key: django-secret-key
              name: koku-secret
              optional: false
        - name: AWS_ACCESS_KEY_ID
          valueFrom:
            secretKeyRef:
              key: aws-access-key-id
              name: koku-aws
              optional: false
        - name: AWS_SECRET_ACCESS_KEY
          valueFrom:
            secretKeyRef:
              key: aws-secret-access-key
              name: koku-aws
              optional: false
        - name: GOOGLE_APPLICATION_CREDENTIALS
          value: ${GOOGLE_APPLICATION_CREDENTIALS}
        - name: APP_POD_NAME
          valueFrom:
            fieldRef:
              fieldPath: metadata.name
        - name: API_PATH_PREFIX
          value: ${API_PATH_PREFIX}
        - name: APP_DOMAIN
          value: ${APP_DOMAIN}
        - name: DEVELOPMENT
          value: ${DEVELOPMENT}
        - name: KOKU_LOG_LEVEL
          value: ${SOURCES_LISTENER_KOKU_LOG_LEVEL}
        - name: UNLEASH_LOG_LEVEL
          value: ${UNLEASH_LOG_LEVEL}
        - name: DJANGO_LOG_LEVEL
          value: ${DJANGO_LOG_LEVEL}
        - name: DJANGO_LOG_FORMATTER
          value: ${DJANGO_LOG_FORMATTER}
        - name: DJANGO_LOG_HANDLERS
          value: ${DJANGO_LOG_HANDLERS}
        - name: DJANGO_LOG_DIRECTORY
          value: ${DJANGO_LOG_DIRECTORY}
        - name: DJANGO_LOGGING_FILE
          value: ${DJANGO_LOG_FILE}
        - name: SOURCES_API_PREFIX
          value: ${SOURCES_API_PREFIX}
        - name: RBAC_SERVICE_PATH
          value: ${RBAC_SERVICE_PATH}
        - name: RBAC_CACHE_TTL
          value: ${RBAC_CACHE_TTL}
        - name: PROMETHEUS_MULTIPROC_DIR
          value: ${PROMETHEUS_DIR}
        - name: KOKU_API_ENABLE_SENTRY
          value: ${ENABLE_API_SENTRY}
        - name: KOKU_SENTRY_ENVIRONMENT
          value: ${KOKU_SENTRY_ENV}
        - name: KOKU_SENTRY_DSN
          valueFrom:
            secretKeyRef:
              key: sources-sentry-dsn
              name: koku-sentry
              optional: true
        - name: DEMO_ACCOUNTS
          value: ${DEMO_ACCOUNTS}
        - name: UNLEASH_CACHE_DIR
          value: ${UNLEASH_CACHE_DIR}
        - name: QE_SCHEMA
          value: ${QE_SCHEMA}
        - name: OCI_CLI_USER
          valueFrom:
            secretKeyRef:
              key: oci-cli-user
              name: koku-oci
        - name: OCI_CLI_FINGERPRINT
          valueFrom:
            secretKeyRef:
              key: oci-cli-fingerprint
              name: koku-oci
        - name: OCI_CLI_TENANCY
          valueFrom:
            secretKeyRef:
              key: oci-cli-tenancy
              name: koku-oci
        - name: OCI_CLI_KEY_FILE
          value: ${OCI_CLI_KEY_FILE}
        - name: OCI_PYTHON_SDK_NO_SERVICE_IMPORTS
          value: "true"
        - name: ENHANCED_ORG_ADMIN
          value: ${ENHANCED_ORG_ADMIN}
        image: ${IMAGE}:${IMAGE_TAG}
        livenessProbe:
          failureThreshold: 5
          httpGet:
            path: /livez
            port: metrics
            scheme: HTTP
          initialDelaySeconds: 30
          periodSeconds: 20
          successThreshold: 1
          timeoutSeconds: 10
        metadata:
          annotations:
            ignore-check.kube-linter.io/minimum-three-replicas: This deployment uses
              1 pod as currently sources integration requires in order message handling,
              which can fail with multiple consumers due to race conditions
        readinessProbe:
          failureThreshold: 5
          httpGet:
            path: /readyz
            port: metrics
            scheme: HTTP
          initialDelaySeconds: 30
          periodSeconds: 20
          successThreshold: 1
          timeoutSeconds: 10
        resources:
          limits:
            cpu: ${SOURCES_LISTENER_CPU_LIMIT}
            memory: ${SOURCES_LISTENER_MEMORY_LIMIT}
          requests:
            cpu: ${SOURCES_LISTENER_CPU_REQUEST}
            memory: ${SOURCES_LISTENER_MEMORY_REQUEST}
        volumeMounts:
        - mountPath: /etc/gcp
          name: gcp-credentials
          readOnly: true
        - mountPath: /etc/oci
          name: oci-credentials
          readOnly: true
        - mountPath: ${TMP_DIR}
          name: tmp-data
        volumes:
        - emptyDir: {}
          name: tmp-data
        - name: gcp-credentials
          secret:
            items:
            - key: gcp-credentials
              path: gcp-credentials.json
            secretName: koku-gcp
        - name: oci-credentials
          secret:
            items:
            - key: oci-credentials
              path: oci-credentials.pem
            secretName: koku-oci
      replicas: ${{SOURCES_LISTENER_REPLICAS}}
      webServices:
        private:
          enabled: false
        public:
          enabled: false
    - metadata:
        annotations:
          ignore-check.kube-linter.io/minimum-three-replicas: This deployment uses
            1 pod at times for cost saving purposes
      name: clowder-worker-celery
      podSpec:
        command:
        - /bin/bash
        - -c
        - |
          PYTHONPATH=${APP_HOME} celery -A koku worker -E -l $CELERY_LOG_LEVEL -Q $WORKER_QUEUES
        env:
        - name: CLOWDER_ENABLED
          value: ${CLOWDER_ENABLED}
        - name: AWS_ACCESS_KEY_ID
          valueFrom:
            secretKeyRef:
              key: aws-access-key-id
              name: koku-aws
              optional: false
        - name: AWS_SECRET_ACCESS_KEY
          valueFrom:
            secretKeyRef:
              key: aws-secret-access-key
              name: koku-aws
              optional: false
        - name: GOOGLE_APPLICATION_CREDENTIALS
          value: ${GOOGLE_APPLICATION_CREDENTIALS}
        - name: APP_POD_NAME
          valueFrom:
            fieldRef:
              fieldPath: metadata.name
        - name: DEVELOPMENT
          value: ${DEVELOPMENT}
        - name: CELERY_LOG_LEVEL
          value: ${CELERY_LOG_LEVEL}
        - name: KOKU_LOG_LEVEL
          value: ${KOKU_LOG_LEVEL}
        - name: UNLEASH_LOG_LEVEL
          value: ${UNLEASH_LOG_LEVEL}
        - name: PROMETHEUS_MULTIPROC_DIR
          value: ${PROMETHEUS_DIR}
        - name: REQUESTED_BUCKET
          value: ${S3_BUCKET_NAME}
        - name: ENABLE_S3_ARCHIVING
          value: ${ENABLE_S3_ARCHIVING}
        - name: PARQUET_PROCESSING_BATCH_SIZE
          value: ${PARQUET_PROCESSING_BATCH_SIZE}
        - name: TRINO_DATE_STEP
          value: ${TRINO_DATE_STEP}
        - name: KOKU_CELERY_ENABLE_SENTRY
          value: ${ENABLE_CELERY_SENTRY}
        - name: KOKU_SENTRY_ENVIRONMENT
          value: ${KOKU_SENTRY_ENV}
        - name: KOKU_CELERY_SENTRY_DSN
          valueFrom:
            secretKeyRef:
              key: celery-sentry-dsn
              name: koku-sentry
              optional: true
        - name: DEMO_ACCOUNTS
          value: ${DEMO_ACCOUNTS}
        - name: WORKER_QUEUES
          value: ${WORKER_CELERY_WORKER_QUEUE}
        - name: WORKER_PROC_ALIVE_TIMEOUT
          value: ${WORKER_PROC_ALIVE_TIMEOUT}
        - name: DATE_OVERRIDE
          value: ${DATE_OVERRIDE}
        - name: RETAIN_NUM_MONTHS
          value: ${RETAIN_NUM_MONTHS}
        - name: INITIAL_INGEST_NUM_MONTHS
          value: ${INITIAL_INGEST_NUM_MONTHS}
        - name: INITIAL_INGEST_OVERRIDE
          value: ${INITIAL_INGEST_OVERRIDE}
        - name: POLLING_TIMER
          value: ${POLLING_TIMER}
        - name: POLLING_BATCH_SIZE
          value: ${POLLING_BATCH_SIZE}
        - name: TRINO_HOST
          value: ${TRINO_HOST}
        - name: TRINO_PORT
          value: ${TRINO_PORT}
        - name: AUTO_DATA_INGEST
          value: ${AUTO_DATA_INGEST}
        - name: REPORT_PROCESSING_BATCH_SIZE
          value: ${REPORT_PROCESSING_BATCH_SIZE}
        - name: PROMETHEUS_PUSHGATEWAY
          value: ${PROMETHEUS_PUSHGATEWAY}
        - name: SOURCES_API_PREFIX
          value: ${SOURCES_API_PREFIX}
        - name: UNLEASH_CACHE_DIR
          value: ${UNLEASH_CACHE_DIR}
        - name: QE_SCHEMA
          value: ${QE_SCHEMA}
        - name: OCI_CLI_USER
          valueFrom:
            secretKeyRef:
              key: oci-cli-user
              name: koku-oci
        - name: OCI_CLI_FINGERPRINT
          valueFrom:
            secretKeyRef:
              key: oci-cli-fingerprint
              name: koku-oci
        - name: OCI_CLI_TENANCY
          valueFrom:
            secretKeyRef:
              key: oci-cli-tenancy
              name: koku-oci
        - name: OCI_CLI_KEY_FILE
          value: ${OCI_CLI_KEY_FILE}
        - name: OCI_PYTHON_SDK_NO_SERVICE_IMPORTS
          value: "true"
        - name: ENHANCED_ORG_ADMIN
          value: ${ENHANCED_ORG_ADMIN}
        image: ${IMAGE}:${IMAGE_TAG}
        livenessProbe:
          failureThreshold: 5
          httpGet:
            path: /livez
            port: metrics
            scheme: HTTP
          initialDelaySeconds: 30
          periodSeconds: 20
          successThreshold: 1
          timeoutSeconds: 10
        metadata:
          annotations:
            ignore-check.kube-linter.io/minimum-three-replicas: This deployment uses
              1 pod at times for cost saving purposes
        readinessProbe:
          failureThreshold: 5
          httpGet:
            path: /readyz
            port: metrics
            scheme: HTTP
          initialDelaySeconds: 30
          periodSeconds: 20
          successThreshold: 1
          timeoutSeconds: 10
        resources:
          limits:
            cpu: ${WORKER_CELERY_CPU_LIMIT}
            memory: ${WORKER_CELERY_MEMORY_LIMIT}
          requests:
            cpu: ${WORKER_CELERY_CPU_REQUEST}
            memory: ${WORKER_CELERY_MEMORY_REQUEST}
        volumeMounts:
        - mountPath: /var/tmp/masu/
          name: koku-worker-data
        - mountPath: /etc/gcp
          name: gcp-credentials
          readOnly: true
        - mountPath: /etc/oci
          name: oci-credentials
          readOnly: true
        - mountPath: ${TMP_DIR}
          name: tmp-data
        volumes:
        - emptyDir: {}
          name: tmp-data
        - emptyDir: {}
          name: koku-worker-data
        - name: gcp-credentials
          secret:
            items:
            - key: gcp-credentials
              path: gcp-credentials.json
            secretName: koku-gcp
        - name: oci-credentials
          secret:
            items:
            - key: oci-credentials
              path: oci-credentials.pem
            secretName: koku-oci
      replicas: ${{WORKER_CELERY_REPLICAS}}
      webServices:
        private:
          enabled: false
        public:
          enabled: false
    - metadata:
        annotations:
          ignore-check.kube-linter.io/minimum-three-replicas: This deployment uses
            1 pod at times for cost saving purposes
      name: clowder-worker-cost-model
      podSpec:
        command:
        - /bin/bash
        - -c
        - |
          PYTHONPATH=${APP_HOME} celery -A koku worker --without-gossip -E -l $CELERY_LOG_LEVEL -Q $WORKER_QUEUES
        env:
        - name: CLOWDER_ENABLED
          value: ${CLOWDER_ENABLED}
        - name: AWS_ACCESS_KEY_ID
          valueFrom:
            secretKeyRef:
              key: aws-access-key-id
              name: koku-aws
              optional: false
        - name: AWS_SECRET_ACCESS_KEY
          valueFrom:
            secretKeyRef:
              key: aws-secret-access-key
              name: koku-aws
              optional: false
        - name: GOOGLE_APPLICATION_CREDENTIALS
          value: ${GOOGLE_APPLICATION_CREDENTIALS}
        - name: APP_POD_NAME
          valueFrom:
            fieldRef:
              fieldPath: metadata.name
        - name: DEVELOPMENT
          value: ${DEVELOPMENT}
        - name: CELERY_LOG_LEVEL
          value: ${CELERY_LOG_LEVEL}
        - name: KOKU_LOG_LEVEL
          value: ${KOKU_LOG_LEVEL}
        - name: UNLEASH_LOG_LEVEL
          value: ${UNLEASH_LOG_LEVEL}
        - name: PROMETHEUS_MULTIPROC_DIR
          value: ${PROMETHEUS_DIR}
        - name: REQUESTED_BUCKET
          value: ${S3_BUCKET_NAME}
        - name: ENABLE_S3_ARCHIVING
          value: ${ENABLE_S3_ARCHIVING}
        - name: PARQUET_PROCESSING_BATCH_SIZE
          value: ${PARQUET_PROCESSING_BATCH_SIZE}
        - name: TRINO_DATE_STEP
          value: ${TRINO_DATE_STEP}
        - name: KOKU_CELERY_ENABLE_SENTRY
          value: ${ENABLE_CELERY_SENTRY}
        - name: KOKU_SENTRY_ENVIRONMENT
          value: ${KOKU_SENTRY_ENV}
        - name: KOKU_CELERY_SENTRY_DSN
          valueFrom:
            secretKeyRef:
              key: celery-sentry-dsn
              name: koku-sentry
              optional: true
        - name: DEMO_ACCOUNTS
          value: ${DEMO_ACCOUNTS}
        - name: WORKER_QUEUES
          value: ${WORKER_COST_MODEL_WORKER_QUEUE}
        - name: WORKER_PROC_ALIVE_TIMEOUT
          value: ${WORKER_PROC_ALIVE_TIMEOUT}
        - name: DATE_OVERRIDE
          value: ${DATE_OVERRIDE}
        - name: RETAIN_NUM_MONTHS
          value: ${RETAIN_NUM_MONTHS}
        - name: INITIAL_INGEST_NUM_MONTHS
          value: ${INITIAL_INGEST_NUM_MONTHS}
        - name: INITIAL_INGEST_OVERRIDE
          value: ${INITIAL_INGEST_OVERRIDE}
        - name: POLLING_TIMER
          value: ${POLLING_TIMER}
        - name: POLLING_BATCH_SIZE
          value: ${POLLING_BATCH_SIZE}
        - name: TRINO_HOST
          value: ${TRINO_HOST}
        - name: TRINO_PORT
          value: ${TRINO_PORT}
        - name: AUTO_DATA_INGEST
          value: ${AUTO_DATA_INGEST}
        - name: REPORT_PROCESSING_BATCH_SIZE
          value: ${REPORT_PROCESSING_BATCH_SIZE}
        - name: PROMETHEUS_PUSHGATEWAY
          value: ${PROMETHEUS_PUSHGATEWAY}
        - name: SOURCES_API_PREFIX
          value: ${SOURCES_API_PREFIX}
        - name: UNLEASH_CACHE_DIR
          value: ${UNLEASH_CACHE_DIR}
        - name: WORKER_CACHE_TIMEOUT
          value: ${WORKER_CACHE_TIMEOUT}
        - name: QE_SCHEMA
          value: ${QE_SCHEMA}
        - name: OCI_CLI_USER
          valueFrom:
            secretKeyRef:
              key: oci-cli-user
              name: koku-oci
        - name: OCI_CLI_FINGERPRINT
          valueFrom:
            secretKeyRef:
              key: oci-cli-fingerprint
              name: koku-oci
        - name: OCI_CLI_TENANCY
          valueFrom:
            secretKeyRef:
              key: oci-cli-tenancy
              name: koku-oci
        - name: OCI_CLI_KEY_FILE
          value: ${OCI_CLI_KEY_FILE}
        - name: OCI_PYTHON_SDK_NO_SERVICE_IMPORTS
          value: "true"
        - name: ENHANCED_ORG_ADMIN
          value: ${ENHANCED_ORG_ADMIN}
        image: ${IMAGE}:${IMAGE_TAG}
        livenessProbe:
          failureThreshold: 5
          httpGet:
            path: /livez
            port: metrics
            scheme: HTTP
          initialDelaySeconds: 30
          periodSeconds: 20
          successThreshold: 1
          timeoutSeconds: 10
        metadata:
          annotations:
            ignore-check.kube-linter.io/minimum-three-replicas: This deployment uses
              1 pod at times for cost saving purposes
        readinessProbe:
          failureThreshold: 5
          httpGet:
            path: /readyz
            port: metrics
            scheme: HTTP
          initialDelaySeconds: 30
          periodSeconds: 20
          successThreshold: 1
          timeoutSeconds: 10
        resources:
          limits:
            cpu: ${WORKER_COST_MODEL_CPU_LIMIT}
            memory: ${WORKER_COST_MODEL_MEMORY_LIMIT}
          requests:
            cpu: ${WORKER_COST_MODEL_CPU_REQUEST}
            memory: ${WORKER_COST_MODEL_MEMORY_REQUEST}
        volumeMounts:
        - mountPath: /var/tmp/masu/
          name: koku-worker-data
        - mountPath: /etc/gcp
          name: gcp-credentials
          readOnly: true
        - mountPath: /etc/oci
          name: oci-credentials
          readOnly: true
        - mountPath: ${TMP_DIR}
          name: tmp-data
        volumes:
        - emptyDir: {}
          name: tmp-data
        - emptyDir: {}
          name: koku-worker-data
        - name: gcp-credentials
          secret:
            items:
            - key: gcp-credentials
              path: gcp-credentials.json
            secretName: koku-gcp
        - name: oci-credentials
          secret:
            items:
            - key: oci-credentials
              path: oci-credentials.pem
            secretName: koku-oci
      replicas: ${{WORKER_COST_MODEL_REPLICAS}}
      webServices:
        private:
          enabled: false
        public:
          enabled: false
    - metadata:
        annotations:
          ignore-check.kube-linter.io/minimum-three-replicas: This deployment uses
            1 pod at times for cost saving purposes
      name: clowder-worker-cost-model-xl
      podSpec:
        command:
        - /bin/bash
        - -c
        - |
          PYTHONPATH=${APP_HOME} celery -A koku worker --without-gossip -E -l $CELERY_LOG_LEVEL -Q $WORKER_QUEUES
        env:
        - name: CLOWDER_ENABLED
          value: ${CLOWDER_ENABLED}
        - name: AWS_ACCESS_KEY_ID
          valueFrom:
            secretKeyRef:
              key: aws-access-key-id
              name: koku-aws
              optional: false
        - name: AWS_SECRET_ACCESS_KEY
          valueFrom:
            secretKeyRef:
              key: aws-secret-access-key
              name: koku-aws
              optional: false
        - name: GOOGLE_APPLICATION_CREDENTIALS
          value: ${GOOGLE_APPLICATION_CREDENTIALS}
        - name: APP_POD_NAME
          valueFrom:
            fieldRef:
              fieldPath: metadata.name
        - name: DEVELOPMENT
          value: ${DEVELOPMENT}
        - name: CELERY_LOG_LEVEL
          value: ${CELERY_LOG_LEVEL}
        - name: KOKU_LOG_LEVEL
          value: ${KOKU_LOG_LEVEL}
        - name: UNLEASH_LOG_LEVEL
          value: ${UNLEASH_LOG_LEVEL}
        - name: PROMETHEUS_MULTIPROC_DIR
          value: ${PROMETHEUS_DIR}
        - name: REQUESTED_BUCKET
          value: ${S3_BUCKET_NAME}
        - name: ENABLE_S3_ARCHIVING
          value: ${ENABLE_S3_ARCHIVING}
        - name: PARQUET_PROCESSING_BATCH_SIZE
          value: ${PARQUET_PROCESSING_BATCH_SIZE}
        - name: TRINO_DATE_STEP
          value: ${TRINO_DATE_STEP}
        - name: KOKU_CELERY_ENABLE_SENTRY
          value: ${ENABLE_CELERY_SENTRY}
        - name: KOKU_SENTRY_ENVIRONMENT
          value: ${KOKU_SENTRY_ENV}
        - name: KOKU_CELERY_SENTRY_DSN
          valueFrom:
            secretKeyRef:
              key: celery-sentry-dsn
              name: koku-sentry
              optional: true
        - name: DEMO_ACCOUNTS
          value: ${DEMO_ACCOUNTS}
        - name: WORKER_QUEUES
          value: ${WORKER_COST_MODEL_XL_WORKER_QUEUE}
        - name: WORKER_PROC_ALIVE_TIMEOUT
          value: ${WORKER_PROC_ALIVE_TIMEOUT}
        - name: DATE_OVERRIDE
          value: ${DATE_OVERRIDE}
        - name: RETAIN_NUM_MONTHS
          value: ${RETAIN_NUM_MONTHS}
        - name: INITIAL_INGEST_NUM_MONTHS
          value: ${INITIAL_INGEST_NUM_MONTHS}
        - name: INITIAL_INGEST_OVERRIDE
          value: ${INITIAL_INGEST_OVERRIDE}
        - name: POLLING_TIMER
          value: ${POLLING_TIMER}
        - name: POLLING_BATCH_SIZE
          value: ${POLLING_BATCH_SIZE}
        - name: TRINO_HOST
          value: ${TRINO_HOST}
        - name: TRINO_PORT
          value: ${TRINO_PORT}
        - name: AUTO_DATA_INGEST
          value: ${AUTO_DATA_INGEST}
        - name: REPORT_PROCESSING_BATCH_SIZE
          value: ${REPORT_PROCESSING_BATCH_SIZE}
        - name: PROMETHEUS_PUSHGATEWAY
          value: ${PROMETHEUS_PUSHGATEWAY}
        - name: SOURCES_API_PREFIX
          value: ${SOURCES_API_PREFIX}
        - name: UNLEASH_CACHE_DIR
          value: ${UNLEASH_CACHE_DIR}
        - name: WORKER_CACHE_TIMEOUT
          value: ${WORKER_CACHE_TIMEOUT}
        - name: QE_SCHEMA
          value: ${QE_SCHEMA}
        - name: OCI_CLI_USER
          valueFrom:
            secretKeyRef:
              key: oci-cli-user
              name: koku-oci
        - name: OCI_CLI_FINGERPRINT
          valueFrom:
            secretKeyRef:
              key: oci-cli-fingerprint
              name: koku-oci
        - name: OCI_CLI_TENANCY
          valueFrom:
            secretKeyRef:
              key: oci-cli-tenancy
              name: koku-oci
        - name: OCI_CLI_KEY_FILE
          value: ${OCI_CLI_KEY_FILE}
        - name: OCI_PYTHON_SDK_NO_SERVICE_IMPORTS
          value: "true"
        - name: ENHANCED_ORG_ADMIN
          value: ${ENHANCED_ORG_ADMIN}
        image: ${IMAGE}:${IMAGE_TAG}
        livenessProbe:
          failureThreshold: 5
          httpGet:
            path: /livez
            port: metrics
            scheme: HTTP
          initialDelaySeconds: 30
          periodSeconds: 20
          successThreshold: 1
          timeoutSeconds: 10
        metadata:
          annotations:
            ignore-check.kube-linter.io/minimum-three-replicas: This deployment uses
              1 pod at times for cost saving purposes
        readinessProbe:
          failureThreshold: 5
          httpGet:
            path: /readyz
            port: metrics
            scheme: HTTP
          initialDelaySeconds: 30
          periodSeconds: 20
          successThreshold: 1
          timeoutSeconds: 10
        resources:
          limits:
            cpu: ${WORKER_COST_MODEL_XL_CPU_LIMIT}
            memory: ${WORKER_COST_MODEL_XL_MEMORY_LIMIT}
          requests:
            cpu: ${WORKER_COST_MODEL_XL_CPU_REQUEST}
            memory: ${WORKER_COST_MODEL_XL_MEMORY_REQUEST}
        volumeMounts:
        - mountPath: /var/tmp/masu/
          name: koku-worker-data
        - mountPath: /etc/gcp
          name: gcp-credentials
          readOnly: true
        - mountPath: /etc/oci
          name: oci-credentials
          readOnly: true
        - mountPath: ${TMP_DIR}
          name: tmp-data
        volumes:
        - emptyDir: {}
          name: tmp-data
        - emptyDir: {}
          name: koku-worker-data
        - name: gcp-credentials
          secret:
            items:
            - key: gcp-credentials
              path: gcp-credentials.json
            secretName: koku-gcp
        - name: oci-credentials
          secret:
            items:
            - key: oci-credentials
              path: oci-credentials.pem
            secretName: koku-oci
      replicas: ${{WORKER_COST_MODEL_XL_REPLICAS}}
      webServices:
        private:
          enabled: false
        public:
          enabled: false
    - metadata:
        annotations:
          ignore-check.kube-linter.io/minimum-three-replicas: This deployment uses
            1 pod at times for cost saving purposes
      name: clowder-worker-download
      podSpec:
        command:
        - /bin/bash
        - -c
        - |
          PYTHONPATH=${APP_HOME} celery -A koku worker --without-gossip -E -l $CELERY_LOG_LEVEL -Q $WORKER_QUEUES
        env:
        - name: CLOWDER_ENABLED
          value: ${CLOWDER_ENABLED}
        - name: AWS_ACCESS_KEY_ID
          valueFrom:
            secretKeyRef:
              key: aws-access-key-id
              name: koku-aws
              optional: false
        - name: AWS_SECRET_ACCESS_KEY
          valueFrom:
            secretKeyRef:
              key: aws-secret-access-key
              name: koku-aws
              optional: false
        - name: GOOGLE_APPLICATION_CREDENTIALS
          value: ${GOOGLE_APPLICATION_CREDENTIALS}
        - name: APP_POD_NAME
          valueFrom:
            fieldRef:
              fieldPath: metadata.name
        - name: DEVELOPMENT
          value: ${DEVELOPMENT}
        - name: CELERY_LOG_LEVEL
          value: ${CELERY_LOG_LEVEL}
        - name: KOKU_LOG_LEVEL
          value: ${KOKU_LOG_LEVEL}
        - name: UNLEASH_LOG_LEVEL
          value: ${UNLEASH_LOG_LEVEL}
        - name: PROMETHEUS_MULTIPROC_DIR
          value: ${PROMETHEUS_DIR}
        - name: REQUESTED_BUCKET
          value: ${S3_BUCKET_NAME}
        - name: ENABLE_S3_ARCHIVING
          value: ${ENABLE_S3_ARCHIVING}
        - name: PARQUET_PROCESSING_BATCH_SIZE
          value: ${PARQUET_PROCESSING_BATCH_SIZE}
        - name: TRINO_DATE_STEP
          value: ${TRINO_DATE_STEP}
        - name: KOKU_CELERY_ENABLE_SENTRY
          value: ${ENABLE_CELERY_SENTRY}
        - name: KOKU_SENTRY_ENVIRONMENT
          value: ${KOKU_SENTRY_ENV}
        - name: KOKU_CELERY_SENTRY_DSN
          valueFrom:
            secretKeyRef:
              key: celery-sentry-dsn
              name: koku-sentry
              optional: true
        - name: DEMO_ACCOUNTS
          value: ${DEMO_ACCOUNTS}
        - name: WORKER_QUEUES
          value: ${WORKER_DOWNLOAD_WORKER_QUEUE}
        - name: WORKER_PROC_ALIVE_TIMEOUT
          value: ${WORKER_PROC_ALIVE_TIMEOUT}
        - name: DATE_OVERRIDE
          value: ${DATE_OVERRIDE}
        - name: RETAIN_NUM_MONTHS
          value: ${RETAIN_NUM_MONTHS}
        - name: INITIAL_INGEST_NUM_MONTHS
          value: ${INITIAL_INGEST_NUM_MONTHS}
        - name: INITIAL_INGEST_OVERRIDE
          value: ${INITIAL_INGEST_OVERRIDE}
        - name: POLLING_TIMER
          value: ${POLLING_TIMER}
        - name: POLLING_BATCH_SIZE
          value: ${POLLING_BATCH_SIZE}
        - name: TRINO_HOST
          value: ${TRINO_HOST}
        - name: TRINO_PORT
          value: ${TRINO_PORT}
        - name: AUTO_DATA_INGEST
          value: ${AUTO_DATA_INGEST}
        - name: REPORT_PROCESSING_BATCH_SIZE
          value: ${REPORT_PROCESSING_BATCH_SIZE}
        - name: PROMETHEUS_PUSHGATEWAY
          value: ${PROMETHEUS_PUSHGATEWAY}
        - name: SOURCES_API_PREFIX
          value: ${SOURCES_API_PREFIX}
        - name: UNLEASH_CACHE_DIR
          value: ${UNLEASH_CACHE_DIR}
        - name: QE_SCHEMA
          value: ${QE_SCHEMA}
        - name: OCI_CLI_USER
          valueFrom:
            secretKeyRef:
              key: oci-cli-user
              name: koku-oci
        - name: OCI_CLI_FINGERPRINT
          valueFrom:
            secretKeyRef:
              key: oci-cli-fingerprint
              name: koku-oci
        - name: OCI_CLI_TENANCY
          valueFrom:
            secretKeyRef:
              key: oci-cli-tenancy
              name: koku-oci
        - name: OCI_CLI_KEY_FILE
          value: ${OCI_CLI_KEY_FILE}
        - name: OCI_PYTHON_SDK_NO_SERVICE_IMPORTS
          value: "true"
        - name: ENHANCED_ORG_ADMIN
          value: ${ENHANCED_ORG_ADMIN}
        image: ${IMAGE}:${IMAGE_TAG}
        livenessProbe:
          failureThreshold: 5
          httpGet:
            path: /livez
            port: metrics
            scheme: HTTP
          initialDelaySeconds: 30
          periodSeconds: 20
          successThreshold: 1
          timeoutSeconds: 10
        metadata:
          annotations:
            ignore-check.kube-linter.io/minimum-three-replicas: This deployment uses
              1 pod at times for cost saving purposes
        readinessProbe:
          failureThreshold: 5
          httpGet:
            path: /readyz
            port: metrics
            scheme: HTTP
          initialDelaySeconds: 30
          periodSeconds: 20
          successThreshold: 1
          timeoutSeconds: 10
        resources:
          limits:
            cpu: ${WORKER_DOWNLOAD_CPU_LIMIT}
            memory: ${WORKER_DOWNLOAD_MEMORY_LIMIT}
          requests:
            cpu: ${WORKER_DOWNLOAD_CPU_REQUEST}
            memory: ${WORKER_DOWNLOAD_MEMORY_REQUEST}
        volumeMounts:
        - mountPath: /var/tmp/masu/
          name: koku-worker-data
        - mountPath: /etc/gcp
          name: gcp-credentials
          readOnly: true
        - mountPath: /etc/oci
          name: oci-credentials
          readOnly: true
        - mountPath: ${TMP_DIR}
          name: tmp-data
        volumes:
        - emptyDir: {}
          name: tmp-data
        - emptyDir: {}
          name: koku-worker-data
        - name: gcp-credentials
          secret:
            items:
            - key: gcp-credentials
              path: gcp-credentials.json
            secretName: koku-gcp
        - name: oci-credentials
          secret:
            items:
            - key: oci-credentials
              path: oci-credentials.pem
            secretName: koku-oci
      replicas: ${{WORKER_DOWNLOAD_REPLICAS}}
      webServices:
        private:
          enabled: false
        public:
          enabled: false
    - metadata:
        annotations:
          ignore-check.kube-linter.io/minimum-three-replicas: This deployment uses
            1 pod at times for cost saving purposes
      name: clowder-worker-download-xl
      podSpec:
        command:
        - /bin/bash
        - -c
        - |
          PYTHONPATH=${APP_HOME} celery -A koku worker --without-gossip -E -l $CELERY_LOG_LEVEL -Q $WORKER_QUEUES
        env:
        - name: CLOWDER_ENABLED
          value: ${CLOWDER_ENABLED}
        - name: AWS_ACCESS_KEY_ID
          valueFrom:
            secretKeyRef:
              key: aws-access-key-id
              name: koku-aws
              optional: false
        - name: AWS_SECRET_ACCESS_KEY
          valueFrom:
            secretKeyRef:
              key: aws-secret-access-key
              name: koku-aws
              optional: false
        - name: GOOGLE_APPLICATION_CREDENTIALS
          value: ${GOOGLE_APPLICATION_CREDENTIALS}
        - name: APP_POD_NAME
          valueFrom:
            fieldRef:
              fieldPath: metadata.name
        - name: DEVELOPMENT
          value: ${DEVELOPMENT}
        - name: CELERY_LOG_LEVEL
          value: ${CELERY_LOG_LEVEL}
        - name: KOKU_LOG_LEVEL
          value: ${KOKU_LOG_LEVEL}
        - name: UNLEASH_LOG_LEVEL
          value: ${UNLEASH_LOG_LEVEL}
        - name: PROMETHEUS_MULTIPROC_DIR
          value: ${PROMETHEUS_DIR}
        - name: REQUESTED_BUCKET
          value: ${S3_BUCKET_NAME}
        - name: ENABLE_S3_ARCHIVING
          value: ${ENABLE_S3_ARCHIVING}
        - name: PARQUET_PROCESSING_BATCH_SIZE
          value: ${PARQUET_PROCESSING_BATCH_SIZE}
        - name: TRINO_DATE_STEP
          value: ${TRINO_DATE_STEP}
        - name: KOKU_CELERY_ENABLE_SENTRY
          value: ${ENABLE_CELERY_SENTRY}
        - name: KOKU_SENTRY_ENVIRONMENT
          value: ${KOKU_SENTRY_ENV}
        - name: KOKU_CELERY_SENTRY_DSN
          valueFrom:
            secretKeyRef:
              key: celery-sentry-dsn
              name: koku-sentry
              optional: true
        - name: DEMO_ACCOUNTS
          value: ${DEMO_ACCOUNTS}
        - name: WORKER_QUEUES
          value: ${WORKER_DOWNLOAD_XL_WORKER_QUEUE}
        - name: WORKER_PROC_ALIVE_TIMEOUT
          value: ${WORKER_PROC_ALIVE_TIMEOUT}
        - name: DATE_OVERRIDE
          value: ${DATE_OVERRIDE}
        - name: RETAIN_NUM_MONTHS
          value: ${RETAIN_NUM_MONTHS}
        - name: INITIAL_INGEST_NUM_MONTHS
          value: ${INITIAL_INGEST_NUM_MONTHS}
        - name: INITIAL_INGEST_OVERRIDE
          value: ${INITIAL_INGEST_OVERRIDE}
        - name: POLLING_TIMER
          value: ${POLLING_TIMER}
        - name: POLLING_BATCH_SIZE
          value: ${POLLING_BATCH_SIZE}
        - name: TRINO_HOST
          value: ${TRINO_HOST}
        - name: TRINO_PORT
          value: ${TRINO_PORT}
        - name: AUTO_DATA_INGEST
          value: ${AUTO_DATA_INGEST}
        - name: REPORT_PROCESSING_BATCH_SIZE
          value: ${REPORT_PROCESSING_BATCH_SIZE}
        - name: PROMETHEUS_PUSHGATEWAY
          value: ${PROMETHEUS_PUSHGATEWAY}
        - name: SOURCES_API_PREFIX
          value: ${SOURCES_API_PREFIX}
        - name: UNLEASH_CACHE_DIR
          value: ${UNLEASH_CACHE_DIR}
        - name: QE_SCHEMA
          value: ${QE_SCHEMA}
        - name: OCI_CLI_USER
          valueFrom:
            secretKeyRef:
              key: oci-cli-user
              name: koku-oci
        - name: OCI_CLI_FINGERPRINT
          valueFrom:
            secretKeyRef:
              key: oci-cli-fingerprint
              name: koku-oci
        - name: OCI_CLI_TENANCY
          valueFrom:
            secretKeyRef:
              key: oci-cli-tenancy
              name: koku-oci
        - name: OCI_CLI_KEY_FILE
          value: ${OCI_CLI_KEY_FILE}
        - name: OCI_PYTHON_SDK_NO_SERVICE_IMPORTS
          value: "true"
        - name: ENHANCED_ORG_ADMIN
          value: ${ENHANCED_ORG_ADMIN}
        image: ${IMAGE}:${IMAGE_TAG}
        livenessProbe:
          failureThreshold: 5
          httpGet:
            path: /livez
            port: metrics
            scheme: HTTP
          initialDelaySeconds: 30
          periodSeconds: 20
          successThreshold: 1
          timeoutSeconds: 10
        metadata:
          annotations:
            ignore-check.kube-linter.io/minimum-three-replicas: This deployment uses
              1 pod at times for cost saving purposes
        readinessProbe:
          failureThreshold: 5
          httpGet:
            path: /readyz
            port: metrics
            scheme: HTTP
          initialDelaySeconds: 30
          periodSeconds: 20
          successThreshold: 1
          timeoutSeconds: 10
        resources:
          limits:
            cpu: ${WORKER_DOWNLOAD_XL_CPU_LIMIT}
            memory: ${WORKER_DOWNLOAD_XL_MEMORY_LIMIT}
          requests:
            cpu: ${WORKER_DOWNLOAD_XL_CPU_REQUEST}
            memory: ${WORKER_DOWNLOAD_XL_MEMORY_REQUEST}
        volumeMounts:
        - mountPath: /var/tmp/masu/
          name: koku-worker-data
        - mountPath: /etc/gcp
          name: gcp-credentials
          readOnly: true
        - mountPath: /etc/oci
          name: oci-credentials
          readOnly: true
        - mountPath: ${TMP_DIR}
          name: tmp-data
        volumes:
        - emptyDir: {}
          name: tmp-data
        - emptyDir: {}
          name: koku-worker-data
        - name: gcp-credentials
          secret:
            items:
            - key: gcp-credentials
              path: gcp-credentials.json
            secretName: koku-gcp
        - name: oci-credentials
          secret:
            items:
            - key: oci-credentials
              path: oci-credentials.pem
            secretName: koku-oci
      replicas: ${{WORKER_DOWNLOAD_XL_REPLICAS}}
      webServices:
        private:
          enabled: false
        public:
          enabled: false
    - metadata:
        annotations:
          ignore-check.kube-linter.io/minimum-three-replicas: This deployment uses
            1 pod at times for cost saving purposes
      name: clowder-worker-ocp
      podSpec:
        command:
        - /bin/bash
        - -c
        - |
          PYTHONPATH=${APP_HOME} celery -A koku worker --without-gossip -E -l $CELERY_LOG_LEVEL -Q $WORKER_QUEUES
        env:
        - name: CLOWDER_ENABLED
          value: ${CLOWDER_ENABLED}
        - name: AWS_ACCESS_KEY_ID
          valueFrom:
            secretKeyRef:
              key: aws-access-key-id
              name: koku-aws
              optional: false
        - name: AWS_SECRET_ACCESS_KEY
          valueFrom:
            secretKeyRef:
              key: aws-secret-access-key
              name: koku-aws
              optional: false
        - name: GOOGLE_APPLICATION_CREDENTIALS
          value: ${GOOGLE_APPLICATION_CREDENTIALS}
        - name: APP_POD_NAME
          valueFrom:
            fieldRef:
              fieldPath: metadata.name
        - name: DEVELOPMENT
          value: ${DEVELOPMENT}
        - name: CELERY_LOG_LEVEL
          value: ${CELERY_LOG_LEVEL}
        - name: KOKU_LOG_LEVEL
          value: ${KOKU_LOG_LEVEL}
        - name: UNLEASH_LOG_LEVEL
          value: ${UNLEASH_LOG_LEVEL}
        - name: PROMETHEUS_MULTIPROC_DIR
          value: ${PROMETHEUS_DIR}
        - name: REQUESTED_BUCKET
          value: ${S3_BUCKET_NAME}
        - name: ENABLE_S3_ARCHIVING
          value: ${ENABLE_S3_ARCHIVING}
        - name: PARQUET_PROCESSING_BATCH_SIZE
          value: ${PARQUET_PROCESSING_BATCH_SIZE}
        - name: TRINO_DATE_STEP
          value: ${TRINO_DATE_STEP}
        - name: KOKU_CELERY_ENABLE_SENTRY
          value: ${ENABLE_CELERY_SENTRY}
        - name: KOKU_SENTRY_ENVIRONMENT
          value: ${KOKU_SENTRY_ENV}
        - name: KOKU_CELERY_SENTRY_DSN
          valueFrom:
            secretKeyRef:
              key: celery-sentry-dsn
              name: koku-sentry
              optional: true
        - name: DEMO_ACCOUNTS
          value: ${DEMO_ACCOUNTS}
        - name: WORKER_QUEUES
          value: ${WORKER_OCP_WORKER_QUEUE}
        - name: WORKER_PROC_ALIVE_TIMEOUT
          value: ${WORKER_PROC_ALIVE_TIMEOUT}
        - name: DATE_OVERRIDE
          value: ${DATE_OVERRIDE}
        - name: RETAIN_NUM_MONTHS
          value: ${RETAIN_NUM_MONTHS}
        - name: INITIAL_INGEST_NUM_MONTHS
          value: ${INITIAL_INGEST_NUM_MONTHS}
        - name: INITIAL_INGEST_OVERRIDE
          value: ${INITIAL_INGEST_OVERRIDE}
        - name: POLLING_TIMER
          value: ${POLLING_TIMER}
        - name: POLLING_BATCH_SIZE
          value: ${POLLING_BATCH_SIZE}
        - name: TRINO_HOST
          value: ${TRINO_HOST}
        - name: TRINO_PORT
          value: ${TRINO_PORT}
        - name: AUTO_DATA_INGEST
          value: ${AUTO_DATA_INGEST}
        - name: REPORT_PROCESSING_BATCH_SIZE
          value: ${REPORT_PROCESSING_BATCH_SIZE}
        - name: PROMETHEUS_PUSHGATEWAY
          value: ${PROMETHEUS_PUSHGATEWAY}
        - name: SOURCES_API_PREFIX
          value: ${SOURCES_API_PREFIX}
        - name: UNLEASH_CACHE_DIR
          value: ${UNLEASH_CACHE_DIR}
        - name: WORKER_CACHE_TIMEOUT
          value: ${WORKER_CACHE_TIMEOUT}
        - name: QE_SCHEMA
          value: ${QE_SCHEMA}
        - name: OCI_CLI_USER
          valueFrom:
            secretKeyRef:
              key: oci-cli-user
              name: koku-oci
        - name: OCI_CLI_FINGERPRINT
          valueFrom:
            secretKeyRef:
              key: oci-cli-fingerprint
              name: koku-oci
        - name: OCI_CLI_TENANCY
          valueFrom:
            secretKeyRef:
              key: oci-cli-tenancy
              name: koku-oci
        - name: OCI_CLI_KEY_FILE
          value: ${OCI_CLI_KEY_FILE}
        - name: OCI_PYTHON_SDK_NO_SERVICE_IMPORTS
          value: "true"
        - name: ENHANCED_ORG_ADMIN
          value: ${ENHANCED_ORG_ADMIN}
        image: ${IMAGE}:${IMAGE_TAG}
        livenessProbe:
          failureThreshold: 5
          httpGet:
            path: /livez
            port: metrics
            scheme: HTTP
          initialDelaySeconds: 30
          periodSeconds: 20
          successThreshold: 1
          timeoutSeconds: 10
        metadata:
          annotations:
            ignore-check.kube-linter.io/minimum-three-replicas: This deployment uses
              1 pod at times for cost saving purposes
        readinessProbe:
          failureThreshold: 5
          httpGet:
            path: /readyz
            port: metrics
            scheme: HTTP
          initialDelaySeconds: 30
          periodSeconds: 20
          successThreshold: 1
          timeoutSeconds: 10
        resources:
          limits:
            cpu: ${WORKER_OCP_CPU_LIMIT}
            memory: ${WORKER_OCP_MEMORY_LIMIT}
          requests:
            cpu: ${WORKER_OCP_CPU_REQUEST}
            memory: ${WORKER_OCP_MEMORY_REQUEST}
        volumeMounts:
        - mountPath: /var/tmp/masu/
          name: koku-worker-data
        - mountPath: /etc/gcp
          name: gcp-credentials
          readOnly: true
        - mountPath: /etc/oci
          name: oci-credentials
          readOnly: true
        - mountPath: ${TMP_DIR}
          name: tmp-data
        volumes:
        - emptyDir: {}
          name: tmp-data
        - emptyDir: {}
          name: koku-worker-data
        - name: gcp-credentials
          secret:
            items:
            - key: gcp-credentials
              path: gcp-credentials.json
            secretName: koku-gcp
        - name: oci-credentials
          secret:
            items:
            - key: oci-credentials
              path: oci-credentials.pem
            secretName: koku-oci
      replicas: ${{WORKER_OCP_REPLICAS}}
      webServices:
        private:
          enabled: false
        public:
          enabled: false
    - metadata:
        annotations:
          ignore-check.kube-linter.io/minimum-three-replicas: This deployment uses
            1 pod at times for cost saving purposes
      name: clowder-worker-ocp-xl
      podSpec:
        command:
        - /bin/bash
        - -c
        - |
          PYTHONPATH=${APP_HOME} celery -A koku worker --without-gossip -E -l $CELERY_LOG_LEVEL -Q $WORKER_QUEUES
        env:
        - name: CLOWDER_ENABLED
          value: ${CLOWDER_ENABLED}
        - name: AWS_ACCESS_KEY_ID
          valueFrom:
            secretKeyRef:
              key: aws-access-key-id
              name: koku-aws
              optional: false
        - name: AWS_SECRET_ACCESS_KEY
          valueFrom:
            secretKeyRef:
              key: aws-secret-access-key
              name: koku-aws
              optional: false
        - name: GOOGLE_APPLICATION_CREDENTIALS
          value: ${GOOGLE_APPLICATION_CREDENTIALS}
        - name: APP_POD_NAME
          valueFrom:
            fieldRef:
              fieldPath: metadata.name
        - name: DEVELOPMENT
          value: ${DEVELOPMENT}
        - name: CELERY_LOG_LEVEL
          value: ${CELERY_LOG_LEVEL}
        - name: KOKU_LOG_LEVEL
          value: ${KOKU_LOG_LEVEL}
        - name: UNLEASH_LOG_LEVEL
          value: ${UNLEASH_LOG_LEVEL}
        - name: PROMETHEUS_MULTIPROC_DIR
          value: ${PROMETHEUS_DIR}
        - name: REQUESTED_BUCKET
          value: ${S3_BUCKET_NAME}
        - name: ENABLE_S3_ARCHIVING
          value: ${ENABLE_S3_ARCHIVING}
        - name: PARQUET_PROCESSING_BATCH_SIZE
          value: ${PARQUET_PROCESSING_BATCH_SIZE}
        - name: TRINO_DATE_STEP
          value: ${TRINO_DATE_STEP}
        - name: KOKU_CELERY_ENABLE_SENTRY
          value: ${ENABLE_CELERY_SENTRY}
        - name: KOKU_SENTRY_ENVIRONMENT
          value: ${KOKU_SENTRY_ENV}
        - name: KOKU_CELERY_SENTRY_DSN
          valueFrom:
            secretKeyRef:
              key: celery-sentry-dsn
              name: koku-sentry
              optional: true
        - name: DEMO_ACCOUNTS
          value: ${DEMO_ACCOUNTS}
        - name: WORKER_QUEUES
          value: ${WORKER_OCP_XL_WORKER_QUEUE}
        - name: WORKER_PROC_ALIVE_TIMEOUT
          value: ${WORKER_PROC_ALIVE_TIMEOUT}
        - name: DATE_OVERRIDE
          value: ${DATE_OVERRIDE}
        - name: RETAIN_NUM_MONTHS
          value: ${RETAIN_NUM_MONTHS}
        - name: INITIAL_INGEST_NUM_MONTHS
          value: ${INITIAL_INGEST_NUM_MONTHS}
        - name: INITIAL_INGEST_OVERRIDE
          value: ${INITIAL_INGEST_OVERRIDE}
        - name: POLLING_TIMER
          value: ${POLLING_TIMER}
        - name: POLLING_BATCH_SIZE
          value: ${POLLING_BATCH_SIZE}
        - name: TRINO_HOST
          value: ${TRINO_HOST}
        - name: TRINO_PORT
          value: ${TRINO_PORT}
        - name: AUTO_DATA_INGEST
          value: ${AUTO_DATA_INGEST}
        - name: REPORT_PROCESSING_BATCH_SIZE
          value: ${REPORT_PROCESSING_BATCH_SIZE}
        - name: PROMETHEUS_PUSHGATEWAY
          value: ${PROMETHEUS_PUSHGATEWAY}
        - name: SOURCES_API_PREFIX
          value: ${SOURCES_API_PREFIX}
        - name: UNLEASH_CACHE_DIR
          value: ${UNLEASH_CACHE_DIR}
        - name: WORKER_CACHE_TIMEOUT
          value: ${WORKER_CACHE_TIMEOUT}
        - name: QE_SCHEMA
          value: ${QE_SCHEMA}
        - name: OCI_CLI_USER
          valueFrom:
            secretKeyRef:
              key: oci-cli-user
              name: koku-oci
        - name: OCI_CLI_FINGERPRINT
          valueFrom:
            secretKeyRef:
              key: oci-cli-fingerprint
              name: koku-oci
        - name: OCI_CLI_TENANCY
          valueFrom:
            secretKeyRef:
              key: oci-cli-tenancy
              name: koku-oci
        - name: OCI_CLI_KEY_FILE
          value: ${OCI_CLI_KEY_FILE}
        - name: OCI_PYTHON_SDK_NO_SERVICE_IMPORTS
          value: "true"
        - name: ENHANCED_ORG_ADMIN
          value: ${ENHANCED_ORG_ADMIN}
        image: ${IMAGE}:${IMAGE_TAG}
        livenessProbe:
          failureThreshold: 5
          httpGet:
            path: /livez
            port: metrics
            scheme: HTTP
          initialDelaySeconds: 30
          periodSeconds: 20
          successThreshold: 1
          timeoutSeconds: 10
        metadata:
          annotations:
            ignore-check.kube-linter.io/minimum-three-replicas: This deployment uses
              1 pod at times for cost saving purposes
        readinessProbe:
          failureThreshold: 5
          httpGet:
            path: /readyz
            port: metrics
            scheme: HTTP
          initialDelaySeconds: 30
          periodSeconds: 20
          successThreshold: 1
          timeoutSeconds: 10
        resources:
          limits:
            cpu: ${WORKER_OCP_XL_CPU_LIMIT}
            memory: ${WORKER_OCP_XL_MEMORY_LIMIT}
          requests:
            cpu: ${WORKER_OCP_XL_CPU_REQUEST}
            memory: ${WORKER_OCP_XL_MEMORY_REQUEST}
        volumeMounts:
        - mountPath: /var/tmp/masu/
          name: koku-worker-data
        - mountPath: /etc/gcp
          name: gcp-credentials
          readOnly: true
        - mountPath: /etc/oci
          name: oci-credentials
          readOnly: true
        - mountPath: ${TMP_DIR}
          name: tmp-data
        volumes:
        - emptyDir: {}
          name: tmp-data
        - emptyDir: {}
          name: koku-worker-data
        - name: gcp-credentials
          secret:
            items:
            - key: gcp-credentials
              path: gcp-credentials.json
            secretName: koku-gcp
        - name: oci-credentials
          secret:
            items:
            - key: oci-credentials
              path: oci-credentials.pem
            secretName: koku-oci
      replicas: ${{WORKER_OCP_XL_REPLICAS}}
      webServices:
        private:
          enabled: false
        public:
          enabled: false
    - metadata:
        annotations:
          ignore-check.kube-linter.io/minimum-three-replicas: This deployment uses
            1 pod at times for cost saving purposes
      name: clowder-worker-priority
      podSpec:
        command:
        - /bin/bash
        - -c
        - |
          PYTHONPATH=${APP_HOME} celery -A koku worker --without-gossip -E -l $CELERY_LOG_LEVEL -Q $WORKER_QUEUES
        env:
        - name: CLOWDER_ENABLED
          value: ${CLOWDER_ENABLED}
        - name: AWS_ACCESS_KEY_ID
          valueFrom:
            secretKeyRef:
              key: aws-access-key-id
              name: koku-aws
              optional: false
        - name: AWS_SECRET_ACCESS_KEY
          valueFrom:
            secretKeyRef:
              key: aws-secret-access-key
              name: koku-aws
              optional: false
        - name: GOOGLE_APPLICATION_CREDENTIALS
          value: ${GOOGLE_APPLICATION_CREDENTIALS}
        - name: APP_POD_NAME
          valueFrom:
            fieldRef:
              fieldPath: metadata.name
        - name: DEVELOPMENT
          value: ${DEVELOPMENT}
        - name: CELERY_LOG_LEVEL
          value: ${CELERY_LOG_LEVEL}
        - name: KOKU_LOG_LEVEL
          value: ${KOKU_LOG_LEVEL}
        - name: UNLEASH_LOG_LEVEL
          value: ${UNLEASH_LOG_LEVEL}
        - name: PROMETHEUS_MULTIPROC_DIR
          value: ${PROMETHEUS_DIR}
        - name: REQUESTED_BUCKET
          value: ${S3_BUCKET_NAME}
        - name: ENABLE_S3_ARCHIVING
          value: ${ENABLE_S3_ARCHIVING}
        - name: PARQUET_PROCESSING_BATCH_SIZE
          value: ${PARQUET_PROCESSING_BATCH_SIZE}
        - name: TRINO_DATE_STEP
          value: ${TRINO_DATE_STEP}
        - name: KOKU_CELERY_ENABLE_SENTRY
          value: ${ENABLE_CELERY_SENTRY}
        - name: KOKU_SENTRY_ENVIRONMENT
          value: ${KOKU_SENTRY_ENV}
        - name: KOKU_CELERY_SENTRY_DSN
          valueFrom:
            secretKeyRef:
              key: celery-sentry-dsn
              name: koku-sentry
              optional: true
        - name: DEMO_ACCOUNTS
          value: ${DEMO_ACCOUNTS}
        - name: WORKER_QUEUES
          value: ${WORKER_PRIORITY_WORKER_QUEUE}
        - name: WORKER_PROC_ALIVE_TIMEOUT
          value: ${WORKER_PROC_ALIVE_TIMEOUT}
        - name: DATE_OVERRIDE
          value: ${DATE_OVERRIDE}
        - name: RETAIN_NUM_MONTHS
          value: ${RETAIN_NUM_MONTHS}
        - name: INITIAL_INGEST_NUM_MONTHS
          value: ${INITIAL_INGEST_NUM_MONTHS}
        - name: INITIAL_INGEST_OVERRIDE
          value: ${INITIAL_INGEST_OVERRIDE}
        - name: POLLING_TIMER
          value: ${POLLING_TIMER}
        - name: POLLING_BATCH_SIZE
          value: ${POLLING_BATCH_SIZE}
        - name: TRINO_HOST
          value: ${TRINO_HOST}
        - name: TRINO_PORT
          value: ${TRINO_PORT}
        - name: AUTO_DATA_INGEST
          value: ${AUTO_DATA_INGEST}
        - name: REPORT_PROCESSING_BATCH_SIZE
          value: ${REPORT_PROCESSING_BATCH_SIZE}
        - name: PROMETHEUS_PUSHGATEWAY
          value: ${PROMETHEUS_PUSHGATEWAY}
        - name: SOURCES_API_PREFIX
          value: ${SOURCES_API_PREFIX}
        - name: UNLEASH_CACHE_DIR
          value: ${UNLEASH_CACHE_DIR}
        - name: QE_SCHEMA
          value: ${QE_SCHEMA}
        - name: OCI_CLI_USER
          valueFrom:
            secretKeyRef:
              key: oci-cli-user
              name: koku-oci
        - name: OCI_CLI_FINGERPRINT
          valueFrom:
            secretKeyRef:
              key: oci-cli-fingerprint
              name: koku-oci
        - name: OCI_CLI_TENANCY
          valueFrom:
            secretKeyRef:
              key: oci-cli-tenancy
              name: koku-oci
        - name: OCI_CLI_KEY_FILE
          value: ${OCI_CLI_KEY_FILE}
        - name: OCI_PYTHON_SDK_NO_SERVICE_IMPORTS
          value: "true"
        - name: ENHANCED_ORG_ADMIN
          value: ${ENHANCED_ORG_ADMIN}
        image: ${IMAGE}:${IMAGE_TAG}
        livenessProbe:
          failureThreshold: 5
          httpGet:
            path: /livez
            port: metrics
            scheme: HTTP
          initialDelaySeconds: 30
          periodSeconds: 20
          successThreshold: 1
          timeoutSeconds: 10
        metadata:
          annotations:
            ignore-check.kube-linter.io/minimum-three-replicas: This deployment uses
              1 pod at times for cost saving purposes
        readinessProbe:
          failureThreshold: 5
          httpGet:
            path: /readyz
            port: metrics
            scheme: HTTP
          initialDelaySeconds: 30
          periodSeconds: 20
          successThreshold: 1
          timeoutSeconds: 10
        resources:
          limits:
            cpu: ${WORKER_PRIORITY_CPU_LIMIT}
            memory: ${WORKER_PRIORITY_MEMORY_LIMIT}
          requests:
            cpu: ${WORKER_PRIORITY_CPU_REQUEST}
            memory: ${WORKER_PRIORITY_MEMORY_REQUEST}
        volumeMounts:
        - mountPath: /var/tmp/masu/
          name: koku-worker-data
        - mountPath: /etc/gcp
          name: gcp-credentials
          readOnly: true
        - mountPath: /etc/oci
          name: oci-credentials
          readOnly: true
        - mountPath: ${TMP_DIR}
          name: tmp-data
        volumes:
        - emptyDir: {}
          name: tmp-data
        - emptyDir: {}
          name: koku-worker-data
        - name: gcp-credentials
          secret:
            items:
            - key: gcp-credentials
              path: gcp-credentials.json
            secretName: koku-gcp
        - name: oci-credentials
          secret:
            items:
            - key: oci-credentials
              path: oci-credentials.pem
            secretName: koku-oci
      replicas: ${{WORKER_PRIORITY_REPLICAS}}
      webServices:
        private:
          enabled: false
        public:
          enabled: false
    - metadata:
        annotations:
          ignore-check.kube-linter.io/minimum-three-replicas: This deployment uses
            1 pod at times for cost saving purposes
      name: clowder-worker-priority-xl
      podSpec:
        command:
        - /bin/bash
        - -c
        - |
          PYTHONPATH=${APP_HOME} celery -A koku worker --without-gossip -E -l $CELERY_LOG_LEVEL -Q $WORKER_QUEUES
        env:
        - name: CLOWDER_ENABLED
          value: ${CLOWDER_ENABLED}
        - name: AWS_ACCESS_KEY_ID
          valueFrom:
            secretKeyRef:
              key: aws-access-key-id
              name: koku-aws
              optional: false
        - name: AWS_SECRET_ACCESS_KEY
          valueFrom:
            secretKeyRef:
              key: aws-secret-access-key
              name: koku-aws
              optional: false
        - name: GOOGLE_APPLICATION_CREDENTIALS
          value: ${GOOGLE_APPLICATION_CREDENTIALS}
        - name: APP_POD_NAME
          valueFrom:
            fieldRef:
              fieldPath: metadata.name
        - name: DEVELOPMENT
          value: ${DEVELOPMENT}
        - name: CELERY_LOG_LEVEL
          value: ${CELERY_LOG_LEVEL}
        - name: KOKU_LOG_LEVEL
          value: ${KOKU_LOG_LEVEL}
        - name: UNLEASH_LOG_LEVEL
          value: ${UNLEASH_LOG_LEVEL}
        - name: PROMETHEUS_MULTIPROC_DIR
          value: ${PROMETHEUS_DIR}
        - name: REQUESTED_BUCKET
          value: ${S3_BUCKET_NAME}
        - name: ENABLE_S3_ARCHIVING
          value: ${ENABLE_S3_ARCHIVING}
        - name: PARQUET_PROCESSING_BATCH_SIZE
          value: ${PARQUET_PROCESSING_BATCH_SIZE}
        - name: TRINO_DATE_STEP
          value: ${TRINO_DATE_STEP}
        - name: KOKU_CELERY_ENABLE_SENTRY
          value: ${ENABLE_CELERY_SENTRY}
        - name: KOKU_SENTRY_ENVIRONMENT
          value: ${KOKU_SENTRY_ENV}
        - name: KOKU_CELERY_SENTRY_DSN
          valueFrom:
            secretKeyRef:
              key: celery-sentry-dsn
              name: koku-sentry
              optional: true
        - name: DEMO_ACCOUNTS
          value: ${DEMO_ACCOUNTS}
        - name: WORKER_QUEUES
          value: ${WORKER_PRIORITY_XL_WORKER_QUEUE}
        - name: WORKER_PROC_ALIVE_TIMEOUT
          value: ${WORKER_PROC_ALIVE_TIMEOUT}
        - name: DATE_OVERRIDE
          value: ${DATE_OVERRIDE}
        - name: RETAIN_NUM_MONTHS
          value: ${RETAIN_NUM_MONTHS}
        - name: INITIAL_INGEST_NUM_MONTHS
          value: ${INITIAL_INGEST_NUM_MONTHS}
        - name: INITIAL_INGEST_OVERRIDE
          value: ${INITIAL_INGEST_OVERRIDE}
        - name: POLLING_TIMER
          value: ${POLLING_TIMER}
        - name: POLLING_BATCH_SIZE
          value: ${POLLING_BATCH_SIZE}
        - name: TRINO_HOST
          value: ${TRINO_HOST}
        - name: TRINO_PORT
          value: ${TRINO_PORT}
        - name: AUTO_DATA_INGEST
          value: ${AUTO_DATA_INGEST}
        - name: REPORT_PROCESSING_BATCH_SIZE
          value: ${REPORT_PROCESSING_BATCH_SIZE}
        - name: PROMETHEUS_PUSHGATEWAY
          value: ${PROMETHEUS_PUSHGATEWAY}
        - name: SOURCES_API_PREFIX
          value: ${SOURCES_API_PREFIX}
        - name: UNLEASH_CACHE_DIR
          value: ${UNLEASH_CACHE_DIR}
        - name: QE_SCHEMA
          value: ${QE_SCHEMA}
        - name: OCI_CLI_USER
          valueFrom:
            secretKeyRef:
              key: oci-cli-user
              name: koku-oci
        - name: OCI_CLI_FINGERPRINT
          valueFrom:
            secretKeyRef:
              key: oci-cli-fingerprint
              name: koku-oci
        - name: OCI_CLI_TENANCY
          valueFrom:
            secretKeyRef:
              key: oci-cli-tenancy
              name: koku-oci
        - name: OCI_CLI_KEY_FILE
          value: ${OCI_CLI_KEY_FILE}
        - name: OCI_PYTHON_SDK_NO_SERVICE_IMPORTS
          value: "true"
        - name: ENHANCED_ORG_ADMIN
          value: ${ENHANCED_ORG_ADMIN}
        image: ${IMAGE}:${IMAGE_TAG}
        livenessProbe:
          failureThreshold: 5
          httpGet:
            path: /livez
            port: metrics
            scheme: HTTP
          initialDelaySeconds: 30
          periodSeconds: 20
          successThreshold: 1
          timeoutSeconds: 10
        metadata:
          annotations:
            ignore-check.kube-linter.io/minimum-three-replicas: This deployment uses
              1 pod at times for cost saving purposes
        readinessProbe:
          failureThreshold: 5
          httpGet:
            path: /readyz
            port: metrics
            scheme: HTTP
          initialDelaySeconds: 30
          periodSeconds: 20
          successThreshold: 1
          timeoutSeconds: 10
        resources:
          limits:
            cpu: ${WORKER_PRIORITY_XL_CPU_LIMIT}
            memory: ${WORKER_PRIORITY_XL_MEMORY_LIMIT}
          requests:
            cpu: ${WORKER_PRIORITY_XL_CPU_REQUEST}
            memory: ${WORKER_PRIORITY_XL_MEMORY_REQUEST}
        volumeMounts:
        - mountPath: /var/tmp/masu/
          name: koku-worker-data
        - mountPath: /etc/gcp
          name: gcp-credentials
          readOnly: true
        - mountPath: /etc/oci
          name: oci-credentials
          readOnly: true
        - mountPath: ${TMP_DIR}
          name: tmp-data
        volumes:
        - emptyDir: {}
          name: tmp-data
        - emptyDir: {}
          name: koku-worker-data
        - name: gcp-credentials
          secret:
            items:
            - key: gcp-credentials
              path: gcp-credentials.json
            secretName: koku-gcp
        - name: oci-credentials
          secret:
            items:
            - key: oci-credentials
              path: oci-credentials.pem
            secretName: koku-oci
      replicas: ${{WORKER_PRIORITY_XL_REPLICAS}}
      webServices:
        private:
          enabled: false
        public:
          enabled: false
    - metadata:
        annotations:
          ignore-check.kube-linter.io/minimum-three-replicas: This deployment uses
            1 pod at times for cost saving purposes
      name: clowder-worker-refresh
      podSpec:
        command:
        - /bin/bash
        - -c
        - |
          PYTHONPATH=${APP_HOME} celery -A koku worker --without-gossip -E -l $CELERY_LOG_LEVEL -Q $WORKER_QUEUES
        env:
        - name: CLOWDER_ENABLED
          value: ${CLOWDER_ENABLED}
        - name: AWS_ACCESS_KEY_ID
          valueFrom:
            secretKeyRef:
              key: aws-access-key-id
              name: koku-aws
              optional: false
        - name: AWS_SECRET_ACCESS_KEY
          valueFrom:
            secretKeyRef:
              key: aws-secret-access-key
              name: koku-aws
              optional: false
        - name: GOOGLE_APPLICATION_CREDENTIALS
          value: ${GOOGLE_APPLICATION_CREDENTIALS}
        - name: APP_POD_NAME
          valueFrom:
            fieldRef:
              fieldPath: metadata.name
        - name: DEVELOPMENT
          value: ${DEVELOPMENT}
        - name: CELERY_LOG_LEVEL
          value: ${CELERY_LOG_LEVEL}
        - name: KOKU_LOG_LEVEL
          value: ${KOKU_LOG_LEVEL}
        - name: UNLEASH_LOG_LEVEL
          value: ${UNLEASH_LOG_LEVEL}
        - name: PROMETHEUS_MULTIPROC_DIR
          value: ${PROMETHEUS_DIR}
        - name: REQUESTED_BUCKET
          value: ${S3_BUCKET_NAME}
        - name: ENABLE_S3_ARCHIVING
          value: ${ENABLE_S3_ARCHIVING}
        - name: PARQUET_PROCESSING_BATCH_SIZE
          value: ${PARQUET_PROCESSING_BATCH_SIZE}
        - name: TRINO_DATE_STEP
          value: ${TRINO_DATE_STEP}
        - name: KOKU_CELERY_ENABLE_SENTRY
          value: ${ENABLE_CELERY_SENTRY}
        - name: KOKU_SENTRY_ENVIRONMENT
          value: ${KOKU_SENTRY_ENV}
        - name: KOKU_CELERY_SENTRY_DSN
          valueFrom:
            secretKeyRef:
              key: celery-sentry-dsn
              name: koku-sentry
              optional: true
        - name: DEMO_ACCOUNTS
          value: ${DEMO_ACCOUNTS}
        - name: WORKER_QUEUES
          value: ${WORKER_REFRESH_WORKER_QUEUE}
        - name: WORKER_PROC_ALIVE_TIMEOUT
          value: ${WORKER_PROC_ALIVE_TIMEOUT}
        - name: DATE_OVERRIDE
          value: ${DATE_OVERRIDE}
        - name: RETAIN_NUM_MONTHS
          value: ${RETAIN_NUM_MONTHS}
        - name: INITIAL_INGEST_NUM_MONTHS
          value: ${INITIAL_INGEST_NUM_MONTHS}
        - name: INITIAL_INGEST_OVERRIDE
          value: ${INITIAL_INGEST_OVERRIDE}
        - name: POLLING_TIMER
          value: ${POLLING_TIMER}
        - name: POLLING_BATCH_SIZE
          value: ${POLLING_BATCH_SIZE}
        - name: TRINO_HOST
          value: ${TRINO_HOST}
        - name: TRINO_PORT
          value: ${TRINO_PORT}
        - name: AUTO_DATA_INGEST
          value: ${AUTO_DATA_INGEST}
        - name: REPORT_PROCESSING_BATCH_SIZE
          value: ${REPORT_PROCESSING_BATCH_SIZE}
        - name: PROMETHEUS_PUSHGATEWAY
          value: ${PROMETHEUS_PUSHGATEWAY}
        - name: SOURCES_API_PREFIX
          value: ${SOURCES_API_PREFIX}
        - name: UNLEASH_CACHE_DIR
          value: ${UNLEASH_CACHE_DIR}
        - name: WORKER_CACHE_TIMEOUT
          value: ${WORKER_CACHE_TIMEOUT}
        - name: QE_SCHEMA
          value: ${QE_SCHEMA}
        - name: OCI_CLI_USER
          valueFrom:
            secretKeyRef:
              key: oci-cli-user
              name: koku-oci
        - name: OCI_CLI_FINGERPRINT
          valueFrom:
            secretKeyRef:
              key: oci-cli-fingerprint
              name: koku-oci
        - name: OCI_CLI_TENANCY
          valueFrom:
            secretKeyRef:
              key: oci-cli-tenancy
              name: koku-oci
        - name: OCI_CLI_KEY_FILE
          value: ${OCI_CLI_KEY_FILE}
        - name: OCI_PYTHON_SDK_NO_SERVICE_IMPORTS
          value: "true"
        - name: ENHANCED_ORG_ADMIN
          value: ${ENHANCED_ORG_ADMIN}
        image: ${IMAGE}:${IMAGE_TAG}
        livenessProbe:
          failureThreshold: 5
          httpGet:
            path: /livez
            port: metrics
            scheme: HTTP
          initialDelaySeconds: 30
          periodSeconds: 20
          successThreshold: 1
          timeoutSeconds: 10
        metadata:
          annotations:
            ignore-check.kube-linter.io/minimum-three-replicas: This deployment uses
              1 pod at times for cost saving purposes
        readinessProbe:
          failureThreshold: 5
          httpGet:
            path: /readyz
            port: metrics
            scheme: HTTP
          initialDelaySeconds: 30
          periodSeconds: 20
          successThreshold: 1
          timeoutSeconds: 10
        resources:
          limits:
            cpu: ${WORKER_REFRESH_CPU_LIMIT}
            memory: ${WORKER_REFRESH_MEMORY_LIMIT}
          requests:
            cpu: ${WORKER_REFRESH_CPU_REQUEST}
            memory: ${WORKER_REFRESH_MEMORY_REQUEST}
        volumeMounts:
        - mountPath: /var/tmp/masu/
          name: koku-worker-data
        - mountPath: /etc/gcp
          name: gcp-credentials
          readOnly: true
        - mountPath: /etc/oci
          name: oci-credentials
          readOnly: true
        - mountPath: ${TMP_DIR}
          name: tmp-data
        volumes:
        - emptyDir: {}
          name: tmp-data
        - emptyDir: {}
          name: koku-worker-data
        - name: gcp-credentials
          secret:
            items:
            - key: gcp-credentials
              path: gcp-credentials.json
            secretName: koku-gcp
        - name: oci-credentials
          secret:
            items:
            - key: oci-credentials
              path: oci-credentials.pem
            secretName: koku-oci
      replicas: ${{WORKER_REFRESH_REPLICAS}}
      webServices:
        private:
          enabled: false
        public:
          enabled: false
    - metadata:
        annotations:
          ignore-check.kube-linter.io/minimum-three-replicas: This deployment uses
            1 pod at times for cost saving purposes
      name: clowder-worker-refresh-xl
      podSpec:
        command:
        - /bin/bash
        - -c
        - |
          PYTHONPATH=${APP_HOME} celery -A koku worker --without-gossip -E -l $CELERY_LOG_LEVEL -Q $WORKER_QUEUES
        env:
        - name: CLOWDER_ENABLED
          value: ${CLOWDER_ENABLED}
        - name: AWS_ACCESS_KEY_ID
          valueFrom:
            secretKeyRef:
              key: aws-access-key-id
              name: koku-aws
              optional: false
        - name: AWS_SECRET_ACCESS_KEY
          valueFrom:
            secretKeyRef:
              key: aws-secret-access-key
              name: koku-aws
              optional: false
        - name: GOOGLE_APPLICATION_CREDENTIALS
          value: ${GOOGLE_APPLICATION_CREDENTIALS}
        - name: APP_POD_NAME
          valueFrom:
            fieldRef:
              fieldPath: metadata.name
        - name: DEVELOPMENT
          value: ${DEVELOPMENT}
        - name: CELERY_LOG_LEVEL
          value: ${CELERY_LOG_LEVEL}
        - name: KOKU_LOG_LEVEL
          value: ${KOKU_LOG_LEVEL}
        - name: UNLEASH_LOG_LEVEL
          value: ${UNLEASH_LOG_LEVEL}
        - name: PROMETHEUS_MULTIPROC_DIR
          value: ${PROMETHEUS_DIR}
        - name: REQUESTED_BUCKET
          value: ${S3_BUCKET_NAME}
        - name: ENABLE_S3_ARCHIVING
          value: ${ENABLE_S3_ARCHIVING}
        - name: PARQUET_PROCESSING_BATCH_SIZE
          value: ${PARQUET_PROCESSING_BATCH_SIZE}
        - name: TRINO_DATE_STEP
          value: ${TRINO_DATE_STEP}
        - name: KOKU_CELERY_ENABLE_SENTRY
          value: ${ENABLE_CELERY_SENTRY}
        - name: KOKU_SENTRY_ENVIRONMENT
          value: ${KOKU_SENTRY_ENV}
        - name: KOKU_CELERY_SENTRY_DSN
          valueFrom:
            secretKeyRef:
              key: celery-sentry-dsn
              name: koku-sentry
              optional: true
        - name: DEMO_ACCOUNTS
          value: ${DEMO_ACCOUNTS}
        - name: WORKER_QUEUES
          value: ${WORKER_REFRESH_XL_WORKER_QUEUE}
        - name: WORKER_PROC_ALIVE_TIMEOUT
          value: ${WORKER_PROC_ALIVE_TIMEOUT}
        - name: DATE_OVERRIDE
          value: ${DATE_OVERRIDE}
        - name: RETAIN_NUM_MONTHS
          value: ${RETAIN_NUM_MONTHS}
        - name: INITIAL_INGEST_NUM_MONTHS
          value: ${INITIAL_INGEST_NUM_MONTHS}
        - name: INITIAL_INGEST_OVERRIDE
          value: ${INITIAL_INGEST_OVERRIDE}
        - name: POLLING_TIMER
          value: ${POLLING_TIMER}
        - name: POLLING_BATCH_SIZE
          value: ${POLLING_BATCH_SIZE}
        - name: TRINO_HOST
          value: ${TRINO_HOST}
        - name: TRINO_PORT
          value: ${TRINO_PORT}
        - name: AUTO_DATA_INGEST
          value: ${AUTO_DATA_INGEST}
        - name: REPORT_PROCESSING_BATCH_SIZE
          value: ${REPORT_PROCESSING_BATCH_SIZE}
        - name: PROMETHEUS_PUSHGATEWAY
          value: ${PROMETHEUS_PUSHGATEWAY}
        - name: SOURCES_API_PREFIX
          value: ${SOURCES_API_PREFIX}
        - name: UNLEASH_CACHE_DIR
          value: ${UNLEASH_CACHE_DIR}
        - name: WORKER_CACHE_TIMEOUT
          value: ${WORKER_CACHE_TIMEOUT}
        - name: QE_SCHEMA
          value: ${QE_SCHEMA}
        - name: OCI_CLI_USER
          valueFrom:
            secretKeyRef:
              key: oci-cli-user
              name: koku-oci
        - name: OCI_CLI_FINGERPRINT
          valueFrom:
            secretKeyRef:
              key: oci-cli-fingerprint
              name: koku-oci
        - name: OCI_CLI_TENANCY
          valueFrom:
            secretKeyRef:
              key: oci-cli-tenancy
              name: koku-oci
        - name: OCI_CLI_KEY_FILE
          value: ${OCI_CLI_KEY_FILE}
        - name: OCI_PYTHON_SDK_NO_SERVICE_IMPORTS
          value: "true"
        - name: ENHANCED_ORG_ADMIN
          value: ${ENHANCED_ORG_ADMIN}
        image: ${IMAGE}:${IMAGE_TAG}
        livenessProbe:
          failureThreshold: 5
          httpGet:
            path: /livez
            port: metrics
            scheme: HTTP
          initialDelaySeconds: 30
          periodSeconds: 20
          successThreshold: 1
          timeoutSeconds: 10
        metadata:
          annotations:
            ignore-check.kube-linter.io/minimum-three-replicas: This deployment uses
              1 pod at times for cost saving purposes
        readinessProbe:
          failureThreshold: 5
          httpGet:
            path: /readyz
            port: metrics
            scheme: HTTP
          initialDelaySeconds: 30
          periodSeconds: 20
          successThreshold: 1
          timeoutSeconds: 10
        resources:
          limits:
            cpu: ${WORKER_REFRESH_XL_CPU_LIMIT}
            memory: ${WORKER_REFRESH_XL_MEMORY_LIMIT}
          requests:
            cpu: ${WORKER_REFRESH_XL_CPU_REQUEST}
            memory: ${WORKER_REFRESH_XL_MEMORY_REQUEST}
        volumeMounts:
        - mountPath: /var/tmp/masu/
          name: koku-worker-data
        - mountPath: /etc/gcp
          name: gcp-credentials
          readOnly: true
        - mountPath: /etc/oci
          name: oci-credentials
          readOnly: true
        - mountPath: ${TMP_DIR}
          name: tmp-data
        volumes:
        - emptyDir: {}
          name: tmp-data
        - emptyDir: {}
          name: koku-worker-data
        - name: gcp-credentials
          secret:
            items:
            - key: gcp-credentials
              path: gcp-credentials.json
            secretName: koku-gcp
        - name: oci-credentials
          secret:
            items:
            - key: oci-credentials
              path: oci-credentials.pem
            secretName: koku-oci
      replicas: ${{WORKER_REFRESH_XL_REPLICAS}}
      webServices:
        private:
          enabled: false
        public:
          enabled: false
    - metadata:
        annotations:
          ignore-check.kube-linter.io/minimum-three-replicas: This deployment uses
            1 pod at times for cost saving purposes
      name: clowder-worker-summary
      podSpec:
        command:
        - /bin/bash
        - -c
        - |
          PYTHONPATH=${APP_HOME} celery -A koku worker --without-gossip -E -l $CELERY_LOG_LEVEL -Q $WORKER_QUEUES
        env:
        - name: CLOWDER_ENABLED
          value: ${CLOWDER_ENABLED}
        - name: AWS_ACCESS_KEY_ID
          valueFrom:
            secretKeyRef:
              key: aws-access-key-id
              name: koku-aws
              optional: false
        - name: AWS_SECRET_ACCESS_KEY
          valueFrom:
            secretKeyRef:
              key: aws-secret-access-key
              name: koku-aws
              optional: false
        - name: GOOGLE_APPLICATION_CREDENTIALS
          value: ${GOOGLE_APPLICATION_CREDENTIALS}
        - name: APP_POD_NAME
          valueFrom:
            fieldRef:
              fieldPath: metadata.name
        - name: DEVELOPMENT
          value: ${DEVELOPMENT}
        - name: CELERY_LOG_LEVEL
          value: ${CELERY_LOG_LEVEL}
        - name: KOKU_LOG_LEVEL
          value: ${KOKU_LOG_LEVEL}
        - name: UNLEASH_LOG_LEVEL
          value: ${UNLEASH_LOG_LEVEL}
        - name: PROMETHEUS_MULTIPROC_DIR
          value: ${PROMETHEUS_DIR}
        - name: REQUESTED_BUCKET
          value: ${S3_BUCKET_NAME}
        - name: ENABLE_S3_ARCHIVING
          value: ${ENABLE_S3_ARCHIVING}
        - name: PARQUET_PROCESSING_BATCH_SIZE
          value: ${PARQUET_PROCESSING_BATCH_SIZE}
        - name: TRINO_DATE_STEP
          value: ${TRINO_DATE_STEP}
        - name: KOKU_CELERY_ENABLE_SENTRY
          value: ${ENABLE_CELERY_SENTRY}
        - name: KOKU_SENTRY_ENVIRONMENT
          value: ${KOKU_SENTRY_ENV}
        - name: KOKU_CELERY_SENTRY_DSN
          valueFrom:
            secretKeyRef:
              key: celery-sentry-dsn
              name: koku-sentry
              optional: true
        - name: DEMO_ACCOUNTS
          value: ${DEMO_ACCOUNTS}
        - name: WORKER_QUEUES
          value: ${WORKER_SUMMARY_WORKER_QUEUE}
        - name: WORKER_PROC_ALIVE_TIMEOUT
          value: ${WORKER_PROC_ALIVE_TIMEOUT}
        - name: DATE_OVERRIDE
          value: ${DATE_OVERRIDE}
        - name: RETAIN_NUM_MONTHS
          value: ${RETAIN_NUM_MONTHS}
        - name: INITIAL_INGEST_NUM_MONTHS
          value: ${INITIAL_INGEST_NUM_MONTHS}
        - name: INITIAL_INGEST_OVERRIDE
          value: ${INITIAL_INGEST_OVERRIDE}
        - name: POLLING_TIMER
          value: ${POLLING_TIMER}
        - name: POLLING_BATCH_SIZE
          value: ${POLLING_BATCH_SIZE}
        - name: TRINO_HOST
          value: ${TRINO_HOST}
        - name: TRINO_PORT
          value: ${TRINO_PORT}
        - name: AUTO_DATA_INGEST
          value: ${AUTO_DATA_INGEST}
        - name: REPORT_PROCESSING_BATCH_SIZE
          value: ${REPORT_PROCESSING_BATCH_SIZE}
        - name: PROMETHEUS_PUSHGATEWAY
          value: ${PROMETHEUS_PUSHGATEWAY}
        - name: SOURCES_API_PREFIX
          value: ${SOURCES_API_PREFIX}
        - name: UNLEASH_CACHE_DIR
          value: ${UNLEASH_CACHE_DIR}
        - name: WORKER_CACHE_TIMEOUT
          value: ${WORKER_CACHE_TIMEOUT}
        - name: QE_SCHEMA
          value: ${QE_SCHEMA}
        - name: OCI_CLI_USER
          valueFrom:
            secretKeyRef:
              key: oci-cli-user
              name: koku-oci
        - name: OCI_CLI_FINGERPRINT
          valueFrom:
            secretKeyRef:
              key: oci-cli-fingerprint
              name: koku-oci
        - name: OCI_CLI_TENANCY
          valueFrom:
            secretKeyRef:
              key: oci-cli-tenancy
              name: koku-oci
        - name: OCI_CLI_KEY_FILE
          value: ${OCI_CLI_KEY_FILE}
        - name: OCI_PYTHON_SDK_NO_SERVICE_IMPORTS
          value: "true"
        - name: ENHANCED_ORG_ADMIN
          value: ${ENHANCED_ORG_ADMIN}
        image: ${IMAGE}:${IMAGE_TAG}
        livenessProbe:
          failureThreshold: 5
          httpGet:
            path: /livez
            port: metrics
            scheme: HTTP
          initialDelaySeconds: 30
          periodSeconds: 20
          successThreshold: 1
          timeoutSeconds: 10
        metadata:
          annotations:
            ignore-check.kube-linter.io/minimum-three-replicas: This deployment uses
              1 pod at times for cost saving purposes
        readinessProbe:
          failureThreshold: 5
          httpGet:
            path: /readyz
            port: metrics
            scheme: HTTP
          initialDelaySeconds: 30
          periodSeconds: 20
          successThreshold: 1
          timeoutSeconds: 10
        resources:
          limits:
            cpu: ${WORKER_SUMMARY_CPU_LIMIT}
            memory: ${WORKER_SUMMARY_MEMORY_LIMIT}
          requests:
            cpu: ${WORKER_SUMMARY_CPU_REQUEST}
            memory: ${WORKER_SUMMARY_MEMORY_REQUEST}
        volumeMounts:
        - mountPath: /var/tmp/masu/
          name: koku-worker-data
        - mountPath: /etc/gcp
          name: gcp-credentials
          readOnly: true
        - mountPath: /etc/oci
          name: oci-credentials
          readOnly: true
        - mountPath: ${TMP_DIR}
          name: tmp-data
        volumes:
        - emptyDir: {}
          name: tmp-data
        - emptyDir: {}
          name: koku-worker-data
        - name: gcp-credentials
          secret:
            items:
            - key: gcp-credentials
              path: gcp-credentials.json
            secretName: koku-gcp
        - name: oci-credentials
          secret:
            items:
            - key: oci-credentials
              path: oci-credentials.pem
            secretName: koku-oci
      replicas: ${{WORKER_SUMMARY_REPLICAS}}
      webServices:
        private:
          enabled: false
        public:
          enabled: false
    - metadata:
        annotations:
          ignore-check.kube-linter.io/minimum-three-replicas: This deployment uses
            1 pod at times for cost saving purposes
      name: clowder-worker-summary-xl
      podSpec:
        command:
        - /bin/bash
        - -c
        - |
          PYTHONPATH=${APP_HOME} celery -A koku worker --without-gossip -E -l $CELERY_LOG_LEVEL -Q $WORKER_QUEUES
        env:
        - name: CLOWDER_ENABLED
          value: ${CLOWDER_ENABLED}
        - name: AWS_ACCESS_KEY_ID
          valueFrom:
            secretKeyRef:
              key: aws-access-key-id
              name: koku-aws
              optional: false
        - name: AWS_SECRET_ACCESS_KEY
          valueFrom:
            secretKeyRef:
              key: aws-secret-access-key
              name: koku-aws
              optional: false
        - name: GOOGLE_APPLICATION_CREDENTIALS
          value: ${GOOGLE_APPLICATION_CREDENTIALS}
        - name: APP_POD_NAME
          valueFrom:
            fieldRef:
              fieldPath: metadata.name
        - name: DEVELOPMENT
          value: ${DEVELOPMENT}
        - name: CELERY_LOG_LEVEL
          value: ${CELERY_LOG_LEVEL}
        - name: KOKU_LOG_LEVEL
          value: ${KOKU_LOG_LEVEL}
        - name: UNLEASH_LOG_LEVEL
          value: ${UNLEASH_LOG_LEVEL}
        - name: PROMETHEUS_MULTIPROC_DIR
          value: ${PROMETHEUS_DIR}
        - name: REQUESTED_BUCKET
          value: ${S3_BUCKET_NAME}
        - name: ENABLE_S3_ARCHIVING
          value: ${ENABLE_S3_ARCHIVING}
        - name: PARQUET_PROCESSING_BATCH_SIZE
          value: ${PARQUET_PROCESSING_BATCH_SIZE}
        - name: TRINO_DATE_STEP
          value: ${TRINO_DATE_STEP}
        - name: KOKU_CELERY_ENABLE_SENTRY
          value: ${ENABLE_CELERY_SENTRY}
        - name: KOKU_SENTRY_ENVIRONMENT
          value: ${KOKU_SENTRY_ENV}
        - name: KOKU_CELERY_SENTRY_DSN
          valueFrom:
            secretKeyRef:
              key: celery-sentry-dsn
              name: koku-sentry
              optional: true
        - name: DEMO_ACCOUNTS
          value: ${DEMO_ACCOUNTS}
        - name: WORKER_QUEUES
          value: ${WORKER_SUMMARY_XL_WORKER_QUEUE}
        - name: WORKER_PROC_ALIVE_TIMEOUT
          value: ${WORKER_PROC_ALIVE_TIMEOUT}
        - name: DATE_OVERRIDE
          value: ${DATE_OVERRIDE}
        - name: RETAIN_NUM_MONTHS
          value: ${RETAIN_NUM_MONTHS}
        - name: INITIAL_INGEST_NUM_MONTHS
          value: ${INITIAL_INGEST_NUM_MONTHS}
        - name: INITIAL_INGEST_OVERRIDE
          value: ${INITIAL_INGEST_OVERRIDE}
        - name: POLLING_TIMER
          value: ${POLLING_TIMER}
        - name: POLLING_BATCH_SIZE
          value: ${POLLING_BATCH_SIZE}
        - name: TRINO_HOST
          value: ${TRINO_HOST}
        - name: TRINO_PORT
          value: ${TRINO_PORT}
        - name: AUTO_DATA_INGEST
          value: ${AUTO_DATA_INGEST}
        - name: REPORT_PROCESSING_BATCH_SIZE
          value: ${REPORT_PROCESSING_BATCH_SIZE}
        - name: PROMETHEUS_PUSHGATEWAY
          value: ${PROMETHEUS_PUSHGATEWAY}
        - name: SOURCES_API_PREFIX
          value: ${SOURCES_API_PREFIX}
        - name: UNLEASH_CACHE_DIR
          value: ${UNLEASH_CACHE_DIR}
        - name: WORKER_CACHE_TIMEOUT
          value: ${WORKER_CACHE_TIMEOUT}
        - name: QE_SCHEMA
          value: ${QE_SCHEMA}
        - name: OCI_CLI_USER
          valueFrom:
            secretKeyRef:
              key: oci-cli-user
              name: koku-oci
        - name: OCI_CLI_FINGERPRINT
          valueFrom:
            secretKeyRef:
              key: oci-cli-fingerprint
              name: koku-oci
        - name: OCI_CLI_TENANCY
          valueFrom:
            secretKeyRef:
              key: oci-cli-tenancy
              name: koku-oci
        - name: OCI_CLI_KEY_FILE
          value: ${OCI_CLI_KEY_FILE}
        - name: OCI_PYTHON_SDK_NO_SERVICE_IMPORTS
          value: "true"
        - name: ENHANCED_ORG_ADMIN
          value: ${ENHANCED_ORG_ADMIN}
        image: ${IMAGE}:${IMAGE_TAG}
        livenessProbe:
          failureThreshold: 5
          httpGet:
            path: /livez
            port: metrics
            scheme: HTTP
          initialDelaySeconds: 30
          periodSeconds: 20
          successThreshold: 1
          timeoutSeconds: 10
        metadata:
          annotations:
            ignore-check.kube-linter.io/minimum-three-replicas: This deployment uses
              1 pod at times for cost saving purposes
        readinessProbe:
          failureThreshold: 5
          httpGet:
            path: /readyz
            port: metrics
            scheme: HTTP
          initialDelaySeconds: 30
          periodSeconds: 20
          successThreshold: 1
          timeoutSeconds: 10
        resources:
          limits:
            cpu: ${WORKER_SUMMARY_XL_CPU_LIMIT}
            memory: ${WORKER_SUMMARY_XL_MEMORY_LIMIT}
          requests:
            cpu: ${WORKER_SUMMARY_XL_CPU_REQUEST}
            memory: ${WORKER_SUMMARY_XL_MEMORY_REQUEST}
        volumeMounts:
        - mountPath: /var/tmp/masu/
          name: koku-worker-data
        - mountPath: /etc/gcp
          name: gcp-credentials
          readOnly: true
        - mountPath: /etc/oci
          name: oci-credentials
          readOnly: true
        - mountPath: ${TMP_DIR}
          name: tmp-data
        volumes:
        - emptyDir: {}
          name: tmp-data
        - emptyDir: {}
          name: koku-worker-data
        - name: gcp-credentials
          secret:
            items:
            - key: gcp-credentials
              path: gcp-credentials.json
            secretName: koku-gcp
        - name: oci-credentials
          secret:
            items:
            - key: oci-credentials
              path: oci-credentials.pem
            secretName: koku-oci
      replicas: ${{WORKER_SUMMARY_XL_REPLICAS}}
      webServices:
        private:
          enabled: false
        public:
          enabled: false
    - metadata:
        annotations:
          ignore-check.kube-linter.io/minimum-three-replicas: This deployment uses
            1 pod at times for cost saving purposes
      name: clowder-worker-hcs
      podSpec:
        command:
        - /bin/bash
        - -c
        - |
          PYTHONPATH=${APP_HOME} celery -A koku worker --without-gossip -E -l $CELERY_LOG_LEVEL -Q $WORKER_QUEUES
        env:
        - name: CLOWDER_ENABLED
          value: ${CLOWDER_ENABLED}
        - name: AWS_ACCESS_KEY_ID
          valueFrom:
            secretKeyRef:
              key: aws-access-key-id
              name: koku-aws
              optional: false
        - name: AWS_SECRET_ACCESS_KEY
          valueFrom:
            secretKeyRef:
              key: aws-secret-access-key
              name: koku-aws
              optional: false
        - name: GOOGLE_APPLICATION_CREDENTIALS
          value: ${GOOGLE_APPLICATION_CREDENTIALS}
        - name: APP_POD_NAME
          valueFrom:
            fieldRef:
              fieldPath: metadata.name
        - name: DEVELOPMENT
          value: ${DEVELOPMENT}
        - name: ENABLE_HCS_DEBUG
          value: ${ENABLE_HCS_DEBUG}
        - name: CELERY_LOG_LEVEL
          value: ${CELERY_LOG_LEVEL}
        - name: KOKU_LOG_LEVEL
          value: ${KOKU_LOG_LEVEL}
        - name: UNLEASH_LOG_LEVEL
          value: ${UNLEASH_LOG_LEVEL}
        - name: PROMETHEUS_MULTIPROC_DIR
          value: ${PROMETHEUS_DIR}
        - name: REQUESTED_BUCKET
          value: ${S3_BUCKET_NAME}
        - name: ENABLE_S3_ARCHIVING
          value: ${ENABLE_S3_ARCHIVING}
        - name: PARQUET_PROCESSING_BATCH_SIZE
          value: ${PARQUET_PROCESSING_BATCH_SIZE}
        - name: TRINO_DATE_STEP
          value: ${TRINO_DATE_STEP}
        - name: KOKU_CELERY_ENABLE_SENTRY
          value: ${ENABLE_CELERY_SENTRY}
        - name: KOKU_SENTRY_ENVIRONMENT
          value: ${KOKU_SENTRY_ENV}
        - name: KOKU_CELERY_SENTRY_DSN
          valueFrom:
            secretKeyRef:
              key: celery-sentry-dsn
              name: koku-sentry
              optional: true
        - name: DEMO_ACCOUNTS
          value: ${DEMO_ACCOUNTS}
        - name: WORKER_QUEUES
          value: ${WORKER_HCS_WORKER_QUEUE}
        - name: WORKER_PROC_ALIVE_TIMEOUT
          value: ${WORKER_PROC_ALIVE_TIMEOUT}
        - name: DATE_OVERRIDE
          value: ${DATE_OVERRIDE}
        - name: RETAIN_NUM_MONTHS
          value: ${RETAIN_NUM_MONTHS}
        - name: INITIAL_INGEST_NUM_MONTHS
          value: ${INITIAL_INGEST_NUM_MONTHS}
        - name: INITIAL_INGEST_OVERRIDE
          value: ${INITIAL_INGEST_OVERRIDE}
        - name: POLLING_TIMER
          value: ${POLLING_TIMER}
        - name: POLLING_BATCH_SIZE
          value: ${POLLING_BATCH_SIZE}
        - name: TRINO_HOST
          value: ${TRINO_HOST}
        - name: TRINO_PORT
          value: ${TRINO_PORT}
        - name: AUTO_DATA_INGEST
          value: ${AUTO_DATA_INGEST}
        - name: REPORT_PROCESSING_BATCH_SIZE
          value: ${REPORT_PROCESSING_BATCH_SIZE}
        - name: PROMETHEUS_PUSHGATEWAY
          value: ${PROMETHEUS_PUSHGATEWAY}
        - name: SOURCES_API_PREFIX
          value: ${SOURCES_API_PREFIX}
        - name: UNLEASH_CACHE_DIR
          value: ${UNLEASH_CACHE_DIR}
        - name: WORKER_CACHE_TIMEOUT
          value: ${WORKER_CACHE_TIMEOUT}
        - name: QE_SCHEMA
          value: ${QE_SCHEMA}
        - name: OCI_CLI_USER
          valueFrom:
            secretKeyRef:
              key: oci-cli-user
              name: koku-oci
        - name: OCI_CLI_FINGERPRINT
          valueFrom:
            secretKeyRef:
              key: oci-cli-fingerprint
              name: koku-oci
        - name: OCI_CLI_TENANCY
          valueFrom:
            secretKeyRef:
              key: oci-cli-tenancy
              name: koku-oci
        - name: OCI_CLI_KEY_FILE
          value: ${OCI_CLI_KEY_FILE}
        - name: OCI_PYTHON_SDK_NO_SERVICE_IMPORTS
          value: "true"
        - name: ENHANCED_ORG_ADMIN
          value: ${ENHANCED_ORG_ADMIN}
        image: ${IMAGE}:${IMAGE_TAG}
        livenessProbe:
          failureThreshold: 5
          httpGet:
            path: /livez
            port: metrics
            scheme: HTTP
          initialDelaySeconds: 30
          periodSeconds: 20
          successThreshold: 1
          timeoutSeconds: 10
        metadata:
          annotations:
            ignore-check.kube-linter.io/minimum-three-replicas: This deployment uses
              1 pod at times for cost saving purposes
        readinessProbe:
          failureThreshold: 5
          httpGet:
            path: /readyz
            port: metrics
            scheme: HTTP
          initialDelaySeconds: 30
          periodSeconds: 20
          successThreshold: 1
          timeoutSeconds: 10
        resources:
          limits:
            cpu: ${WORKER_HCS_CPU_LIMIT}
            memory: ${WORKER_HCS_MEMORY_LIMIT}
          requests:
            cpu: ${WORKER_HCS_CPU_REQUEST}
            memory: ${WORKER_HCS_MEMORY_REQUEST}
        volumeMounts:
        - mountPath: /var/tmp/masu/
          name: koku-worker-data
        - mountPath: /etc/gcp
          name: gcp-credentials
          readOnly: true
        - mountPath: /etc/oci
          name: oci-credentials
          readOnly: true
        - mountPath: ${TMP_DIR}
          name: tmp-data
        volumes:
        - emptyDir: {}
          name: tmp-data
        - emptyDir: {}
          name: koku-worker-data
        - name: gcp-credentials
          secret:
            items:
            - key: gcp-credentials
              path: gcp-credentials.json
            secretName: koku-gcp
        - name: oci-credentials
          secret:
            items:
            - key: oci-credentials
              path: oci-credentials.pem
            secretName: koku-oci
      replicas: ${{WORKER_HCS_REPLICAS}}
      webServices:
        private:
          enabled: false
        public:
          enabled: false
<<<<<<< HEAD
    - name: clowder-worker-subs-transmission
=======
    - name: clowder-worker-subs-extraction
>>>>>>> c3b56ed1
      podSpec:
        command:
        - /bin/bash
        - -c
        - |
          PYTHONPATH=${APP_HOME} celery -A koku worker --without-gossip -E -l $CELERY_LOG_LEVEL -Q $WORKER_QUEUES
        env:
        - name: CLOWDER_ENABLED
          value: ${CLOWDER_ENABLED}
        - name: AWS_ACCESS_KEY_ID
          valueFrom:
            secretKeyRef:
              key: aws-access-key-id
              name: koku-aws
              optional: false
        - name: AWS_SECRET_ACCESS_KEY
          valueFrom:
            secretKeyRef:
              key: aws-secret-access-key
              name: koku-aws
              optional: false
        - name: GOOGLE_APPLICATION_CREDENTIALS
          value: ${GOOGLE_APPLICATION_CREDENTIALS}
        - name: APP_POD_NAME
          valueFrom:
            fieldRef:
              fieldPath: metadata.name
        - name: DEVELOPMENT
          value: ${DEVELOPMENT}
<<<<<<< HEAD
        - name: ENABLE_SUBS_PROCESSING_DEBUG
          value: ${ENABLE_SUBS_PROCESSING_DEBUG}
=======
        - name: ENABLE_SUBS_DEBUG
          value: ${ENABLE_SUBS_DEBUG}
>>>>>>> c3b56ed1
        - name: CELERY_LOG_LEVEL
          value: ${CELERY_LOG_LEVEL}
        - name: KOKU_LOG_LEVEL
          value: ${KOKU_LOG_LEVEL}
        - name: UNLEASH_LOG_LEVEL
          value: ${UNLEASH_LOG_LEVEL}
        - name: PROMETHEUS_MULTIPROC_DIR
          value: ${PROMETHEUS_DIR}
        - name: REQUESTED_BUCKET
          value: ${S3_BUCKET_NAME}
        - name: ENABLE_S3_ARCHIVING
          value: ${ENABLE_S3_ARCHIVING}
        - name: PARQUET_PROCESSING_BATCH_SIZE
          value: ${PARQUET_PROCESSING_BATCH_SIZE}
        - name: TRINO_DATE_STEP
          value: ${TRINO_DATE_STEP}
        - name: KOKU_CELERY_ENABLE_SENTRY
          value: ${ENABLE_CELERY_SENTRY}
        - name: KOKU_SENTRY_ENVIRONMENT
          value: ${KOKU_SENTRY_ENV}
        - name: KOKU_CELERY_SENTRY_DSN
          valueFrom:
            secretKeyRef:
              key: celery-sentry-dsn
              name: koku-sentry
              optional: true
        - name: DEMO_ACCOUNTS
          value: ${DEMO_ACCOUNTS}
        - name: WORKER_QUEUES
<<<<<<< HEAD
          value: ${WORKER_SUBS_TRANSMISSION_WORKER_QUEUE}
=======
          value: ${WORKER_SUBS_EXTRACT_WORKER_QUEUE}
>>>>>>> c3b56ed1
        - name: WORKER_PROC_ALIVE_TIMEOUT
          value: ${WORKER_PROC_ALIVE_TIMEOUT}
        - name: DATE_OVERRIDE
          value: ${DATE_OVERRIDE}
        - name: RETAIN_NUM_MONTHS
          value: ${RETAIN_NUM_MONTHS}
        - name: INITIAL_INGEST_NUM_MONTHS
          value: ${INITIAL_INGEST_NUM_MONTHS}
        - name: INITIAL_INGEST_OVERRIDE
          value: ${INITIAL_INGEST_OVERRIDE}
        - name: TRINO_HOST
          value: ${TRINO_HOST}
        - name: TRINO_PORT
          value: ${TRINO_PORT}
        - name: PROMETHEUS_PUSHGATEWAY
          value: ${PROMETHEUS_PUSHGATEWAY}
        - name: SOURCES_API_PREFIX
          value: ${SOURCES_API_PREFIX}
        - name: UNLEASH_CACHE_DIR
          value: ${UNLEASH_CACHE_DIR}
        - name: WORKER_CACHE_TIMEOUT
          value: ${WORKER_CACHE_TIMEOUT}
        - name: QE_SCHEMA
          value: ${QE_SCHEMA}
        - name: ENHANCED_ORG_ADMIN
          value: ${ENHANCED_ORG_ADMIN}
        image: ${IMAGE}:${IMAGE_TAG}
        livenessProbe:
          failureThreshold: 5
          httpGet:
            path: /livez
            port: metrics
            scheme: HTTP
          initialDelaySeconds: 30
          periodSeconds: 20
          successThreshold: 1
          timeoutSeconds: 10
        readinessProbe:
          failureThreshold: 5
          httpGet:
            path: /readyz
            port: metrics
            scheme: HTTP
          initialDelaySeconds: 30
          periodSeconds: 20
          successThreshold: 1
          timeoutSeconds: 10
        resources:
          limits:
<<<<<<< HEAD
            cpu: ${WORKER_SUBS_TRANSMISSION_CPU_LIMIT}
            memory: ${WORKER_SUBS_TRANSMISSION_MEMORY_LIMIT}
          requests:
            cpu: ${WORKER_SUBS_TRANSMISSION_CPU_REQUEST}
            memory: ${WORKER_SUBS_TRANSMISSION_MEMORY_REQUEST}
=======
            cpu: ${WORKER_SUBS_EXTRACT_CPU_LIMIT}
            memory: ${WORKER_SUBS_EXTRACT_MEMORY_LIMIT}
          requests:
            cpu: ${WORKER_SUBS_EXTRACT_CPU_REQUEST}
            memory: ${WORKER_SUBS_EXTRACT_MEMORY_REQUEST}
>>>>>>> c3b56ed1
        volumeMounts:
        - mountPath: /var/tmp/masu/
          name: koku-worker-data
        - mountPath: /etc/gcp
          name: gcp-credentials
          readOnly: true
        - mountPath: ${TMP_DIR}
          name: tmp-data
        volumes:
        - emptyDir: {}
          name: tmp-data
        - emptyDir: {}
          name: koku-worker-data
        - name: gcp-credentials
          secret:
            items:
            - key: gcp-credentials
              path: gcp-credentials.json
            secretName: koku-gcp
<<<<<<< HEAD
      replicas: ${{WORKER_SUBS_TRANSMISSION_REPLICAS}}
=======
      replicas: ${{WORKER_SUBS_EXTRACT_REPLICAS}}
>>>>>>> c3b56ed1
      webServices:
        private:
          enabled: false
        public:
          enabled: false
    envName: ${ENV_NAME}
    featureFlags: true
    inMemoryDb: true
    jobs:
    - name: db-migrate-cji-${DBM_IMAGE_TAG}-${DBM_INVOCATION}
      podSpec:
        args:
        - /bin/bash
        - -c
        - $APP_ROOT/scripts/run_migrations.sh
        env:
        - name: CLOWDER_ENABLED
          value: ${CLOWDER_ENABLED}
        - name: DEVELOPMENT
          value: ${DEVELOPMENT}
        - name: PROMETHEUS_MULTIPROC_DIR
          value: ${PROMETHEUS_DIR}
        - name: DBM_IMAGE
          value: ${DBM_IMAGE}
        - name: DBM_IMAGE_TAG
          value: ${DBM_IMAGE_TAG}
        - name: DBM_INVOCATION
          value: ${DBM_INVOCATION}
        - name: _MIGRATION_DIRECTIVE
          value: ${_MIGRATION_DIRECTIVE}
        - name: TENANT_MULTIPROCESSING_MAX_PROCESSES
          value: ${TENANT_MULTIPROCESSING_MAX_PROCESSES}
        - name: TENANT_MULTIPROCESSING_CHUNKS
          value: ${TENANT_MULTIPROCESSING_CHUNKS}
        image: ${DBM_IMAGE}:${DBM_IMAGE_TAG}
        resources:
          limits:
            cpu: ${KOKU_MIGRATIONS_CPU_LIMIT}
            memory: ${KOKU_MIGRATIONS_MEMORY_LIMIT}
          requests:
            cpu: ${KOKU_MIGRATIONS_CPU_REQUEST}
            memory: ${KOKU_MIGRATIONS_MEMORY_REQUEST}
    kafkaTopics:
    - topicName: platform.sources.event-stream
    - topicName: platform.upload.announce
    - topicName: platform.upload.hccm
    - topicName: platform.upload.validation
    - topicName: platform.notifications.ingress
    - topicName: hccm.ros.events
    objectStore:
    - ${S3_BUCKET_NAME}
    - ${S3_ROS_BUCKET_NAME}
    optionalDependencies: []
    testing:
      iqePlugin: cost-management
- apiVersion: cloud.redhat.com/v1alpha1
  kind: ClowdJobInvocation
  metadata:
    name: db-migrate-cji-${DBM_IMAGE_TAG}-${DBM_INVOCATION}
  spec:
    appName: koku
    jobs:
    - db-migrate-cji-${DBM_IMAGE_TAG}-${DBM_INVOCATION}
- apiVersion: v1
  data:
    django-secret-key: ${SECRET_KEY}
  kind: Secret
  metadata:
    name: koku-secret
- apiVersion: v1
  kind: Secret
  metadata:
    name: koku-aws
  stringData:
    aws-access-key-id: ${AWS_ACCESS_KEY_ID_EPH}
    aws-secret-access-key: ${AWS_SECRET_ACCESS_KEY_EPH}
- apiVersion: v1
  data:
    gcp-credentials: ${GCP_CREDENTIALS_EPH}
  kind: Secret
  metadata:
    name: koku-gcp
- apiVersion: v1
  data:
    oci-credentials: ${OCI_CREDENTIALS_EPH}
  kind: Secret
  metadata:
    name: koku-oci
  stringData:
    oci-cli-fingerprint: ${OCI_CLI_FINGERPRINT_EPH}
    oci-cli-tenancy: ${OCI_CLI_TENANCY_EPH}
    oci-cli-user: ${OCI_CLI_USER_EPH}
- apiVersion: v1
  data:
    nginx.conf: |-
      worker_processes  1;
      error_log  /dev/stderr warn;
      pid        /run/nginx.pid;

      events {
        worker_connections  1024;
      }
      http {
        log_format  main  '$remote_addr - $remote_user [$time_local] "$request" '
                      '$status $body_bytes_sent "$http_referer" '
                      '"$http_user_agent" "$http_x_forwarded_proto" "$http_x_forwarded_for"';

        access_log  /dev/stdout  main;

        sendfile            on;
        tcp_nopush          on;
        tcp_nodelay         on;
        keepalive_timeout   65;
        server_tokens       off;

        upstream koku-api {
          server koku-api:8000;
        }
        upstream ros-ocp-api {
          server ${ROS_OCP_API}:8000;
        }

        server {
          error_log  stderr;
          listen 8000;
          listen 9000;

          proxy_set_header X-Forwarded-For $proxy_add_x_forwarded_for;
          proxy_set_header X-Forwarded-Proto $http_x_forwarded_proto;
          proxy_set_header Host $http_host;
          proxy_redirect off;

          client_max_body_size 500M;
          client_header_buffer_size 46k;
          location /healthz {
              auth_basic          off;
              allow               all;
              return              200;
          }
          location /metrics {
              auth_basic          off;
              allow               all;
              return              200;
          }
          location ^~/ {
            proxy_pass http://koku-api;
            proxy_read_timeout 600s;
          }
          location /api/cost-management/v1/recommendations/ {
            proxy_pass http://ros-ocp-api;
            proxy_read_timeout 600s;
          }
        }
      }
  kind: ConfigMap
  metadata:
    name: nginx-conf
parameters:
- name: ENV_NAME
  required: true
  value: koku-env
- name: DATABASE_NAME
  required: true
  value: koku
- name: DATABASE_VERSION
  required: true
  value: "13"
- name: CLOWDER_ENABLED
  required: true
  value: "True"
- description: Image tag
  name: IMAGE_TAG
  required: true
  value: latest
- description: Image
  name: IMAGE
  required: true
  value: quay.io/cloudservices/koku
- name: S3_BUCKET_NAME
  value: koku-eph-s3
- name: S3_ROS_BUCKET_NAME
  value: ros-eph-s3
- description: GCP Credentials Location
  name: GOOGLE_APPLICATION_CREDENTIALS
  value: /etc/gcp/gcp-credentials.json
- description: OCI Credentials Location
  name: OCI_CLI_KEY_FILE
  value: /etc/oci/oci-credentials.pem
- description: DB Migrations Image Tag
  name: DBM_IMAGE_TAG
  required: true
  value: latest
- description: DB Migrations Image
  name: DBM_IMAGE
  required: true
  value: quay.io/cloudservices/koku
- description: DB Invocation Iterator
  name: DBM_INVOCATION
  required: true
  value: "00"
- description: DB Migrations Directive
  name: _MIGRATION_DIRECTIVE
  required: false
  value: ""
- displayName: Memory Request
  name: KOKU_MIGRATIONS_MEMORY_REQUEST
  required: true
  value: 1Gi
- displayName: Memory Limit
  name: KOKU_MIGRATIONS_MEMORY_LIMIT
  required: true
  value: 2Gi
- displayName: CPU Request
  name: KOKU_MIGRATIONS_CPU_REQUEST
  required: true
  value: "2"
- displayName: CPU Limit
  name: KOKU_MIGRATIONS_CPU_LIMIT
  required: true
  value: "3"
- name: TENANT_MULTIPROCESSING_MAX_PROCESSES
  required: true
  value: "2"
- name: TENANT_MULTIPROCESSING_CHUNKS
  required: true
  value: "2"
- displayName: App domain
  name: APP_DOMAIN
  value: project-koku.com
- displayName: API path prefix
  name: API_PATH_PREFIX
  required: true
  value: /api/cost-management
- displayName: Development
  name: DEVELOPMENT
  value: "False"
- displayName: Gunicorn worker count
  name: GUNICORN_WORKERS
  value: "3"
- displayName: Enable threads in Gunicorn
  name: GUNICORN_THREADS
  value: "True"
- displayName: Celery log level
  name: CELERY_LOG_LEVEL
  value: INFO
- displayName: Gunicorn log level
  name: GUNICORN_LOG_LEVEL
  value: INFO
- displayName: Koku log level
  name: KOKU_LOG_LEVEL
  value: INFO
- displayName: Unleash log level
  name: UNLEASH_LOG_LEVEL
  value: WARNING
- displayName: Django log level
  name: DJANGO_LOG_LEVEL
  value: INFO
- displayName: Django log formatter
  name: DJANGO_LOG_FORMATTER
  value: simple
- displayName: Django log handlers
  name: DJANGO_LOG_HANDLERS
  value: console
- displayName: Django log dir
  name: DJANGO_LOG_DIRECTORY
  required: false
- displayName: Django logging file
  name: DJANGO_LOG_FILE
  required: false
- description: Koku Sentry Env
  displayName: Koku Sentry Env
  name: KOKU_SENTRY_ENV
  value: development
- description: Enable API Sentry
  displayName: Enable API Sentry
  name: ENABLE_API_SENTRY
  value: "False"
- description: Enable Celery Sentry
  displayName: Enable Celery Sentry
  name: ENABLE_CELERY_SENTRY
  value: "False"
- description: Enable S3 Archiving
  displayName: Enable S3 Archiving
  name: ENABLE_S3_ARCHIVING
  value: "false"
- description: How many CSV rows to process into a Parquet file
  displayName: Parquet processing batch size
  name: PARQUET_PROCESSING_BATCH_SIZE
  required: true
  value: "200000"
- description: Processing batch size
  displayName: Processing batch size
  name: REPORT_PROCESSING_BATCH_SIZE
  required: false
  value: "100000"
- description: Number of days at a time we process Trino SQL
  displayName: Trino date step
  name: TRINO_DATE_STEP
  required: true
  value: "5"
- description: Flag to use account enhanced prometheus metricsworker
  displayName: Account Enhanced Metrics
  name: ACCOUNT_ENHANCED_METRICS
  value: "False"
- description: Flag to enable/disable caching
  displayName: cached views
  name: CACHED_VIEWS_DISABLED
  value: "False"
- description: How long to store a task in the worker cache
  displayName: Worker cache timeout
  name: WORKER_CACHE_TIMEOUT
  value: "21600"
- description: Timeout threshold for worker process to initialize
  displayName: Worker Proc Alive Timeout
  name: WORKER_PROC_ALIVE_TIMEOUT
  value: "4"
- description: Demo account JSON
  displayName: Demo account JSON
  name: DEMO_ACCOUNTS
  value: ""
- description: Auto Ingest Flag
  displayName: AUTO_DATA_INGEST
  name: AUTO_DATA_INGEST
  value: "True"
- name: QE_SCHEMA
  value: ""
- description: Report download schedule
  displayName: Report download schedule
  name: REPORT_DOWNLOAD_SCHEDULE
  value: 0 * * * *
- description: Remove expired data on day
  displayName: Remove expired data on day
  name: REMOVE_EXPIRED_REPORT_DATA_ON_DAY
  value: "1"
- description: Remove expired data report utc time
  displayName: Remove expired data report utc time
  name: REMOVE_EXPIRED_REPORT_UTC_TIME
  value: "00:00"
- description: Vacuum data on day
  displayName: Vacuum data on day
  name: VACUUM_DATA_DAY_OF_WEEK
  value: ""
- description: Vacuum data utc time
  displayName: Vacuum data utc time
  name: VACUUM_DATA_UTC_TIME
  value: "00:00"
- displayName: Date overrider
  name: DATE_OVERRIDE
  required: false
- displayName: Retain num months
  name: RETAIN_NUM_MONTHS
  value: "3"
- displayName: Notification check period
  name: NOTIFICATION_CHECK_TIME
  value: "24"
- displayName: Initial ingest num months
  name: INITIAL_INGEST_NUM_MONTHS
  value: "3"
- displayName: Initial ingest override
  name: INITIAL_INGEST_OVERRIDE
  value: "False"
- displayName: Timer between provider polling
  name: POLLING_TIMER
  value: "86400"
- displayName: Provider count for batch polling
  name: POLLING_BATCH_SIZE
  value: "100"
- displayName: Kafka connect
  name: KAFKA_CONNECT
  value: "True"
- displayName: Rbac service path
  name: RBAC_SERVICE_PATH
  value: /api/rbac/v1/access/
- displayName: Rbac cache ttl
  name: RBAC_CACHE_TTL
  value: "30"
- displayName: Trino host
  name: TRINO_HOST
  value: trino-coordinator
- displayName: Trino port
  name: TRINO_PORT
  value: "10000"
- displayName: Prometheus Pushgateway
  name: PROMETHEUS_PUSHGATEWAY
  value: prometheus-pushgateway:9091
- description: Source API Path prefix
  name: SOURCES_API_PREFIX
  value: /api/sources/v1.0
- description: Sources PSK secret name
  name: SOURCES_PSK_SECRET_NAME
  value: sources-psk
- displayName: Temporary directory
  name: TMP_DIR
  value: /tmp
- displayName: Prometheus multiproc dir
  name: PROMETHEUS_DIR
  value: /tmp
- description: Unleash cache directory
  name: UNLEASH_CACHE_DIR
  value: /tmp/unleash
- description: Header used by liveness/readiness probes
  name: SOURCES_PROBE_HEADER
  value: eyJpZGVudGl0eSI6IHsiYWNjb3VudF9udW1iZXIiOiAiMTIzNDUiLCAib3JnX2lkIjogIjEyMzQ1In19Cg==
- displayName: Secret Key (Ephemeral)
  from: '[a-f0-9]{20}'
  generate: expression
  name: SECRET_KEY
  required: true
- displayName: AWS Access Key ID (Ephemeral)
  name: AWS_ACCESS_KEY_ID_EPH
  required: true
  value: insert-string-value
- displayName: AWS Secret Access Key (Ephemeral)
  name: AWS_SECRET_ACCESS_KEY_EPH
  required: true
  value: insert-string-value
- displayName: GCP Credentials (Ephemeral)
  name: GCP_CREDENTIALS_EPH
  required: true
  value: aW5zZXJ0LWJhc2U2NC1lbmNvZGVkLXZhbHVl
- displayName: OCI Credentials (Ephemeral)
  name: OCI_CREDENTIALS_EPH
  required: true
  value: aW5zZXJ0LWJhc2U2NC1lbmNvZGVkLXZhbHVl
- displayName: OCI user (Ephemeral)
  name: OCI_CLI_USER_EPH
  required: true
  value: insert-string-value
- displayName: OCI user fingerprint (Ephemeral)
  name: OCI_CLI_FINGERPRINT_EPH
  required: true
  value: insert-string-value
- displayName: OCI tenancy (Ephemeral)
  name: OCI_CLI_TENANCY_EPH
  required: true
  value: insert-string-value
- description: Enhanced Org Admin
  displayName: Enhanced Org Admin
  name: ENHANCED_ORG_ADMIN
  value: "False"
- displayName: RBAC_CACHE_TIMEOUT
  name: RBAC_CACHE_TIMEOUT
  value: "300"
- displayName: Middleware Timeout
  name: CACHE_TIMEOUT
  value: "3600"
- displayName: Minimum replicas
  name: KOKU_REPLICAS
  required: true
  value: "3"
- displayName: Memory Request
  name: KOKU_MEMORY_REQUEST
  required: true
  value: 512Mi
- displayName: Memory Limit
  name: KOKU_MEMORY_LIMIT
  required: true
  value: 1Gi
- displayName: CPU Request
  name: KOKU_CPU_REQUEST
  required: true
  value: 300m
- displayName: CPU Limit
  name: KOKU_CPU_LIMIT
  required: true
  value: 600m
- displayName: Log Level for koku-api
  name: KOKU_KOKU_LOG_LEVEL
  required: true
  value: INFO
- displayName: Minimum replicas
  name: NGINX_REPLICAS
  required: true
  value: "3"
- displayName: Memory Request
  name: NGINX_MEMORY_REQUEST
  required: true
  value: 512Mi
- displayName: Memory Limit
  name: NGINX_MEMORY_LIMIT
  required: true
  value: 1Gi
- displayName: CPU Request
  name: NGINX_CPU_REQUEST
  required: true
  value: 300m
- displayName: CPU Limit
  name: NGINX_CPU_LIMIT
  required: true
  value: 600m
- displayName: ROS OCP API Name
  name: ROS_OCP_API
  required: true
  value: koku-api
- displayName: Minimum replicas
  name: LISTENER_REPLICAS
  required: true
  value: "2"
- displayName: Memory Request
  name: LISTENER_MEMORY_REQUEST
  required: true
  value: 500Mi
- displayName: Memory Limit
  name: LISTENER_MEMORY_LIMIT
  required: true
  value: 750Mi
- displayName: CPU Request
  name: LISTENER_CPU_REQUEST
  required: true
  value: 150m
- displayName: CPU Limit
  name: LISTENER_CPU_LIMIT
  required: true
  value: 300m
- displayName: Log Level for listener
  name: LISTENER_KOKU_LOG_LEVEL
  required: true
  value: INFO
- displayName: Minimum replicas
  name: MASU_REPLICAS
  required: true
  value: "1"
- displayName: Memory Request
  name: MASU_MEMORY_REQUEST
  required: true
  value: 350Mi
- displayName: Memory Limit
  name: MASU_MEMORY_LIMIT
  required: true
  value: 700Mi
- displayName: CPU Request
  name: MASU_CPU_REQUEST
  required: true
  value: 50m
- displayName: CPU Limit
  name: MASU_CPU_LIMIT
  required: true
  value: 100m
- displayName: Log Level for masu
  name: MASU_KOKU_LOG_LEVEL
  required: true
  value: INFO
- displayName: Minimum replicas
  name: SCHEDULER_REPLICAS
  required: true
  value: "1"
- displayName: Memory Request
  name: SCHEDULER_MEMORY_REQUEST
  required: true
  value: 200Mi
- displayName: Memory Limit
  name: SCHEDULER_MEMORY_LIMIT
  required: true
  value: 400Mi
- displayName: CPU Request
  name: SCHEDULER_CPU_REQUEST
  required: true
  value: 50m
- displayName: CPU Limit
  name: SCHEDULER_CPU_LIMIT
  required: true
  value: 100m
- displayName: Worker Queue
  name: SCHEDULER_WORKER_QUEUE
  required: true
  value: cost_model,cost_model_xl,download,download_xl,hcs,ocp,ocp_xl,priority,priority_xl,refresh,refresh_xl,summary,summary_xl
- displayName: Scheduler report checks
  name: SCHEDULE_REPORT_CHECKS
  value: "True"
- displayName: Frequency to check sources availability (minutes)
  name: SOURCE_STATUS_FREQUENCY_MINUTES
  value: "60"
- displayName: Minimum replicas
  name: SOURCES_CLIENT_REPLICAS
  required: true
  value: "1"
- displayName: Memory Request
  name: SOURCES_CLIENT_MEMORY_REQUEST
  required: true
  value: 200Mi
- displayName: Memory Limit
  name: SOURCES_CLIENT_MEMORY_LIMIT
  required: true
  value: 400Mi
- displayName: CPU Request
  name: SOURCES_CLIENT_CPU_REQUEST
  required: true
  value: 50m
- displayName: CPU Limit
  name: SOURCES_CLIENT_CPU_LIMIT
  required: true
  value: 100m
- displayName: Log Level for sources client
  name: SOURCES_CLIENT_KOKU_LOG_LEVEL
  required: true
  value: INFO
- displayName: Minimum replicas
  name: SOURCES_LISTENER_REPLICAS
  required: true
  value: "1"
- displayName: Memory Request
  name: SOURCES_LISTENER_MEMORY_REQUEST
  required: true
  value: 250Mi
- displayName: Memory Limit
  name: SOURCES_LISTENER_MEMORY_LIMIT
  required: true
  value: 500Mi
- displayName: CPU Request
  name: SOURCES_LISTENER_CPU_REQUEST
  required: true
  value: 100m
- displayName: CPU Limit
  name: SOURCES_LISTENER_CPU_LIMIT
  required: true
  value: 200m
- displayName: Log Level for sources listener
  name: SOURCES_LISTENER_KOKU_LOG_LEVEL
  required: true
  value: INFO
- displayName: Minimum replicas
  name: WORKER_CELERY_REPLICAS
  required: true
  value: "1"
- displayName: Memory Request
  name: WORKER_CELERY_MEMORY_REQUEST
  required: true
  value: 256Mi
- displayName: Memory Limit
  name: WORKER_CELERY_MEMORY_LIMIT
  required: true
  value: 512Mi
- displayName: CPU Request
  name: WORKER_CELERY_CPU_REQUEST
  required: true
  value: 100m
- displayName: CPU Limit
  name: WORKER_CELERY_CPU_LIMIT
  required: true
  value: 200m
- displayName: Worker Queue
  name: WORKER_CELERY_WORKER_QUEUE
  required: true
  value: celery
- displayName: Minimum replicas
  name: WORKER_COST_MODEL_REPLICAS
  required: true
  value: "2"
- displayName: Memory Request
  name: WORKER_COST_MODEL_MEMORY_REQUEST
  required: true
  value: 256Mi
- displayName: Memory Limit
  name: WORKER_COST_MODEL_MEMORY_LIMIT
  required: true
  value: 512Mi
- displayName: CPU Request
  name: WORKER_COST_MODEL_CPU_REQUEST
  required: true
  value: 100m
- displayName: CPU Limit
  name: WORKER_COST_MODEL_CPU_LIMIT
  required: true
  value: 200m
- displayName: Worker Queue
  name: WORKER_COST_MODEL_WORKER_QUEUE
  required: true
  value: cost_model
- displayName: Minimum replicas
  name: WORKER_COST_MODEL_XL_REPLICAS
  required: true
  value: "2"
- displayName: Memory Request
  name: WORKER_COST_MODEL_XL_MEMORY_REQUEST
  required: true
  value: 256Mi
- displayName: Memory Limit
  name: WORKER_COST_MODEL_XL_MEMORY_LIMIT
  required: true
  value: 512Mi
- displayName: CPU Request
  name: WORKER_COST_MODEL_XL_CPU_REQUEST
  required: true
  value: 100m
- displayName: CPU Limit
  name: WORKER_COST_MODEL_XL_CPU_LIMIT
  required: true
  value: 200m
- displayName: Worker Queue
  name: WORKER_COST_MODEL_XL_WORKER_QUEUE
  required: true
  value: cost_model_xl
- displayName: Minimum replicas
  name: WORKER_DOWNLOAD_REPLICAS
  required: true
  value: "2"
- displayName: Memory Request
  name: WORKER_DOWNLOAD_MEMORY_REQUEST
  required: true
  value: 512Mi
- displayName: Memory Limit
  name: WORKER_DOWNLOAD_MEMORY_LIMIT
  required: true
  value: 1Gi
- displayName: CPU Request
  name: WORKER_DOWNLOAD_CPU_REQUEST
  required: true
  value: 200m
- displayName: CPU Limit
  name: WORKER_DOWNLOAD_CPU_LIMIT
  required: true
  value: 400m
- displayName: Worker Queue
  name: WORKER_DOWNLOAD_WORKER_QUEUE
  required: true
  value: download
- displayName: Minimum replicas
  name: WORKER_DOWNLOAD_XL_REPLICAS
  required: true
  value: "2"
- displayName: Memory Request
  name: WORKER_DOWNLOAD_XL_MEMORY_REQUEST
  required: true
  value: 512Mi
- displayName: Memory Limit
  name: WORKER_DOWNLOAD_XL_MEMORY_LIMIT
  required: true
  value: 1Gi
- displayName: CPU Request
  name: WORKER_DOWNLOAD_XL_CPU_REQUEST
  required: true
  value: 200m
- displayName: CPU Limit
  name: WORKER_DOWNLOAD_XL_CPU_LIMIT
  required: true
  value: 400m
- displayName: Worker Queue
  name: WORKER_DOWNLOAD_XL_WORKER_QUEUE
  required: true
  value: download_xl
- displayName: Minimum replicas
  name: WORKER_OCP_REPLICAS
  required: true
  value: "2"
- displayName: Memory Request
  name: WORKER_OCP_MEMORY_REQUEST
  required: true
  value: 256Mi
- displayName: Memory Limit
  name: WORKER_OCP_MEMORY_LIMIT
  required: true
  value: 512Mi
- displayName: CPU Request
  name: WORKER_OCP_CPU_REQUEST
  required: true
  value: 100m
- displayName: CPU Limit
  name: WORKER_OCP_CPU_LIMIT
  required: true
  value: 200m
- displayName: Worker Queue
  name: WORKER_OCP_WORKER_QUEUE
  required: true
  value: ocp
- displayName: Minimum replicas
  name: WORKER_OCP_XL_REPLICAS
  required: true
  value: "2"
- displayName: Memory Request
  name: WORKER_OCP_XL_MEMORY_REQUEST
  required: true
  value: 256Mi
- displayName: Memory Limit
  name: WORKER_OCP_XL_MEMORY_LIMIT
  required: true
  value: 512Mi
- displayName: CPU Request
  name: WORKER_OCP_XL_CPU_REQUEST
  required: true
  value: 100m
- displayName: CPU Limit
  name: WORKER_OCP_XL_CPU_LIMIT
  required: true
  value: 200m
- displayName: Worker Queue
  name: WORKER_OCP_XL_WORKER_QUEUE
  required: true
  value: ocp_xl
- displayName: Minimum replicas
  name: WORKER_PRIORITY_REPLICAS
  required: true
  value: "2"
- displayName: Memory Request
  name: WORKER_PRIORITY_MEMORY_REQUEST
  required: true
  value: 400Mi
- displayName: Memory Limit
  name: WORKER_PRIORITY_MEMORY_LIMIT
  required: true
  value: 750Mi
- displayName: CPU Request
  name: WORKER_PRIORITY_CPU_REQUEST
  required: true
  value: 150m
- displayName: CPU Limit
  name: WORKER_PRIORITY_CPU_LIMIT
  required: true
  value: 300m
- displayName: Worker Queue
  name: WORKER_PRIORITY_WORKER_QUEUE
  required: true
  value: priority
- displayName: Minimum replicas
  name: WORKER_PRIORITY_XL_REPLICAS
  required: true
  value: "2"
- displayName: Memory Request
  name: WORKER_PRIORITY_XL_MEMORY_REQUEST
  required: true
  value: 400Mi
- displayName: Memory Limit
  name: WORKER_PRIORITY_XL_MEMORY_LIMIT
  required: true
  value: 750Mi
- displayName: CPU Request
  name: WORKER_PRIORITY_XL_CPU_REQUEST
  required: true
  value: 150m
- displayName: CPU Limit
  name: WORKER_PRIORITY_XL_CPU_LIMIT
  required: true
  value: 300m
- displayName: Worker Queue
  name: WORKER_PRIORITY_XL_WORKER_QUEUE
  required: true
  value: priority_xl
- displayName: Minimum replicas
  name: WORKER_REFRESH_REPLICAS
  required: true
  value: "2"
- displayName: Memory Request
  name: WORKER_REFRESH_MEMORY_REQUEST
  required: true
  value: 256Mi
- displayName: Memory Limit
  name: WORKER_REFRESH_MEMORY_LIMIT
  required: true
  value: 512Mi
- displayName: CPU Request
  name: WORKER_REFRESH_CPU_REQUEST
  required: true
  value: 100m
- displayName: CPU Limit
  name: WORKER_REFRESH_CPU_LIMIT
  required: true
  value: 200m
- displayName: Worker Queue
  name: WORKER_REFRESH_WORKER_QUEUE
  required: true
  value: refresh
- displayName: Minimum replicas
  name: WORKER_REFRESH_XL_REPLICAS
  required: true
  value: "2"
- displayName: Memory Request
  name: WORKER_REFRESH_XL_MEMORY_REQUEST
  required: true
  value: 256Mi
- displayName: Memory Limit
  name: WORKER_REFRESH_XL_MEMORY_LIMIT
  required: true
  value: 512Mi
- displayName: CPU Request
  name: WORKER_REFRESH_XL_CPU_REQUEST
  required: true
  value: 100m
- displayName: CPU Limit
  name: WORKER_REFRESH_XL_CPU_LIMIT
  required: true
  value: 200m
- displayName: Worker Queue
  name: WORKER_REFRESH_XL_WORKER_QUEUE
  required: true
  value: refresh_xl
- displayName: Minimum replicas
  name: WORKER_SUMMARY_REPLICAS
  required: true
  value: "2"
- displayName: Memory Request
  name: WORKER_SUMMARY_MEMORY_REQUEST
  required: true
  value: 500Mi
- displayName: Memory Limit
  name: WORKER_SUMMARY_MEMORY_LIMIT
  required: true
  value: 750Mi
- displayName: CPU Request
  name: WORKER_SUMMARY_CPU_REQUEST
  required: true
  value: 100m
- displayName: CPU Limit
  name: WORKER_SUMMARY_CPU_LIMIT
  required: true
  value: 200m
- displayName: Worker Queue
  name: WORKER_SUMMARY_WORKER_QUEUE
  required: true
  value: summary
- displayName: Minimum replicas
  name: WORKER_SUMMARY_XL_REPLICAS
  required: true
  value: "2"
- displayName: Memory Request
  name: WORKER_SUMMARY_XL_MEMORY_REQUEST
  required: true
  value: 500Mi
- displayName: Memory Limit
  name: WORKER_SUMMARY_XL_MEMORY_LIMIT
  required: true
  value: 750Mi
- displayName: CPU Request
  name: WORKER_SUMMARY_XL_CPU_REQUEST
  required: true
  value: 100m
- displayName: CPU Limit
  name: WORKER_SUMMARY_XL_CPU_LIMIT
  required: true
  value: 200m
- displayName: Worker Queue
  name: WORKER_SUMMARY_XL_WORKER_QUEUE
  required: true
  value: summary_xl
- displayName: Minimum replicas
  name: WORKER_HCS_REPLICAS
  required: true
  value: "1"
- displayName: Memory Request
  name: WORKER_HCS_MEMORY_REQUEST
  required: true
  value: 500Mi
- displayName: Memory Limit
  name: WORKER_HCS_MEMORY_LIMIT
  required: true
  value: 700Mi
- displayName: CPU Request
  name: WORKER_HCS_CPU_REQUEST
  required: true
  value: 100m
- displayName: CPU Limit
  name: WORKER_HCS_CPU_LIMIT
  required: true
  value: 200m
- displayName: Worker Queue
  name: WORKER_HCS_WORKER_QUEUE
  required: true
  value: hcs
- displayName: HCS debug
  name: ENABLE_HCS_DEBUG
  value: "False"
- displayName: Minimum replicas
<<<<<<< HEAD
  name: WORKER_SUBS_TRANSMISSION_REPLICAS
  required: true
  value: "0"
- displayName: Memory Request
  name: WORKER_SUBS_TRANSMISSION_MEMORY_REQUEST
  required: true
  value: 500Mi
- displayName: Memory Limit
  name: WORKER_SUBS_TRANSMISSION_MEMORY_LIMIT
  required: true
  value: 700Mi
- displayName: CPU Request
  name: WORKER_SUBS_TRANSMISSION_CPU_REQUEST
  required: true
  value: 100m
- displayName: CPU Limit
  name: WORKER_SUBS_TRANSMISSION_CPU_LIMIT
  required: true
  value: 200m
- displayName: Worker Queue
  name: WORKER_SUBS_TRANSMISSION_WORKER_QUEUE
  required: true
  value: subs_transmission
- displayName: SUBS Transmission debug
  name: ENABLE_SUBS_PROCESSING_DEBUG
=======
  name: WORKER_SUBS_EXTRACT_REPLICAS
  required: true
  value: "0"
- displayName: Memory Request
  name: WORKER_SUBS_EXTRACT_MEMORY_REQUEST
  required: true
  value: 500Mi
- displayName: Memory Limit
  name: WORKER_SUBS_EXTRACT_MEMORY_LIMIT
  required: true
  value: 700Mi
- displayName: CPU Request
  name: WORKER_SUBS_EXTRACT_CPU_REQUEST
  required: true
  value: 100m
- displayName: CPU Limit
  name: WORKER_SUBS_EXTRACT_CPU_LIMIT
  required: true
  value: 200m
- displayName: Worker Queue
  name: WORKER_SUBS_EXTRACT_WORKER_QUEUE
  required: true
  value: subs_extraction
- displayName: SUBS Extraction debug
  name: ENABLE_SUBS_DEBUG
>>>>>>> c3b56ed1
  value: "False"<|MERGE_RESOLUTION|>--- conflicted
+++ resolved
@@ -3684,11 +3684,7 @@
           enabled: false
         public:
           enabled: false
-<<<<<<< HEAD
     - name: clowder-worker-subs-transmission
-=======
-    - name: clowder-worker-subs-extraction
->>>>>>> c3b56ed1
       podSpec:
         command:
         - /bin/bash
@@ -3718,13 +3714,8 @@
               fieldPath: metadata.name
         - name: DEVELOPMENT
           value: ${DEVELOPMENT}
-<<<<<<< HEAD
         - name: ENABLE_SUBS_PROCESSING_DEBUG
           value: ${ENABLE_SUBS_PROCESSING_DEBUG}
-=======
-        - name: ENABLE_SUBS_DEBUG
-          value: ${ENABLE_SUBS_DEBUG}
->>>>>>> c3b56ed1
         - name: CELERY_LOG_LEVEL
           value: ${CELERY_LOG_LEVEL}
         - name: KOKU_LOG_LEVEL
@@ -3754,11 +3745,7 @@
         - name: DEMO_ACCOUNTS
           value: ${DEMO_ACCOUNTS}
         - name: WORKER_QUEUES
-<<<<<<< HEAD
           value: ${WORKER_SUBS_TRANSMISSION_WORKER_QUEUE}
-=======
-          value: ${WORKER_SUBS_EXTRACT_WORKER_QUEUE}
->>>>>>> c3b56ed1
         - name: WORKER_PROC_ALIVE_TIMEOUT
           value: ${WORKER_PROC_ALIVE_TIMEOUT}
         - name: DATE_OVERRIDE
@@ -3808,19 +3795,11 @@
           timeoutSeconds: 10
         resources:
           limits:
-<<<<<<< HEAD
             cpu: ${WORKER_SUBS_TRANSMISSION_CPU_LIMIT}
             memory: ${WORKER_SUBS_TRANSMISSION_MEMORY_LIMIT}
           requests:
             cpu: ${WORKER_SUBS_TRANSMISSION_CPU_REQUEST}
             memory: ${WORKER_SUBS_TRANSMISSION_MEMORY_REQUEST}
-=======
-            cpu: ${WORKER_SUBS_EXTRACT_CPU_LIMIT}
-            memory: ${WORKER_SUBS_EXTRACT_MEMORY_LIMIT}
-          requests:
-            cpu: ${WORKER_SUBS_EXTRACT_CPU_REQUEST}
-            memory: ${WORKER_SUBS_EXTRACT_MEMORY_REQUEST}
->>>>>>> c3b56ed1
         volumeMounts:
         - mountPath: /var/tmp/masu/
           name: koku-worker-data
@@ -3840,11 +3819,148 @@
             - key: gcp-credentials
               path: gcp-credentials.json
             secretName: koku-gcp
-<<<<<<< HEAD
       replicas: ${{WORKER_SUBS_TRANSMISSION_REPLICAS}}
-=======
+      webServices:
+        private:
+          enabled: false
+        public:
+          enabled: false
+    - name: clowder-worker-subs-extraction
+      podSpec:
+        command:
+        - /bin/bash
+        - -c
+        - |
+          PYTHONPATH=${APP_HOME} celery -A koku worker --without-gossip -E -l $CELERY_LOG_LEVEL -Q $WORKER_QUEUES
+        env:
+        - name: CLOWDER_ENABLED
+          value: ${CLOWDER_ENABLED}
+        - name: AWS_ACCESS_KEY_ID
+          valueFrom:
+            secretKeyRef:
+              key: aws-access-key-id
+              name: koku-aws
+              optional: false
+        - name: AWS_SECRET_ACCESS_KEY
+          valueFrom:
+            secretKeyRef:
+              key: aws-secret-access-key
+              name: koku-aws
+              optional: false
+        - name: GOOGLE_APPLICATION_CREDENTIALS
+          value: ${GOOGLE_APPLICATION_CREDENTIALS}
+        - name: APP_POD_NAME
+          valueFrom:
+            fieldRef:
+              fieldPath: metadata.name
+        - name: DEVELOPMENT
+          value: ${DEVELOPMENT}
+        - name: ENABLE_SUBS_DEBUG
+          value: ${ENABLE_SUBS_DEBUG}
+        - name: CELERY_LOG_LEVEL
+          value: ${CELERY_LOG_LEVEL}
+        - name: KOKU_LOG_LEVEL
+          value: ${KOKU_LOG_LEVEL}
+        - name: UNLEASH_LOG_LEVEL
+          value: ${UNLEASH_LOG_LEVEL}
+        - name: PROMETHEUS_MULTIPROC_DIR
+          value: ${PROMETHEUS_DIR}
+        - name: REQUESTED_BUCKET
+          value: ${S3_BUCKET_NAME}
+        - name: ENABLE_S3_ARCHIVING
+          value: ${ENABLE_S3_ARCHIVING}
+        - name: PARQUET_PROCESSING_BATCH_SIZE
+          value: ${PARQUET_PROCESSING_BATCH_SIZE}
+        - name: TRINO_DATE_STEP
+          value: ${TRINO_DATE_STEP}
+        - name: KOKU_CELERY_ENABLE_SENTRY
+          value: ${ENABLE_CELERY_SENTRY}
+        - name: KOKU_SENTRY_ENVIRONMENT
+          value: ${KOKU_SENTRY_ENV}
+        - name: KOKU_CELERY_SENTRY_DSN
+          valueFrom:
+            secretKeyRef:
+              key: celery-sentry-dsn
+              name: koku-sentry
+              optional: true
+        - name: DEMO_ACCOUNTS
+          value: ${DEMO_ACCOUNTS}
+        - name: WORKER_QUEUES
+          value: ${WORKER_SUBS_EXTRACT_WORKER_QUEUE}
+        - name: WORKER_PROC_ALIVE_TIMEOUT
+          value: ${WORKER_PROC_ALIVE_TIMEOUT}
+        - name: DATE_OVERRIDE
+          value: ${DATE_OVERRIDE}
+        - name: RETAIN_NUM_MONTHS
+          value: ${RETAIN_NUM_MONTHS}
+        - name: INITIAL_INGEST_NUM_MONTHS
+          value: ${INITIAL_INGEST_NUM_MONTHS}
+        - name: INITIAL_INGEST_OVERRIDE
+          value: ${INITIAL_INGEST_OVERRIDE}
+        - name: TRINO_HOST
+          value: ${TRINO_HOST}
+        - name: TRINO_PORT
+          value: ${TRINO_PORT}
+        - name: PROMETHEUS_PUSHGATEWAY
+          value: ${PROMETHEUS_PUSHGATEWAY}
+        - name: SOURCES_API_PREFIX
+          value: ${SOURCES_API_PREFIX}
+        - name: UNLEASH_CACHE_DIR
+          value: ${UNLEASH_CACHE_DIR}
+        - name: WORKER_CACHE_TIMEOUT
+          value: ${WORKER_CACHE_TIMEOUT}
+        - name: QE_SCHEMA
+          value: ${QE_SCHEMA}
+        - name: ENHANCED_ORG_ADMIN
+          value: ${ENHANCED_ORG_ADMIN}
+        image: ${IMAGE}:${IMAGE_TAG}
+        livenessProbe:
+          failureThreshold: 5
+          httpGet:
+            path: /livez
+            port: metrics
+            scheme: HTTP
+          initialDelaySeconds: 30
+          periodSeconds: 20
+          successThreshold: 1
+          timeoutSeconds: 10
+        readinessProbe:
+          failureThreshold: 5
+          httpGet:
+            path: /readyz
+            port: metrics
+            scheme: HTTP
+          initialDelaySeconds: 30
+          periodSeconds: 20
+          successThreshold: 1
+          timeoutSeconds: 10
+        resources:
+          limits:
+            cpu: ${WORKER_SUBS_EXTRACT_CPU_LIMIT}
+            memory: ${WORKER_SUBS_EXTRACT_MEMORY_LIMIT}
+          requests:
+            cpu: ${WORKER_SUBS_EXTRACT_CPU_REQUEST}
+            memory: ${WORKER_SUBS_EXTRACT_MEMORY_REQUEST}
+        volumeMounts:
+        - mountPath: /var/tmp/masu/
+          name: koku-worker-data
+        - mountPath: /etc/gcp
+          name: gcp-credentials
+          readOnly: true
+        - mountPath: ${TMP_DIR}
+          name: tmp-data
+        volumes:
+        - emptyDir: {}
+          name: tmp-data
+        - emptyDir: {}
+          name: koku-worker-data
+        - name: gcp-credentials
+          secret:
+            items:
+            - key: gcp-credentials
+              path: gcp-credentials.json
+            secretName: koku-gcp
       replicas: ${{WORKER_SUBS_EXTRACT_REPLICAS}}
->>>>>>> c3b56ed1
       webServices:
         private:
           enabled: false
@@ -4805,7 +4921,6 @@
   name: ENABLE_HCS_DEBUG
   value: "False"
 - displayName: Minimum replicas
-<<<<<<< HEAD
   name: WORKER_SUBS_TRANSMISSION_REPLICAS
   required: true
   value: "0"
@@ -4831,7 +4946,8 @@
   value: subs_transmission
 - displayName: SUBS Transmission debug
   name: ENABLE_SUBS_PROCESSING_DEBUG
-=======
+  value: "False"
+- displayName: Minimum replicas
   name: WORKER_SUBS_EXTRACT_REPLICAS
   required: true
   value: "0"
@@ -4857,5 +4973,4 @@
   value: subs_extraction
 - displayName: SUBS Extraction debug
   name: ENABLE_SUBS_DEBUG
->>>>>>> c3b56ed1
   value: "False"