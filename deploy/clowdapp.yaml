--- conflicted
+++ resolved
@@ -1749,15 +1749,8 @@
           value: ${INITIAL_INGEST_NUM_MONTHS}
         - name: INITIAL_INGEST_OVERRIDE
           value: ${INITIAL_INGEST_OVERRIDE}
-<<<<<<< HEAD
-=======
-        - name: POLLING_TIMER
-          value: ${POLLING_TIMER}
-        - name: POLLING_BATCH_SIZE
-          value: ${POLLING_BATCH_SIZE}
         - name: TAG_ENABLED_LIMIT
           value: ${TAG_ENABLED_LIMIT}
->>>>>>> 884c14e8
         - name: TRINO_HOST
           value: ${TRINO_HOST}
         - name: TRINO_PORT
@@ -1935,15 +1928,8 @@
           value: ${INITIAL_INGEST_NUM_MONTHS}
         - name: INITIAL_INGEST_OVERRIDE
           value: ${INITIAL_INGEST_OVERRIDE}
-<<<<<<< HEAD
-=======
-        - name: POLLING_TIMER
-          value: ${POLLING_TIMER}
-        - name: POLLING_BATCH_SIZE
-          value: ${POLLING_BATCH_SIZE}
         - name: TAG_ENABLED_LIMIT
           value: ${TAG_ENABLED_LIMIT}
->>>>>>> 884c14e8
         - name: TRINO_HOST
           value: ${TRINO_HOST}
         - name: TRINO_PORT
@@ -2121,15 +2107,8 @@
           value: ${INITIAL_INGEST_NUM_MONTHS}
         - name: INITIAL_INGEST_OVERRIDE
           value: ${INITIAL_INGEST_OVERRIDE}
-<<<<<<< HEAD
-=======
-        - name: POLLING_TIMER
-          value: ${POLLING_TIMER}
-        - name: POLLING_BATCH_SIZE
-          value: ${POLLING_BATCH_SIZE}
         - name: TAG_ENABLED_LIMIT
           value: ${TAG_ENABLED_LIMIT}
->>>>>>> 884c14e8
         - name: TRINO_HOST
           value: ${TRINO_HOST}
         - name: TRINO_PORT
@@ -2309,15 +2288,8 @@
           value: ${INITIAL_INGEST_NUM_MONTHS}
         - name: INITIAL_INGEST_OVERRIDE
           value: ${INITIAL_INGEST_OVERRIDE}
-<<<<<<< HEAD
-=======
-        - name: POLLING_TIMER
-          value: ${POLLING_TIMER}
-        - name: POLLING_BATCH_SIZE
-          value: ${POLLING_BATCH_SIZE}
         - name: TAG_ENABLED_LIMIT
           value: ${TAG_ENABLED_LIMIT}
->>>>>>> 884c14e8
         - name: TRINO_HOST
           value: ${TRINO_HOST}
         - name: TRINO_PORT
@@ -2497,15 +2469,8 @@
           value: ${INITIAL_INGEST_NUM_MONTHS}
         - name: INITIAL_INGEST_OVERRIDE
           value: ${INITIAL_INGEST_OVERRIDE}
-<<<<<<< HEAD
-=======
-        - name: POLLING_TIMER
-          value: ${POLLING_TIMER}
-        - name: POLLING_BATCH_SIZE
-          value: ${POLLING_BATCH_SIZE}
         - name: TAG_ENABLED_LIMIT
           value: ${TAG_ENABLED_LIMIT}
->>>>>>> 884c14e8
         - name: TRINO_HOST
           value: ${TRINO_HOST}
         - name: TRINO_PORT
@@ -2683,15 +2648,8 @@
           value: ${INITIAL_INGEST_NUM_MONTHS}
         - name: INITIAL_INGEST_OVERRIDE
           value: ${INITIAL_INGEST_OVERRIDE}
-<<<<<<< HEAD
-=======
-        - name: POLLING_TIMER
-          value: ${POLLING_TIMER}
-        - name: POLLING_BATCH_SIZE
-          value: ${POLLING_BATCH_SIZE}
         - name: TAG_ENABLED_LIMIT
           value: ${TAG_ENABLED_LIMIT}
->>>>>>> 884c14e8
         - name: TRINO_HOST
           value: ${TRINO_HOST}
         - name: TRINO_PORT
@@ -4054,15 +4012,12 @@
 - displayName: Provider count for batch polling
   name: POLLING_BATCH_SIZE
   value: "100"
-<<<<<<< HEAD
 - displayName: Large customer provider count
   name: LARGE_CUSTOMER_PROVIDER_COUNT
-  value: "10"
-=======
+  value: "4"
 - displayName: Enable Tags Limit
   name: TAG_ENABLED_LIMIT
   value: "200"
->>>>>>> 884c14e8
 - displayName: Kafka connect
   name: KAFKA_CONNECT
   value: "True"
