#!/bin/bash

WORKSPACE=${WORKSPACE:-$PWD}
JUNIT_REPORT_GENERATOR="${WORKSPACE}/junit-report-generator.sh"

EXIT_CODE=${EXIT_CODE:-0}
SKIP_PR_CHECK="${SKIP_PR_CHECK:-}"
SKIP_SMOKE_TESTS=${SKIP_SMOKE_TESTS:-}
SKIP_IMAGE_BUILD="${SKIP_IMAGE_BUILD:-}"
IQE_MARKER_EXPRESSION="${IQE_MARKER_EXPRESSION:-cost_smoke}"
IQE_FILTER_EXPRESSION="${IQE_FILTER_EXPRESSION:-}"
IQE_CJI_TIMEOUT="${IQE_CJI_TIMEOUT:-2h}"
RESERVATION_TIMEOUT="${RESERVATION_TIMEOUT:-2h15m}"


function get_pr_labels() {
    _github_api_request "issues/$ghprbPullId/labels" | jq '.[].name'
}

function set_label_flags() {

    local PR_LABELS

    if ! PR_LABELS=$(get_pr_labels); then
        echo "Error retrieving PR labels"
        return 1
    fi

    if ! grep -E 'lgtm|pr-check-build|.*smoke-tests|ok-to-skip-smokes|run-konflux-tests' <<< "$PR_LABELS"; then
        SKIP_PR_CHECK='true'
        EXIT_CODE=1
        echo "PR check skipped"
    elif grep -E 'ok-to-skip-smokes' <<< "$PR_LABELS"; then
        SKIP_PR_CHECK='true'
        echo "smokes not required"
    elif grep -E 'run-konflux-tests' <<< "$PR_LABELS"; then
        SKIP_PR_CHECK='true'
        echo "Skipping test run since PR is labled to run tests in Konflux."
    elif ! grep -E '.*smoke-tests' <<< "$PR_LABELS"; then
        echo "WARNING! No smoke-tests labels found!, PR smoke tests will be skipped"
        SKIP_SMOKE_TESTS='true'
        EXIT_CODE=2
    elif _set_IQE_filter_expressions_for_smoke_labels "$PR_LABELS"; then
        echo "Smoke tests will run"
    else
        echo "Error setting IQE filters from PR_LABELS: $PR_LABELS"
        SKIP_SMOKE_TESTS='true'
        EXIT_CODE=2
    fi
}

function _set_IQE_filter_expressions_for_smoke_labels() {

    local SMOKE_LABELS="$1"
    if grep -E "aws-smoke-tests" <<< "$SMOKE_LABELS"; then
        export IQE_FILTER_EXPRESSION="test_api_aws or test_api_ocp_on_aws or test_api_cost_model_aws or test_api_cost_model_ocp_on_aws"
    elif grep -E "azure-smoke-tests" <<< "$SMOKE_LABELS"; then
        export IQE_FILTER_EXPRESSION="test_api_azure or test_api_ocp_on_azure or test_api_cost_model_azure or test_api_cost_model_ocp_on_azure"
    elif grep -E "gcp-smoke-tests" <<< "$SMOKE_LABELS"; then
        export IQE_FILTER_EXPRESSION="test_api_gcp or test_api_ocp_on_gcp or test_api_cost_model_gcp or test_api_cost_model_ocp_on_gcp"
    elif grep -E "oci-smoke-tests" <<< "$SMOKE_LABELS"; then
        export IQE_FILTER_EXPRESSION="test_api_oci or test_api_cost_model_oci"
    elif grep -E "ocp-smoke-tests" <<< "$SMOKE_LABELS"; then
        export IQE_FILTER_EXPRESSION="(test_api_ocp or test_api_cost_model_ocp or aws_ingest_single or aws_ingest_multi) and not ocp_on_gcp and not ocp_on_azure and not ocp_on_cloud"
        export IQE_MARKER_EXPRESSION="cost_smoke and not cost_exclude_ocp_smokes"
    elif grep -E "hot-fix-smoke-tests" <<< "$SMOKE_LABELS"; then
        export IQE_FILTER_EXPRESSION="test_api"
        export IQE_MARKER_EXPRESSION="cost_hotfix"
    elif grep -E "cost-model-smoke-tests" <<< "$SMOKE_LABELS"; then
        export IQE_FILTER_EXPRESSION="test_api_cost_model or ocp_source_raw"
    elif grep -E "full-run-smoke-tests" <<< "$SMOKE_LABELS"; then
        export IQE_FILTER_EXPRESSION="test_api"
        export RESERVATION_TIMEOUT="5h15m"
        export IQE_CJI_TIMEOUT="5h"
    elif grep -E "smoke-tests" <<< "$SMOKE_LABELS"; then
        export IQE_FILTER_EXPRESSION="test_api"
        export IQE_MARKER_EXPRESSION="cost_required"
    else
        return 1
    fi
}

function build_image() {
    export DOCKER_BUILDKIT=1
    source $CICD_ROOT/build.sh
}

function is_pull_request() {
    [[ -n "$ghprbPullId" ]]
}

function run_smoke_tests_stage() {
    _install_bonfire_tools
    source ${CICD_ROOT}/_common_deploy_logic.sh
    export NAMESPACE=$(bonfire namespace reserve --duration ${RESERVATION_TIMEOUT})

    oc get secret koku-aws -o yaml -n ephemeral-base | grep -v '^\s*namespace:\s' | oc apply --namespace=${NAMESPACE} -f -
    oc get secret koku-gcp -o yaml -n ephemeral-base | grep -v '^\s*namespace:\s' | oc apply --namespace=${NAMESPACE} -f -
    oc get secret koku-oci -o yaml -n ephemeral-base | grep -v '^\s*namespace:\s' | oc apply --namespace=${NAMESPACE} -f -

    bonfire deploy \
        ${APP_NAME} \
        --ref-env insights-production \
        --set-template-ref ${APP_NAME}/${COMPONENT_NAME}=${ghprbActualCommit} \
        --set-template-ref trino=9d20acdd35ec5049745b8575eff4eb262ba40424 \
        --set-image-tag ${IMAGE}=${IMAGE_TAG} \
        --namespace ${NAMESPACE} \
        ${COMPONENTS_ARG} \
        ${COMPONENTS_RESOURCES_ARG} \
        --optional-deps-method hybrid \
        --set-parameter rbac/MIN_REPLICAS=1 \
        --set-parameter koku/DBM_IMAGE=${IMAGE} \
        --set-parameter koku/DBM_IMAGE_TAG=${IMAGE_TAG} \
        --set-parameter koku/DBM_INVOCATION=${DBM_INVOCATION} \
        --set-parameter koku/IMAGE=${IMAGE} \
        --set-parameter koku/SCHEMA_SUFFIX=_${IMAGE_TAG} \
        --set-parameter trino/IMAGE=quay.io/redhat-user-workloads/cost-mgmt-dev-tenant/ubi-trino \
        --set-parameter trino/IMAGE_TAG=pr-153-9d20acd \
        --no-single-replicas \
        --source=appsre \
        --timeout 600

    echo "Running E2E tests with IQE:"
    echo "IQE_MARKER_EXPRESSION: '$IQE_MARKER_EXPRESSION'"
    echo "IQE_FILTER_EXPRESSION: '$IQE_FILTER_EXPRESSION'"

    source $CICD_ROOT/cji_smoke_test.sh
}

function generate_junit_report_from_code() {

    local CODE="$1"

    mkdir -p "$ARTIFACTS_DIR"
    "$JUNIT_REPORT_GENERATOR" "$CODE" > "${ARTIFACTS_DIR}/junit-pr_check.xml"
}

_github_api_request() {

    local API_PATH="$1"
    curl -s -H "Accept: application/vnd.github.v3+json" "${GITHUB_API_ROOT}/$API_PATH"
}

function latest_commit_in_pr() {

    local LATEST_COMMIT

    if ! LATEST_COMMIT=$(_github_api_request "pulls/$ghprbPullId" | jq -r '.head.sha'); then
        echo "Error retrieving PR information"
    fi

    [[ "$LATEST_COMMIT" == "$ghprbActualCommit" ]]
}

function _install_bonfire_tools() {
    curl -s "${CICD_URL}/bootstrap.sh" > .cicd_bootstrap.sh && source "${WORKSPACE}/.cicd_bootstrap.sh"
}

function get_image_tag() {
    local PREFIX=""
    if is_pull_request; then
        PREFIX="pr-${ghprbPullId}-"
    fi

    echo "${PREFIX}${ghprbActualCommit:0:7}"
}

function run_build_image_stage() {

    _install_bonfire_tools
    echo "creating PR image"
    build_image
}

function wait_for_image() {
    echo "Waiting for initial image build..."
    sleep 180

    local count=0
    local max=60  # Try for up to 30 minutes
<<<<<<< HEAD
    until [[ $(curl -k -XGET "https://quay.io/api/v1/repository/redhat-user-workloads/cost-mgmt-dev-tenant/koku/tag?filter_tag_name=like:${IMAGE_TAG}" -Ls | jq '.tags | length') -gt 0  ]]; do
=======
    until [[ $(curl -k -XGET "https://quay.io/api/v1/repository/redhat-user-workloads/cost-mgmt-dev-tenant/koku/tag?specificTag=${IMAGE_TAG}" -Ls | jq '.tags | length') -gt 0  ]]; do
>>>>>>> 931e759c
        echo "${count}: Checking for image ${IMAGE}:${IMAGE_TAG}..."
        sleep 30
        ((count+=1))
        if [[ $count -gt $max ]]; then
            echo "Failed to pull image"
            exit 1
        fi
    done
}

function configure_stages() {

    if ! is_pull_request; then
        echo "Error, no PR information found, is this invoked from a PR?"
        SKIP_PR_CHECK='true'
        EXIT_CODE=1
        return
    fi

    # check if this commit is out of date with the branch
    if ! latest_commit_in_pr; then
        SKIP_PR_CHECK='true'
        EXIT_CODE=3
        return
    fi

    if ! set_label_flags; then
        echo "Error setting up workflow based on PR labels"
        SKIP_PR_CHECK='true'
        EXIT_CODE=1
    fi
}<|MERGE_RESOLUTION|>--- conflicted
+++ resolved
@@ -178,11 +178,7 @@
 
     local count=0
     local max=60  # Try for up to 30 minutes
-<<<<<<< HEAD
-    until [[ $(curl -k -XGET "https://quay.io/api/v1/repository/redhat-user-workloads/cost-mgmt-dev-tenant/koku/tag?filter_tag_name=like:${IMAGE_TAG}" -Ls | jq '.tags | length') -gt 0  ]]; do
-=======
     until [[ $(curl -k -XGET "https://quay.io/api/v1/repository/redhat-user-workloads/cost-mgmt-dev-tenant/koku/tag?specificTag=${IMAGE_TAG}" -Ls | jq '.tags | length') -gt 0  ]]; do
->>>>>>> 931e759c
         echo "${count}: Checking for image ${IMAGE}:${IMAGE_TAG}..."
         sleep 30
         ((count+=1))
