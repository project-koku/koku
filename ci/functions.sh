--- conflicted
+++ resolved
@@ -97,18 +97,6 @@
     oc get secret koku-aws -o yaml -n ephemeral-base | grep -v '^\s*namespace:\s' | oc apply --namespace=${NAMESPACE} -f -
     oc get secret koku-gcp -o yaml -n ephemeral-base | grep -v '^\s*namespace:\s' | oc apply --namespace=${NAMESPACE} -f -
     oc get secret koku-oci -o yaml -n ephemeral-base | grep -v '^\s*namespace:\s' | oc apply --namespace=${NAMESPACE} -f -
-<<<<<<< HEAD
-
-    # oc get secret/koku-aws -o json -n ephemeral-base | jq -r '.data' > aws-creds.json
-    # oc get secret/koku-gcp -o json -n ephemeral-base | jq -r '.data' > gcp-creds.json
-    # oc get secret/koku-oci -o json -n ephemeral-base | jq -r '.data' > oci-creds.json
-
-    # AWS_CREDENTIALS_EPH=$(jq -r '."aws-credentials"' < aws-creds.json)
-    # GCP_CREDENTIALS_EPH=$(jq -r '."gcp-credentials"' < gcp-creds.json)
-    # OCI_CREDENTIALS_EPH=$(jq -r '."oci-credentials"' < oci-creds.json)
-    # OCI_CONFIG_EPH=$(jq -r '."oci-config"' < oci-creds.json)
-=======
->>>>>>> b51598ac
 
     bonfire deploy \
         ${APP_NAME} \
