"""Celery configuration for the Koku project."""
<<<<<<< HEAD
=======
import datetime
>>>>>>> f03ccece
import logging
import os
import datetime

<<<<<<< HEAD
import django
from django.apps import apps
from django.conf import settings
from celery import Celery
from celery.schedules import crontab
from celery.signals import after_setup_logger
from .env import ENVIRONMENT

from . import database
=======
from celery import Celery
from celery.schedules import crontab
from django.conf import settings

from . import database
from .env import ENVIRONMENT
>>>>>>> f03ccece

LOGGER = logging.getLogger(__name__)

os.environ.setdefault('DJANGO_SETTINGS_MODULE', 'koku.settings')

LOGGER.info('Starting celery.')
# Setup the database for use in Celery
database.config()
LOGGER.info('Database configured.')

<<<<<<< HEAD
celery = Celery('koku', broker=django.conf.settings.CELERY_BROKER_URL)
celery.config_from_object('django.conf:settings', namespace='CELERY')
=======
CELERY = Celery('koku', broker=settings.CELERY_BROKER_URL)
CELERY.config_from_object('django.conf:settings', namespace='CELERY')
>>>>>>> f03ccece

LOGGER.info('Celery autodiscover tasks.')

# Toggle to enable/disable scheduled checks for new reports.
if ENVIRONMENT.bool('SCHEDULE_REPORT_CHECKS', default=False):
    # The interval to scan for new reports.
    REPORT_CHECK_INTERVAL = datetime.timedelta(
        minutes=int(os.getenv('SCHEDULE_CHECK_INTERVAL', '60')))

<<<<<<< HEAD
    check_report_updates_def = {'task': 'masu.celery.tasks.check_report_updates',
                                'schedule': REPORT_CHECK_INTERVAL.seconds,
                                'args': []}
    celery.conf.beat_schedule['check-report-updates'] = check_report_updates_def


# Specify the day of the month for removal of expired report data.
REMOVE_EXPIRED_REPORT_DATA_ON_DAY = int(ENVIRONMENT.get_value('REMOVE_EXPIRED_REPORT_DATA_ON_DAY', default='1'))

# Specify the time of the day for removal of expired report data.
REMOVE_EXPIRED_REPORT_UTC_TIME = ENVIRONMENT.get_value('REMOVE_EXPIRED_REPORT_UTC_TIME', default='00:00')

if REMOVE_EXPIRED_REPORT_DATA_ON_DAY != 0:
    cleaning_day = REMOVE_EXPIRED_REPORT_DATA_ON_DAY
    cleaning_time = REMOVE_EXPIRED_REPORT_UTC_TIME
    hour, minute = cleaning_time.split(':')

    remove_expired_data_def = {'task': 'masu.celery.tasks.remove_expired_data',
                                'schedule': crontab(hour=int(hour),
                                                    minute=int(minute),
                                                    day_of_month=cleaning_day),
                                'args': []}
    celery.conf.beat_schedule['remove-expired-data'] = remove_expired_data_def

celery.autodiscover_tasks()
=======
    CHECK_REPORT_UPDATES_DEF = {'task': 'masu.celery.tasks.check_report_updates',
                                'schedule': REPORT_CHECK_INTERVAL.seconds,
                                'args': []}
    CELERY.conf.beat_schedule['check-report-updates'] = CHECK_REPORT_UPDATES_DEF


# Specify the day of the month for removal of expired report data.
REMOVE_EXPIRED_REPORT_DATA_ON_DAY = int(ENVIRONMENT.get_value('REMOVE_EXPIRED_REPORT_DATA_ON_DAY',
                                                              default='1'))

# Specify the time of the day for removal of expired report data.
REMOVE_EXPIRED_REPORT_UTC_TIME = ENVIRONMENT.get_value('REMOVE_EXPIRED_REPORT_UTC_TIME',
                                                       default='00:00')

if REMOVE_EXPIRED_REPORT_DATA_ON_DAY != 0:
    CLEANING_DAY = REMOVE_EXPIRED_REPORT_DATA_ON_DAY
    CLEANING_TIME = REMOVE_EXPIRED_REPORT_UTC_TIME
    HOUR, MINUTE = CLEANING_TIME.split(':')

    REMOVE_EXPIRED_DATA_DEF = {'task': 'masu.celery.tasks.remove_expired_data',
                               'schedule': crontab(hour=int(HOUR),
                                                   minute=int(MINUTE),
                                                   day_of_month=CLEANING_DAY),
                               'args': []}
    CELERY.conf.beat_schedule['remove-expired-data'] = REMOVE_EXPIRED_DATA_DEF

CELERY.autodiscover_tasks()
>>>>>>> f03ccece
<|MERGE_RESOLUTION|>--- conflicted
+++ resolved
@@ -1,30 +1,15 @@
 """Celery configuration for the Koku project."""
-<<<<<<< HEAD
-=======
 import datetime
->>>>>>> f03ccece
 import logging
 import os
 import datetime
 
-<<<<<<< HEAD
-import django
-from django.apps import apps
-from django.conf import settings
-from celery import Celery
-from celery.schedules import crontab
-from celery.signals import after_setup_logger
-from .env import ENVIRONMENT
-
-from . import database
-=======
 from celery import Celery
 from celery.schedules import crontab
 from django.conf import settings
 
 from . import database
 from .env import ENVIRONMENT
->>>>>>> f03ccece
 
 LOGGER = logging.getLogger(__name__)
 
@@ -35,13 +20,8 @@
 database.config()
 LOGGER.info('Database configured.')
 
-<<<<<<< HEAD
-celery = Celery('koku', broker=django.conf.settings.CELERY_BROKER_URL)
-celery.config_from_object('django.conf:settings', namespace='CELERY')
-=======
 CELERY = Celery('koku', broker=settings.CELERY_BROKER_URL)
 CELERY.config_from_object('django.conf:settings', namespace='CELERY')
->>>>>>> f03ccece
 
 LOGGER.info('Celery autodiscover tasks.')
 
@@ -51,33 +31,6 @@
     REPORT_CHECK_INTERVAL = datetime.timedelta(
         minutes=int(os.getenv('SCHEDULE_CHECK_INTERVAL', '60')))
 
-<<<<<<< HEAD
-    check_report_updates_def = {'task': 'masu.celery.tasks.check_report_updates',
-                                'schedule': REPORT_CHECK_INTERVAL.seconds,
-                                'args': []}
-    celery.conf.beat_schedule['check-report-updates'] = check_report_updates_def
-
-
-# Specify the day of the month for removal of expired report data.
-REMOVE_EXPIRED_REPORT_DATA_ON_DAY = int(ENVIRONMENT.get_value('REMOVE_EXPIRED_REPORT_DATA_ON_DAY', default='1'))
-
-# Specify the time of the day for removal of expired report data.
-REMOVE_EXPIRED_REPORT_UTC_TIME = ENVIRONMENT.get_value('REMOVE_EXPIRED_REPORT_UTC_TIME', default='00:00')
-
-if REMOVE_EXPIRED_REPORT_DATA_ON_DAY != 0:
-    cleaning_day = REMOVE_EXPIRED_REPORT_DATA_ON_DAY
-    cleaning_time = REMOVE_EXPIRED_REPORT_UTC_TIME
-    hour, minute = cleaning_time.split(':')
-
-    remove_expired_data_def = {'task': 'masu.celery.tasks.remove_expired_data',
-                                'schedule': crontab(hour=int(hour),
-                                                    minute=int(minute),
-                                                    day_of_month=cleaning_day),
-                                'args': []}
-    celery.conf.beat_schedule['remove-expired-data'] = remove_expired_data_def
-
-celery.autodiscover_tasks()
-=======
     CHECK_REPORT_UPDATES_DEF = {'task': 'masu.celery.tasks.check_report_updates',
                                 'schedule': REPORT_CHECK_INTERVAL.seconds,
                                 'args': []}
@@ -104,5 +57,4 @@
                                'args': []}
     CELERY.conf.beat_schedule['remove-expired-data'] = REMOVE_EXPIRED_DATA_DEF
 
-CELERY.autodiscover_tasks()
->>>>>>> f03ccece
+CELERY.autodiscover_tasks()