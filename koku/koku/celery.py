"""Celery configuration for the Koku project."""
import logging
import os
import time
from datetime import datetime
from datetime import timedelta

from celery import Celery
from celery import Task
from celery.schedules import crontab
from celery.signals import celeryd_after_setup
<<<<<<< HEAD
from celery.signals import worker_ready
=======
from celery.signals import worker_process_init
from celery.signals import worker_process_shutdown
>>>>>>> e0957384
from django.conf import settings
from kombu.exceptions import OperationalError

from koku import sentry  # noqa: F401
from koku.env import ENVIRONMENT
from koku.probe_server import ProbeResponse
from koku.probe_server import ProbeServer
from koku.probe_server import start_probe_server


LOG = logging.getLogger(__name__)


class LogErrorsTask(Task):  # pragma: no cover
    """Log Celery task exceptions."""

    def on_failure(self, exc, task_id, args, kwargs, einfo):
        """Log exceptions when a celery task fails."""
        LOG.exception("Task failed: %s", exc, exc_info=exc)
        super().on_failure(exc, task_id, args, kwargs, einfo)


class LoggingCelery(Celery):
    """Log Celery task exceptions."""

    def task(self, *args, **kwargs):
        """Set the default base logger for the celery app.

        Let's us avoid typing `base=LogErrorsTask` for every app.task.
        """
        kwargs.setdefault("base", LogErrorsTask)
        return super().task(*args, **kwargs)


class WorkerProbeServer(ProbeServer):  # pragma: no cover
    """HTTP server for liveness/readiness probes."""

    _collector = lambda *args: None  # noqa: E731
    _last_query_time = datetime.min

    @classmethod
    def update_last_query_time(cls, value):
        """Update the last query time."""
        cls._last_query_time = value

    def metrics_check(self):
        """Get the metrics."""
        if datetime.now() - timedelta(minutes=1) > self._last_query_time:
            self.update_last_query_time(datetime.now())
            self._collector()
        super(ProbeServer, self).do_GET()

    def readiness_check(self):
        """Set the readiness check response."""
        status = 424
        msg = "not ready"
        if self.ready:
            # TODO: Could add extra checks here.
            # if not check_kafka_connection():
            #     response = ProbeResponse(status, "kafka connection error")
            #     self._write_response(response)
            #     self.logger.info(response.json)
            #     return
            status = 200
            msg = "ok"
        self._write_response(ProbeResponse(status, msg))


os.environ.setdefault("DJANGO_SETTINGS_MODULE", "koku.settings")

LOG.info("Starting celery.")
# Setup the database for use in Celery
# django.setup()
# LOG.info("Database configured.")

# 'app' is the recommended convention from celery docs
# following this for ease of comparison to reference implementation
app = LoggingCelery(
    "koku", log="koku.log:TaskRootLogging", backend=settings.CELERY_RESULTS_URL, broker=settings.CELERY_BROKER_URL
)
app.config_from_object("django.conf:settings", namespace="CELERY")

LOG.info("Celery autodiscover tasks.")

# Specify the number of celery tasks to run before recycling the celery worker.
MAX_CELERY_TASKS_PER_WORKER = ENVIRONMENT.int("MAX_CELERY_TASKS_PER_WORKER", default=10)
app.conf.worker_max_tasks_per_child = MAX_CELERY_TASKS_PER_WORKER

# Toggle to enable/disable scheduled checks for new reports.
if ENVIRONMENT.bool("SCHEDULE_REPORT_CHECKS", default=False):
    # The interval to scan for new reports.
    REPORT_CHECK_INTERVAL = timedelta(minutes=ENVIRONMENT.int("SCHEDULE_CHECK_INTERVAL", default=60))

    CHECK_REPORT_UPDATES_DEF = {
        "task": "masu.celery.tasks.check_report_updates",
        "schedule": REPORT_CHECK_INTERVAL.seconds,
        "args": [],
    }
    app.conf.beat_schedule["check-report-updates"] = CHECK_REPORT_UPDATES_DEF


# Specify the day of the month for removal of expired report data.
REMOVE_EXPIRED_REPORT_DATA_ON_DAY = ENVIRONMENT.int("REMOVE_EXPIRED_REPORT_DATA_ON_DAY", default=1)

# Specify the time of the day for removal of expired report data.
REMOVE_EXPIRED_REPORT_UTC_TIME = ENVIRONMENT.get_value("REMOVE_EXPIRED_REPORT_UTC_TIME", default="00:00")

if REMOVE_EXPIRED_REPORT_DATA_ON_DAY != 0:
    CLEANING_DAY = REMOVE_EXPIRED_REPORT_DATA_ON_DAY
    CLEANING_TIME = REMOVE_EXPIRED_REPORT_UTC_TIME
    HOUR, MINUTE = CLEANING_TIME.split(":")

    REMOVE_EXPIRED_DATA_DEF = {
        "task": "masu.celery.tasks.remove_expired_data",
        "schedule": crontab(hour=int(HOUR), minute=int(MINUTE), day_of_month=CLEANING_DAY),
        "args": [],
    }
    app.conf.beat_schedule["remove-expired-data"] = REMOVE_EXPIRED_DATA_DEF

# Specify the day of the month for removal of expired report data.
VACUUM_DATA_DAY_OF_WEEK = ENVIRONMENT.get_value("VACUUM_DATA_DAY_OF_WEEK", default=None)

# Specify the time of the day for removal of expired report data.
VACUUM_DATA_UTC_TIME = ENVIRONMENT.get_value("VACUUM_DATA_UTC_TIME", default="00:00")
VACUUM_HOUR, VACUUM_MINUTE = VACUUM_DATA_UTC_TIME.split(":")

av_hour = int(VACUUM_HOUR)

if VACUUM_DATA_DAY_OF_WEEK:
    autovacuum_schedule = crontab(day_of_week=VACUUM_DATA_DAY_OF_WEEK, hour=av_hour, minute=int(VACUUM_MINUTE))
else:
    autovacuum_schedule = crontab(hour=av_hour, minute=int(VACUUM_MINUTE))


# This will automatically tune the tables (if needed) based on the number of live tuples
# Based on the latest statistics analysis run
app.conf.beat_schedule["autovacuum-tune-schemas"] = {
    "task": "masu.celery.tasks.autovacuum_tune_schemas",
    "schedule": autovacuum_schedule,
    "args": [],
}

# task to clean up sources with `pending_delete=t`
app.conf.beat_schedule["delete_source_beat"] = {
    "task": "sources.tasks.delete_source_beat",
    "schedule": crontab(minute="0", hour="4"),
}

# Specify the frequency for pushing source status.
SOURCE_STATUS_FREQUENCY_MINUTES = ENVIRONMENT.get_value("SOURCE_STATUS_FREQUENCY_MINUTES", default="30")
source_status_schedule = crontab(minute=f"*/{SOURCE_STATUS_FREQUENCY_MINUTES}")
print(f"Source status schedule: {source_status_schedule}")

# task to push source status`
app.conf.beat_schedule["source_status_beat"] = {
    "task": "sources.tasks.source_status_beat",
    "schedule": source_status_schedule,
}

# Collect prometheus metrics.
app.conf.beat_schedule["db_metrics"] = {"task": "koku.metrics.collect_metrics", "schedule": crontab(hour=1, minute=0)}

# Collect queue metrics.
# app.conf.beat_schedule["queue_metrics"] = {
#     "task": "masu.celery.tasks.collect_queue_metrics",
#     "schedule": crontab(hour="*/1", minute=0),
# }


# optionally specify the weekday and time you would like the clean volume task to run
CLEAN_VOLUME_DAY_OF_WEEK = ENVIRONMENT.get_value("CLEAN_VOLUME_DAY_OF_WEEK", default="sunday")
CLEAN_VOLUME_UTC_TIME = ENVIRONMENT.get_value("CLEAN_VOLUME_UTC_TIME", default="00:00")
CLEAN_HOUR, CLEAN_MINUTE = CLEAN_VOLUME_UTC_TIME.split(":")
# create a task to clean up the volumes - defaults to running every sunday at midnight
if not settings.DEVELOPMENT:
    app.conf.beat_schedule["clean_volume"] = {
        "task": "masu.celery.tasks.clean_volume",
        "schedule": crontab(day_of_week=CLEAN_VOLUME_DAY_OF_WEEK, hour=int(CLEAN_HOUR), minute=int(CLEAN_MINUTE)),
    }


# Beat used to crawl the account hierarchy
app.conf.beat_schedule["crawl_account_hierarchy"] = {
    "task": "masu.celery.tasks.crawl_account_hierarchy",
    "schedule": crontab(hour=0, minute=0),
}

# Beat used to remove stale tenant data
app.conf.beat_schedule["remove_stale_tenants"] = {
    "task": "masu.processor.tasks.remove_stale_tenants",
    "schedule": crontab(hour=0, minute=0),
}

# Celery timeout if broker is unavaiable to avoid blocking indefintely
app.conf.broker_transport_options = {"max_retries": 4, "interval_start": 0, "interval_step": 0.5, "interval_max": 3}

app.autodiscover_tasks()

CELERY_INSPECT = app.control.inspect()


@celeryd_after_setup.connect
def wait_for_migrations(sender, instance, **kwargs):  # pragma: no cover
    """Wait for migrations to complete before completing worker startup."""
    from .database import check_migrations
    from masu.celery.tasks import collect_queue_metrics

    httpd = start_probe_server(WorkerProbeServer)

    while not check_migrations():
        LOG.warning("Migrations not done. Sleeping")
        time.sleep(5)

    httpd.RequestHandlerClass.ready = True  # Set `ready` to true to indicate migrations are done.
    httpd.RequestHandlerClass._collector = collect_queue_metrics


@worker_ready.connect
def init_worker(**kwargs):
    from koku.feature_flags import UNLEASH_CLIENT

    worker = kwargs.get("sender")

    UNLEASH_CLIENT.unleash_instance_id += f"_pid_{worker.pid}"
    LOG.info("Initializing UNLEASH_CLIENT for celery worker.")
    UNLEASH_CLIENT.initialize_client()


@worker_process_shutdown.connect
def shutdown_worker(**kwargs):
    from koku.feature_flags import UNLEASH_CLIENT

    LOG.info("Shutting down UNLEASH_CLIENT for celery worker.")
    UNLEASH_CLIENT.destroy()


def is_task_currently_running(task_name, task_id, check_args=None):
    """Check if a specific task with optional args is currently running."""
    try:
        active_dict = CELERY_INSPECT.active()
    except OperationalError:
        LOG.warning("Cannot connect to RabbitMQ.")
        return False
    active_tasks = []
    for task_list in active_dict.values():
        active_tasks.extend(task_list)
    for active_task in active_tasks:
        if active_task.get("id") == task_id:
            # We don't want to count the task doing the is running check
            continue
        if active_task.get("name") == task_name:
            if check_args:
                task_args = set(active_task.get("args", []))
                check_args = set(check_args)
                if task_args >= check_args:
                    # All of our check args are in the task's arg list
                    return True
            else:
                # No check args, we're just checking for the task name
                return True
    # The task isn't running
    return False<|MERGE_RESOLUTION|>--- conflicted
+++ resolved
@@ -9,12 +9,8 @@
 from celery import Task
 from celery.schedules import crontab
 from celery.signals import celeryd_after_setup
-<<<<<<< HEAD
-from celery.signals import worker_ready
-=======
 from celery.signals import worker_process_init
 from celery.signals import worker_process_shutdown
->>>>>>> e0957384
 from django.conf import settings
 from kombu.exceptions import OperationalError
 
