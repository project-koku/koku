#
# Copyright 2021 Red Hat Inc.
# SPDX-License-Identifier: Apache-2.0
#
"""Django database settings."""
import json
import logging
import os
import threading
import types

import django
from django.conf import settings
from django.db import connections
from django.db import DEFAULT_DB_ALIAS
from django.db import models
from django.db import OperationalError
from django.db import transaction
from django.db.migrations.loader import MigrationLoader
from django.db.models import DecimalField
from django.db.models import ForeignKey
from django.db.models.aggregates import Func
from django.db.models.fields.json import KeyTextTransform
from django.db.models.sql.compiler import SQLDeleteCompiler
from sqlparse import format as format_sql

from .configurator import CONFIGURATOR
from .env import ENVIRONMENT
from .migration_sql_helpers import apply_sql_file
from .migration_sql_helpers import find_db_functions_dir


LOG = logging.getLogger(__name__)

engines = {
    "sqlite": "django.db.backends.sqlite3",
    "postgresql": "tenant_schemas.postgresql_backend",
    "mysql": "django.db.backends.mysql",
}


PARTITIONED_MODEL_NAMES = [
    "AWSCostEntryLineItemDailySummary",
    "AzureCostEntryLineItemDailySummary",
    "GCPCostEntryLineItemDailySummary",
    "OCPUsageLineItemDailySummary",
    "OCPAllCostLineItemDailySummaryP",
    "OCPAllCostLineItemProjectDailySummaryP",
<<<<<<< HEAD
    "OCPGCPCostLineItemDailySummary",
    "OCPGCPCostLineItemProjectDailySummary",
=======
    "OCPAllCostSummaryPT",
    "OCPAllCostSummaryByAccountPT",
    "OCPAllCostSummaryByServicePT",
    "OCPAllCostSummaryByRegionPT",
    "OCPAllComputeSummaryPT",
    "OCPAllDatabaseSummaryPT",
    "OCPAllNetworkSummaryPT",
    "OCPAllStorageSummaryPT",
>>>>>>> aa856b23
]
DB_MODELS_LOCK = threading.Lock()
DB_MODELS = {}


def _cert_config(db_config, database_cert):
    """Add certificate configuration as needed."""
    if database_cert:
        cert_file = CONFIGURATOR.get_database_ca_file()
        db_options = {"OPTIONS": {"sslmode": "verify-full", "sslrootcert": cert_file}}
        db_config.update(db_options)
    return db_config


def config():
    """Database config."""
    service_name = ENVIRONMENT.get_value("DATABASE_SERVICE_NAME", default="").upper().replace("-", "_")
    if service_name:
        engine = engines.get(ENVIRONMENT.get_value("DATABASE_ENGINE"), engines["postgresql"])
    else:
        engine = engines["postgresql"]

    name = CONFIGURATOR.get_database_name()

    if not name and engine == engines["sqlite"]:
        name = os.path.join(settings.BASE_DIR, "db.sqlite3")

    db_config = {
        "ENGINE": engine,
        "NAME": name,
        "USER": CONFIGURATOR.get_database_user(),
        "PASSWORD": CONFIGURATOR.get_database_password(),
        "HOST": CONFIGURATOR.get_database_host(),
        "PORT": CONFIGURATOR.get_database_port(),
    }

    database_cert = CONFIGURATOR.get_database_ca()
    return _cert_config(db_config, database_cert)


def dbfunc_exists(connection, function_schema, function_name, function_signature):
    """
    Test that the migration check database function exists by
    checking the existence of the function signature.
    """
    sql = """
select p.pronamespace::regnamespace::text || '.' || p.proname ||
       '(' || pg_get_function_arguments(p.oid) || ')' as funcsig
  from pg_proc p
 where pronamespace = %s::regnamespace
   and proname = %s;
"""
    with connection.cursor() as cur:
        cur.execute(sql, (function_schema, function_name))
        res = cur.fetchone()

    return bool(res) and res[0] == function_signature


def install_migrations_dbfunc(connection):
    """
    Install the migration check database function
    """
    db_funcs_dir = find_db_functions_dir()
    migration_check_sql = os.path.join(db_funcs_dir, "app_needs_migrations_func.sql")
    LOG.info("Installing migration check db function")
    apply_sql_file(connection.schema_editor(), migration_check_sql, True)


def verify_migrations_dbfunc(connection):
    func_sig = "public.migrations_complete(leaf_migrations jsonb, _verbose boolean DEFAULT false)"
    if not dbfunc_exists(connection, "public", "migrations_complete", func_sig):
        install_migrations_dbfunc(connection)


def check_migrations_dbfunc(connection, targets):
    """
    Check the state of the migrations using the migrations_complete
    database function.
    The database function returns true if the migrations NEED to be run else false.
    """
    LOG.info("Checking app migrations via database function")
    with connection.cursor() as cur:
        cur.execute("SELECT public.migrations_complete(%s::jsonb);", (json.dumps(dict(targets)),))
        res = cur.fetchone()
        ret = bool(res) and res[0]

    LOG.info(f"Migrations should {'not ' if ret else ''}be run.")
    return ret


def check_migrations():
    """
    Check the status of database migrations.
    The koku API server is responsible for running all database migrations.  This method
    will return the state of the database and whether or not all migrations have been completed.
    Hat tip to the Stack Overflow contributor: https://stackoverflow.com/a/31847406
    Returns:
        Boolean - True if database is available and migrations have completed.  False otherwise.
    """
    try:
        connection = connections[DEFAULT_DB_ALIAS]
        connection.prepare_database()
        targets = MigrationLoader(None).graph.leaf_nodes()
        with transaction.atomic():
            verify_migrations_dbfunc(connection)
            res = check_migrations_dbfunc(connection, targets)
        return res
    except OperationalError:
        return False


class JSONBBuildObject(Func):
    """Expose the Postgres jsonb_build_object function for use by ORM."""

    function = "jsonb_build_object"


class KeyDecimalTransform(KeyTextTransform):
    """Return a decimal for our numeric JSON."""

    output_field = DecimalField()

    def as_postgresql(self, compiler, connection):
        sqlpart, params = super().as_postgresql(compiler, connection)
        return sqlpart + "::numeric", params


def get_delete_sql(query):
    return SQLDeleteCompiler(query.query, transaction.get_connection(), query.db).as_sql()


def get_update_sql(query, **updatespec):
    assert query.query.can_filter()
    query.for_write = True
    q = query.query.chain(models.sql.UpdateQuery)
    q.add_update_values(updatespec)
    q._annotations = None

    return q.get_compiler(query.db).as_sql()


def execute_compiled_sql(sql, params=None):
    rows_affected = 0
    with transaction.get_connection().cursor() as cur:
        params = params or None
        LOG.debug(format_sql(cur.mogrify(sql, params).decode("utf-8"), reindent_aligned=True))
        cur.execute(sql, params)
        rows_affected = cur.rowcount

    return rows_affected


def execute_delete_sql(query):
    """Execute sql directly, returns cursor."""
    sql, params = get_delete_sql(query)
    return execute_compiled_sql(sql, params=params)


def execute_update_sql(query, **updatespec):
    """Execute sql directly, returns cursor."""
    sql, params = get_update_sql(query, **updatespec)
    return execute_compiled_sql(sql, params=params)


def set_constraints_immediate():
    with transaction.get_connection().cursor() as cur:
        LOG.debug("Setting constaints to execute immediately")
        cur.execute("set constraints all immediate;")


def cascade_delete(from_model, instance_pk_query, skip_relations=None, base_model=None, level=0):
    """
    Performs a cascading delete by walking the Django model relations and executing compiled SQL
    to perform the on_delete actions instead or running the collector.
    Parameters:
        from_model (models.Model) : A model class that is the relation root
        instance_pk_query (QuerySet) : A query for the records to delete and cascade from
        base_model (None; Model) : The root model class, If null, this will be set for you.
        level (int) : Recursion depth. This is used in logging only. Do not set.
        skip_relations (Iterable of Models) : Relations to skip over in case they are handled explicitly elsewhere
    """
    if base_model is None:
        base_model = from_model

    if skip_relations is None:
        skip_relations = []

    # Skip the low-level data.
    skip_relations.extend(
        (
            get_model("reporting_awscostentrylineitem"),
            get_model("reporting_gcpcostentrylineitem"),
            get_model("reporting_ocpusagelineitem"),
            get_model("reporting_ocpnodelabellineitem"),
            get_model("reporting_ocpstoragelineitem"),
        )
    )

    instance_pk_query = instance_pk_query.values_list("pk").order_by()
    LOG.info(f"Level {level} Delete Cascade for {base_model.__name__}: Checking relations for {from_model.__name__}")
    for model_relation in from_model._meta.related_objects:
        related_model = model_relation.related_model
        if related_model in skip_relations:
            LOG.info(f"SKIPPING RELATION {related_model.__name__} by directive")
            continue

        if model_relation.on_delete.__name__ == "SET_NULL":
            filterspec = {f"{model_relation.remote_field.column}__in": models.Subquery(instance_pk_query)}
            updatespec = {f"{model_relation.remote_field.column}": None}
            LOG.info(
                f"    Executing SET NULL constraint action on {related_model.__name__}"
                f" relation of {from_model.__name__}"
            )
            with transaction.atomic():
                set_constraints_immediate()
                rec_count = execute_update_sql(related_model.objects.filter(**filterspec), **updatespec)
                LOG.info(f"    Updated {rec_count} records in {related_model.__name__}")
        elif model_relation.on_delete.__name__ == "CASCADE":
            filterspec = {f"{model_relation.remote_field.column}__in": models.Subquery(instance_pk_query)}
            related_pk_values = related_model.objects.filter(**filterspec).values_list(related_model._meta.pk.name)
            LOG.info(f"    Cascading delete to relations of {related_model.__name__}")
            cascade_delete(
                related_model, related_pk_values, base_model=base_model, level=level + 1, skip_relations=skip_relations
            )

    LOG.info(f"Level {level}: delete records from {from_model.__name__}")
    if level == 0:
        del_query = instance_pk_query
    else:
        filterspec = {f"{from_model._meta.pk.name}__in": models.Subquery(instance_pk_query)}
        del_query = from_model.objects.filter(**filterspec)

    with transaction.atomic():
        set_constraints_immediate()
        rec_count = execute_delete_sql(del_query)
        LOG.info(f"Deleted {rec_count} records from {from_model.__name__}")


def _load_db_models():
    """Initialize the global dict that will hold the table_name/model_name -> Model map"""
    qualified_only = set()
    for app, _models in django.apps.apps.all_models.items():
        for lmodel_name, model in _models.items():
            qualified_model_name = f"{app}.{lmodel_name}"
            if lmodel_name in DB_MODELS:
                qualified_only.add(lmodel_name)
                del DB_MODELS[lmodel_name]

            DB_MODELS[qualified_model_name] = model
            DB_MODELS[model._meta.db_table] = model
            if lmodel_name not in qualified_only:
                DB_MODELS[lmodel_name] = model


def get_model(model_or_table_name):
    """Get a model class from the model name or table name"""
    with DB_MODELS_LOCK:
        if not DB_MODELS:
            _load_db_models()
    return DB_MODELS[model_or_table_name.lower()]


def _count_fk_fields(model):
    num_fk = 0
    for f in model._meta.fields:
        num_fk += int(isinstance(f, ForeignKey))
    return num_fk


def p_table_sql(self, model):
    # Use default model class for the original django SQL generation
    sql, params = self.o_table_sql(model)

    # Based on model name match, get the defined model from the app
    # For some reason, this differs from the model class passed into this method
    # from the django migration processing
    if model.__name__ in PARTITIONED_MODEL_NAMES:
        pmodel = get_model(model.__name__)
    else:
        pmodel = None

    # If there was a partition name match and the class has the required attribute,
    # use this information to add the partition clause to the create table sql
    # Otherwise, return the original sql and params
    if pmodel is not None and hasattr(pmodel, "PartitionInfo"):
        LOG.info(f"*** Creating PARTITIONED TABLE {pmodel._meta.db_table}")
        partition_cols = pmodel.PartitionInfo.partition_cols
        sparams = {
            "partition_type": pmodel.PartitionInfo.partition_type.upper(),
            "partition_cols": ", ".join(f'"{c}"' for c in partition_cols),
        }

        # The primary key will be overridden here
        # Partitioned tables require that the partition column(s) be part of the primary key
        p_sql = self.sql_partitioned_table % sparams
        sql = sql.replace("PRIMARY KEY", "") + p_sql

        pk_cols = partition_cols[:]
        try:
            mod_pk = pmodel._meta.pk.get_attname()
        except Exception:
            pass
        else:
            pk_cols.append(mod_pk)

        sparams = {
            "table_name": f'"{pmodel._meta.db_table}"',
            "constraint_name": f'"{pmodel._meta.db_table}_pk"',
            "constraint_cols": ", ".join(f'"{c}"' for c in pk_cols),
        }
        pk_constraint = self.sql_partitioned_pk % sparams

        num_fk = _count_fk_fields(pmodel)
        if num_fk:
            self.deferred_sql.insert(-num_fk - 1, pk_constraint)
        else:
            self.deferred_sql.append(pk_constraint)

        # Add a deferred sql statement to create the default partition
        sparams = {
            "default_partition_name": f"{pmodel._meta.db_table}_default",
            "partitioned_table_name": pmodel._meta.db_table,
            "partition_type": pmodel.PartitionInfo.partition_type.lower(),
            "partition_col": ",".join(partition_cols),
            "partition_parameters": '{"default": true}',
        }
        with self.connection.cursor() as cur:
            self.deferred_sql.append(cur.mogrify(self.sql_partition_default, sparams).decode("utf-8"))
    else:
        LOG.info(f"Creating TABLE {model._meta.db_table}")

    return sql, params


def p_delete_model(self, model):
    if model.__name__ in PARTITIONED_MODEL_NAMES:
        pmodel = get_model(model.__name__)
    else:
        pmodel = None

    if pmodel is not None and hasattr(pmodel, "PartitionInfo"):
        sparams = {"partitioned_table_name": pmodel._meta.db_table}
        with self.connection.cursor() as cur:
            drop_partitions_sql = cur.mogrify(self.sql_drop_partitions, sparams).decode("utf-8")
        self.execute(drop_partitions_sql)

    self.o_delete_model(model)


def set_partitioned_schema_editor(schema_editor):
    """
    Add attributes and override method of given schema_editor to allow partition table sql statements
    to be emitted.
    """
    # Add SQL templates, if not already present
    if not hasattr(schema_editor, "sql_partitioned_table"):
        setattr(schema_editor, "sql_partitioned_table", " PARTITION BY %(partition_type)s (%(partition_cols)s) ")

    if not hasattr(schema_editor, "sql_partitioned_pk"):
        setattr(
            schema_editor,
            "sql_partitioned_pk",
            "ALTER TABLE %(table_name)s ADD CONSTRAINT %(constraint_name)s PRIMARY KEY (%(constraint_cols)s)",
        )

    # Special sql template to be added to the deferred sql to create the default partition
    # This REQUIRES that the partitioned_tables table is present as well as the trigger and trigger
    # function exists for partition management via this tracking table.
    if not hasattr(schema_editor, "sql_partition_default"):
        default_partition_sql = """
INSERT INTO partitioned_tables (
    schema_name,
    table_name,
    partition_of_table_name,
    partition_type,
    partition_col,
    partition_parameters,
    active
)
VALUES
(
    current_schema,
    %(default_partition_name)s,
    %(partitioned_table_name)s,
    %(partition_type)s,
    %(partition_col)s,
    %(partition_parameters)s::jsonb,
    true
)
"""
        setattr(schema_editor, "sql_partition_default", default_partition_sql)

    # Template to drop partitions by using the partition manager trigger function set
    # on the table
    if not hasattr(schema_editor, "sql_drop_partitions"):
        drop_partitions_sql = """
DELETE
  FROM partitioned_tables
 WHERE schema_name = current_schema
   AND partition_of_table_name = %(partitioned_table_name)s
"""
        setattr(schema_editor, "sql_drop_partitions", drop_partitions_sql)

    # Backup original method to emit create table sql and replace with the new method
    if not hasattr(schema_editor, "o_table_sql"):
        setattr(schema_editor, "o_table_sql", schema_editor.table_sql)
        setattr(schema_editor, "table_sql", types.MethodType(p_table_sql, schema_editor))

    if not hasattr(schema_editor, "o_delete_model"):
        setattr(schema_editor, "o_delete_model", schema_editor.delete_model)
        setattr(schema_editor, "delete_model", types.MethodType(p_delete_model, schema_editor))


def set_partition_mode(apps, schema_editor):
    set_partitioned_schema_editor(schema_editor)


def unset_partitioned_schema_editor(schema_editor):
    # Delete partition template attributes, if present
    if not hasattr(schema_editor, "sql_partitioned_table"):
        delattr(schema_editor, "sql_partitioned_table")

    if not hasattr(schema_editor, "sql_partitioned_pk"):
        delattr(schema_editor, "sql_partitioned_pk")

    if not hasattr(schema_editor, "sql_partition_default"):
        delattr(schema_editor, "sql_partition_default")

    if not hasattr(schema_editor, "sql_drop_partitions"):
        delattr(schema_editor, "sql_drop_partitions")

    # Restore original functionality for create table sql emit
    if not hasattr(schema_editor, "o_table_sql"):
        setattr(schema_editor, "table_sql", schema_editor.o_table_sql)
        delattr(schema_editor, "o_table_sql")

    # Restore original functionality for delete_model method
    if not hasattr(schema_editor, "o_delete_model"):
        setattr(schema_editor, "table_sql", schema_editor.o_delete_model)
        delattr(schema_editor, "o_delete_model")


def unset_partition_mode(apps, schema_editor):
    unset_partitioned_schema_editor(schema_editor)<|MERGE_RESOLUTION|>--- conflicted
+++ resolved
@@ -46,10 +46,8 @@
     "OCPUsageLineItemDailySummary",
     "OCPAllCostLineItemDailySummaryP",
     "OCPAllCostLineItemProjectDailySummaryP",
-<<<<<<< HEAD
     "OCPGCPCostLineItemDailySummary",
     "OCPGCPCostLineItemProjectDailySummary",
-=======
     "OCPAllCostSummaryPT",
     "OCPAllCostSummaryByAccountPT",
     "OCPAllCostSummaryByServicePT",
@@ -58,7 +56,6 @@
     "OCPAllDatabaseSummaryPT",
     "OCPAllNetworkSummaryPT",
     "OCPAllStorageSummaryPT",
->>>>>>> aa856b23
 ]
 DB_MODELS_LOCK = threading.Lock()
 DB_MODELS = {}
