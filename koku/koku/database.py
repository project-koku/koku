--- conflicted
+++ resolved
@@ -37,10 +37,7 @@
 }
 
 
-<<<<<<< HEAD
-=======
 DB_MODELS_LOCK = threading.Lock()
->>>>>>> 8cce9b6a
 DB_MODELS = {}
 
 
@@ -204,15 +201,12 @@
     return execute_compiled_sql(sql, params=params)
 
 
-<<<<<<< HEAD
-=======
 def set_constraints_immediate():
     with transaction.get_connection().cursor() as cur:
         LOG.debug("Setting constaints to execute immediately")
         cur.execute("set constraints all immediate;")
 
 
->>>>>>> 8cce9b6a
 def cascade_delete(from_model, instance_pk_query, skip_relations=[], base_model=None, level=0):
     """
     Performs a cascading delete by walking the Django model relations and executing compiled SQL
@@ -226,8 +220,6 @@
     """
     if base_model is None:
         base_model = from_model
-<<<<<<< HEAD
-=======
 
     # Skip the low-level data.
     skip_relations.extend(
@@ -240,17 +232,12 @@
         )
     )
 
->>>>>>> 8cce9b6a
     instance_pk_query = instance_pk_query.values_list("pk").order_by()
     LOG.info(f"Level {level} Delete Cascade for {base_model.__name__}: Checking relations for {from_model.__name__}")
     for model_relation in from_model._meta.related_objects:
         related_model = model_relation.related_model
         if related_model in skip_relations:
-<<<<<<< HEAD
-            LOG.info(f"SKIPPING RELATION {related_model.__name__} from caller directive")
-=======
             LOG.info(f"SKIPPING RELATION {related_model.__name__} by directive")
->>>>>>> 8cce9b6a
             continue
 
         if model_relation.on_delete.__name__ == "SET_NULL":
@@ -279,15 +266,10 @@
         filterspec = {f"{from_model._meta.pk.name}__in": models.Subquery(instance_pk_query)}
         del_query = from_model.objects.filter(**filterspec)
 
-<<<<<<< HEAD
-    rec_count = execute_delete_sql(del_query)
-    LOG.info(f"Deleted {rec_count} records from {from_model.__name__}")
-=======
     with transaction.atomic():
         set_constraints_immediate()
         rec_count = execute_delete_sql(del_query)
         LOG.info(f"Deleted {rec_count} records from {from_model.__name__}")
->>>>>>> 8cce9b6a
 
 
 def _load_db_models():
@@ -308,12 +290,7 @@
 
 def get_model(model_or_table_name):
     """Get a model class from the model name or table name"""
-<<<<<<< HEAD
-    if not DB_MODELS:
-        _load_db_models()
-=======
     with DB_MODELS_LOCK:
         if not DB_MODELS:
             _load_db_models()
->>>>>>> 8cce9b6a
     return DB_MODELS[model_or_table_name.lower()]