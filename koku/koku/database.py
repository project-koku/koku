#
# Copyright 2021 Red Hat Inc.
# SPDX-License-Identifier: Apache-2.0
#
"""Django database settings."""
import json
import logging
import os
<<<<<<< HEAD
import re
=======
import pkgutil
>>>>>>> 6744cb60
import threading
import types

import django
from django.conf import settings
from django.db import connections
from django.db import DEFAULT_DB_ALIAS
from django.db import IntegrityError
from django.db import models
from django.db import OperationalError
from django.db import transaction
from django.db.migrations.loader import MigrationLoader
from django.db.models import DecimalField
from django.db.models import ForeignKey
from django.db.models.aggregates import Func
from django.db.models.fields.json import KeyTextTransform
from django.db.models.sql.compiler import SQLDeleteCompiler
from django.db.utils import ProgrammingError
from jinjasql import JinjaSql
from sqlparse import format as format_sql
from sqlparse import split as sql_split

from .configurator import CONFIGURATOR
from .env import ENVIRONMENT
from .migration_sql_helpers import apply_sql_file
from .migration_sql_helpers import find_db_functions_dir


LOG = logging.getLogger(__name__)


class FKViolation:
    """Detect Foreign Key violation verbage from an IntegritiyError or other more generic exception"""

    FK_VIOLATION_REGEX_STR = (
        r'(.+?) on table "(.+?)" violates foreign key constraint .+?'
        + r'DETAIL:\s*(.+?) is not present in table "(.+?)".*\n'
    )
    FK_VIOLATION_REGEX = re.compile(FK_VIOLATION_REGEX_STR, flags=re.DOTALL)

    def __init__(self, _exception):
        """Accepts Exception or str"""
        res = self.FK_VIOLATION_REGEX.findall(_exception if isinstance(_exception, str) else str(_exception))
        self.__is_fk_violation = bool(res)
        if not self.__is_fk_violation:
            res = [(None,) * 4]
        self.action, self.target_table, self.detected_key_values, self.reference_table = res[0]

    @property
    def is_fk_violation(self):
        """Returns bool reflecting fk violation or not based on the regex search of the exception error"""
        return self.__is_fk_violation

    def __bool__(self):
        return self.__is_fk_violation

    def __repr__(self):
        return str(self)

    def __str__(self):
        if self.__is_fk_violation:
            msg = (
                f'{self.action} on table "{self.target_table}" violates foreign key.\n'
                + f'DETAILS: {self.detected_key_values} is not present in table "{self.reference_table}"'
            )
        else:
            msg = ""

        return msg


engines = {
    "sqlite": "django.db.backends.sqlite3",
    "postgresql": "tenant_schemas.postgresql_backend",
    "mysql": "django.db.backends.mysql",
}


PARTITIONED_MODEL_NAMES = [
    "AWSCostEntryLineItemDailySummary",
    "AzureCostEntryLineItemDailySummary",
    "GCPCostEntryLineItemDailySummary",
    "OCPUsageLineItemDailySummary",
    "OCPAllCostLineItemDailySummaryP",
    "OCPAllCostLineItemProjectDailySummaryP",
    "OCPAllCostSummaryPT",
    "OCPAllCostSummaryByAccountPT",
    "OCPAllCostSummaryByServicePT",
    "OCPAllCostSummaryByRegionPT",
    "OCPAllComputeSummaryPT",
    "OCPAllDatabaseSummaryPT",
    "OCPAllNetworkSummaryPT",
    "OCPAllStorageSummaryPT",
    "AWSCostSummaryP",
    "AWSCostSummaryByServiceP",
    "AWSCostSummaryByAccountP",
    "AWSCostSummaryByRegionP",
    "AWSComputeSummaryP",
    "AWSComputeSummaryByServiceP",
    "AWSComputeSummaryByAccountP",
    "AWSComputeSummaryByRegionP",
    "AWSStorageSummaryP",
    "AWSStorageSummaryByServiceP",
    "AWSStorageSummaryByAccountP",
    "AWSStorageSummaryByRegionP",
    "AWSNetworkSummaryP",
    "AWSDatabaseSummaryP",
]
DB_MODELS_LOCK = threading.Lock()
DB_MODELS = {}


def _cert_config(db_config, database_cert):
    """Add certificate configuration as needed."""
    if database_cert:
        cert_file = CONFIGURATOR.get_database_ca_file()
        db_options = {"OPTIONS": {"sslmode": "verify-full", "sslrootcert": cert_file}}
        db_config.update(db_options)
    return db_config


def config():
    """Database config."""
    service_name = ENVIRONMENT.get_value("DATABASE_SERVICE_NAME", default="").upper().replace("-", "_")
    if service_name:
        engine = engines.get(ENVIRONMENT.get_value("DATABASE_ENGINE"), engines["postgresql"])
    else:
        engine = engines["postgresql"]

    name = CONFIGURATOR.get_database_name()

    if not name and engine == engines["sqlite"]:
        name = os.path.join(settings.BASE_DIR, "db.sqlite3")

    db_config = {
        "ENGINE": engine,
        "NAME": name,
        "USER": CONFIGURATOR.get_database_user(),
        "PASSWORD": CONFIGURATOR.get_database_password(),
        "HOST": CONFIGURATOR.get_database_host(),
        "PORT": CONFIGURATOR.get_database_port(),
    }

    database_cert = CONFIGURATOR.get_database_ca()
    return _cert_config(db_config, database_cert)


def dbfunc_exists(connection, function_schema, function_name, function_signature):
    """
    Test that the migration check database function exists by
    checking the existence of the function signature.
    """
    sql = """
select p.pronamespace::regnamespace::text || '.' || p.proname ||
       '(' || pg_get_function_arguments(p.oid) || ')' as funcsig
  from pg_proc p
 where pronamespace = %s::regnamespace
   and proname = %s;
"""
    with connection.cursor() as cur:
        cur.execute(sql, (function_schema, function_name))
        res = cur.fetchone()

    return bool(res) and res[0] == function_signature


def install_migrations_dbfunc(connection):
    """
    Install the migration check database function
    """
    db_funcs_dir = find_db_functions_dir()
    migration_check_sql = os.path.join(db_funcs_dir, "app_needs_migrations_func.sql")
    LOG.info("Installing migration check db function")
    apply_sql_file(connection.schema_editor(), migration_check_sql, True)


def verify_migrations_dbfunc(connection):
    func_sig = "public.migrations_complete(leaf_migrations jsonb, _verbose boolean DEFAULT false)"
    if not dbfunc_exists(connection, "public", "migrations_complete", func_sig):
        install_migrations_dbfunc(connection)


def check_migrations_dbfunc(connection, targets):
    """
    Check the state of the migrations using the migrations_complete
    database function.
    The database function returns true if the migrations NEED to be run else false.
    """
    LOG.info("Checking app migrations via database function")
    with connection.cursor() as cur:
        cur.execute("SELECT public.migrations_complete(%s::jsonb);", (json.dumps(dict(targets)),))
        res = cur.fetchone()
        ret = bool(res) and res[0]

    LOG.info(f"Migrations should {'not ' if ret else ''}be run.")
    return ret


def check_migrations():
    """
    Check the status of database migrations.
    The koku API server is responsible for running all database migrations.  This method
    will return the state of the database and whether or not all migrations have been completed.
    Hat tip to the Stack Overflow contributor: https://stackoverflow.com/a/31847406
    Returns:
        Boolean - True if database is available and migrations have completed.  False otherwise.
    """
    try:
        connection = connections[DEFAULT_DB_ALIAS]
        connection.prepare_database()
        targets = MigrationLoader(None).graph.leaf_nodes()
        with transaction.atomic():
            verify_migrations_dbfunc(connection)
            res = check_migrations_dbfunc(connection, targets)
        return res
    except (IntegrityError, OperationalError):
        return False


class JSONBBuildObject(Func):
    """Expose the Postgres jsonb_build_object function for use by ORM."""

    function = "jsonb_build_object"


class KeyDecimalTransform(KeyTextTransform):
    """Return a decimal for our numeric JSON."""

    output_field = DecimalField()

    def as_postgresql(self, compiler, connection):
        sqlpart, params = super().as_postgresql(compiler, connection)
        return sqlpart + "::numeric", params


def get_delete_sql(query):
    return SQLDeleteCompiler(query.query, transaction.get_connection(), query.db).as_sql()


def get_update_sql(query, **updatespec):
    assert query.query.can_filter()
    query.for_write = True
    q = query.query.chain(models.sql.UpdateQuery)
    q.add_update_values(updatespec)
    q._annotations = None

    return q.get_compiler(query.db).as_sql()


def execute_compiled_sql(sql, params=None):
    rows_affected = 0
    with transaction.get_connection().cursor() as cur:
        params = params or None
        LOG.debug(format_sql(cur.mogrify(sql, params).decode("utf-8"), reindent_aligned=True))
        cur.execute(sql, params)
        rows_affected = cur.rowcount

    return rows_affected


def execute_delete_sql(query):
    """Execute sql directly, returns cursor."""
    sql, params = get_delete_sql(query)
    return execute_compiled_sql(sql, params=params)


def execute_update_sql(query, **updatespec):
    """Execute sql directly, returns cursor."""
    sql, params = get_update_sql(query, **updatespec)
    return execute_compiled_sql(sql, params=params)


def set_constraints_immediate():
    with transaction.get_connection().cursor() as cur:
        LOG.debug("Setting constaints to execute immediately")
        cur.execute("set constraints all immediate;")


def cascade_delete(from_model, instance_pk_query, skip_relations=None, base_model=None, level=0):
    """
    Performs a cascading delete by walking the Django model relations and executing compiled SQL
    to perform the on_delete actions instead or running the collector.
    Parameters:
        from_model (models.Model) : A model class that is the relation root
        instance_pk_query (QuerySet) : A query for the records to delete and cascade from
        base_model (None; Model) : The root model class, If null, this will be set for you.
        level (int) : Recursion depth. This is used in logging only. Do not set.
        skip_relations (Iterable of Models) : Relations to skip over in case they are handled explicitly elsewhere
    """
    if base_model is None:
        base_model = from_model

    if skip_relations is None:
        skip_relations = []

    # Skip the low-level data.
    skip_relations.extend(
        (
            get_model("reporting_awscostentrylineitem"),
            get_model("reporting_gcpcostentrylineitem"),
            get_model("reporting_ocpusagelineitem"),
            get_model("reporting_ocpnodelabellineitem"),
            get_model("reporting_ocpstoragelineitem"),
        )
    )

    instance_pk_query = instance_pk_query.values_list("pk").order_by()
    LOG.info(f"Level {level} Delete Cascade for {base_model.__name__}: Checking relations for {from_model.__name__}")
    for model_relation in from_model._meta.related_objects:
        related_model = model_relation.related_model
        if related_model in skip_relations:
            LOG.info(f"SKIPPING RELATION {related_model.__name__} by directive")
            continue

        if model_relation.on_delete.__name__ == "SET_NULL":
            filterspec = {f"{model_relation.remote_field.column}__in": models.Subquery(instance_pk_query)}
            updatespec = {f"{model_relation.remote_field.column}": None}
            LOG.info(
                f"    Executing SET NULL constraint action on {related_model.__name__}"
                f" relation of {from_model.__name__}"
            )
            with transaction.atomic():
                set_constraints_immediate()
                rec_count = execute_update_sql(related_model.objects.filter(**filterspec), **updatespec)
                LOG.info(f"    Updated {rec_count} records in {related_model.__name__}")
        elif model_relation.on_delete.__name__ == "CASCADE":
            filterspec = {f"{model_relation.remote_field.column}__in": models.Subquery(instance_pk_query)}
            related_pk_values = related_model.objects.filter(**filterspec).values_list(related_model._meta.pk.name)
            LOG.info(f"    Cascading delete to relations of {related_model.__name__}")
            cascade_delete(
                related_model, related_pk_values, base_model=base_model, level=level + 1, skip_relations=skip_relations
            )

    LOG.info(f"Level {level}: delete records from {from_model.__name__}")
    if level == 0:
        del_query = instance_pk_query
    else:
        filterspec = {f"{from_model._meta.pk.name}__in": models.Subquery(instance_pk_query)}
        del_query = from_model.objects.filter(**filterspec)

    with transaction.atomic():
        set_constraints_immediate()
        rec_count = execute_delete_sql(del_query)
        LOG.info(f"Deleted {rec_count} records from {from_model.__name__}")


def _load_db_models():
    """Initialize the global dict that will hold the table_name/model_name -> Model map"""
    qualified_only = set()
    for app, _models in django.apps.apps.all_models.items():
        for lmodel_name, model in _models.items():
            qualified_model_name = f"{app}.{lmodel_name}"
            if lmodel_name in DB_MODELS:
                qualified_only.add(lmodel_name)
                del DB_MODELS[lmodel_name]

            DB_MODELS[qualified_model_name] = model
            DB_MODELS[model._meta.db_table] = model
            if lmodel_name not in qualified_only:
                DB_MODELS[lmodel_name] = model


def get_model(model_or_table_name):
    """Get a model class from the model name or table name"""
    with DB_MODELS_LOCK:
        if not DB_MODELS:
            _load_db_models()
    return DB_MODELS[model_or_table_name.lower()]


def _count_fk_fields(model):
    num_fk = 0
    for f in model._meta.fields:
        num_fk += int(isinstance(f, ForeignKey))
    return num_fk


def p_table_sql(self, model):
    # Use default model class for the original django SQL generation
    sql, params = self.o_table_sql(model)

    # Based on model name match, get the defined model from the app
    # For some reason, this differs from the model class passed into this method
    # from the django migration processing
    if model.__name__ in PARTITIONED_MODEL_NAMES:
        pmodel = get_model(model.__name__)
    else:
        pmodel = None

    # If there was a partition name match and the class has the required attribute,
    # use this information to add the partition clause to the create table sql
    # Otherwise, return the original sql and params
    if pmodel is not None and hasattr(pmodel, "PartitionInfo"):
        LOG.info(f"*** Creating PARTITIONED TABLE {pmodel._meta.db_table}")
        partition_cols = pmodel.PartitionInfo.partition_cols
        sparams = {
            "partition_type": pmodel.PartitionInfo.partition_type.upper(),
            "partition_cols": ", ".join(f'"{c}"' for c in partition_cols),
        }

        # The primary key will be overridden here
        # Partitioned tables require that the partition column(s) be part of the primary key
        p_sql = self.sql_partitioned_table % sparams
        sql = sql.replace("PRIMARY KEY", "") + p_sql

        pk_cols = partition_cols[:]
        try:
            mod_pk = pmodel._meta.pk.get_attname()
        except Exception:
            pass
        else:
            pk_cols.append(mod_pk)

        sparams = {
            "table_name": f'"{pmodel._meta.db_table}"',
            "constraint_name": f'"{pmodel._meta.db_table}_pk"',
            "constraint_cols": ", ".join(f'"{c}"' for c in pk_cols),
        }
        pk_constraint = self.sql_partitioned_pk % sparams

        num_fk = _count_fk_fields(pmodel)
        if num_fk:
            self.deferred_sql.insert(-num_fk - 1, pk_constraint)
        else:
            self.deferred_sql.append(pk_constraint)

        # Add a deferred sql statement to create the default partition
        sparams = {
            "default_partition_name": f"{pmodel._meta.db_table}_default",
            "partitioned_table_name": pmodel._meta.db_table,
            "partition_type": pmodel.PartitionInfo.partition_type.lower(),
            "partition_col": ",".join(partition_cols),
            "partition_parameters": '{"default": true}',
        }
        with self.connection.cursor() as cur:
            self.deferred_sql.append(cur.mogrify(self.sql_partition_default, sparams).decode("utf-8"))
    else:
        LOG.info(f"Creating TABLE {model._meta.db_table}")

    return sql, params


def p_delete_model(self, model):
    if model.__name__ in PARTITIONED_MODEL_NAMES:
        pmodel = get_model(model.__name__)
    else:
        pmodel = None

    if pmodel is not None and hasattr(pmodel, "PartitionInfo"):
        sparams = {"partitioned_table_name": pmodel._meta.db_table}
        with self.connection.cursor() as cur:
            drop_partitions_sql = cur.mogrify(self.sql_drop_partitions, sparams).decode("utf-8")
        self.execute(drop_partitions_sql)

    self.o_delete_model(model)


def set_partitioned_schema_editor(schema_editor):
    """
    Add attributes and override method of given schema_editor to allow partition table sql statements
    to be emitted.
    """
    # Add SQL templates, if not already present
    if not hasattr(schema_editor, "sql_partitioned_table"):
        setattr(schema_editor, "sql_partitioned_table", " PARTITION BY %(partition_type)s (%(partition_cols)s) ")

    if not hasattr(schema_editor, "sql_partitioned_pk"):
        setattr(
            schema_editor,
            "sql_partitioned_pk",
            "ALTER TABLE %(table_name)s ADD CONSTRAINT %(constraint_name)s PRIMARY KEY (%(constraint_cols)s)",
        )

    # Special sql template to be added to the deferred sql to create the default partition
    # This REQUIRES that the partitioned_tables table is present as well as the trigger and trigger
    # function exists for partition management via this tracking table.
    if not hasattr(schema_editor, "sql_partition_default"):
        default_partition_sql = """
INSERT INTO partitioned_tables (
    schema_name,
    table_name,
    partition_of_table_name,
    partition_type,
    partition_col,
    partition_parameters,
    active
)
VALUES
(
    current_schema,
    %(default_partition_name)s,
    %(partitioned_table_name)s,
    %(partition_type)s,
    %(partition_col)s,
    %(partition_parameters)s::jsonb,
    true
)
"""
        setattr(schema_editor, "sql_partition_default", default_partition_sql)

    # Template to drop partitions by using the partition manager trigger function set
    # on the table
    if not hasattr(schema_editor, "sql_drop_partitions"):
        drop_partitions_sql = """
DELETE
  FROM partitioned_tables
 WHERE schema_name = current_schema
   AND partition_of_table_name = %(partitioned_table_name)s
"""
        setattr(schema_editor, "sql_drop_partitions", drop_partitions_sql)

    # Backup original method to emit create table sql and replace with the new method
    if not hasattr(schema_editor, "o_table_sql"):
        setattr(schema_editor, "o_table_sql", schema_editor.table_sql)
        setattr(schema_editor, "table_sql", types.MethodType(p_table_sql, schema_editor))

    if not hasattr(schema_editor, "o_delete_model"):
        setattr(schema_editor, "o_delete_model", schema_editor.delete_model)
        setattr(schema_editor, "delete_model", types.MethodType(p_delete_model, schema_editor))


def set_partition_mode(apps, schema_editor):
    set_partitioned_schema_editor(schema_editor)


def unset_partitioned_schema_editor(schema_editor):
    # Delete partition template attributes, if present
    if not hasattr(schema_editor, "sql_partitioned_table"):
        delattr(schema_editor, "sql_partitioned_table")

    if not hasattr(schema_editor, "sql_partitioned_pk"):
        delattr(schema_editor, "sql_partitioned_pk")

    if not hasattr(schema_editor, "sql_partition_default"):
        delattr(schema_editor, "sql_partition_default")

    if not hasattr(schema_editor, "sql_drop_partitions"):
        delattr(schema_editor, "sql_drop_partitions")

    # Restore original functionality for create table sql emit
    if not hasattr(schema_editor, "o_table_sql"):
        setattr(schema_editor, "table_sql", schema_editor.o_table_sql)
        delattr(schema_editor, "o_table_sql")

    # Restore original functionality for delete_model method
    if not hasattr(schema_editor, "o_delete_model"):
        setattr(schema_editor, "table_sql", schema_editor.o_delete_model)
        delattr(schema_editor, "o_delete_model")


def unset_partition_mode(apps, schema_editor):
    unset_partitioned_schema_editor(schema_editor)


class SQLScriptAtomicExecutorMixin:
    """This mixin accetps a jinja_sql sql script and parameters (dict) and process each statement
    in the script individually for better logging within PostgreSQL"""

    DEFAULT_SQL_RENDERER = JinjaSql()
    DEFAULT_SQL_RENDERER_METHOD = DEFAULT_SQL_RENDERER.prepare_query

    def _execute_processing_script(
        self, base_module, script_file_path, sql_params, sql_renderer=DEFAULT_SQL_RENDERER_METHOD
    ):
        conn = transaction.get_connection()
        sql = pkgutil.get_data(base_module, script_file_path).decode("utf-8")
        for sql_stmt in sql_split(sql):
            sql_stmt = sql_stmt.strip()
            if sql_stmt:
                sql_stmt, params = sql_renderer(sql_stmt, sql_params)
                with conn.cursor() as cur:
                    try:
                        cur.execute(sql_stmt, params)
                    except ProgrammingError as exc:
                        msg = [
                            f"ERROR in SQL statement '{exc}'",
                            f"STATEMENT: {sql_stmt}",
                            f"PARAMS: {params}",
                            f"INPUT_PARAMS: {sql_params}",
                        ]
                        LOG.error(os.linesep.join(msg))
                        raise<|MERGE_RESOLUTION|>--- conflicted
+++ resolved
@@ -6,11 +6,8 @@
 import json
 import logging
 import os
-<<<<<<< HEAD
 import re
-=======
 import pkgutil
->>>>>>> 6744cb60
 import threading
 import types
 
