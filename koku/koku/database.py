--- conflicted
+++ resolved
@@ -73,7 +73,6 @@
     "AWSStorageSummaryByRegionP",
     "AWSNetworkSummaryP",
     "AWSDatabaseSummaryP",
-<<<<<<< HEAD
     "OCPCostSummaryP",
     "OCPCostSummaryByProjectP",
     "OCPCostSummaryByNodeP",
@@ -81,7 +80,6 @@
     "OCPPodSummaryByProjectP",
     "OCPVolumeSummaryP",
     "OCPVolumeSummaryByProjectP",
-=======
     "OCPGCPCostLineItemDailySummaryP",
     "OCPGCPCostLineItemProjectDailySummaryP",
     "OCPGCPCostSummaryByAccountP",
@@ -93,7 +91,6 @@
     "OCPGCPDatabaseSummaryP",
     "OCPGCPNetworkSummaryP",
     "OCPGCPStorageSummaryP",
->>>>>>> 05c56814
 ]
 DB_MODELS_LOCK = threading.Lock()
 DB_MODELS = {}
