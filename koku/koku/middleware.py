--- conflicted
+++ resolved
@@ -119,11 +119,6 @@
 class KokuTenantSchemaExistsMiddleware(MiddlewareMixin):
     """A middleware to check if schema exists for Tenant."""
 
-<<<<<<< HEAD
-    def process_request(self, request):
-        if not schema_exists(request.tenant.schema_name):
-            return JsonResponse(data={})
-=======
     def process_exception(self, request, exception):
         if isinstance(exception, (Tenant.DoesNotExist, ProgrammingError)):
             if (
@@ -134,7 +129,6 @@
                 return JsonResponse([{}], safe=False)
             paginator = EmptyResultsSetPagination([], request)
             return paginator.get_paginated_response()
->>>>>>> 1ea06552
 
 
 class KokuTenantMiddleware(BaseTenantMiddleware):
@@ -226,12 +220,6 @@
                 schema_name = create_schema_name(account)
                 customer = Customer(account_id=account, schema_name=schema_name)
                 customer.save()
-<<<<<<< HEAD
-                tenant = Tenant(schema_name=schema_name)
-                tenant.auto_create_schema = create_schema
-                tenant.save()
-=======
->>>>>>> 1ea06552
                 UNIQUE_ACCOUNT_COUNTER.inc()
                 LOG.info("Created new customer from account_id %s.", account)
         except IntegrityError:
