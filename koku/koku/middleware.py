--- conflicted
+++ resolved
@@ -107,16 +107,13 @@
     found from the user tied to a request.
     """
 
-<<<<<<< HEAD
     def __init__(self, get_response=None):
         """ Create the tenant cache"""
         super().__init__(get_response)
         self.tenant_cache = TTLCache(maxsize=MAX_CACHE_SIZE, ttl=TIME_TO_CACHE)
 
-    def process_exception(self, request, exception):  # pylint: disable=R0201,R1710
-=======
     def process_exception(self, request, exception):
->>>>>>> baf09a46
+
         """Raise 424 on InterfaceError."""
         if isinstance(exception, InterfaceError):
             DB_CONNECTION_ERRORS_COUNTER.inc()
