#
# Copyright 2021 Red Hat Inc.
# SPDX-License-Identifier: Apache-2.0
#
# flake8: noqa
"""Koku Test Runner."""
import logging
import os
import sys
from unittest.mock import patch

from dev.scripts.insert_org_tree import UploadAwsTree
from django.conf import settings
from django.db import connections
from django.test.runner import DiscoverRunner
from django.test.utils import get_unique_databases_and_mirrors
from tenant_schemas.utils import tenant_context

from api.models import Customer
from api.models import Provider
from api.models import Tenant
from api.report.test.util.model_bakery_loader import ModelBakeryDataLoader
from api.report.test.util.nise_data_loader import NiseDataLoader
from koku.env import ENVIRONMENT
from reporting.models import OCPEnabledTagKeys


GITHUB_ACTIONS = ENVIRONMENT.bool("GITHUB_ACTIONS", default=False)
LOG = logging.getLogger(__name__)
OCP_ENABLED_TAGS = ["app", "storageclass", "environment", "version"]

if GITHUB_ACTIONS:
    sys.stdout = open(os.devnull, "w")


class KokuTestRunner(DiscoverRunner):
    """Koku Test Runner for Unit Tests."""

    account = "10001"
    schema = f"acct{account}"
    settings.HOSTNAME = "koku-worker-10-abcdef"

    def setup_databases(self, **kwargs):
        """Set up database tenant schema."""
        self.keepdb = settings.KEEPDB
        return setup_databases(self.verbosity, self.interactive, self.keepdb, self.debug_sql, self.parallel, **kwargs)

    # @patch("koku.presto_database._execute")
    # @patch("masu.database.report_db_accessor_base.ReportDBAccessorBase._execute_presto_multipart_sql_query")
    # @patch("masu.database.report_db_accessor_base.ReportDBAccessorBase._execute_presto_raw_sql_query")
    # @patch("masu.processor.report_parquet_processor_base.ReportParquetProcessorBase._execute_sql")
    # def run_tests(self, test_labels, mock_execute, mock_raw, mock_multipart, mock_presto, extra_tests=None, **kwargs):
    # def run_tests(self, test_labels, extra_tests=None, **kwargs):
    #     """Mock Trino DB connections and run tests."""
    #     return super().run_tests(test_labels, extra_tests=extra_tests, kwargs=kwargs)


def setup_databases(verbosity, interactive, keepdb=False, debug_sql=False, parallel=0, aliases=None, **kwargs):
    """Create the test databases.

    This function is a copy of the Django setup_databases with one addition.
    A Tenant object is created and saved when setting up the database.
    """
    test_databases, mirrored_aliases = get_unique_databases_and_mirrors(aliases)

    old_names = []

    for db_name, aliases in test_databases.values():
        first_alias = None
        for alias in aliases:
            connection = connections[alias]
            old_names.append((connection, db_name, first_alias is None))

            # Actually create the database for the first connection
            if first_alias is None:
                first_alias = alias
                test_db_name = connection.creation.create_test_db(
                    verbosity=verbosity,
                    autoclobber=not interactive,
                    keepdb=keepdb,
                    serialize=connection.settings_dict.get("TEST", {}).get("SERIALIZE", True),
                )

                try:
                    tenant, created = Tenant.objects.get_or_create(schema_name=Tenant._TEMPLATE_SCHEMA)
                    if created:
                        tenant.save()
                        tenant.create_schema()
                    tenant, created = Tenant.objects.get_or_create(schema_name=KokuTestRunner.schema)
                    if created:
                        tenant.save()
                        tenant.create_schema()
                        customer, __ = Customer.objects.get_or_create(
                            account_id=KokuTestRunner.account, schema_name=KokuTestRunner.schema
                        )
                        # with tenant_context(tenant):
                        #     for tag_key in OCP_ENABLED_TAGS:
                        #         OCPEnabledTagKeys.objects.get_or_create(key=tag_key)
                        data_loader = NiseDataLoader(KokuTestRunner.schema, customer)
                        # Obtain the day_list from yaml
                        read_yaml = UploadAwsTree(None, None, None, None)
                        tree_yaml = read_yaml.import_yaml(yaml_file_path="dev/scripts/aws_org_tree.yml")
                        day_list = tree_yaml["account_structure"]["days"]
                        # Load data
                        # TODO: COST-444: This NiseDataLoader to be removed and replaced with the commented baker_data_loaders below.
                        data_loader = NiseDataLoader(KokuTestRunner.schema, customer)
                        data_loader.load_openshift_data(customer, "ocp_azure_static_data.yml", "OCP-on-Azure")
                        data_loader.load_azure_data(customer, "azure_static_data.yml")

                        bakery_data_loader = ModelBakeryDataLoader(KokuTestRunner.schema, customer)
                        ocp_on_aws_cluster_id = "OCP-on-AWS"
                        ocp_on_azure_cluster_id = "OCP-on-Azure"
                        ocp_on_gcp_cluster_id = "OCP-on-GCP"
                        ocp_on_prem_cluster_id = "OCP-on-Prem"

                        # TODO: COST-444: uncomment these when the above data_loader is removed
                        ocp_on_aws_ocp_provider, ocp_on_aws_report_periods = bakery_data_loader.load_openshift_data(
                            ocp_on_aws_cluster_id, on_cloud=True
                        )
                        # ocp_on_azure_ocp_provider, ocp_on_azure_report_periods = bakery_data_loader.load_openshift_data(
                        #     ocp_on_azure_cluster_id, on_cloud=True
                        # )
<<<<<<< HEAD
                        ocp_on_gcp_ocp_provider, ocp_on_gcp_report_periods = bakery_data_loader.load_openshift_data(
                            ocp_on_gcp_cluster_id, on_cloud=True
                        )
                        _, __ = bakery_data_loader.load_openshift_data(ocp_on_prem_cluster_id, on_cloud=False)
                        # _, aws_bills = bakery_data_loader.load_aws_data(
                        #     linked_openshift_provider=ocp_on_aws_ocp_provider, day_list=day_list
                        # )
=======
                        # ocp_on_gcp_ocp_provider, ocp_on_gcp_report_periods = bakery_data_loader.load_openshift_data(
                        #     ocp_on_gcp_cluster_id, on_cloud=True
                        # )
                        _, __ = bakery_data_loader.load_openshift_data(ocp_on_prem_cluster_id, on_cloud=False)
                        _, aws_bills = bakery_data_loader.load_aws_data(
                            linked_openshift_provider=ocp_on_aws_ocp_provider, day_list=day_list
                        )
>>>>>>> df3fb091
                        # _, azure_bills = bakery_data_loader.load_azure_data(
                        #     linked_openshift_provider=ocp_on_azure_ocp_provider
                        # )
                        _, gcp_bills = bakery_data_loader.load_gcp_data(
                            linked_openshift_provider=ocp_on_gcp_ocp_provider
                        )

                        bakery_data_loader.load_openshift_on_cloud_data(
                            Provider.PROVIDER_AWS_LOCAL, ocp_on_aws_cluster_id, aws_bills, ocp_on_aws_report_periods
                        )
                        # bakery_data_loader.load_openshift_on_cloud_data(
                        #     Provider.PROVIDER_AZURE_LOCAL,
                        #     ocp_on_azure_cluster_id,
                        #     azure_bills,
                        #     ocp_on_azure_report_periods,
                        # )
                        bakery_data_loader.load_openshift_on_cloud_data(
                            Provider.PROVIDER_GCP_LOCAL, ocp_on_gcp_cluster_id, gcp_bills, ocp_on_gcp_report_periods
                        )

                        for account in [("10002", "acct10002"), ("12345", "acct12345")]:
                            tenant = Tenant.objects.get_or_create(schema_name=account[1])[0]
                            tenant.save()
                            tenant.create_schema()
                            Customer.objects.get_or_create(account_id=account[0], schema_name=account[1])
                except Exception as err:
                    LOG.error(err)
                    raise err

                if parallel > 1:
                    for index in range(parallel):
                        connection.creation.clone_test_db(suffix=str(index + 1), verbosity=verbosity, keepdb=keepdb)
            else:
                connection.creation.set_as_test_mirror(connections[first_alias].settings_dict)

    # Configure the test mirrors.
    for alias, mirror_alias in mirrored_aliases.items():
        connections[alias].creation.set_as_test_mirror(connections[mirror_alias].settings_dict)

    if debug_sql:
        for alias in connections:
            connections[alias].force_debug_cursor = True

    return old_names<|MERGE_RESOLUTION|>--- conflicted
+++ resolved
@@ -120,23 +120,15 @@
                         # ocp_on_azure_ocp_provider, ocp_on_azure_report_periods = bakery_data_loader.load_openshift_data(
                         #     ocp_on_azure_cluster_id, on_cloud=True
                         # )
-<<<<<<< HEAD
                         ocp_on_gcp_ocp_provider, ocp_on_gcp_report_periods = bakery_data_loader.load_openshift_data(
                             ocp_on_gcp_cluster_id, on_cloud=True
                         )
+
                         _, __ = bakery_data_loader.load_openshift_data(ocp_on_prem_cluster_id, on_cloud=False)
-                        # _, aws_bills = bakery_data_loader.load_aws_data(
-                        #     linked_openshift_provider=ocp_on_aws_ocp_provider, day_list=day_list
-                        # )
-=======
-                        # ocp_on_gcp_ocp_provider, ocp_on_gcp_report_periods = bakery_data_loader.load_openshift_data(
-                        #     ocp_on_gcp_cluster_id, on_cloud=True
-                        # )
-                        _, __ = bakery_data_loader.load_openshift_data(ocp_on_prem_cluster_id, on_cloud=False)
+
                         _, aws_bills = bakery_data_loader.load_aws_data(
                             linked_openshift_provider=ocp_on_aws_ocp_provider, day_list=day_list
                         )
->>>>>>> df3fb091
                         # _, azure_bills = bakery_data_loader.load_azure_data(
                         #     linked_openshift_provider=ocp_on_azure_ocp_provider
                         # )
