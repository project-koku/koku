#
# Copyright 2019 Red Hat, Inc.
#
# This program is free software: you can redistribute it and/or modify
# it under the terms of the GNU Affero General Public License as
# published by the Free Software Foundation, either version 3 of the
# License, or (at your option) any later version.
#
# This program is distributed in the hope that it will be useful,
# but WITHOUT ANY WARRANTY; without even the implied warranty of
# MERCHANTABILITY or FITNESS FOR A PARTICULAR PURPOSE.  See the
# GNU Affero General Public License for more details.
#
# You should have received a copy of the GNU Affero General Public License
# along with this program.  If not, see <https://www.gnu.org/licenses/>.
#
"""Sources Integration Service."""
import asyncio
import concurrent.futures
import json
import logging
import threading
import time

from aiokafka import AIOKafkaConsumer
from django.db import InterfaceError, OperationalError, connection
from django.db.models.signals import post_save
from django.dispatch import receiver
from kafka.errors import KafkaError
from sources import storage
from sources.config import Config
from sources.koku_http_client import (
    KokuHTTPClient,
    KokuHTTPClientError,
    KokuHTTPClientNonRecoverableError,
)
from sources.sources_http_client import SourcesHTTPClient, SourcesHTTPClientError

from api.provider.models import Provider, Sources

LOG = logging.getLogger(__name__)

EVENT_LOOP = asyncio.new_event_loop()
PENDING_PROCESS_QUEUE = asyncio.Queue(loop=EVENT_LOOP)
PROCESS_QUEUE = asyncio.Queue(loop=EVENT_LOOP)
KAFKA_APPLICATION_CREATE = 'Application.create'
KAFKA_APPLICATION_DESTROY = 'Application.destroy'
KAFKA_AUTHENTICATION_CREATE = 'Authentication.create'
KAFKA_AUTHENTICATION_UPDATE = 'Authentication.update'
KAFKA_SOURCE_UPDATE = 'Source.update'
KAFKA_SOURCE_DESTROY = 'Source.destroy'
KAFKA_HDR_RH_IDENTITY = 'x-rh-identity'
KAFKA_HDR_EVENT_TYPE = 'event_type'
SOURCES_OCP_SOURCE_NAME = 'openshift'
SOURCES_AWS_SOURCE_NAME = 'amazon'
SOURCES_AZURE_SOURCE_NAME = 'azure'
SOURCE_PROVIDER_MAP = {
    SOURCES_OCP_SOURCE_NAME: Provider.PROVIDER_OCP,
    SOURCES_AWS_SOURCE_NAME: Provider.PROVIDER_AWS,
    SOURCES_AZURE_SOURCE_NAME: Provider.PROVIDER_AZURE,
}


class SourcesIntegrationError(Exception):
    """Sources Integration error."""


def _extract_from_header(headers, header_type):
    """Retrieve information from Kafka Headers."""
    for header in headers:
        if header_type in header:
            for item in header:
                if item == header_type:
                    continue
                else:
                    return item.decode('ascii')
    return None


def _collect_pending_items():
    """Gather all sources to create update, or delete."""
    create_events = storage.load_providers_to_create()
    update_events = storage.load_providers_to_update()
    destroy_events = storage.load_providers_to_delete()
    pending_events = create_events + update_events + destroy_events

    return pending_events


def _log_process_queue_event(queue, event):
    """Log process queue event."""
    operation = event.get('operation', 'unknown')
    provider = event.get('provider')
    name = provider.name if provider else 'unknown'
    LOG.info(
        f'Adding operation {operation} for {name} to process queue (size: {queue.qsize()})'
    )


def load_process_queue():
    """
    Re-populate the process queue for any Source events that need synchronization.

    Handles the case for when the Sources Integration service goes down before
    Koku Synchronization could be completed.

    Args:
        None

    Returns:
        None

    """
    pending_events = _collect_pending_items()
    for event in pending_events:
        _log_process_queue_event(PROCESS_QUEUE, event)
        PROCESS_QUEUE.put_nowait(event)


@receiver(post_save, sender=Sources)
def storage_callback(sender, instance, **kwargs):
    """Load Sources ready for Koku Synchronization when Sources table is updated."""
    update_fields = kwargs.get('update_fields', ())
    if update_fields and 'pending_update' in update_fields:
        if (
            instance.koku_uuid
            and instance.pending_update
            and not instance.pending_delete
        ):
            update_event = {'operation': 'update', 'provider': instance}
            _log_process_queue_event(PROCESS_QUEUE, update_event)
            LOG.debug(f'Update Event Queued for:\n{str(instance)}')
            PROCESS_QUEUE.put_nowait(update_event)

    if instance.pending_delete:
        delete_event = {'operation': 'destroy', 'provider': instance}
        _log_process_queue_event(PROCESS_QUEUE, delete_event)
        LOG.debug(f'Delete Event Queued for:\n{str(instance)}')
        PROCESS_QUEUE.put_nowait(delete_event)

    process_event = storage.screen_and_build_provider_sync_create_event(instance)
    if process_event:
        _log_process_queue_event(PROCESS_QUEUE, process_event)
        LOG.debug(f'Create Event Queued for:\n{str(instance)}')
        PROCESS_QUEUE.put_nowait(process_event)


def get_sources_msg_data(msg, app_type_id):
    """
    General filter and data extractor for Platform-Sources kafka messages.

    Args:
        msg (Kafka msg): Platform-Sources kafka message
        app_type_id (Integer): Cost Management's current Application Source ID. Used for
            kafka message filtering.  Initialized at service startup time.

    Returns:
        Dictionary - Keys: event_type, offset, source_id, auth_header

    """
    msg_data = {}

    if msg.topic == Config.SOURCES_TOPIC:
        try:
            value = json.loads(msg.value.decode('utf-8'))
            event_type = _extract_from_header(msg.headers, KAFKA_HDR_EVENT_TYPE)
            if event_type in (KAFKA_APPLICATION_CREATE, KAFKA_APPLICATION_DESTROY):
                if int(value.get('application_type_id')) == app_type_id:
                    LOG.debug('Application Message: %s', str(msg))
                    msg_data['event_type'] = event_type
                    msg_data['offset'] = msg.offset
                    msg_data['source_id'] = int(value.get('source_id'))
                    msg_data['auth_header'] = _extract_from_header(
                        msg.headers, KAFKA_HDR_RH_IDENTITY
                    )
            elif event_type in (
                KAFKA_AUTHENTICATION_CREATE,
                KAFKA_AUTHENTICATION_UPDATE,
            ):
                LOG.debug('Authentication Message: %s', str(msg))
                if value.get('resource_type') == 'Endpoint':
                    msg_data['event_type'] = event_type
                    msg_data['offset'] = msg.offset
                    msg_data['resource_id'] = int(value.get('resource_id'))
                    msg_data['auth_header'] = _extract_from_header(
                        msg.headers, KAFKA_HDR_RH_IDENTITY
                    )
            elif event_type in (KAFKA_SOURCE_DESTROY, KAFKA_SOURCE_UPDATE):
                LOG.debug('Source Message: %s', str(msg))
                msg_data['event_type'] = event_type
                msg_data['offset'] = msg.offset
                msg_data['source_id'] = int(value.get('id'))
                msg_data['auth_header'] = _extract_from_header(
                    msg.headers, KAFKA_HDR_RH_IDENTITY
                )
            else:
                LOG.debug('Other Message: %s', str(msg))
        except (AttributeError, ValueError, TypeError) as error:
            LOG.error('Unable load message. Error: %s', str(error))
            raise SourcesIntegrationError('Unable to load message')

    return msg_data


def save_auth_info(auth_header, source_id):
    """
    Store Sources Authentication information given an Source ID.

    This method is called when a Cost Management application is
    attached to a given Source as well as when an Authentication
    is created.  We have to handle both cases since an
    Authentication.create event can occur before a Source is
    attached to the Cost Management application.

    Authentication is stored in the Sources database table.

    Args:
        source_id (Integer): Platform Sources ID.
        auth_header (String): Authentication Header.

    Returns:
        None

    """
    source_type = storage.get_source_type(source_id)

    if source_type:
        sources_network = SourcesHTTPClient(auth_header, source_id)
    else:
        LOG.info(f'Source ID not found for ID: {source_id}')
        return

    try:
        if source_type == Provider.PROVIDER_OCP:
            source_details = sources_network.get_source_details()
            if source_details.get('source_ref'):
                authentication = {'resource_name': source_details.get('source_ref')}
            else:
                raise SourcesHTTPClientError('Unable to find Cluster ID')
        elif source_type == Provider.PROVIDER_AWS:
            authentication = {'resource_name': sources_network.get_aws_role_arn()}
        elif source_type == Provider.PROVIDER_AZURE:
            authentication = {'credentials': sources_network.get_azure_credentials()}
        else:
            LOG.error(f'Unexpected source type: {source_type}')
            return
        storage.add_provider_sources_auth_info(source_id, authentication)
        storage.clear_update_flag(source_id)
    except SourcesHTTPClientError as error:
        LOG.info(f'Authentication info not available for Source ID: {source_id}')
        sources_network.set_source_status(str(error))


def sources_network_auth_info(resource_id, auth_header):
    """
    Store Sources Authentication information given an endpoint (Resource ID).

    Convenience method when a Resource ID (Endpoint) is known and the Source ID
    is not.  This happens when from an Authentication.create message.

    Args:
        resource_id (Integer): Platform Sources Endpoint ID, aka resource_id.
        auth_header (String): Authentication Header.

    Returns:
        None

    """
    source_id = storage.get_source_from_endpoint(resource_id)
    if source_id:
        save_auth_info(auth_header, source_id)


def sources_network_info(source_id, auth_header):
    """
    Get additional sources context from Sources REST API.

    Additional details retrieved from the network includes:
        - Source Name
        - Source ID Type -> AWS, Azure, or OCP
        - Authentication: OCP -> Source uid; AWS -> Network call to Sources Authentication Store

    Details are stored in the Sources database table.

    Args:
        source_id (Integer): Source identifier
        auth_header (String): Authentication Header.

    Returns:
        None

    """
    sources_network = SourcesHTTPClient(auth_header, source_id)
    try:
        source_details = sources_network.get_source_details()
    except SourcesHTTPClientError as conn_err:
        err_msg = (
            f'Unable to get for Source {source_id} information. Reason: {str(conn_err)}'
        )
        LOG.error(err_msg)
        return
    source_name = source_details.get('name')
    source_type_id = int(source_details.get('source_type_id'))
    source_uuid = source_details.get('uid')
    source_type_name = sources_network.get_source_type_name(source_type_id)
    endpoint_id = sources_network.get_endpoint_id()

    if not endpoint_id and not source_type_name == SOURCES_OCP_SOURCE_NAME:
        LOG.error(f'Unable to find endpoint for Source ID: {source_id}')

    source_type = SOURCE_PROVIDER_MAP.get(source_type_name)
    if not source_type:
        LOG.error(f'Unexpected source type ID: {source_type_id}')
        return

    storage.add_provider_sources_network_info(
        source_id, source_uuid, source_name, source_type, endpoint_id
    )
    save_auth_info(auth_header, source_id)


<<<<<<< HEAD
async def process_messages(msg_pending_queue):  # noqa: C901; # pragma: no cover
=======
async def process_messages(msg_pending_queue):  # noqa: C901; pragma: no cover
>>>>>>> 78aacf70
    """
    Process messages from Platform-Sources kafka service.

    Handler for various application/source create and delete events.
    'create' events:
        Issues a Sources REST API call to get additional context for the Platform-Sources kafka event.
        This information is stored in the Sources database table.
    'destroy' events:
        Enqueues a source delete event which will be processed in the synchronize_sources method.

    Args:
        msg_pending_queue (Asyncio queue): Queue to hold kafka messages to be filtered


    Returns:
        None

    """
    LOG.info('Waiting to process incoming kafka messages...')
    while True:
        msg_data = await msg_pending_queue.get()

        LOG.info(f'Processing Event: {str(msg_data)}')
        try:
            if msg_data.get('event_type') in (
                KAFKA_APPLICATION_CREATE,
                KAFKA_AUTHENTICATION_CREATE,
            ):
                if msg_data.get('event_type') == KAFKA_AUTHENTICATION_CREATE:
                    sources_network = SourcesHTTPClient(msg_data.get('auth_header'))
                    msg_data[
                        'source_id'
                    ] = sources_network.get_source_id_from_endpoint_id(
                        msg_data.get('resource_id')
                    )

                storage.create_source_event(
                    msg_data.get('source_id'),
                    msg_data.get('auth_header'),
                    msg_data.get('offset'),
                )

                with concurrent.futures.ThreadPoolExecutor() as pool:
                    await EVENT_LOOP.run_in_executor(
                        pool,
                        sources_network_info,
                        msg_data.get('source_id'),
                        msg_data.get('auth_header'),
                    )

            elif msg_data.get('event_type') in (KAFKA_SOURCE_UPDATE,):
                with concurrent.futures.ThreadPoolExecutor() as pool:
                    if storage.is_known_source(msg_data.get('source_id')) is False:
                        LOG.info(f'Update event for unknown source id, skipping...')
                        continue
                    await EVENT_LOOP.run_in_executor(
                        pool,
                        sources_network_info,
                        msg_data.get('source_id'),
                        msg_data.get('auth_header'),
                    )

            elif msg_data.get('event_type') in (
                KAFKA_AUTHENTICATION_UPDATE,
            ):
                msg_data['source_id'] = storage.get_source_from_endpoint(
                    msg_data.get('resource_id')
                )
                with concurrent.futures.ThreadPoolExecutor() as pool:
                    await EVENT_LOOP.run_in_executor(
                        pool,
                        save_auth_info,
                        msg_data.get('auth_header'),
                        msg_data.get('source_id'),
                    )

            elif msg_data.get('event_type') in (
                KAFKA_APPLICATION_DESTROY,
                KAFKA_SOURCE_DESTROY,
            ):
                storage.enqueue_source_delete(msg_data.get('source_id'))

            if msg_data.get('event_type') in (
                KAFKA_SOURCE_UPDATE,
                KAFKA_AUTHENTICATION_UPDATE,
            ):
                storage.enqueue_source_update(msg_data.get('source_id'))
        except (InterfaceError, OperationalError) as error:
            LOG.error(
                f'[process_messages] Closing DB connection. Encountered {type(error).__name__}: {error}'
            )
            connection.close()
            await asyncio.sleep(30)
            await msg_pending_queue.put(msg_data)
        except Exception as error:
            # The reason for catching all exceptions is to ensure that the event
            # loop remains active in the event that message processing fails unexpectedly.
            source_id = str(msg_data.get('source_id', 'unknown'))
            LOG.error(
                f'Source {source_id} Unexpected message processing error: {str(error)}',
                exc_info=True,
            )


async def listen_for_messages(
    consumer, application_source_id, msg_pending_queue
):  # pragma: no cover
    """
    Listen for Platform-Sources kafka messages.

    Args:
        consumer (AIOKafkaConsumer): Kafka consumer object
        application_source_id (Integer): Cost Management's current Application Source ID. Used for
            kafka message filtering.
        msg_pending_queue (Asyncio queue): Queue to hold kafka messages to be filtered

    Returns:
        None

    """
    try:
        await consumer.start()
    except KafkaError as err:
        await consumer.stop()
        LOG.exception(str(err))
        raise SourcesIntegrationError('Unable to connect to kafka server.')

    LOG.info('Listener started.  Waiting for messages...')
    try:
        async for msg in consumer:
            LOG.debug(f'Filtering Message: {str(msg)}')
            msg = get_sources_msg_data(msg, application_source_id)
            if msg:
                LOG.info(f'Cost Management Message to process: {str(msg)}')
                await msg_pending_queue.put(msg)
    finally:
        await consumer.stop()


def execute_koku_provider_op(msg, cost_management_type_id):
    """
    Execute the 'create' or 'destroy Koku-Provider operations.

    'create' operations:
        Koku POST /providers is executed along with updating the Sources database table with
        the Koku Provider uuid.
    'destroy' operations:
        Koku DELETE /providers is executed along with removing the Sources database entry.

    Two types of exceptions are handled for Koku HTTP operations.  Recoverable client and
    Non-Recoverable client errors.  If the error is recoverable the calling function
    (synchronize_sources) will re-queue the operation.

    Args:
        msg (Asyncio msg): Dictionary messages containing operation,
                                       provider and offset.
            example: {'operation': 'create', 'provider': SourcesModelObj, 'offset': 3}
        cost_management_type_id (Integer): Cost Management Type Identifier

    Returns:
        None

    """
    provider = msg.get('provider')
    operation = msg.get('operation')
    koku_client = KokuHTTPClient(provider.auth_header)
    sources_client = SourcesHTTPClient(provider.auth_header, provider.source_id)
    try:
        if operation == 'create':
            LOG.info(f'Creating Koku Provider for Source ID: {str(provider.source_id)}')
            koku_details = koku_client.create_provider(
                provider.name,
                provider.source_type,
                provider.authentication,
                provider.billing_source,
                provider.source_uuid,
            )
            LOG.info(
                f'Koku Provider UUID {koku_details.get("uuid")} assigned to Source ID {str(provider.source_id)}.'
            )
            storage.add_provider_koku_uuid(provider.source_id, koku_details.get('uuid'))
        elif operation == 'destroy':
            if provider.koku_uuid:
                try:
                    response = koku_client.destroy_provider(provider.koku_uuid)
                    LOG.info(
                        f'Koku Provider UUID ({provider.koku_uuid}) Removal Status Code: {str(response.status_code)}'
                    )
                except KokuHTTPClientNonRecoverableError:
                    LOG.info(
                        f'Koku Provider already removed.  Remove Source ID: {str(provider.source_id)}.'
                    )
            storage.destroy_source_event(provider.source_id)
        elif operation == 'update':
            koku_details = koku_client.update_provider(
                provider.koku_uuid,
                provider.name,
                provider.source_type,
                provider.authentication,
                provider.billing_source,
            )
            storage.clear_update_flag(provider.source_id)
            LOG.info(
                f'Koku Provider UUID {koku_details.get("uuid")} with Source ID {str(provider.source_id)} updated.'
            )
        sources_client.set_source_status(None, cost_management_type_id)

    except KokuHTTPClientError as koku_error:
        raise SourcesIntegrationError('Koku provider error: ', str(koku_error))
    except KokuHTTPClientNonRecoverableError as koku_error:
        err_msg = f'Unable to {operation} provider for Source ID: {str(provider.source_id)}. Reason: {str(koku_error)}'
        LOG.error(err_msg)
        sources_client.set_source_status(str(koku_error), cost_management_type_id)


async def synchronize_sources(
    process_queue, cost_management_type_id
):  # pragma: no cover
    """
    Synchronize Platform Sources with Koku Providers.

    Task will process the process_queue which contains filtered
    events (Cost Management Platform-Sources).

    The items on the queue are Koku-Provider 'create' or 'destroy
    events.  If the Koku-Provider operation fails the event will
    be re-queued until the operation is successful.

    Args:
        process_queue (Asyncio.Queue): Dictionary messages containing operation,
                                       provider and offset.
            example: {'operation': 'create', 'provider': SourcesModelObj, 'offset': 3}
        cost_management_type_id (Integer): Cost Management Type Identifier

    Returns:
        None

    """
    LOG.info('Processing koku provider events...')
    while True:
        msg = await process_queue.get()
        LOG.info(
            f'Koku provider operation to execute: {msg.get("operation")} '
            f'for Source ID: {str(msg.get("provider").source_id)}'
        )
        try:
            with concurrent.futures.ThreadPoolExecutor() as pool:
                await EVENT_LOOP.run_in_executor(
                    pool, execute_koku_provider_op, msg, cost_management_type_id
                )
            LOG.info(
                f'Koku provider operation to execute: {msg.get("operation")} '
                f'for Source ID: {str(msg.get("provider").source_id)} complete.'
            )
            if msg.get('operation') != 'destroy':
                storage.clear_update_flag(msg.get('provider').source_id)
        except SourcesIntegrationError as error:
            LOG.error('Re-queueing failed operation. Error: %s', str(error))
            await asyncio.sleep(Config.RETRY_SECONDS)
            _log_process_queue_event(process_queue, msg)
            await process_queue.put(msg)
            LOG.info(
                f'Requeue of failed operation: {msg.get("operation")} '
                f'for Source ID: {str(msg.get("provider").source_id)} complete.'
            )
        except Exception as error:
            # The reason for catching all exceptions is to ensure that the event
            # loop remains active in the event that provider synchronization fails unexpectedly.
            provider = msg.get('provider')
            source_id = provider.source_id if provider else 'unknown'
            LOG.error(
                f'Source {source_id} Unexpected synchronization error: {str(error)}',
                exc_info=True,
            )


def asyncio_sources_thread(event_loop):  # pragma: no cover
    """
    Configure Sources listener thread function to run the asyncio event loop.

    Args:
        event_loop: Asyncio event loop.

    Returns:
        None

    """
    try:
        cost_management_type_id = SourcesHTTPClient(
            Config.SOURCES_FAKE_HEADER
        ).get_cost_management_application_type_id()

        load_process_queue()
        while True:
            consumer = AIOKafkaConsumer(
                Config.SOURCES_TOPIC,
                loop=event_loop,
                bootstrap_servers=Config.SOURCES_KAFKA_ADDRESS,
                group_id='hccm-sources',
            )
            event_loop.create_task(
                listen_for_messages(
                    consumer, cost_management_type_id, PENDING_PROCESS_QUEUE
                )
            )
            event_loop.create_task(process_messages(PENDING_PROCESS_QUEUE))
            event_loop.create_task(
                synchronize_sources(PROCESS_QUEUE, cost_management_type_id)
            )
            event_loop.run_forever()
    except SourcesIntegrationError as error:
        err_msg = f'Kafka Connection Failure: {str(error)}. Reconnecting...'
        LOG.error(err_msg)
        time.sleep(Config.RETRY_SECONDS)
    except SourcesHTTPClientError as error:
        LOG.error(
            f'Unable to connect to Sources REST API.  Check configuration and restart server... Error: {error}'
        )
        exit(0)
    except KeyboardInterrupt:
        exit(0)


def initialize_sources_integration():  # pragma: no cover
    """Start Sources integration thread."""
    event_loop_thread = threading.Thread(
        target=asyncio_sources_thread, args=(EVENT_LOOP,)
    )
    event_loop_thread.start()
    LOG.info('Listening for kafka events')<|MERGE_RESOLUTION|>--- conflicted
+++ resolved
@@ -319,11 +319,7 @@
     save_auth_info(auth_header, source_id)
 
 
-<<<<<<< HEAD
-async def process_messages(msg_pending_queue):  # noqa: C901; # pragma: no cover
-=======
 async def process_messages(msg_pending_queue):  # noqa: C901; pragma: no cover
->>>>>>> 78aacf70
     """
     Process messages from Platform-Sources kafka service.
 
