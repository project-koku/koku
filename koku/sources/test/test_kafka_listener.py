--- conflicted
+++ resolved
@@ -28,11 +28,7 @@
 from django.test import TestCase
 from faker import Faker
 from kafka.errors import KafkaError
-<<<<<<< HEAD
-=======
-from kombu.exceptions import OperationalError as RabbitOperationalError
 from requests.exceptions import RequestException
->>>>>>> 4d8edfcc
 from rest_framework.exceptions import ValidationError
 
 import sources.kafka_listener as source_integration
@@ -1259,33 +1255,11 @@
         ]
 
         for msg in messages:
-<<<<<<< HEAD
             with patch("sources.storage.clear_update_flag") as mock_clear_flag:
-                run_loop.run_until_complete(
-                    process_synchronize_sources_msg((0, msg), test_queue, cost_management_app_type, run_loop)
-                )
-=======
-            with patch("sources.storage.clear_update_flag") as mock_clear_flag, patch(
-                "sources.tasks.create_or_update_provider.delay"
-            ) as mock_delay:
-                process_synchronize_sources_msg((0, msg), cost_management_app_type, test_queue)
-                mock_delay.assert_called()
->>>>>>> 4d8edfcc
+                process_synchronize_sources_msg((0, msg), test_queue, cost_management_app_type, run_loop)
                 mock_clear_flag.assert_called()
 
         msg = {"operation": "destroy", "provider": provider}
-<<<<<<< HEAD
         with patch("sources.storage.clear_update_flag") as mock_clear_flag:
-            run_loop.run_until_complete(
-                process_synchronize_sources_msg((0, msg), test_queue, cost_management_app_type, run_loop)
-            )
-            mock_clear_flag.assert_not_called()
-=======
-        with patch("sources.storage.clear_update_flag") as mock_clear_flag, patch(
-            "sources.tasks.create_or_update_provider.delay"
-        ) as mock_delay:
-            process_synchronize_sources_msg((0, msg), cost_management_app_type, test_queue)
-            mock_delay.assert_not_called()
-            mock_clear_flag.assert_not_called()
-        mock_destroy.assert_called()
->>>>>>> 4d8edfcc
+            process_synchronize_sources_msg((0, msg), test_queue, cost_management_app_type, run_loop)
+            mock_clear_flag.assert_not_called()