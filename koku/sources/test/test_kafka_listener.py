#
# Copyright 2019 Red Hat, Inc.
#
# This program is free software: you can redistribute it and/or modify
# it under the terms of the GNU Affero General Public License as
# published by the Free Software Foundation, either version 3 of the
# License, or (at your option) any later version.
#
# This program is distributed in the hope that it will be useful,
# but WITHOUT ANY WARRANTY; without even the implied warranty of
# MERCHANTABILITY or FITNESS FOR A PARTICULAR PURPOSE.  See the
# GNU Affero General Public License for more details.
#
# You should have received a copy of the GNU Affero General Public License
# along with this program.  If not, see <https://www.gnu.org/licenses/>.
#
"""Test the Sources Kafka Listener handler."""
import logging
from unittest.mock import Mock
from unittest.mock import patch

import requests_mock
from django.db.models.signals import post_save
from django.test import TestCase
from faker import Faker
from kafka.errors import KafkaError
from rest_framework.exceptions import ValidationError

import sources.kafka_listener as source_integration
from api.provider.models import Provider
from api.provider.models import Sources
from api.provider.provider_manager import ProviderManagerError
from koku.middleware import IdentityHeaderMiddleware
from masu.prometheus_stats import WORKER_REGISTRY
from sources.config import Config
<<<<<<< HEAD
from sources.kafka_listener import storage_callback
=======
from sources.kafka_source_manager import KafkaSourceManager
from sources.kafka_source_manager import KafkaSourceManagerError
>>>>>>> 147dedb6
from sources.sources_http_client import SourcesHTTPClientError

faker = Faker()
SOURCES_APPS = "http://www.sources.com/api/v1.0/applications?filter[application_type_id]={}&filter[source_id]={}"


async def raise_exception():
    """Raise KafkaError"""
    raise KafkaError()


async def dont_raise_exception():
    """Return None"""
    return None


def raise_source_manager_error(param_a, param_b, param_c, param_d, param_e):
    """Raise KafkaSourceManagerError"""
    raise KafkaSourceManagerError()


def raise_validation_error(param_a, param_b, param_c, param_d, param_e):
    """Raise ValidationError"""
    raise ValidationError()


def raise_provider_manager_error(param_a):
    """Raise ProviderManagerError"""
    raise ProviderManagerError()


class ConsumerRecord:
    """Test class for kafka msg."""

    def __init__(self, topic, offset, event_type, auth_header, value):
        """Initialize Msg."""
        self.topic = topic
        self.offset = offset
        self.headers = (
            ("event_type", bytes(event_type, encoding="utf-8")),
            ("x-rh-identity", bytes(auth_header, encoding="utf-8")),
        )
        self.value = value


class SourcesKafkaMsgHandlerTest(TestCase):
    """Test Cases for the Sources Kafka Listener."""

    @classmethod
    def setUpClass(cls):
<<<<<<< HEAD
        """Set up each test class."""
        super().setUpClass()
        post_save.disconnect(storage_callback, sender=Sources)

    @patch.object(Config, "KOKU_API_URL", "http://www.koku.com/api/cost-management/v1")
=======
        """Set up the test class."""
        super().setUpClass()
        account = "12345"
        IdentityHeaderMiddleware.create_customer(account)

>>>>>>> 147dedb6
    @patch.object(Config, "SOURCES_API_URL", "http://www.sources.com")
    def test_execute_koku_provider_op_create(self):
        """Test to execute Koku Operations to sync with Sources for creation."""
        source_id = 1
        app_id = 1
        application_type_id = 2
        auth_header = Config.SOURCES_FAKE_HEADER
        offset = 2
        provider = Sources(source_id=source_id, auth_header=auth_header, offset=offset)
        provider.save()

        mock_koku_uuid = faker.uuid4()
        with requests_mock.mock() as m:
            m.get(
                SOURCES_APPS.format(application_type_id, source_id), status_code=200, json={"data": [{"id": app_id}]}
            )
            m.patch(f"http://www.sources.com/api/v1.0/applications/{app_id}", status_code=204)
            msg = {"operation": "create", "provider": provider, "offset": provider.offset}
            with patch.object(KafkaSourceManager, "create_provider", return_value=Mock(uuid=mock_koku_uuid)):
                source_integration.execute_koku_provider_op(msg, application_type_id)
                self.assertEqual(Sources.objects.get(source_id=source_id).koku_uuid, mock_koku_uuid)

    @patch.object(Config, "SOURCES_API_URL", "http://www.sources.com")
    def test_execute_koku_provider_op_destroy(self):
        """Test to execute Koku Operations to sync with Sources for destruction."""
        source_id = 1
        app_id = 1
        application_type_id = 2
        auth_header = Config.SOURCES_FAKE_HEADER
        offset = 2
        mock_koku_uuid = faker.uuid4()

        provider = Sources(source_id=source_id, auth_header=auth_header, offset=offset, koku_uuid=mock_koku_uuid)
        provider.save()

        with requests_mock.mock() as m:
            m.get(
                SOURCES_APPS.format(application_type_id, source_id), status_code=200, json={"data": [{"id": app_id}]}
            )
            m.patch(f"http://www.sources.com/api/v1.0/applications/{app_id}", status_code=204)
            msg = {"operation": "destroy", "provider": provider, "offset": provider.offset}
            with patch.object(KafkaSourceManager, "destroy_provider"):
                source_integration.execute_koku_provider_op(msg, application_type_id)
                self.assertEqual(Sources.objects.filter(source_id=source_id).exists(), False)

    @patch.object(Config, "SOURCES_API_URL", "http://www.sources.com")
    def test_execute_koku_provider_op_destroy_provider_not_found(self):
        """Test to execute Koku Operations to sync with Sources for destruction with provider missing."""
        source_id = 1
        app_id = 1
        application_type_id = 2
        auth_header = Config.SOURCES_FAKE_HEADER
        offset = 2
        mock_koku_uuid = faker.uuid4()

        provider = Sources(source_id=source_id, auth_header=auth_header, offset=offset, koku_uuid=mock_koku_uuid)
        provider.save()

        with requests_mock.mock() as m:
            m.get(
                SOURCES_APPS.format(application_type_id, source_id), status_code=200, json={"data": [{"id": app_id}]}
            )
            m.patch(f"http://www.sources.com/api/v1.0/applications/{app_id}", status_code=204)
            msg = {"operation": "destroy", "provider": provider, "offset": provider.offset}
            with patch.object(KafkaSourceManager, "destroy_provider", side_effect=raise_provider_manager_error):
                source_integration.execute_koku_provider_op(msg, application_type_id)
                self.assertEqual(Sources.objects.filter(source_id=source_id).exists(), False)

    @patch.object(Config, "SOURCES_API_URL", "http://www.sources.com")
    def test_execute_koku_provider_op_update(self):
        """Test to execute Koku Operations to sync with Sources for destruction."""
        source_id = 1
        app_id = 1
        auth_header = Config.SOURCES_FAKE_HEADER
        offset = 2
        mock_koku_uuid = faker.uuid4()
        application_type_id = 2

        provider = Sources(
            source_id=source_id, auth_header=auth_header, offset=offset, koku_uuid=mock_koku_uuid, pending_update=True
        )
        provider.save()

        with requests_mock.mock() as m:
            m.get(
                f"http://www.sources.com/api/v1.0/applications?filter[source_id]={source_id}",
                status_code=200,
                json={"data": [{"id": app_id}]},
            )
            m.patch(f"http://www.sources.com/api/v1.0/applications/{app_id}", status_code=204)
            msg = {"operation": "update", "provider": provider, "offset": provider.offset}
            with patch.object(KafkaSourceManager, "update_provider", return_value=Mock(uuid=mock_koku_uuid)):
                source_integration.execute_koku_provider_op(msg, application_type_id)
                response = Sources.objects.get(source_id=source_id)
                self.assertEquals(response.pending_update, False)

    def test_execute_koku_provider_op_create_recoverable_error(self):
        """Test to execute Koku Operations to sync with Sources with recoverable error."""
        source_id = 1
        auth_header = Config.SOURCES_FAKE_HEADER
        offset = 2
        application_type_id = 2

        provider = Sources(source_id=source_id, auth_header=auth_header, offset=offset)
        provider.save()

        with patch.object(KafkaSourceManager, "create_provider", side_effect=raise_source_manager_error):
            with self.assertRaises(source_integration.SourcesIntegrationError):
                msg = {"operation": "create", "provider": provider, "offset": provider.offset}
                source_integration.execute_koku_provider_op(msg, application_type_id)

    @patch.object(Config, "SOURCES_API_URL", "http://www.sources.com")
    def test_execute_koku_provider_op_create_non_recoverable_error(self):
        """Test to execute Koku Operations to sync with Sources with non-recoverable error."""
        source_id = 1
        app_id = 1
        application_type_id = 2
        auth_header = Config.SOURCES_FAKE_HEADER
        offset = 2

        provider = Sources(source_id=source_id, auth_header=auth_header, offset=offset)
        provider.save()

        logging.disable(logging.NOTSET)
        with requests_mock.mock() as m:
            m.get(
                SOURCES_APPS.format(application_type_id, source_id), status_code=200, json={"data": [{"id": app_id}]}
            )
            m.patch(f"http://www.sources.com/api/v1.0/applications/{app_id}", status_code=204)
            with self.assertLogs("sources.kafka_listener", level="ERROR") as logger:
                msg = {"operation": "create", "provider": provider, "offset": provider.offset}
                with patch.object(KafkaSourceManager, "create_provider", side_effect=raise_validation_error):
                    source_integration.execute_koku_provider_op(msg, application_type_id)
                    self.assertIn(":Unable to create provider for Source ID: 1", logger.output[0])

    def test_get_sources_msg_data(self):
        """Test to get sources details from msg."""
        test_topic = "platform.sources.event-stream"
        test_event_type = "Application.create"
        test_offset = 5
        cost_management_app_type = 2
        test_auth_header = "testheader"
        test_value = '{"id":1,"source_id":1,"application_type_id":2}'

        msg = ConsumerRecord(
            topic=test_topic,
            offset=test_offset,
            event_type=test_event_type,
            auth_header=test_auth_header,
            value=bytes(test_value, encoding="utf-8"),
        )

        response = source_integration.get_sources_msg_data(msg, cost_management_app_type)
        self.assertEqual(response.get("event_type"), test_event_type)
        self.assertEqual(response.get("offset"), test_offset)
        self.assertEqual(response.get("source_id"), 1)
        self.assertEqual(response.get("auth_header"), test_auth_header)

    def test_get_sources_msg_data_destroy(self):
        """Test to get sources details from msg for destroy event."""
        destroy_events = ["Application.destroy", "Source.destroy"]
        test_topic = "platform.sources.event-stream"
        test_offset = 5
        cost_management_app_type = 2
        test_auth_header = "testheader"
        test_value = '{"id":1,"source_id":1,"application_type_id":2}'

        for event in destroy_events:
            msg = ConsumerRecord(
                topic=test_topic,
                offset=test_offset,
                event_type=event,
                auth_header=test_auth_header,
                value=bytes(test_value, encoding="utf-8"),
            )

            response = source_integration.get_sources_msg_data(msg, cost_management_app_type)
            self.assertEqual(response.get("event_type"), event)
            self.assertEqual(response.get("offset"), test_offset)
            self.assertEqual(response.get("source_id"), 1)
            self.assertEqual(response.get("auth_header"), test_auth_header)

    def test_get_sources_msg_authentication(self):
        """Test to get sources details from msg for Authentication.create event."""
        test_topic = "platform.sources.event-stream"
        authentication_events = ["Authentication.create", "Authentication.update"]
        test_offset = 5
        cost_management_app_type = 2
        test_auth_header = "testheader"
        test_value = '{"id":1,"resource_id":1,"resource_type": "Endpoint"}'

        for event in authentication_events:
            msg = ConsumerRecord(
                topic=test_topic,
                offset=test_offset,
                event_type=event,
                auth_header=test_auth_header,
                value=bytes(test_value, encoding="utf-8"),
            )

            response = source_integration.get_sources_msg_data(msg, cost_management_app_type)
            self.assertEqual(response.get("event_type"), event)
            self.assertEqual(response.get("resource_id"), 1)
            self.assertEqual(response.get("auth_header"), test_auth_header)
            self.assertEqual(response.get("offset"), test_offset)

    def test_get_sources_msg_data_other(self):
        """Test to get sources details from other message."""
        test_topic = "platform.sources.event-stream"
        test_offset = 5
        cost_management_app_type = 2
        test_auth_header = "testheader"
        test_value = '{"id":1,"source_id":1,"application_type_id":2}'
        source_events = [
            {"event": "Source.create", "expected_response": {}},
            {
                "event": "Source.update",
                "expected_response": {
                    "source_id": 1,
                    "offset": test_offset,
                    "event_type": "Source.update",
                    "auth_header": test_auth_header,
                },
            },
        ]
        for test in source_events:
            msg = ConsumerRecord(
                topic=test_topic,
                offset=test_offset,
                event_type=test.get("event"),
                auth_header=test_auth_header,
                value=bytes(test_value, encoding="utf-8"),
            )

            response = source_integration.get_sources_msg_data(msg, cost_management_app_type)
            self.assertEqual(response, test.get("expected_response"))

    def test_get_sources_msg_data_other_app_type(self):
        """Test to get sources details from Application.create event type for a non-Cost Management app."""
        test_topic = "platform.sources.event-stream"
        test_event_type = "Application.create"
        test_offset = 5
        cost_management_app_type = 2
        test_auth_header = "testheader"
        test_value = '{"id":1,"source_id":1,"application_type_id":1}'  # 1 is not Cost Management

        msg = ConsumerRecord(
            topic=test_topic,
            offset=test_offset,
            event_type=test_event_type,
            auth_header=test_auth_header,
            value=bytes(test_value, encoding="utf-8"),
        )

        response = source_integration.get_sources_msg_data(msg, cost_management_app_type)
        self.assertEqual(response, {})

    def test_get_sources_msg_data_malformed(self):
        """Test to get sources details from Application.create event with malformed data."""
        test_topic = "platform.sources.event-stream"
        test_event_type = "Application.create"
        test_offset = 5
        cost_management_app_type = 2
        test_auth_header = "testheader"
        test_value = {"id": 1, "source_id": 1, "application_type_id": 2}

        msg = ConsumerRecord(
            topic=test_topic,
            offset=test_offset,
            event_type=test_event_type,
            auth_header=test_auth_header,
            value=test_value,
        )
        with self.assertRaises(source_integration.SourcesIntegrationError):
            source_integration.get_sources_msg_data(msg, cost_management_app_type)

    def test_collect_pending_items(self):
        """Test to load the in-progress queue."""
        aws_source = Sources(
            source_id=1,
            auth_header=Config.SOURCES_FAKE_HEADER,
            offset=1,
            name="AWS Source",
            source_type=Provider.PROVIDER_AWS,
            authentication="fakeauth",
            billing_source="s3bucket",
        )
        aws_source.save()

        aws_source_incomplete = Sources(
            source_id=2,
            auth_header=Config.SOURCES_FAKE_HEADER,
            offset=2,
            name="AWS Source 2",
            source_type=Provider.PROVIDER_AWS,
        )
        aws_source_incomplete.save()

        ocp_source = Sources(
            source_id=3,
            auth_header=Config.SOURCES_FAKE_HEADER,
            authentication="fakeauth",
            offset=3,
            name="OCP Source",
            source_type=Provider.PROVIDER_OCP,
        )
        ocp_source.save()

        ocp_source_complete = Sources(
            source_id=4,
            auth_header=Config.SOURCES_FAKE_HEADER,
            offset=4,
            name="Complete OCP Source",
            source_type=Provider.PROVIDER_OCP,
            koku_uuid=faker.uuid4(),
        )
        ocp_source_complete.save()
        source_delete = Sources.objects.get(source_id=4)
        source_delete.pending_delete = True
        source_delete.save()

        response = source_integration._collect_pending_items()
        self.assertEqual(len(response), 3)

    @patch.object(Config, "SOURCES_API_URL", "http://www.sources.com")
    def test_sources_network_info_sync_aws(self):
        """Test to get additional Source context from Sources API for AWS."""
        test_source_id = 2
        test_auth_header = Config.SOURCES_FAKE_HEADER
        source_name = "AWS Source"
        source_uid = faker.uuid4()
        authentication = "roleARNhere"
        aws_source = Sources(source_id=test_source_id, auth_header=test_auth_header, offset=1)
        aws_source.save()
        source_type_id = 1
        mock_source_name = "amazon"
        resource_id = 2
        authentication_id = 3
        with requests_mock.mock() as m:
            m.get(
                f"http://www.sources.com/api/v1.0/sources/{test_source_id}",
                status_code=200,
                json={"name": source_name, "source_type_id": source_type_id, "uid": source_uid},
            )
            m.get(
                f"http://www.sources.com/api/v1.0/source_types?filter[id]={source_type_id}",
                status_code=200,
                json={"data": [{"name": mock_source_name}]},
            )
            m.get(
                f"http://www.sources.com/api/v1.0/endpoints?filter[source_id]={test_source_id}",
                status_code=200,
                json={"data": [{"id": resource_id}]},
            )
            m.get(
                (
                    f"http://www.sources.com/api/v1.0/authentications?filter[resource_type]=Endpoint"
                    f"&[authtype]=arn&[resource_id]={resource_id}"
                ),
                status_code=200,
                json={"data": [{"id": authentication_id}]},
            )
            m.get(
                (
                    f"http://www.sources.com/internal/v1.0/authentications/{authentication_id}"
                    f"?expose_encrypted_attribute[]=password"
                ),
                status_code=200,
                json={"password": authentication},
            )

            source_integration.sources_network_info(test_source_id, test_auth_header)

        source_obj = Sources.objects.get(source_id=test_source_id)
        self.assertEqual(source_obj.name, source_name)
        self.assertEqual(source_obj.source_type, Provider.PROVIDER_AWS)
        self.assertEqual(source_obj.authentication, {"resource_name": authentication})

    @patch.object(Config, "SOURCES_API_URL", "http://www.sources.com")
    def test_sources_network_info_sync_ocp(self):
        """Test to get additional Source context from Sources API for OCP."""
        test_source_id = 1
        application_type = 2
        app_id = 1
        test_auth_header = Config.SOURCES_FAKE_HEADER
        source_name = "OCP Source"
        source_uid = faker.uuid4()
        ocp_source = Sources(source_id=test_source_id, auth_header=test_auth_header, offset=1)
        ocp_source.save()
        source_type_id = 3
        resource_id = 2
        authentication_id = 4
        mock_source_name = "openshift"
        with requests_mock.mock() as m:
            m.get(
                f"http://www.sources.com/api/v1.0/sources/{test_source_id}",
                status_code=200,
                json={"name": source_name, "source_type_id": source_type_id, "uid": source_uid},
            )
            m.get(
                f"http://www.sources.com/api/v1.0/application_types?filter[name]=/insights/platform/cost-management",
                status_code=200,
                json={"data": [{"id": application_type}]},
            )
            m.get(
                SOURCES_APPS.format(application_type, test_source_id), status_code=200, json={"data": [{"id": app_id}]}
            )
            m.get(
                f"http://www.sources.com/api/v1.0/source_types?filter[id]={source_type_id}",
                status_code=200,
                json={"data": [{"name": mock_source_name}]},
            )
            m.get(
                f"http://www.sources.com/api/v1.0/endpoints?filter[source_id]={test_source_id}",
                status_code=200,
                json={"data": [{"id": resource_id}]},
            )
            m.get(
                (
                    f"http://www.sources.com/api/v1.0/authentications?filter[resource_type]=Endpoint"
                    f"&[authtype]=token&[resource_id]={resource_id}"
                ),
                status_code=200,
                json={"data": [{"id": authentication_id}]},
            )
            m.patch(f"http://www.sources.com/api/v1.0/applications/{app_id}", status_code=204)
            source_integration.sources_network_info(test_source_id, test_auth_header)

        source_obj = Sources.objects.get(source_id=test_source_id)
        self.assertEqual(source_obj.name, source_name)
        self.assertEqual(source_obj.source_type, Provider.PROVIDER_OCP)
        self.assertEqual(source_obj.authentication, {})

    @patch.object(Config, "SOURCES_API_URL", "http://www.sources.com")
    def test_sources_network_info_sync_azure(self):
        """Test to get additional Source context from Sources API for AZURE."""
        test_source_id = 3
        test_auth_header = Config.SOURCES_FAKE_HEADER
        source_name = "AZURE Source"
        source_uid = faker.uuid4()
        username = "test_user"
        authentication = "testclientcreds"
        tenent_id = "test_tenent_id"
        azure_source = Sources(source_id=test_source_id, auth_header=test_auth_header, offset=1)
        azure_source.save()
        source_type_id = 2
        mock_source_name = "azure"
        resource_id = 3
        authentication_id = 4
        authentications_response = {
            "id": authentication_id,
            "username": username,
            "extra": {"azure": {"tenant_id": tenent_id}},
        }
        with requests_mock.mock() as m:
            m.get(
                f"http://www.sources.com/api/v1.0/sources/{test_source_id}",
                status_code=200,
                json={"name": source_name, "source_type_id": source_type_id, "uid": source_uid},
            )
            m.get(
                f"http://www.sources.com/api/v1.0/source_types?filter[id]={source_type_id}",
                status_code=200,
                json={"data": [{"name": mock_source_name}]},
            )
            m.get(
                f"http://www.sources.com/api/v1.0/endpoints?filter[source_id]={test_source_id}",
                status_code=200,
                json={"data": [{"id": resource_id}]},
            )
            m.get(
                (
                    f"http://www.sources.com/api/v1.0/authentications?filter[resource_type]=Endpoint"
                    f"&[authtype]=tenant_id_client_id_client_secret&[resource_id]={resource_id}"
                ),
                status_code=200,
                json={"data": [authentications_response]},
            )
            m.get(
                (
                    f"http://www.sources.com/internal/v1.0/authentications/{authentication_id}"
                    f"?expose_encrypted_attribute[]=password"
                ),
                status_code=200,
                json={"password": authentication},
            )

            source_integration.sources_network_info(test_source_id, test_auth_header)

        source_obj = Sources.objects.get(source_id=test_source_id)
        self.assertEqual(source_obj.name, source_name)
        self.assertEqual(source_obj.source_type, Provider.PROVIDER_AZURE)
        self.assertEqual(
            source_obj.authentication,
            {"credentials": {"client_id": username, "client_secret": authentication, "tenant_id": tenent_id}},
        )

    @patch.object(Config, "SOURCES_API_URL", "http://www.sources.com")
    def test_sources_network_info_sync_connection_error(self):
        """Test to get additional Source context from Sources API with connection_error."""
        test_source_id = 1
        test_auth_header = Config.SOURCES_FAKE_HEADER
        ocp_source = Sources(source_id=test_source_id, auth_header=test_auth_header, offset=1)
        ocp_source.save()

        with requests_mock.mock() as m:
            m.get(f"http://www.sources.com/api/v1.0/sources/{test_source_id}", exc=SourcesHTTPClientError)

            source_integration.sources_network_info(test_source_id, test_auth_header)

        source_obj = Sources.objects.get(source_id=test_source_id)
        self.assertIsNone(source_obj.name)
        self.assertEquals(source_obj.source_type, "")
        self.assertEquals(source_obj.authentication, {})

    @patch.object(Config, "SOURCES_API_URL", "http://www.sources.com")
    def test_sources_network_info_no_endpoint(self):
        """Test to get additional Source context from Sources API with no endpoint found."""
        test_source_id = 1
        mock_source_name = "source name"
        source_type_id = 1
        source_uid = faker.uuid4()
        test_auth_header = Config.SOURCES_FAKE_HEADER
        ocp_source = Sources(source_id=test_source_id, auth_header=test_auth_header, offset=1)
        ocp_source.save()

        with requests_mock.mock() as m:
            m.get(
                f"http://www.sources.com/api/v1.0/sources/{test_source_id}",
                status_code=200,
                json={"name": mock_source_name, "source_type_id": source_type_id, "uid": source_uid},
            )
            m.get(
                f"http://www.sources.com/api/v1.0/source_types?filter[id]={source_type_id}",
                status_code=200,
                json={"data": [{"name": mock_source_name}]},
            )
            m.get(
                f"http://www.sources.com/api/v1.0/endpoints?filter[source_id]={test_source_id}",
                status_code=200,
                json={"data": []},
            )
            source_integration.sources_network_info(test_source_id, test_auth_header)

        source_obj = Sources.objects.get(source_id=test_source_id)
        self.assertIsNone(source_obj.name)
        self.assertEquals(source_obj.source_type, "")
        self.assertEquals(source_obj.authentication, {})

    @patch.object(Config, "SOURCES_API_URL", "http://www.sources.com")
    def test_sources_network_auth_info(self):
        """Test to get authentication information from Sources backend."""
        test_source_id = 2
        test_resource_id = 1
        application_type_id = 2
        app_id = 1
        source_uid = faker.uuid4()
        test_auth_header = Config.SOURCES_FAKE_HEADER
        ocp_source = Sources(
            source_id=test_source_id,
            auth_header=test_auth_header,
            endpoint_id=test_resource_id,
            source_type=Provider.PROVIDER_OCP,
            offset=1,
        )
        ocp_source.save()

        with requests_mock.mock() as m:
            m.get(
                f"http://www.sources.com/api/v1.0/sources/{test_source_id}", status_code=200, json={"uid": source_uid}
            )
            m.get(
                SOURCES_APPS.format(application_type_id, test_source_id),
                status_code=200,
                json={"data": [{"id": app_id}]},
            )
            m.get(
                f"http://www.sources.com/api/v1.0/application_types?filter[name]=/insights/platform/cost-management",
                status_code=200,
                json={"data": [{"id": application_type_id}]},
            )
            m.patch(f"http://www.sources.com/api/v1.0/applications/{app_id}", status_code=204)
            source_integration.sources_network_auth_info(test_resource_id, test_auth_header)

        source_obj = Sources.objects.get(source_id=test_source_id)
        self.assertEquals(source_obj.authentication, {})

    @patch.object(Config, "SOURCES_API_URL", "http://www.sources.com")
    def test_sources_network_auth_info_ocp_with_cluster_id(self):
        """Test to get authentication information from Sources backend for OCP with cluster_id."""
        test_source_id = 2
        test_resource_id = 1
        application_type = 2
        cluster_id = faker.uuid4()
        test_auth_header = Config.SOURCES_FAKE_HEADER
        ocp_source = Sources(
            source_id=test_source_id,
            auth_header=test_auth_header,
            endpoint_id=test_resource_id,
            source_type=Provider.PROVIDER_OCP,
            offset=1,
        )
        ocp_source.save()

        with requests_mock.mock() as m:
            m.get(
                f"http://www.sources.com/api/v1.0/sources/{test_source_id}",
                status_code=200,
                json={"source_ref": cluster_id},
            )
            m.get(
                f"http://www.sources.com/api/v1.0/application_types?filter[name]=/insights/platform/cost-management",
                status_code=200,
                json={"data": [{"id": application_type}]},
            )

            source_integration.sources_network_auth_info(test_resource_id, test_auth_header)

        source_obj = Sources.objects.get(source_id=test_source_id)
        self.assertEquals(source_obj.authentication, {"resource_name": cluster_id})

    @patch.object(Config, "SOURCES_API_URL", "http://www.sources.com")
    def test_sources_network_auth_info_error(self):
        """Test to get authentication information from Sources backend with error."""
        test_source_id = 2
        test_resource_id = 1
        application_type_id = 2
        app_id = 1
        test_auth_header = Config.SOURCES_FAKE_HEADER
        ocp_source = Sources(
            source_id=test_source_id,
            auth_header=test_auth_header,
            endpoint_id=test_resource_id,
            source_type=Provider.PROVIDER_OCP,
            offset=1,
        )
        ocp_source.save()

        with requests_mock.mock() as m:
            m.get(f"http://www.sources.com/api/v1.0/sources/{test_source_id}", status_code=400)
            m.get(
                SOURCES_APPS.format(application_type_id, test_source_id),
                status_code=200,
                json={"data": [{"id": app_id}]},
            )
            m.get(
                f"http://www.sources.com/api/v1.0/application_types?filter[name]=/insights/platform/cost-management",
                status_code=200,
                json={"data": [{"id": application_type_id}]},
            )
            m.patch(f"http://www.sources.com/api/v1.0/applications/{app_id}", status_code=204)
            source_integration.sources_network_auth_info(test_resource_id, test_auth_header)
        source_obj = Sources.objects.get(source_id=test_source_id)
        self.assertEquals(source_obj.authentication, {})

    @patch.object(Config, "SOURCES_API_URL", "http://www.sources.com")
    def test_sources_network_auth_info_unknown_provider(self):
        """Test to get authentication information from Sources backend with error."""
        test_source_id = 2
        test_resource_id = 1
        test_auth_header = Config.SOURCES_FAKE_HEADER
        ocp_source = Sources(
            source_id=test_source_id,
            auth_header=test_auth_header,
            endpoint_id=test_resource_id,
            source_type="UNKNOWN",
            offset=1,
        )
        ocp_source.save()

        source_integration.sources_network_auth_info(test_resource_id, test_auth_header)
        source_obj = Sources.objects.get(source_id=test_source_id)
        self.assertEquals(source_obj.authentication, {})

    @patch("sources.kafka_listener.AIOKafkaConsumer.start", side_effect=[raise_exception(), dont_raise_exception()])
    def test_kafka_connection_metrics_listen_for_messages(self, mock_start):
        """Test check_kafka_connection increments kafka connection errors on KafkaError."""
        connection_errors_before = WORKER_REGISTRY.get_sample_value("kafka_connection_errors_total")
        source_integration.check_kafka_connection()
        connection_errors_after = WORKER_REGISTRY.get_sample_value("kafka_connection_errors_total")
        self.assertEqual(connection_errors_after - connection_errors_before, 1)<|MERGE_RESOLUTION|>--- conflicted
+++ resolved
@@ -33,12 +33,9 @@
 from koku.middleware import IdentityHeaderMiddleware
 from masu.prometheus_stats import WORKER_REGISTRY
 from sources.config import Config
-<<<<<<< HEAD
 from sources.kafka_listener import storage_callback
-=======
 from sources.kafka_source_manager import KafkaSourceManager
 from sources.kafka_source_manager import KafkaSourceManagerError
->>>>>>> 147dedb6
 from sources.sources_http_client import SourcesHTTPClientError
 
 faker = Faker()
@@ -89,19 +86,12 @@
 
     @classmethod
     def setUpClass(cls):
-<<<<<<< HEAD
-        """Set up each test class."""
+        """Set up the test class."""
         super().setUpClass()
         post_save.disconnect(storage_callback, sender=Sources)
-
-    @patch.object(Config, "KOKU_API_URL", "http://www.koku.com/api/cost-management/v1")
-=======
-        """Set up the test class."""
-        super().setUpClass()
         account = "12345"
         IdentityHeaderMiddleware.create_customer(account)
 
->>>>>>> 147dedb6
     @patch.object(Config, "SOURCES_API_URL", "http://www.sources.com")
     def test_execute_koku_provider_op_create(self):
         """Test to execute Koku Operations to sync with Sources for creation."""
