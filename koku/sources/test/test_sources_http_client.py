--- conflicted
+++ resolved
@@ -619,16 +619,13 @@
                 status_code=200,
                 json={"data": [{"id": application_id}]},
             )
-<<<<<<< HEAD
             m.get(
                 "http://www.sources.com/api/v1.0/application_types?filter[name]=/insights/platform/cost-management",
                 status_code=200,
                 json={"data": [{"id": self.application_type}]},
             )
-=======
             status = "unavailable"
             error_msg = "my error"
->>>>>>> 3a32faaa
             m.patch(
                 f"{MOCK_URL}/api/v1.0/{ENDPOINT_APPLICATIONS}/{application_id}",
                 status_code=204,
@@ -660,15 +657,12 @@
                 status_code=200,
                 json={"data": []},
             )
-<<<<<<< HEAD
             m.get(
                 "http://www.sources.com/api/v1.0/application_types?filter[name]=/insights/platform/cost-management",
                 status_code=200,
                 json={"data": [{"id": self.application_type}]},
             )
-=======
             error_msg = "my error"
->>>>>>> 3a32faaa
             response = client.set_source_status(error_msg, application_type_id)
             self.assertFalse(response)
 
@@ -690,16 +684,13 @@
                 status_code=200,
                 json={"data": [{"id": application_id}]},
             )
-<<<<<<< HEAD
             m.get(
                 "http://www.sources.com/api/v1.0/application_types?filter[name]=/insights/platform/cost-management",
                 status_code=200,
                 json={"data": [{"id": self.application_type}]},
             )
-=======
             status = "unavailable"
             error_msg = "my error"
->>>>>>> 3a32faaa
             m.patch(
                 f"{MOCK_URL}/api/v1.0/{ENDPOINT_APPLICATIONS}/{application_id}",
                 status_code=400,
@@ -726,16 +717,13 @@
                 status_code=200,
                 json={"data": [{"id": application_id}]},
             )
-<<<<<<< HEAD
             m.get(
                 "http://www.sources.com/api/v1.0/application_types?filter[name]=/insights/platform/cost-management",
                 status_code=200,
                 json={"data": [{"id": self.application_type}]},
             )
             m.patch(f"http://www.sources.com/api/v1.0/applications/{application_id}", status_code=404)
-=======
             m.patch(f"{MOCK_URL}/api/v1.0/{ENDPOINT_APPLICATIONS}/{application_id}", status_code=404)
->>>>>>> 3a32faaa
             with self.assertLogs("sources.sources_http_client", "INFO") as captured_logs:
                 error_msg = "my error"
                 client.set_source_status(error_msg, application_type_id)
