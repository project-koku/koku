--- conflicted
+++ resolved
@@ -30,11 +30,8 @@
 from api.provider.models import Provider
 from api.provider.models import Sources
 from providers.provider_access import ProviderAccessor
-<<<<<<< HEAD
 from providers.provider_errors import ProviderErrors
-=======
 from sources.api.source_status import SourceStatus
->>>>>>> 856f858b
 from sources.sources_http_client import SourcesHTTPClient
 from sources.sources_http_client import SourcesHTTPClientError
 
@@ -156,16 +153,15 @@
                 response = client.post(url, data=json_data, **self.headers)
             self.assertEquals(response.status_code, 204)
 
-<<<<<<< HEAD
     def test_available(self):
         """Test that availability status is available when cost_usage_source_ready is True."""
+        request = self.request_context.get("request")
         test_matrix = [
             {
                 "name": "New AWS Mock Test Source",
                 "source_type": Provider.PROVIDER_AWS,
                 "authentication": {"credentials": {"provider_resource_name": "fake-iam"}},
                 "billing_source": {"data_source": {"bucket": "my-bucket"}},
-                "koku_uuid": faker.uuid4(),
                 "offset": 1,
             },
             {
@@ -173,20 +169,22 @@
                 "source_type": Provider.PROVIDER_AZURE,
                 "authentication": {"credentials": {"azure": "creds"}},
                 "billing_source": {"data_source": {"azure": "source"}},
-                "koku_uuid": faker.uuid4(),
                 "offset": 1,
             },
             {
                 "name": "New OCP Mock Test Source",
                 "source_type": Provider.PROVIDER_OCP,
                 "authentication": {"credentials": {"provider_resource_name": "cluster_id"}},
-                "koku_uuid": faker.uuid4(),
                 "offset": 1,
             },
         ]
         for i, test in enumerate(test_matrix):
             with self.subTest(test=test):
                 with patch.object(ProviderAccessor, "cost_usage_source_ready", returns=True):
+                    provider = Provider.objects.create(
+                        name=test.get("name"), created_by=request.user, customer=request.user.customer, active=True
+                    )
+                    test["koku_uuid"] = str(provider.uuid)
                     url = reverse("source-status")
                     client = APIClient()
                     # Insert a source with ID 1
@@ -194,6 +192,7 @@
                     response = client.get(url + f"?source_id={i}", **self.headers)
                     actual_source_status = response.data
                     self.assertEquals("available", actual_source_status.get("availability_status"))
+                    self.assertTrue(Provider.objects.get(uuid=provider.uuid).active)
 
     def test_aws_unavailable(self):
         """Test that the API returns status when a source is configured correctly."""
@@ -267,7 +266,8 @@
             "availability_status_error": "Provider resource name is a required parameter for OCP.",
         }
         self.assertEquals(actual_source_status, expected)
-=======
+
+    # TODO double check these new tests
     def test_post_status_provider_available(self):
         """Test that the provider active flag is set to true when source is available."""
         request = self.request_context.get("request")
@@ -283,8 +283,8 @@
                 source_id=1,
                 name=source_name,
                 source_type=Provider.PROVIDER_AWS,
-                authentication={},
-                billing_source={"bucket": "my-bucket"},
+                authentication={"credentials": {"provider_resource_name": "fake-iam"}},
+                billing_source={"data_source": {"bucket": "my-bucket"}},
                 koku_uuid=str(provider.uuid),
                 offset=1,
             )
@@ -301,15 +301,15 @@
 
         with patch.object(ProviderAccessor, "cost_usage_source_ready", side_effect=ValidationError("test error")):
             provider = Provider.objects.create(
-                name=source_name, created_by=request.user, customer=request.user.customer, active=False
+                name=source_name, created_by=request.user, customer=request.user.customer, active=True
             )
 
             Sources.objects.create(
                 source_id=1,
                 name=source_name,
                 source_type=Provider.PROVIDER_AWS,
-                authentication={},
-                billing_source={"bucket": "my-bucket"},
+                authentication={"credentials": {"provider_resource_name": "fake-iam"}},
+                billing_source={"data_source": {"bucket": "my-bucket"}},
                 koku_uuid=str(provider.uuid),
                 offset=1,
             )
@@ -329,8 +329,8 @@
                 source_id=source_id,
                 name=source_name,
                 source_type=Provider.PROVIDER_AWS,
-                authentication={},
-                billing_source={"bucket": "my-bucket"},
+                authentication={"credentials": {"provider_resource_name": "fake-iam"}},
+                billing_source={"data_source": {"bucket": "my-bucket"}},
                 koku_uuid=str(uuid4()),
                 offset=1,
             )
@@ -338,5 +338,4 @@
             with self.assertLogs("sources.api.source_status", level="INFO") as logger:
                 status_obj.status()
                 expected = f"INFO:sources.api.source_status:No provider found for Source ID: {source_id}"
-                self.assertIn(expected, logger.output)
->>>>>>> 856f858b
+                self.assertIn(expected, logger.output)