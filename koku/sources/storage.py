--- conflicted
+++ resolved
@@ -340,9 +340,8 @@
         None
 
     """
-<<<<<<< HEAD
-    try:
-        query = Sources.objects.get(source_id=source_id)
+    try:
+        query = get_query_from_api_data(request_data)
         if query.source_type not in ('AZURE',):
             raise SourcesStorageError('Source is not AZURE.')
         auth_dict = query.authentication
@@ -355,15 +354,6 @@
             query.save()
     except Sources.DoesNotExist:
         raise SourcesStorageError('Source does not exist')
-=======
-    query = get_query_from_api_data(request_data)
-    if query.source_type not in ('AZURE',):
-        raise SourcesStorageError('Source is not AZURE.')
-    auth_dict = query.authentication
-    auth_dict['credentials']['subscription_id'] = subscription_id
-    query.authentication = auth_dict
-    query.save()
->>>>>>> 94d0d138
 
 
 def _validate_billing_source(provider_type, billing_source):
@@ -393,9 +383,8 @@
         None
 
     """
-<<<<<<< HEAD
-    try:
-        query = Sources.objects.get(source_id=source_id)
+    try:
+        query = get_query_from_api_data(request_data)
         if query.source_type not in ('AWS', 'AZURE'):
             raise SourcesStorageError('Source is not AWS nor AZURE.')
         _validate_billing_source(query.source_type, billing_source)
@@ -407,14 +396,6 @@
             query.save()
     except Sources.DoesNotExist:
         raise SourcesStorageError('Source does not exist')
-=======
-    query = get_query_from_api_data(request_data)
-    if query.source_type not in ('AWS', 'AZURE'):
-        raise SourcesStorageError('Source is not AWS nor AZURE.')
-    _validate_billing_source(query.source_type, billing_source)
-    query.billing_source = billing_source
-    query.save()
->>>>>>> 94d0d138
 
 
 def add_provider_koku_uuid(source_id, koku_uuid):
