--- conflicted
+++ resolved
@@ -242,16 +242,9 @@
         new_event = Sources(source_id=source_id, auth_header=auth_header,
                             offset=offset, account_id=account_id)
         new_event.save()
-<<<<<<< HEAD
     except (InterfaceError, OperationalError) as error:
         LOG.error(f'source.storage.create_provider_event {type(error).__name__}: {error}')
         raise error
-=======
-        LOG.info(f'source.storage.create_source_event created Source ID: {source_id}')
-    except InterfaceError as error:
-        LOG.error(f'source.storage.create_source_event InterfaceError {error}')
-        connection.close()
->>>>>>> 78aacf70
 
 
 def destroy_source_event(source_id):
@@ -272,15 +265,9 @@
         source.delete()
     except Sources.DoesNotExist:
         LOG.debug('Source ID: %s already removed.', str(source_id))
-<<<<<<< HEAD
     except (InterfaceError, OperationalError) as error:
         LOG.error(f'source.storage.destroy_provider_event {type(error).__name__}: {error}')
         raise error
-=======
-    except InterfaceError as error:
-        LOG.error(f'source.storage.destroy_source_event InterfaceError {error}')
-        connection.close()
->>>>>>> 78aacf70
 
     return koku_uuid
 
