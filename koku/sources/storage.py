--- conflicted
+++ resolved
@@ -156,21 +156,8 @@
 
 def source_settings_complete(provider):
     """Determine if the source application settings are complete."""
-<<<<<<< HEAD
-    if provider.source_type in (
-        Provider.PROVIDER_GCP,
-        Provider.PROVIDER_GCP_LOCAL,
-    ) and not provider.billing_source.get("data_source", {}).get("table_id"):
-        screen_fn = APP_SETTINGS_SCREEN_MAP.get(provider.source_type)
-        return screen_fn(provider)
-    if provider.koku_uuid:
-        screen_fn = APP_SETTINGS_SCREEN_MAP.get(provider.source_type)
-        return screen_fn(provider)
-    return False
-=======
     screen_fn = APP_SETTINGS_SCREEN_MAP.get(provider.source_type)
     return screen_fn(provider)
->>>>>>> 02360c57
 
 
 def load_providers_to_create():
