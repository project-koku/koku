#
# Copyright 2019 Red Hat, Inc.
#
# This program is free software: you can redistribute it and/or modify
# it under the terms of the GNU Affero General Public License as
# published by the Free Software Foundation, either version 3 of the
# License, or (at your option) any later version.
#
# This program is distributed in the hope that it will be useful,
# but WITHOUT ANY WARRANTY; without even the implied warranty of
# MERCHANTABILITY or FITNESS FOR A PARTICULAR PURPOSE.  See the
# GNU Affero General Public License for more details.
#
# You should have received a copy of the GNU Affero General Public License
# along with this program.  If not, see <https://www.gnu.org/licenses/>.
#
"""Sources Model Serializers."""
import copy
import logging
from uuid import uuid4
from xmlrpc.client import Fault
from xmlrpc.client import ServerProxy

from django.db import transaction
<<<<<<< HEAD
from django.utils.translation import ugettext as _
=======
>>>>>>> 78c4935b
from rest_framework import serializers

from api.common import error_obj
from api.provider.models import Provider
from api.provider.models import Sources
from api.provider.provider_builder import ProviderBuilder
from api.provider.serializers import LCASE_PROVIDER_CHOICE_LIST
from sources.api import get_account_from_header
from sources.api import get_auth_header
from sources.storage import get_source_instance
from sources.storage import SourcesStorageError

LOG = logging.getLogger(__name__)

ALLOWED_BILLING_SOURCE_PROVIDERS = (
    Provider.PROVIDER_AWS,
    Provider.PROVIDER_AWS_LOCAL,
    Provider.PROVIDER_AZURE,
    Provider.PROVIDER_AZURE_LOCAL,
)
ALLOWED_AUTHENTICATION_PROVIDERS = (Provider.PROVIDER_AZURE, Provider.PROVIDER_AZURE_LOCAL)


class SourcesDependencyError(Exception):
    """General Exception for sources dependency errors."""


def validate_field(data, valid_fields, key):
    """Validate a field."""
    message = f"One or more required fields is invalid/missing. Required fields are {valid_fields}"
    diff = set(valid_fields) - set(data)
    if not diff:
        return data
    raise serializers.ValidationError(error_obj(key, message))


class SourcesSerializer(serializers.ModelSerializer):
    """Serializer for the Sources model."""

    id = serializers.SerializerMethodField("get_source_id", read_only=True)
    name = serializers.CharField(max_length=256, required=False, allow_null=False, allow_blank=False, read_only=True)
    authentication = serializers.JSONField(required=False)
    billing_source = serializers.JSONField(required=False)
    source_type = serializers.CharField(
        max_length=50, required=False, allow_null=False, allow_blank=False, read_only=True
    )
    uuid = serializers.SerializerMethodField("get_source_uuid", read_only=True)

    # pylint: disable=too-few-public-methods
    class Meta:
        """Metadata for the serializer."""

        model = Sources
        fields = ("id", "uuid", "name", "source_type", "authentication", "billing_source")

    def get_source_id(self, obj):
        """Get the source_id."""
        return obj.source_id

    def get_source_uuid(self, obj):
        """Get the source_uuid."""
        return obj.source_uuid

    def _validate_billing_source(self, provider_type, billing_source):
        """Validate billing source parameters."""
        if provider_type == Provider.PROVIDER_AWS:
            if not billing_source.get("bucket"):
                raise SourcesStorageError("Missing AWS bucket.")
        elif provider_type == Provider.PROVIDER_AZURE:
            data_source = billing_source.get("data_source")
            if not data_source:
                raise SourcesStorageError("Missing AZURE data_source.")
            if not data_source.get("resource_group"):
                raise SourcesStorageError("Missing AZURE resource_group")
            if not data_source.get("storage_account"):
                raise SourcesStorageError("Missing AZURE storage_account")

    def _update_billing_source(self, instance, billing_source):
        if instance.source_type not in ALLOWED_BILLING_SOURCE_PROVIDERS:
            raise SourcesStorageError(f"Option not supported by source type {instance.source_type}.")
        if instance.billing_source.get("data_source"):
            billing_copy = copy.deepcopy(instance.billing_source.get("data_source"))
            data_source = billing_source.get("data_source", {})
            if data_source.get("resource_group") or data_source.get("storage_account"):
                billing_copy.update(billing_source.get("data_source"))
                billing_source["data_source"] = billing_copy
        self._validate_billing_source(instance.source_type, billing_source)
        return billing_source

    def _update_authentication(self, instance, authentication):
        if instance.source_type not in ALLOWED_AUTHENTICATION_PROVIDERS:
            raise SourcesStorageError(f"Option not supported by source type {instance.source_type}.")
        auth_dict = instance.authentication
        if not auth_dict.get("credentials"):
            auth_dict["credentials"] = {"subscription_id": None}
        subscription_id = authentication.get("credentials", {}).get("subscription_id")
        auth_dict["credentials"]["subscription_id"] = subscription_id
        return auth_dict

    def update(self, instance, validated_data):
        """Update a Provider instance from validated data."""
        billing_source = validated_data.get("billing_source")
        authentication = validated_data.get("authentication")

        try:
            with ServerProxy("http://sources-client:9000") as sources_client:
                if billing_source:
                    billing_source = self._update_billing_source(instance, billing_source)
                    sources_client.update_billing_source(instance.source_id, billing_source)
                if authentication:
                    authentication = self._update_authentication(instance, authentication)
                    sources_client.update_authentication(instance.source_id, authentication)
        except Fault as error:
            LOG.error(f"Sources update error: {str(error)}")
            raise SourcesStorageError(str(error))
        return get_source_instance(instance.source_id)


class AdminSourcesSerializer(SourcesSerializer):
    """Source serializer specific to administration."""

    name = serializers.CharField(max_length=256, required=True, allow_null=False, allow_blank=False)
    source_type = serializers.CharField(max_length=50, required=True, allow_null=False, allow_blank=False)

    def validate_source_type(self, source_type):
        """Validate credentials field."""
        if source_type.lower() in LCASE_PROVIDER_CHOICE_LIST:
            return Provider.PROVIDER_CASE_MAPPING.get(source_type.lower())
        key = "source_type"
        message = f"Invalid source_type, {source_type}, provided."
        raise serializers.ValidationError(error_obj(key, message))

    def _validate_source_id(self, source_id):
        sources_set = Sources.objects.all()
        if sources_set:
            ordered_id = Sources.objects.all().order_by("-source_id").first().source_id
            return ordered_id + 1
        else:
            return 1

    def _validate_offset(self, offset):
        sources_set = Sources.objects.all()
        if sources_set:
            ordered_offset = Sources.objects.all().order_by("-offset").first().offset
            return ordered_offset + 1
        else:
            return 1

    def _validate_account_id(self, account_id):
        return get_account_from_header(self.context.get("request"))

    def validate(self, data):
        data["source_id"] = self._validate_source_id(data.get("id"))
        data["offset"] = self._validate_offset(data.get("offset"))
        data["account_id"] = self._validate_account_id(data.get("account_id"))
        data["source_uuid"] = uuid4()
        return data

    @transaction.atomic
    def create(self, validated_data):
        """Create a source from validated data."""
        auth_header = get_auth_header(self.context.get("request"))
        manager = ProviderBuilder(auth_header)
        validated_data["auth_header"] = auth_header
        source = Sources.objects.create(**validated_data)
        provider = manager.create_provider(
            source.name, source.source_type, source.authentication, source.billing_source, source.source_uuid
        )
        source.koku_uuid = provider.uuid
        source.save()
        LOG.info("Admin created Source and Provider.")
        return source<|MERGE_RESOLUTION|>--- conflicted
+++ resolved
@@ -22,10 +22,6 @@
 from xmlrpc.client import ServerProxy
 
 from django.db import transaction
-<<<<<<< HEAD
-from django.utils.translation import ugettext as _
-=======
->>>>>>> 78c4935b
 from rest_framework import serializers
 
 from api.common import error_obj
