--- conflicted
+++ resolved
@@ -22,11 +22,7 @@
 from xmlrpc.client import ServerProxy
 
 from django.db import transaction
-<<<<<<< HEAD
 from django.utils.translation import ugettext as _
-=======
-from kombu.exceptions import OperationalError
->>>>>>> 4d8edfcc
 from rest_framework import serializers
 
 from api.common import error_obj
