#
# Copyright 2021 Red Hat, Inc.
#
# This program is free software: you can redistribute it and/or modify
# it under the terms of the GNU Affero General Public License as
# published by the Free Software Foundation, either version 3 of the
# License, or (at your option) any later version.
#
# This program is distributed in the hope that it will be useful,
# but WITHOUT ANY WARRANTY; without even the implied warranty of
# MERCHANTABILITY or FITNESS FOR A PARTICULAR PURPOSE.  See the
# GNU Affero General Public License for more details.
#
# You should have received a copy of the GNU Affero General Public License
# along with this program.  If not, see <https://www.gnu.org/licenses/>.
#
"""Sources HTTP Client."""
import binascii
import json
import logging
from base64 import b64decode
from base64 import b64encode
from json import dumps as json_dumps

import requests
from requests.exceptions import RequestException

from api.provider.models import Provider
from sources import storage
from sources.config import Config
from sources.sources_error_message import SourcesErrorMessage


LOG = logging.getLogger(__name__)
APP_EXTRA_FIELD_MAP = {
    Provider.PROVIDER_OCP: [],
    Provider.PROVIDER_AWS: ["bucket"],
    Provider.PROVIDER_AWS_LOCAL: ["bucket"],
    Provider.PROVIDER_AZURE: ["resource_group", "storage_account"],
    Provider.PROVIDER_AZURE_LOCAL: ["resource_group", "storage_account"],
    Provider.PROVIDER_GCP: ["dataset"],
    Provider.PROVIDER_GCP_LOCAL: ["dataset"],
}


class SourcesHTTPClientError(Exception):
    """SourcesHTTPClient Error."""

    pass


class SourceNotFoundError(Exception):
    """SourceNotFound Error."""

    pass


class SourcesHTTPClient:
    """Sources HTTP client for Sources API service."""

    def __init__(self, auth_header, source_id=None):
        """Initialize the client."""
        self._source_id = source_id
        self._sources_host = Config.SOURCES_API_URL
        self._base_url = f"{self._sources_host}{Config.SOURCES_API_PREFIX}"
        self._internal_url = f"{self._sources_host}{Config.SOURCES_INTERNAL_API_PREFIX}"

        header = {"x-rh-identity": auth_header}
        self._identity_header = header

        self.credential_map = {
            Provider.PROVIDER_OCP: self._get_ocp_credentials,
            Provider.PROVIDER_AWS: self._get_aws_credentials,
            Provider.PROVIDER_AWS_LOCAL: self._get_aws_credentials,
            Provider.PROVIDER_AZURE: self._get_azure_credentials,
            Provider.PROVIDER_AZURE_LOCAL: self._get_azure_credentials,
            Provider.PROVIDER_GCP: self._get_gcp_credentials,
            Provider.PROVIDER_GCP_LOCAL: self._get_gcp_credentials,
        }

    def _get_network_response(self, url, error_msg):
        """Helper to get network response or raise exception."""
        try:
            resp = requests.get(url, headers=self._identity_header)
        except RequestException as error:
            raise SourcesHTTPClientError(f"{error_msg}. Reason: {error}")

        if resp.status_code == 404:
            raise SourceNotFoundError(f"Status Code: {resp.status_code}. Response: {resp.text}")
        elif resp.status_code != 200:
            raise SourcesHTTPClientError(f"Status Code: {resp.status_code}. Response: {resp.text}")

        try:
            return resp.json()
        except (AttributeError, ValueError, TypeError) as error:
            raise SourcesHTTPClientError(f"{error_msg}. Reason: {error}")

    def get_source_details(self):
        """Get details on source_id."""
        url = f"{self._base_url}/sources/{self._source_id}"
        return self._get_network_response(url, "Unable to get source details")

    def get_application_type_is_cost_management(self, cost_mgmt_id=None):
        """Get application_type_id from source_id."""
        if cost_mgmt_id is None:
            cost_mgmt_id = self.get_cost_management_application_type_id()
        endpoint_url = f"{self._base_url}/application_types/{cost_mgmt_id}/sources?&filter[id][]={self._source_id}"
        endpoint_response = self._get_network_response(endpoint_url, "Unable to cost management application type")

        is_cost_mgmt_type = False
        if endpoint_response.get("data"):
            is_cost_mgmt_type = len(endpoint_response.get("data")) > 0

        return is_cost_mgmt_type

    def get_cost_management_application_type_id(self):
        """Get the cost management application type id."""
        application_types_url = f"{self._base_url}/application_types?filter[name]=/insights/platform/cost-management"
        app_types_response = self._get_network_response(
            application_types_url, "Unable to get cost management application ID Type"
        )
        application_type_id = app_types_response.get("data")[0].get("id")
        return int(application_type_id)

    def get_source_type_name(self, type_id):
        """Get the source name for a give type id."""
        source_types_url = f"{self._base_url}/source_types?filter[id]={type_id}"
        source_types_response = self._get_network_response(source_types_url, "Unable to get source name")
        return source_types_response.get("data")[0].get("name")

    def get_data_source(self, source_type):
        """Get the data_source settings from Sources."""
        if source_type not in APP_EXTRA_FIELD_MAP.keys():
            LOG.error(f"Unexpected source type: {source_type}")
            return
        application_url = f"{self._base_url}/applications?source_id={self._source_id}"
        applications_response = self._get_network_response(application_url, "Unable to get application settings")
        if not applications_response.get("data"):
            raise SourcesHTTPClientError(f"No application data for source: {self._source_id}")
        app_settings = applications_response.get("data")[0].get("extra")
        extras = APP_EXTRA_FIELD_MAP[source_type]
        return {k: app_settings.get(k) for k in extras}

    def get_credentials(self, source_type):
        """Get the source credentials."""
        if source_type not in self.credential_map.keys():
            LOG.error(f"Unexpected source type: {source_type}")
            return
        return self.credential_map.get(source_type)()

    def _get_ocp_credentials(self):
        """Get the OCP cluster_id from the source."""
        source_details = self.get_source_details()
        if source_details.get("source_ref"):
            return {"cluster_id": source_details.get("source_ref")}
        else:
            raise SourcesHTTPClientError("Unable to find Cluster ID")

    def _get_aws_credentials(self):
        """Get the roleARN from Sources Authentication service."""
        authentications_url = f"{self._base_url}/authentications?source_id={self._source_id}"
        auth_response = self._get_network_response(authentications_url, "Unable to get AWS RoleARN")
        auth_data = (auth_response.get("data") or [None])[0]
        if not auth_data:
            raise SourcesHTTPClientError(f"Unable to get AWS roleARN for Source: {self._source_id}")

        # Platform sources is moving the ARN from the password to the username field.
        # We are supporting both until the this change has made it to all environments.
        username = auth_data.get("username")
        if username:
            return {"role_arn": username}

        auth_id = auth_data.get("id")
        auth_internal_url = f"{self._internal_url}/authentications/{auth_id}?expose_encrypted_attribute[]=password"
        auth_internal_response = self._get_network_response(auth_internal_url, "Unable to get AWS RoleARN")
        password = auth_internal_response.get("password")
        if password:
            return {"role_arn": password}

        raise SourcesHTTPClientError(f"Unable to get AWS roleARN for Source: {self._source_id}")

    def _get_gcp_credentials(self):
        """Get the GCP credentials from Sources Authentication service."""
        authentications_url = f"{self._base_url}/authentications?source_id={self._source_id}"
        auth_response = self._get_network_response(authentications_url, "Unable to get GCP credentials")
        auth_data = (auth_response.get("data") or [None])[0]
        if not auth_data:
            raise SourcesHTTPClientError(f"Unable to get GCP credentials for Source: {self._source_id}")
        project_id = auth_data.get("username")
        if project_id:
            return {"project_id": project_id}

        raise SourcesHTTPClientError(f"Unable to get GCP credentials for Source: {self._source_id}")

    def _get_azure_credentials(self):
        """Get the Azure Credentials from Sources Authentication service."""

        # get subscription_id from applications extra
        url = f"{self._base_url}/applications?source_id={self._source_id}"
        app_response = self._get_network_response(url, "Unable to get Azure credentials")
        app_data = (app_response.get("data") or [None])[0]
        if not app_data:
            raise SourcesHTTPClientError(f"Unable to get Azure credentials for Source: {self._source_id}")
        subscription_id = app_data.get("extra", {}).get("subscription_id")

        # get client and tenant ids
        authentications_url = f"{self._base_url}/authentications?source_id={self._source_id}"
        auth_response = self._get_network_response(authentications_url, "Unable to get Azure credentials")
        auth_data = (auth_response.get("data") or [None])[0]
        if not auth_data:
            raise SourcesHTTPClientError(f"Unable to get Azure credentials for Source: {self._source_id}")
        auth_id = auth_data.get("id")
        # get client secret
        auth_internal_url = f"{self._internal_url}/authentications/{auth_id}?expose_encrypted_attribute[]=password"
        auth_internal_response = self._get_network_response(auth_internal_url, "Unable to get Azure credentials")
        password = auth_internal_response.get("password")

        # put everything together if we have all the required stuff
        if password and auth_data.get("username") and auth_data.get("extra") and subscription_id:
            return {
                "client_id": auth_data.get("username"),
                "client_secret": password,
                "subscription_id": subscription_id,
                "tenant_id": auth_data.get("extra").get("azure", {}).get("tenant_id"),
            }

        raise SourcesHTTPClientError(f"Unable to get Azure credentials for Source: {self._source_id}")

    def set_source_status(self, error_msg, cost_management_type_id=None):
        """Set the source status with error message."""
        if storage.is_known_source(self._source_id):
            storage.clear_update_flag(self._source_id)
        status_header = self.build_status_header()
        if not status_header:
            return False

        if not cost_management_type_id:
            cost_management_type_id = self.get_cost_management_application_type_id()

        application_query_url = "{}/applications?filter[application_type_id]={}&filter[source_id]={}".format(
            self._base_url, cost_management_type_id, str(self._source_id)
        )
        application_query_response = self._get_network_response(
            application_query_url, "Unable to get Azure credentials"
        )
        response_data = application_query_response.get("data")
        if response_data:
            application_id = response_data[0].get("id")
            application_url = f"{self._base_url}/applications/{application_id}"

            json_data = self.build_source_status(error_msg)
            if storage.save_status(self._source_id, json_data):
                LOG.info(f"Setting Source Status for Source ID: {self._source_id}: {json_data}")
                application_response = requests.patch(application_url, json=json_data, headers=status_header)
                if application_response.status_code != 204:
                    raise SourcesHTTPClientError(
                        f"Unable to set status for Source {self._source_id}. Reason: "
                        f"Status code: {application_response.status_code}. Response: {application_response.text}."
                    )
                return True
        return False

    def build_status_header(self):
        """Build org-admin header for internal status delivery."""
        try:
            encoded_auth_header = self._identity_header.get("x-rh-identity")
            identity = json.loads(b64decode(encoded_auth_header))
            account = identity["identity"]["account_number"]

            identity_header = {
                "identity": {
                    "account_number": account,
                    "type": "User",
                    "user": {"username": "cost-mgmt", "email": "cost-mgmt@redhat.com", "is_org_admin": True},
                }
            }
            json_identity = json_dumps(identity_header)
            cost_internal_header = b64encode(json_identity.encode("utf-8"))

            return {"x-rh-identity": cost_internal_header}
        except (binascii.Error, json.JSONDecodeError, TypeError, KeyError) as error:
            LOG.error(f"Unable to build internal status header. Error: {str(error)}")

    def build_source_status(self, error_obj):
        """
        Format the availability status for a source.

        Connectivity and account validation checks are performed to
        ensure that Koku can access a cost usage report from the provider.

        This method will return the detailed error message in the event that
        the provider fails the service provider checks in a format that
        the platform is expecting.

<<<<<<< HEAD
        Args:
            error_obj (Object): ValidationError or String


        Returns:
            status (Dict): {'availability_status': 'unavailable/available',
                            'availability_status_error': 'User facing String'}

        """
        if error_obj:
            status = "unavailable"
        else:
            status = "available"
            error_obj = ""

        user_facing_string = SourcesErrorMessage(error_obj).display(self._source_id)
        return {"availability_status": status, "availability_status_error": user_facing_string}
=======
            json_data = self.build_source_status(error_msg)
            if storage.save_status(self._source_id, json_data):
                LOG.info(f"Setting Source Status for Source ID: {str(self._source_id)}: {str(json_data)}")
                application_response = requests.patch(application_url, json=json_data, headers=status_header)
                error_message = (
                    f"Unable to set status for Source {self._source_id}. Reason: Status code: "
                    f"{application_response.status_code}. Response: {application_response.text}."
                )
                if application_response.status_code != 204:
                    if application_response.status_code != 404:
                        raise SourcesHTTPClientError(error_message)
                    else:
                        LOG.info(error_message)
                return True
        return False
>>>>>>> 9d893857
<|MERGE_RESOLUTION|>--- conflicted
+++ resolved
@@ -252,69 +252,6 @@
             if storage.save_status(self._source_id, json_data):
                 LOG.info(f"Setting Source Status for Source ID: {self._source_id}: {json_data}")
                 application_response = requests.patch(application_url, json=json_data, headers=status_header)
-                if application_response.status_code != 204:
-                    raise SourcesHTTPClientError(
-                        f"Unable to set status for Source {self._source_id}. Reason: "
-                        f"Status code: {application_response.status_code}. Response: {application_response.text}."
-                    )
-                return True
-        return False
-
-    def build_status_header(self):
-        """Build org-admin header for internal status delivery."""
-        try:
-            encoded_auth_header = self._identity_header.get("x-rh-identity")
-            identity = json.loads(b64decode(encoded_auth_header))
-            account = identity["identity"]["account_number"]
-
-            identity_header = {
-                "identity": {
-                    "account_number": account,
-                    "type": "User",
-                    "user": {"username": "cost-mgmt", "email": "cost-mgmt@redhat.com", "is_org_admin": True},
-                }
-            }
-            json_identity = json_dumps(identity_header)
-            cost_internal_header = b64encode(json_identity.encode("utf-8"))
-
-            return {"x-rh-identity": cost_internal_header}
-        except (binascii.Error, json.JSONDecodeError, TypeError, KeyError) as error:
-            LOG.error(f"Unable to build internal status header. Error: {str(error)}")
-
-    def build_source_status(self, error_obj):
-        """
-        Format the availability status for a source.
-
-        Connectivity and account validation checks are performed to
-        ensure that Koku can access a cost usage report from the provider.
-
-        This method will return the detailed error message in the event that
-        the provider fails the service provider checks in a format that
-        the platform is expecting.
-
-<<<<<<< HEAD
-        Args:
-            error_obj (Object): ValidationError or String
-
-
-        Returns:
-            status (Dict): {'availability_status': 'unavailable/available',
-                            'availability_status_error': 'User facing String'}
-
-        """
-        if error_obj:
-            status = "unavailable"
-        else:
-            status = "available"
-            error_obj = ""
-
-        user_facing_string = SourcesErrorMessage(error_obj).display(self._source_id)
-        return {"availability_status": status, "availability_status_error": user_facing_string}
-=======
-            json_data = self.build_source_status(error_msg)
-            if storage.save_status(self._source_id, json_data):
-                LOG.info(f"Setting Source Status for Source ID: {str(self._source_id)}: {str(json_data)}")
-                application_response = requests.patch(application_url, json=json_data, headers=status_header)
                 error_message = (
                     f"Unable to set status for Source {self._source_id}. Reason: Status code: "
                     f"{application_response.status_code}. Response: {application_response.text}."
@@ -326,4 +263,53 @@
                         LOG.info(error_message)
                 return True
         return False
->>>>>>> 9d893857
+
+    def build_status_header(self):
+        """Build org-admin header for internal status delivery."""
+        try:
+            encoded_auth_header = self._identity_header.get("x-rh-identity")
+            identity = json.loads(b64decode(encoded_auth_header))
+            account = identity["identity"]["account_number"]
+
+            identity_header = {
+                "identity": {
+                    "account_number": account,
+                    "type": "User",
+                    "user": {"username": "cost-mgmt", "email": "cost-mgmt@redhat.com", "is_org_admin": True},
+                }
+            }
+            json_identity = json_dumps(identity_header)
+            cost_internal_header = b64encode(json_identity.encode("utf-8"))
+
+            return {"x-rh-identity": cost_internal_header}
+        except (binascii.Error, json.JSONDecodeError, TypeError, KeyError) as error:
+            LOG.error(f"Unable to build internal status header. Error: {str(error)}")
+
+    def build_source_status(self, error_obj):
+        """
+        Format the availability status for a source.
+
+        Connectivity and account validation checks are performed to
+        ensure that Koku can access a cost usage report from the provider.
+
+        This method will return the detailed error message in the event that
+        the provider fails the service provider checks in a format that
+        the platform is expecting.
+
+        Args:
+            error_obj (Object): ValidationError or String
+
+
+        Returns:
+            status (Dict): {'availability_status': 'unavailable/available',
+                            'availability_status_error': 'User facing String'}
+
+        """
+        if error_obj:
+            status = "unavailable"
+        else:
+            status = "available"
+            error_obj = ""
+
+        user_facing_string = SourcesErrorMessage(error_obj).display(self._source_id)
+        return {"availability_status": status, "availability_status_error": user_facing_string}