#
# Copyright 2021 Red Hat Inc.
# SPDX-License-Identifier: Apache-2.0
#
"""Test the Cost Model views."""
import copy
import random
from decimal import Decimal
from unittest.mock import patch
from uuid import uuid4

from django.core.cache import caches
from django.urls import reverse
from rest_framework import status
from rest_framework.test import APIClient
from tenant_schemas.utils import tenant_context

from api.iam.test.iam_test_case import IamTestCase
from api.metrics import constants as metric_constants
from api.provider.models import Provider
from api.provider.serializers import ProviderSerializer
from cost_models.models import CostModelAudit
from cost_models.models import CostModelMap
from cost_models.serializers import CostModelSerializer
from koku.rbac import RbacService


class CostModelViewTests(IamTestCase):
    """Test the Cost Model view."""

    def initialize_request(self, context=None):
        """Initialize model data."""
        if context:
            request_context = context.get("request_context")
        else:
            request_context = self.request_context

        provider_data = {
            "name": "test_provider",
            "type": Provider.PROVIDER_OCP.lower(),
            "authentication": {"credentials": {"cluster_id": self.fake.word()}},
            "billing_source": {},
        }
        serializer = ProviderSerializer(data=provider_data, context=request_context)
        if serializer.is_valid(raise_exception=True):
            self.provider = serializer.save()

        self.ocp_metric = metric_constants.OCP_METRIC_CPU_CORE_USAGE_HOUR
        self.ocp_source_type = Provider.PROVIDER_OCP
        tiered_rates = [
            {
                "value": round(Decimal(random.random()), 6),
                "unit": "USD",
                "usage": {"usage_start": None, "usage_end": None},
            }
        ]
        self.cost_model_name = "Test Cost Model for test_view.py"
        # We have one preloaded cost model with bakery so the idx for
        # the cost model we are creating in the results return is 1
        self.results_idx = 1
        self.fake_data = {
            "name": self.cost_model_name,
            "description": "Test",
            "source_type": self.ocp_source_type,
            "source_uuids": [self.provider.uuid],
            "rates": [
                {"metric": {"name": self.ocp_metric}, "cost_type": "Infrastructure", "tiered_rates": tiered_rates}
            ],
            "currency": "USD",
        }

        with tenant_context(self.tenant):
            serializer = CostModelSerializer(data=self.fake_data, context=request_context)
            if serializer.is_valid(raise_exception=True):
                with patch("cost_models.cost_model_manager.chain"):
                    instance = serializer.save()
                    self.fake_data_cost_model_uuid = instance.uuid

    def deassociate_sources_from_test_cost_model(self):
        """Remove sources from test cost model."""
        # Deassociate source from initialize_request cost model
        url = reverse("cost-models-detail", kwargs={"uuid": self.fake_data_cost_model_uuid})
        remove_provider_data = self.fake_data.copy()
        remove_provider_data["source_uuids"] = []
        client = APIClient()
        with patch("cost_models.cost_model_manager.chain"):
            client.put(url, data=remove_provider_data, format="json", **self.headers)

    def setUp(self):
        """Set up the rate view tests."""
        super().setUp()
        caches["rbac"].clear()
        self.initialize_request()

    def test_create_cost_model_success(self):
        """Test that we can create a cost model."""
        # create a cost model
        url = reverse("cost-models-list")
        client = APIClient()
        with patch("cost_models.cost_model_manager.chain"):
            response = client.post(url, data=self.fake_data, format="json", **self.headers)

        # We already created this as part of initialize_request()
        self.assertEqual(response.status_code, status.HTTP_400_BAD_REQUEST)

        # test that we can retrieve the cost model
        url = reverse("cost-models-detail", kwargs={"uuid": self.fake_data_cost_model_uuid})
        response = client.get(url, **self.headers)
        self.assertIsNotNone(response.data.get("uuid"))
        self.assertIsNotNone(response.data.get("sources"))
        for rate in response.data.get("rates", []):
            self.assertEqual(self.fake_data["rates"][0]["metric"]["name"], rate.get("metric", {}).get("name"))
            self.assertIsNotNone(rate.get("tiered_rates"))

    def test_create_new_cost_model_map_association_for_provider(self):
        """Test that the CostModelMap updates for a new cost model."""
        url = reverse("cost-models-list")
        client = APIClient()

        with patch("cost_models.cost_model_manager.chain"):
            response = client.post(url, data=self.fake_data, format="json", **self.headers)
        new_cost_model_uuid = response.data.get("uuid")

        # Test that the previous cost model for this provider is still associated.
        with tenant_context(self.tenant):
            result = CostModelMap.objects.filter(cost_model_id=self.fake_data_cost_model_uuid).all()
            self.assertEqual(len(result), 1)
            # Test that the new cost model is not associated to the provider
            result = CostModelMap.objects.filter(cost_model_id=new_cost_model_uuid).all()
            self.assertEqual(len(result), 0)

    def test_create_cost_model_invalid_rates(self):
        """Test that creating a cost model with invalid rates returns an error."""
        url = reverse("cost-models-list")
        client = APIClient()

        test_data = copy.deepcopy(self.fake_data)
        test_data["rates"][0]["metric"]["name"] = self.fake.word()
        response = client.post(url, test_data, format="json", **self.headers)
        self.assertEqual(response.status_code, status.HTTP_400_BAD_REQUEST)

    def test_create_cost_model_invalid_source_type(self):
        """Test that an invalid source type is not allowed."""
        url = reverse("cost-models-list")
        client = APIClient()

        test_data = copy.deepcopy(self.fake_data)
        test_data["source_type"] = "Bad Source"
        response = client.post(url, test_data, format="json", **self.headers)
        self.assertEqual(response.status_code, status.HTTP_400_BAD_REQUEST)

    def test_create_cost_model_invalid_cost_type(self):
        """Test that an invalid cost type causes an HTTP 400."""
        url = reverse("cost-models-list")
        client = APIClient()

        test_data = copy.deepcopy(self.fake_data)
        test_data["rates"][0]["cost_type"] = "Infrastructurez"
        response = client.post(url, test_data, format="json", **self.headers)
        self.assertEqual(response.status_code, status.HTTP_400_BAD_REQUEST)

    def test_read_cost_model_success(self):
        """Test that we can read a cost model."""
<<<<<<< HEAD
        url = reverse("cost-models-detail", kwargs={"uuid": self.fake_data_cost_model_uuid})
=======
        cost_model = CostModel.objects.filter(name=self.cost_model_name).first()
        self.assertTrue(cost_model)
        url = reverse("cost-models-detail", kwargs={"uuid": cost_model.uuid})
>>>>>>> df3fb091
        client = APIClient()
        response = client.get(url, **self.headers)

        self.assertEqual(response.status_code, status.HTTP_200_OK)
        self.assertIsNotNone(response.data.get("uuid"))
        self.assertIsNotNone(response.data.get("sources"))
        for rate in response.data.get("rates", []):
            self.assertEqual(self.ocp_metric, rate.get("metric", {}).get("name"))
            self.assertIsNotNone(rate.get("tiered_rates"))

    def test_filter_cost_model(self):
        """Test that we can filter a cost model."""
        client = APIClient()
        url = "%s?name=Cost,TTTest" % reverse("cost-models-list")
        response = client.get(url, **self.headers)
        self.assertEqual(response.status_code, status.HTTP_200_OK)
        json_result = response.json()
        results = json_result.get("data")
        self.assertEqual(len(results), 0)

        url = "%s?name=Cost,Test&source_type=AWS" % reverse("cost-models-list")
        response = client.get(url, **self.headers)
        self.assertEqual(response.status_code, status.HTTP_200_OK)
        json_result = response.json()
        results = json_result.get("data")
        self.assertEqual(len(results), 0)

        url = "%s?name=test_view" % reverse("cost-models-list")
        response = client.get(url, **self.headers)
        self.assertEqual(response.status_code, status.HTTP_200_OK)
        json_result = response.json()
        results = json_result.get("data")
        self.assertEqual(len(results), 1)
        self.assertEqual(results[0]["name"], self.cost_model_name)

        url = "%s?description=eSt" % reverse("cost-models-list")
        response = client.get(url, **self.headers)
        self.assertEqual(response.status_code, status.HTTP_200_OK)
        json_result = response.json()
        results = json_result.get("data")
        self.assertEqual(len(results), 1)
        self.assertEqual(results[0]["name"], self.cost_model_name)
        self.assertEqual(results[0]["description"], "Test")

        url = "%s?description=Fo" % reverse("cost-models-list")
        response = client.get(url, **self.headers)
        self.assertEqual(response.status_code, status.HTTP_200_OK)
        json_result = response.json()
        results = json_result.get("data")
        self.assertEqual(len(results), 0)

    def test_read_cost_model_invalid(self):
        """Test that reading an invalid cost_model returns an error."""
        url = reverse("cost-models-detail", kwargs={"uuid": uuid4()})
        client = APIClient()
        response = client.get(url, **self.headers)
        self.assertEqual(response.status_code, status.HTTP_404_NOT_FOUND)

    @patch("cost_models.cost_model_manager.chain")
    def test_update_cost_model_success(self, _):
        """Test that we can update an existing rate."""
        new_value = round(Decimal(random.random()), 6)
        self.fake_data["rates"][0]["tiered_rates"][0]["value"] = new_value

<<<<<<< HEAD
        url = reverse("cost-models-detail", kwargs={"uuid": self.fake_data_cost_model_uuid})
=======
        with tenant_context(self.tenant):
            cost_model = CostModel.objects.filter(name=self.cost_model_name).first()
            url = reverse("cost-models-detail", kwargs={"uuid": cost_model.uuid})
>>>>>>> df3fb091
        client = APIClient()
        response = client.put(url, self.fake_data, format="json", **self.headers)
        self.assertEqual(response.status_code, status.HTTP_200_OK)

        self.assertIsNotNone(response.data.get("uuid"))
        rates = response.data.get("rates", [])
        self.assertEqual(rates[0].get("tiered_rates", [])[0].get("value"), new_value)
        self.assertEqual(rates[0].get("metric", {}).get("name"), self.ocp_metric)

    def test_update_cost_model_allows_duplicate(self):
        """Test that we update fails with metric type duplication."""
        # Cost model already exists for self.fake_data as part of setUp

        # Add another entry with tiered rates for this metric
        rates = self.fake_data["rates"]
        rate = rates[0]
        expected_metric_name = rate.get("metric", {}).get("name")
        self.assertIsNotNone(expected_metric_name)
        rates.append(rate)

        # Make sure the update with duplicate rate information fails
        client = APIClient()
        url = reverse("cost-models-detail", kwargs={"uuid": self.fake_data_cost_model_uuid})
        with patch("cost_models.cost_model_manager.chain"):
            response = client.put(url, self.fake_data, format="json", **self.headers)
        self.assertEqual(response.status_code, status.HTTP_200_OK)
        result_rates = response.data.get("rates", [])
        result_metric_count = 0
        for result_rate in result_rates:
            if result_rate.get("metric", {}).get("name") == expected_metric_name:
                result_metric_count += 1
        self.assertGreater(result_metric_count, 1)

    def test_patch_failure(self):
        """Test that PATCH throws exception."""
        test_data = self.fake_data
        test_data["rates"][0]["tiered_rates"][0]["value"] = round(Decimal(random.random()), 6)
        with tenant_context(self.tenant):
            url = reverse("cost-models-detail", kwargs={"uuid": self.fake_data_cost_model_uuid})
            client = APIClient()

            response = client.patch(url, test_data, format="json", **self.headers)
            self.assertEqual(response.status_code, status.HTTP_405_METHOD_NOT_ALLOWED)

    def test_update_cost_model_invalid(self):
        """Test that updating an invalid cost model returns an error."""
        test_data = self.fake_data
        test_data["rates"][0]["tiered_rates"][0]["value"] = round(Decimal(random.random()), 6)

        url = reverse("cost-models-detail", kwargs={"uuid": uuid4()})
        client = APIClient()
        response = client.put(url, test_data, format="json", **self.headers)
        self.assertEqual(response.status_code, status.HTTP_404_NOT_FOUND)

    def test_delete_cost_model_success(self):
        """Test that we can delete an existing rate."""
        url = reverse("cost-models-detail", kwargs={"uuid": self.fake_data_cost_model_uuid})
        client = APIClient()
        with patch("cost_models.cost_model_manager.chain"):
            response = client.delete(url, **self.headers)
        self.assertEqual(response.status_code, status.HTTP_204_NO_CONTENT)

        # verify the cost model no longer exists
        response = client.get(url, **self.headers)
        self.assertEqual(response.status_code, status.HTTP_404_NOT_FOUND)

    def test_delete_cost_model_invalid(self):
        """Test that deleting an invalid cost model returns an error."""
        url = reverse("cost-models-detail", kwargs={"uuid": uuid4()})
        client = APIClient()
        with patch("cost_models.cost_model_manager.chain"):
            response = client.delete(url, **self.headers)
        self.assertEqual(response.status_code, status.HTTP_404_NOT_FOUND)

    def test_delete_cost_model_invalid_uuid(self):
        """Test that deleting an invalid cost model returns an error."""
        url = reverse("cost-models-detail", kwargs={"uuid": "not-a-uuid"})
        client = APIClient()
        with patch("cost_models.cost_model_manager.chain"):
            response = client.delete(url, **self.headers)
        self.assertEqual(response.status_code, status.HTTP_400_BAD_REQUEST)

    def test_read_cost_model_list_success(self):
        """Test that we can read a list of cost models."""
        url = reverse("cost-models-list")
        client = APIClient()
        response = client.get(url, **self.headers)

        self.assertEqual(response.status_code, status.HTTP_200_OK)
        for keyname in ["meta", "links", "data"]:
            self.assertIn(keyname, response.data)
        self.assertIsInstance(response.data.get("data"), list)
<<<<<<< HEAD
        self.assertGreater(len(response.data.get("data")), 0)

        cost_model = None
        for model in response.data.get("data"):
            self.assertIsNotNone(model.get("uuid"))
            self.assertIsNotNone(model.get("sources"))

            # only the fake cost model will work with the rest of the assertions, so grab the correct model:
            if model.get("uuid") == str(self.fake_data_cost_model_uuid):
                cost_model = model

        self.assertIsNotNone(cost_model)
=======
        model = CostModel.objects.filter(name=self.cost_model_name).first()
        self.assertTrue(model)
        cost_model = response.data.get("data")[self.results_idx]
        self.assertIsNotNone(cost_model.get("uuid"))
        self.assertIsNotNone(cost_model.get("sources"))
>>>>>>> df3fb091
        self.assertEqual(
            self.fake_data["rates"][0]["metric"]["name"], cost_model.get("rates", [])[0].get("metric", {}).get("name")
        )
        self.assertEqual(
            self.fake_data["rates"][0]["tiered_rates"][0].get("value"),
            str(cost_model.get("rates", [])[0].get("tiered_rates", [])[0].get("value")),
        )

    def test_read_cost_model_list_success_provider_query(self):
        """Test that we can read a list of cost models for a specific provider."""
        url = "{}?source_uuid={}".format(reverse("cost-models-list"), self.provider.uuid)
        client = APIClient()
        response = client.get(url, **self.headers)

        self.assertEqual(response.status_code, status.HTTP_200_OK)
        for keyname in ["meta", "links", "data"]:
            self.assertIn(keyname, response.data)
        self.assertIsInstance(response.data.get("data"), list)
        self.assertEqual(len(response.data.get("data")), 1)

        cost_model = response.data.get("data")[0]
        self.assertIsNotNone(cost_model.get("uuid"))
        self.assertIsNotNone(cost_model.get("sources"))
        self.assertEqual(
            self.fake_data["rates"][0]["metric"]["name"], cost_model.get("rates", [])[0].get("metric", {}).get("name")
        )
        self.assertEqual(
            self.fake_data["rates"][0]["tiered_rates"][0].get("value"),
            str(cost_model.get("rates", [])[0].get("tiered_rates", [])[0].get("value")),
        )

    def test_read_cost_model_list_failure_provider_query(self):
        """Test that we throw proper error for invalid provider_uuid query."""
        url = "{}?provider_uuid={}".format(reverse("cost-models-list"), "not_a_uuid")

        client = APIClient()
        response = client.get(url, **self.headers)

        self.assertEqual(response.status_code, status.HTTP_400_BAD_REQUEST)
        self.assertIsNotNone(response.data.get("errors"))

    def test_return_error_on_invalid_query_field(self):
        """Test that an error is thrown when a query field is incorrect."""
        url = "{}?wrong={}".format(reverse("cost-models-list"), "query")

        client = APIClient()
        response = client.get(url, **self.headers)

        self.assertEqual(response.status_code, status.HTTP_400_BAD_REQUEST)

    def test_list_cost_model_rate_rbac_access(self):
        """Test GET /cost-models with an rbac user."""
        user_data = self._create_user_data()
        customer = self._create_customer_data()
        request_context = self._create_request_context(customer, user_data, create_customer=True, is_admin=False)

        self.initialize_request(context={"request_context": request_context, "user_data": user_data})

        test_matrix = [
            {"access": {"cost_model": {"read": [], "write": []}}, "expected_response": status.HTTP_403_FORBIDDEN},
            {"access": {"cost_model": {"read": ["*"], "write": []}}, "expected_response": status.HTTP_200_OK},
            {
                "access": {"cost_model": {"read": ["not-a-uuid"], "write": []}},
                "expected_response": status.HTTP_500_INTERNAL_SERVER_ERROR,
            },
        ]
        client = APIClient()

        for test_case in test_matrix:
            with patch.object(RbacService, "get_access_for_user", return_value=test_case.get("access")):
                url = reverse("cost-models-list")
                caches["rbac"].clear()
                response = client.get(url, **request_context["request"].META)
                self.assertEqual(response.status_code, test_case.get("expected_response"))

    def test_get_cost_model_rate_rbac_access(self):
        """Test GET /cost-models/{uuid} with an rbac user."""
        # Remove all sources with test cost model first.
        self.deassociate_sources_from_test_cost_model()

        # create a cost model
        user_data = self._create_user_data()
        customer = self._create_customer_data()

        admin_request_context = self._create_request_context(customer, user_data, create_customer=True, is_admin=True)

        url = reverse("cost-models-list")
        client = APIClient()
        with patch("cost_models.cost_model_manager.chain"):
            response = client.post(url, data=self.fake_data, format="json", **admin_request_context["request"].META)
        cost_model_uuid = response.data.get("uuid")
        self.assertEqual(response.status_code, status.HTTP_201_CREATED)

        user_data = self._create_user_data()

        request_context = self._create_request_context(customer, user_data, create_customer=False, is_admin=False)

        self.initialize_request(context={"request_context": request_context, "user_data": user_data})

        test_matrix = [
            {"access": {"cost_model": {"read": [], "write": []}}, "expected_response": status.HTTP_403_FORBIDDEN},
            {"access": {"cost_model": {"read": ["*"], "write": []}}, "expected_response": status.HTTP_200_OK},
            {
                "access": {"cost_model": {"read": [str(cost_model_uuid)], "write": []}},
                "expected_response": status.HTTP_200_OK,
            },
        ]
        client = APIClient()

        for test_case in test_matrix:
            with patch.object(RbacService, "get_access_for_user", return_value=test_case.get("access")):
                url = reverse("cost-models-detail", kwargs={"uuid": cost_model_uuid})
                caches["rbac"].clear()
                response = client.get(url, **request_context["request"].META)
                self.assertEqual(response.status_code, test_case.get("expected_response"))

    def test_write_cost_model_rate_rbac_access(self):
        """Test POST, PUT, and DELETE for rates with an rbac user."""
        # Remove all sources with test cost model first.
        self.deassociate_sources_from_test_cost_model()

        # create a rate as admin
        user_data = self._create_user_data()
        customer = self._create_customer_data()

        admin_request_context = self._create_request_context(customer, user_data, create_customer=True, is_admin=True)
        with patch.object(RbacService, "get_access_for_user", return_value=None):
            url = reverse("cost-models-list")
            client = APIClient()

            with patch("cost_models.cost_model_manager.chain"):
                response = client.post(
                    url, data=self.fake_data, format="json", **admin_request_context["request"].META
                )
            cost_model_uuid = response.data.get("uuid")
            self.assertEqual(response.status_code, status.HTTP_201_CREATED)

        user_data = self._create_user_data()

        request_context = self._create_request_context(customer, user_data, create_customer=False, is_admin=False)

        self.initialize_request(context={"request_context": request_context, "user_data": user_data})

        # POST tests
        test_matrix = [
            {
                "access": {"cost_model": {"read": [], "write": []}},
                "expected_response": status.HTTP_403_FORBIDDEN,
                "metric": {"name": metric_constants.OCP_METRIC_CPU_CORE_USAGE_HOUR},
            },
            {
                "access": {"cost_model": {"read": ["*"], "write": ["*"]}},
                "expected_response": status.HTTP_201_CREATED,
                "metric": {"name": metric_constants.OCP_METRIC_CPU_CORE_REQUEST_HOUR},
            },
            {
                "access": {"cost_model": {"read": ["*"], "write": ["*"]}},
                "expected_response": status.HTTP_201_CREATED,
                "metric": {"name": metric_constants.OCP_METRIC_MEM_GB_REQUEST_HOUR},
            },
        ]
        client = APIClient()
        other_cost_models = []

        for test_case in test_matrix:
            with patch.object(RbacService, "get_access_for_user", return_value=test_case.get("access")):
                url = reverse("cost-models-list")
                rate_data = copy.deepcopy(self.fake_data)
                rate_data["source_uuids"] = []
                rate_data["rates"][0]["metric"] = test_case.get("metric")
                caches["rbac"].clear()
                with patch("cost_models.cost_model_manager.chain"):
                    response = client.post(url, data=rate_data, format="json", **request_context["request"].META)

                self.assertEqual(response.status_code, test_case.get("expected_response"))
                if response.data.get("uuid"):
                    other_cost_models.append(response.data.get("uuid"))

        # PUT tests
        test_matrix = [
            {"access": {"cost_model": {"read": [], "write": []}}, "expected_response": status.HTTP_403_FORBIDDEN},
            {
                "access": {"cost_model": {"read": ["*"], "write": [str(other_cost_models[0])]}},
                "expected_response": status.HTTP_403_FORBIDDEN,
            },
            {
                "access": {"cost_model": {"read": ["*"], "write": ["*"]}},
                "expected_response": status.HTTP_200_OK,
                "value": round(Decimal(random.random()), 6),
            },
            {
                "access": {"cost_model": {"read": ["*"], "write": [str(cost_model_uuid)]}},
                "expected_response": status.HTTP_200_OK,
                "value": round(Decimal(random.random()), 6),
            },
        ]
        client = APIClient()

        for test_case in test_matrix:
            with patch.object(RbacService, "get_access_for_user", return_value=test_case.get("access")):
                url = reverse("cost-models-list")
                rate_data = copy.deepcopy(self.fake_data)
                rate_data["rates"][0].get("tiered_rates")[0]["value"] = test_case.get("value")
                rate_data["source_uuids"] = []
                url = reverse("cost-models-detail", kwargs={"uuid": cost_model_uuid})
                caches["rbac"].clear()
                with patch("cost_models.cost_model_manager.chain"):
                    response = client.put(url, data=rate_data, format="json", **request_context["request"].META)

                self.assertEqual(response.status_code, test_case.get("expected_response"))

        # DELETE tests
        test_matrix = [
            {
                "access": {"cost_model": {"read": [], "write": []}},
                "expected_response": status.HTTP_403_FORBIDDEN,
                "cost_model_uuid": cost_model_uuid,
            },
            {
                "access": {"cost_model": {"read": ["*"], "write": [str(other_cost_models[0])]}},
                "expected_response": status.HTTP_403_FORBIDDEN,
                "cost_model_uuid": cost_model_uuid,
            },
            {
                "access": {"cost_model": {"read": ["*"], "write": ["*"]}},
                "expected_response": status.HTTP_204_NO_CONTENT,
                "cost_model_uuid": cost_model_uuid,
            },
            {
                "access": {"cost_model": {"read": ["*"], "write": [str(other_cost_models[0])]}},
                "expected_response": status.HTTP_204_NO_CONTENT,
                "cost_model_uuid": other_cost_models[0],
            },
        ]
        client = APIClient()
        for test_case in test_matrix:
            with patch.object(RbacService, "get_access_for_user", return_value=test_case.get("access")):
                url = reverse("cost-models-detail", kwargs={"uuid": test_case.get("cost_model_uuid")})
                caches["rbac"].clear()
                with patch("cost_models.cost_model_manager.chain"):
                    response = client.delete(url, **request_context["request"].META)
                self.assertEqual(response.status_code, test_case.get("expected_response"))

    def test_cost_model_audit_table(self):
        """Test that cost model history is logged in the audit table."""
        tiered_rates = [
            {
                "value": round(Decimal(random.random()), 6),
                "unit": "USD",
                "usage": {"usage_start": None, "usage_end": None},
            }
        ]
        fake_data = {
            "name": "Test Cost Model",
            "description": "Test",
            "source_type": self.ocp_source_type,
            "source_uuids": [],
            "rates": [{"metric": {"name": self.ocp_metric}, "tiered_rates": tiered_rates}],
            "currency": "USD",
        }

        url = reverse("cost-models-list")
        client = APIClient()
        with patch("cost_models.cost_model_manager.chain"):
            response = client.post(url, data=fake_data, format="json", **self.headers)
        cost_model_uuid = response.data.get("uuid")

        with tenant_context(self.tenant):
            audit = CostModelAudit.objects.last()
            self.assertEqual(audit.operation, "INSERT")

        fake_data["source_uuids"] = [self.provider.uuid]
        url = reverse("cost-models-detail", kwargs={"uuid": cost_model_uuid})
        with patch("cost_models.cost_model_manager.chain"):
            response = client.put(url, data=fake_data, format="json", **self.headers)
            self.assertEqual(response.status_code, status.HTTP_400_BAD_REQUEST)
        with tenant_context(self.tenant):
            audit = CostModelAudit.objects.last()
            self.assertEqual(audit.operation, "INSERT")

        with patch("cost_models.cost_model_manager.chain"):
            response = client.delete(url, format="json", **self.headers)

        with tenant_context(self.tenant):
            audit = CostModelAudit.objects.last()
            self.assertEqual(audit.operation, "DELETE")

    def test_cost_type_returned_without_being_set(self):
        """Test that a default cost type is returned."""
        rates = self.fake_data.get("rates", [])
        for rate in rates:
            rate.pop("cost_type")

        # self.fake_date["rates"] = rates
        url = reverse("cost-models-list")
        client = APIClient()
        with patch("cost_models.cost_model_manager.chain"):
            response = client.post(url, data=self.fake_data, format="json", **self.headers)
        data = response.data

        for rate in data.get("rates", []):
            self.assertIn("cost_type", rate)
            self.assertEqual(rate["cost_type"], metric_constants.SUPPLEMENTARY_COST_TYPE)

    def test_invalid_cost_metric_map_500_error(self):
        """Test that the API returns a 500 error when there is invalid cost model metric map"""
        url = reverse("cost-models-list")
        client = APIClient()
        MOCK_COST_MODEL_METRIC_MAP = [{"Invalid": "Invalid"}]
        with patch("api.metrics.constants.COST_MODEL_METRIC_MAP", MOCK_COST_MODEL_METRIC_MAP):
            response = client.get(url, **self.headers)
            self.assertEqual(response.status_code, status.HTTP_500_INTERNAL_SERVER_ERROR)<|MERGE_RESOLUTION|>--- conflicted
+++ resolved
@@ -161,13 +161,7 @@
 
     def test_read_cost_model_success(self):
         """Test that we can read a cost model."""
-<<<<<<< HEAD
         url = reverse("cost-models-detail", kwargs={"uuid": self.fake_data_cost_model_uuid})
-=======
-        cost_model = CostModel.objects.filter(name=self.cost_model_name).first()
-        self.assertTrue(cost_model)
-        url = reverse("cost-models-detail", kwargs={"uuid": cost_model.uuid})
->>>>>>> df3fb091
         client = APIClient()
         response = client.get(url, **self.headers)
 
@@ -232,13 +226,7 @@
         new_value = round(Decimal(random.random()), 6)
         self.fake_data["rates"][0]["tiered_rates"][0]["value"] = new_value
 
-<<<<<<< HEAD
         url = reverse("cost-models-detail", kwargs={"uuid": self.fake_data_cost_model_uuid})
-=======
-        with tenant_context(self.tenant):
-            cost_model = CostModel.objects.filter(name=self.cost_model_name).first()
-            url = reverse("cost-models-detail", kwargs={"uuid": cost_model.uuid})
->>>>>>> df3fb091
         client = APIClient()
         response = client.put(url, self.fake_data, format="json", **self.headers)
         self.assertEqual(response.status_code, status.HTTP_200_OK)
@@ -331,7 +319,6 @@
         for keyname in ["meta", "links", "data"]:
             self.assertIn(keyname, response.data)
         self.assertIsInstance(response.data.get("data"), list)
-<<<<<<< HEAD
         self.assertGreater(len(response.data.get("data")), 0)
 
         cost_model = None
@@ -344,13 +331,6 @@
                 cost_model = model
 
         self.assertIsNotNone(cost_model)
-=======
-        model = CostModel.objects.filter(name=self.cost_model_name).first()
-        self.assertTrue(model)
-        cost_model = response.data.get("data")[self.results_idx]
-        self.assertIsNotNone(cost_model.get("uuid"))
-        self.assertIsNotNone(cost_model.get("sources"))
->>>>>>> df3fb091
         self.assertEqual(
             self.fake_data["rates"][0]["metric"]["name"], cost_model.get("rates", [])[0].get("metric", {}).get("name")
         )
