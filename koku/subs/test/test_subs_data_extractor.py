import datetime
import uuid
from datetime import timedelta
from unittest.mock import MagicMock
from unittest.mock import patch

from botocore.exceptions import EndpointConnectionError
from django_tenants.utils import schema_context

from api.utils import DateHelper
from reporting.models import SubsLastProcessed
from reporting.models import TenantAPIProvider
from subs.subs_data_extractor import SUBSDataExtractor
from subs.test import SUBSTestCase


class TestSUBSDataExtractor(SUBSTestCase):
    """Test class for the SUBSDataExtractor"""

    @classmethod
    def setUpClass(cls):
        """Set up the class."""
        super().setUpClass()
        cls.dh = DateHelper()
        cls.tracing_id = str(uuid.uuid4())
        cls.today = cls.dh.today
        cls.yesterday = cls.today - timedelta(days=1)
        context = {
            "schema": cls.schema,
            "provider_type": cls.aws_provider_type,
            "provider_uuid": cls.aws_provider.uuid,
        }
        with patch("subs.subs_data_extractor.get_s3_resource"):
            with patch("subs.subs_data_extractor.SUBSDataExtractor._execute_trino_raw_sql_query"):
                cls.extractor = SUBSDataExtractor(cls.tracing_id, context)

    def test_subs_s3_path(self):
        """Test that the generated s3 path is expected"""
        expected = (
            f"{self.schema}/{self.aws_provider_type.removesuffix('-local')}/"
            f"source={self.aws_provider.uuid}/date={DateHelper().today.date()}"
        )
        actual = self.extractor.subs_s3_path
        self.assertEqual(expected, actual)

    def test_determine_latest_processed_time_for_provider_with_return_value(self):
        """Test determining the last processed time with a return value returns the expected value"""
        with schema_context(self.schema):
            year = "2023"
            month = "06"
            rid = "12345"
            base_time = datetime.datetime(2023, 6, 3, 15, tzinfo=datetime.timezone.utc)
            SubsLastProcessed.objects.create(
                source_uuid=TenantAPIProvider.objects.get(uuid=self.aws_provider.uuid),
                resource_id=rid,
                year=year,
                month=month,
                latest_processed_time=base_time,
            ).save()
        # we add 1 second to the latest processed time to ensure the records are new
        expected = base_time + timedelta(seconds=1)
        actual = self.extractor.determine_latest_processed_time_for_provider(rid, year, month)
        self.assertEqual(actual, expected)

    def test_determine_latest_processed_time_for_provider_without_return_value(self):
        """Test determining the last processed time with no return gives back None"""
        with schema_context(self.schema):
            year = "2023"
            month = "05"
            rid = "56789"
            SubsLastProcessed.objects.create(
                source_uuid=TenantAPIProvider.objects.get(uuid=self.aws_provider.uuid),
                resource_id=rid,
                year=year,
                month=month,
            ).save()
        actual = self.extractor.determine_latest_processed_time_for_provider(rid, year, month)
        self.assertIsNone(actual)

    @patch("subs.subs_data_extractor.SUBSDataExtractor._execute_trino_raw_sql_query")
    def test_determine_line_item_count(self, mock_trino):
        """Test determining the line item count for the subs query calls trino"""
        self.extractor.determine_line_item_count("fake where clause", {"fake": "params"})
        mock_trino.assert_called_once()

    def test_determine_where_clause_and_params(self):
        """Test resulting where clause and params matches expected values"""
        year = "2023"
        month = "07"
        expected_sql_params = {
            "source_uuid": self.aws_provider.uuid,
            "year": year,
            "month": month,
        }
        expected_clause = (
            "WHERE source={{source_uuid}} AND year={{year}} AND month={{month}} AND"
            " lineitem_productcode = 'AmazonEC2' AND lineitem_lineitemtype IN ('Usage', 'SavingsPlanCoveredUsage') AND"
<<<<<<< HEAD
            " product_vcpu IS NOT NULL AND strpos(lower(resourcetags), 'com_redhat_rhel') > 0"
=======
            " product_vcpu != '' AND strpos(lower(resourcetags), 'com_redhat_rhel') > 0 AND"
            " lineitem_usagestartdate > {{latest_processed_time}} AND"
            " lineitem_usagestartdate <= {{end_time}} AND lineitem_resourceid = {{rid}}"
        )
        actual_clause, actual_params = self.extractor.determine_where_clause_and_params(
            latest_processed_time, end_time, year, month, rid
>>>>>>> f1d23231
        )
        actual_clause, actual_params = self.extractor.determine_where_clause_and_params(year, month)
        self.assertEqual(expected_clause, actual_clause)
        self.assertEqual(expected_sql_params, actual_params)

    @patch("subs.subs_data_extractor.SUBSDataExtractor.bulk_update_latest_processed_time")
    @patch("subs.subs_data_extractor.SUBSDataExtractor.gather_and_upload_for_resource_batch")
    @patch("subs.subs_data_extractor.SUBSDataExtractor.get_resource_ids_for_usage_account")
    @patch("subs.subs_data_extractor.SUBSDataExtractor.determine_ids_for_provider")
    def test_extract_data_to_s3(
        self,
        mock_ids,
        mock_resources,
        mock_gather,
        mock_bulk_update,
    ):
        """Test the flow of extracting data to S3 calls the right functions"""
        expected_key = "fake_key"
        mock_gather.return_value = [expected_key]
        expected_upload_keys = [expected_key]
        mock_ids.return_value = ["12345"]
        mock_resources.return_value = [("23456", MagicMock()), ("34567", MagicMock())]
        upload_keys = self.extractor.extract_data_to_s3(self.dh.month_start(self.yesterday))
        mock_ids.assert_called_once()
        mock_resources.assert_called_once()
        mock_gather.assert_called_once()
        mock_bulk_update.assert_called()
        self.assertEqual(expected_upload_keys, upload_keys)

    @patch("subs.subs_data_extractor.SUBSDataExtractor.bulk_update_latest_processed_time")
    @patch("subs.subs_data_extractor.SUBSDataExtractor.gather_and_upload_for_resource_batch")
    @patch("subs.subs_data_extractor.SUBSDataExtractor.get_resource_ids_for_usage_account")
    @patch("subs.subs_data_extractor.SUBSDataExtractor.determine_ids_for_provider")
    def test_extract_data_to_s3_no_usage_ids_found(
        self,
        mock_ids,
        mock_resources,
        mock_gather,
        mock_bulk_update,
    ):
        """Test the flow of extracting data to S3 calls the right functions when no IDs are found"""
        mock_ids.return_value = []
        upload_keys = self.extractor.extract_data_to_s3(self.dh.month_start(self.yesterday))
        mock_ids.assert_called_once()
        mock_resources.assert_not_called()
        mock_gather.assert_not_called()
        mock_bulk_update.assert_not_called()
        self.assertEqual([], upload_keys)

    @patch("subs.subs_data_extractor.SUBSDataExtractor.bulk_update_latest_processed_time")
    @patch("subs.subs_data_extractor.SUBSDataExtractor.gather_and_upload_for_resource_batch")
    @patch("subs.subs_data_extractor.SUBSDataExtractor.get_resource_ids_for_usage_account")
    @patch("subs.subs_data_extractor.SUBSDataExtractor.determine_ids_for_provider")
    def test_extract_data_to_s3_no_resource_ids_found(
        self,
        mock_ids,
        mock_resources,
        mock_gather,
        mock_bulk_update,
    ):
        """Test the flow of extracting data to S3 calls the right functions when no resource IDs are found"""
        expected_key = "fake_key"
        mock_gather.return_value = expected_key
        mock_ids.return_value = ["12345"]
        mock_resources.return_value = []
        upload_keys = self.extractor.extract_data_to_s3(self.dh.month_start(self.yesterday))
        mock_ids.assert_called_once()
        mock_resources.assert_called_once()
        mock_gather.assert_not_called()
        mock_bulk_update.assert_not_called()
        self.assertEqual([], upload_keys)

    @patch("subs.subs_data_extractor.SUBSDataExtractor.copy_data_to_subs_s3_bucket")
    @patch("subs.subs_data_extractor.SUBSDataExtractor._execute_trino_raw_sql_query_with_description")
    @patch("subs.subs_data_extractor.SUBSDataExtractor.determine_line_item_count")
    @patch("subs.subs_data_extractor.SUBSDataExtractor.determine_where_clause_and_params")
    def test_gather_and_upload_for_resource_batch(self, mock_where_clause, mock_li_count, mock_trino, mock_copy):
        """Test gathering data and uploading it to S3 calls the right functions and returns the right value."""
        self.dh.month_start(self.yesterday)
        rid = "12345"
        year = "2023"
        month = "04"
        rid_2 = "23456"
        start_time = datetime.datetime(2023, 4, 3, tzinfo=datetime.timezone.utc)
        end_time = datetime.datetime(2023, 4, 5, tzinfo=datetime.timezone.utc)
        batch = [(rid, start_time, end_time), (rid_2, start_time, end_time)]
        mock_li_count.return_value = 10
        expected_key = "fake_key"
        mock_copy.return_value = expected_key
        mock_trino.return_value = (MagicMock(), MagicMock())
        mock_where_clause.return_value = (MagicMock(), MagicMock())
        upload_keys = self.extractor.gather_and_upload_for_resource_batch(year, month, batch)
        mock_where_clause.assert_called_once()
        mock_li_count.assert_called_once()
        mock_trino.assert_called_once()
        mock_copy.assert_called_once()
        expected_result = [expected_key]
        self.assertEqual(expected_result, upload_keys)

    @patch("subs.subs_data_extractor.SUBSDataExtractor.copy_data_to_subs_s3_bucket")
    @patch("subs.subs_data_extractor.SUBSDataExtractor._execute_trino_raw_sql_query_with_description")
    @patch("subs.subs_data_extractor.SUBSDataExtractor.determine_line_item_count")
    @patch("subs.subs_data_extractor.SUBSDataExtractor.determine_where_clause_and_params")
    def test_gather_and_upload_for_resource_no_result(self, mock_where_clause, mock_li_count, mock_trino, mock_copy):
        """Test uploading does not attempt with empty values from trino query."""
        self.dh.month_start(self.yesterday)
        rid = "12345"
        year = "2023"
        month = "04"
        start_time = datetime.datetime(2023, 4, 3, tzinfo=datetime.timezone.utc)
        end_time = datetime.datetime(2023, 4, 5, tzinfo=datetime.timezone.utc)
        mock_li_count.return_value = 10
        expected_key = "fake_key"
        mock_copy.return_value = expected_key
        mock_trino.return_value = ([], [("fake_col1",), ("fake_col2",)])
        mock_where_clause.return_value = (MagicMock(), MagicMock())
        upload_keys = self.extractor.gather_and_upload_for_resource(rid, year, month, start_time, end_time)
        mock_where_clause.assert_called_once()
        mock_li_count.assert_called_once()
        mock_trino.assert_called_once()
        mock_copy.assert_not_called()
        self.assertEqual(upload_keys, [])

    def test_copy_data_to_subs_s3_bucket(self):
        """Test copy_data_to_subs_s3_bucket."""
        actual_key = self.extractor.copy_data_to_subs_s3_bucket(["data"], ["column"], "filename")
        self.assertEqual(f"{self.extractor.subs_s3_path}/filename", actual_key)

    def test_copy_data_to_subs_s3_bucket_conn_error(self):
        """Test that an error copying data results in no upload_key being returned"""
        self.extractor.s3_resource.Object.side_effect = EndpointConnectionError(endpoint_url="fakeurl")
        actual_key = self.extractor.copy_data_to_subs_s3_bucket(["data"], ["column"], "filename")
        self.assertIsNone(actual_key)

    @patch("subs.subs_data_extractor.SUBSDataExtractor._execute_trino_raw_sql_query")
    def test_determine_ids_for_provider(self, mock_trino):
        """Test that proper IDs are returned for a given provider."""
        mock_trino.return_value = [["12345"]]
        year = "2023"
        month = "08"
        expected_ids = ["12345"]
        actual_ids = self.extractor.determine_ids_for_provider(year, month)
        self.assertEqual(expected_ids, actual_ids)

    @patch("subs.subs_data_extractor.SUBSDataExtractor._execute_trino_raw_sql_query")
    def test_get_resource_ids_for_usage_account(self, mock_trino):
        """Test that proper ids are returned from trino queries."""
        mock_trino.return_value = [("12345", "fake time")]
        year = "2023"
        month = "08"
        expected_ids = [("12345", "fake time")]
        actual_ids = self.extractor.get_resource_ids_for_usage_account("123", year, month)
        self.assertEqual(expected_ids, actual_ids)

    def test_bulk_update_latest_processed_time(self):
        """Test that timestamps for multiple resources are update in the DB when bulk updating processed times."""
        year = "2023"
        month = "04"
        rid1 = "1234"
        rid2 = "3456"
        expected_time = datetime.datetime(2023, 6, 3, 15, tzinfo=datetime.timezone.utc)
        resources = [(rid1, expected_time), (rid2, expected_time)]
        with schema_context(self.schema):
            SubsLastProcessed.objects.create(
                source_uuid_id=self.aws_provider.uuid, resource_id=rid1, year=year, month=month
            ).save()
            SubsLastProcessed.objects.create(
                source_uuid_id=self.aws_provider.uuid, resource_id=rid2, year=year, month=month
            ).save()
        self.extractor.bulk_update_latest_processed_time(resources, year, month)
        with schema_context(self.schema):
            subs_record_1 = SubsLastProcessed.objects.get(
                source_uuid_id=self.aws_provider.uuid, resource_id=rid1, year=year, month=month
            )
            subs_record_2 = SubsLastProcessed.objects.get(
                source_uuid_id=self.aws_provider.uuid, resource_id=rid2, year=year, month=month
            )
            self.assertEqual(subs_record_1.latest_processed_time, expected_time)
            self.assertEqual(subs_record_2.latest_processed_time, expected_time)<|MERGE_RESOLUTION|>--- conflicted
+++ resolved
@@ -95,16 +95,7 @@
         expected_clause = (
             "WHERE source={{source_uuid}} AND year={{year}} AND month={{month}} AND"
             " lineitem_productcode = 'AmazonEC2' AND lineitem_lineitemtype IN ('Usage', 'SavingsPlanCoveredUsage') AND"
-<<<<<<< HEAD
             " product_vcpu IS NOT NULL AND strpos(lower(resourcetags), 'com_redhat_rhel') > 0"
-=======
-            " product_vcpu != '' AND strpos(lower(resourcetags), 'com_redhat_rhel') > 0 AND"
-            " lineitem_usagestartdate > {{latest_processed_time}} AND"
-            " lineitem_usagestartdate <= {{end_time}} AND lineitem_resourceid = {{rid}}"
-        )
-        actual_clause, actual_params = self.extractor.determine_where_clause_and_params(
-            latest_processed_time, end_time, year, month, rid
->>>>>>> f1d23231
         )
         actual_clause, actual_params = self.extractor.determine_where_clause_and_params(year, month)
         self.assertEqual(expected_clause, actual_clause)
