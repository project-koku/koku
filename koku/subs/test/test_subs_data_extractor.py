--- conflicted
+++ resolved
@@ -132,17 +132,12 @@
     @patch("subs.subs_data_extractor.SUBSDataExtractor.copy_data_to_subs_s3_bucket")
     @patch("subs.subs_data_extractor.SUBSDataExtractor._execute_trino_raw_sql_query_with_description")
     @patch("subs.subs_data_extractor.SUBSDataExtractor.determine_line_item_count")
-<<<<<<< HEAD
     @patch("subs.subs_data_extractor.SUBSDataExtractor.determine_where_clause_and_params")
     @patch("subs.subs_data_extractor.SUBSDataExtractor.determine_ids_for_provider")
-    @patch("subs.subs_data_extractor.SUBSDataExtractor.determine_latest_processed_time_for_provider")
-=======
-    @patch("subs.subs_data_extractor.SUBSDataExtractor.determine_where_clause")
     @patch("subs.subs_data_extractor.SUBSDataExtractor.determine_start_time")
->>>>>>> b5b9c0b6
     def test_extract_data_to_s3(
         self,
-        mock_latest_time,
+        mock_start_time,
         mock_ids,
         mock_where_clause,
         mock_li_count,
@@ -159,7 +154,7 @@
         mock_trino.return_value = (MagicMock(), MagicMock())
         mock_where_clause.return_value = (MagicMock(), MagicMock())
         upload_keys = self.extractor.extract_data_to_s3(self.dh.month_start(self.yesterday))
-        mock_latest_time.assert_called_once()
+        mock_start_time.assert_called_once()
         mock_end_time.assert_called_once()
         mock_where_clause.assert_called_once()
         mock_li_count.assert_called_once()
@@ -175,10 +170,10 @@
     @patch("subs.subs_data_extractor.SUBSDataExtractor.determine_line_item_count")
     @patch("subs.subs_data_extractor.SUBSDataExtractor.determine_where_clause_and_params")
     @patch("subs.subs_data_extractor.SUBSDataExtractor.determine_ids_for_provider")
-    @patch("subs.subs_data_extractor.SUBSDataExtractor.determine_latest_processed_time_for_provider")
+    @patch("subs.subs_data_extractor.SUBSDataExtractor.determine_start_time")
     def test_extract_data_to_s3_no_ids_found(
         self,
-        mock_latest_time,
+        mock_start_time,
         mock_ids,
         mock_where_clause,
         mock_li_count,
@@ -195,7 +190,7 @@
         mock_trino.return_value = (MagicMock(), MagicMock())
         mock_where_clause.return_value = (MagicMock(), MagicMock())
         upload_keys = self.extractor.extract_data_to_s3(self.dh.month_start(self.yesterday))
-        mock_latest_time.assert_called_once()
+        mock_start_time.assert_called_once()
         mock_end_time.assert_called_once()
         mock_where_clause.assert_not_called()
         mock_li_count.assert_not_called()
@@ -215,7 +210,6 @@
         actual_key = self.extractor.copy_data_to_subs_s3_bucket(["data"], ["column"], "filename")
         self.assertIsNone(actual_key)
 
-<<<<<<< HEAD
     @patch("subs.subs_data_extractor.SUBSDataExtractor._execute_trino_raw_sql_query")
     def test_determine_ids_for_provider(self, mock_trino):
         """Test that proper IDs are returned for a given provider."""
@@ -225,7 +219,7 @@
         expected_ids = ["12345"]
         actual_ids = self.extractor.determine_ids_for_provider(year, month)
         self.assertEqual(expected_ids, actual_ids)
-=======
+
     def test_determine_start_time(self):
         """Test that determing the start time for different scenarios evaluates correctly."""
         test_table = {
@@ -261,5 +255,4 @@
                         actual = self.extractor.determine_start_time(
                             year="2023", month="08", month_start=datetime.datetime(2023, 8, 1)
                         )
-                        self.assertEqual(expected["expected_return"], actual)
->>>>>>> b5b9c0b6
+                        self.assertEqual(expected["expected_return"], actual)