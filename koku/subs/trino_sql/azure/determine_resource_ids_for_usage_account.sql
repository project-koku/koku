--- conflicted
+++ resolved
@@ -7,17 +7,12 @@
     END
 FROM (
     SELECT
-<<<<<<< HEAD
      NULLIF(resourceid, '') resource_id,
-     max(date) max_date
-=======
-     COALESCE(NULLIF(resourceid, ''), instanceid) as resource_id,
      COALESCE(NULLIF(subscriptionid, ''), subscriptionguid) as sub,
      resourcegroup as rg,
      -- if the VMName isn't present in additionalinfo, the end of the resourceid should be the VMName
      COALESCE(json_extract_scalar(lower(additionalinfo), '$.vmname'), regexp_extract(COALESCE(NULLIF(resourceid, ''), instanceid), '([^/]+$)')) as vmname,
-     max(COALESCE(date, usagedatetime))as max_date
->>>>>>> 5d51dab2
+      max(date) max_date
    FROM
      hive.{{schema | sqlsafe}}.azure_line_items
    WHERE
@@ -31,9 +26,5 @@
     {% if excluded_ids %}
         and NULLIF(resourceid, '') NOT IN {{excluded_ids | inclause}}
     {% endif %}
-<<<<<<< HEAD
-   GROUP BY resourceid
-=======
-   GROUP BY resourceid, instanceid, subscriptionguid, subscriptionid, resourcegroup, json_extract_scalar(lower(additionalinfo), '$.vmname')
->>>>>>> 5d51dab2
+   GROUP BY resourceid, subscriptionguid, subscriptionid, resourcegroup, json_extract_scalar(lower(additionalinfo), '$.vmname')
 )