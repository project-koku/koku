#
# Copyright 2023 Red Hat Inc.
# SPDX-License-Identifier: Apache-2.0
#
"""Tasks for Subscriptions Watch Data Extraction and Transmission"""
import datetime
import logging
import uuid

from botocore.exceptions import ClientError

from api.common import log_json
from api.provider.models import Provider
from api.utils import DateHelper
from koku import celery_app
from koku import settings
from masu.database.report_manifest_db_accessor import ReportManifestDBAccessor

LOG = logging.getLogger(__name__)

SUBS_EXTRACTION_QUEUE = "subs"
SUBS_TRANSMISSION_QUEUE = "subs"

# any additional queues should be added to this list
QUEUE_LIST = [SUBS_EXTRACTION_QUEUE, SUBS_TRANSMISSION_QUEUE]

SUBS_ACCEPTED_PROVIDERS = (
    Provider.PROVIDER_AWS,
    Provider.PROVIDER_AWS_LOCAL,
    # Add additional accepted providers here
)


def check_schema_name(schema_name: str) -> str:
    """Helper to check for and modify the schema name if needed."""
    if schema_name and not schema_name.startswith(("acct", "org")):
        schema_name = f"acct{schema_name}"

    return schema_name


def enable_subs_processing(schema_name: str) -> bool:
    """Helper to determine if source is enabled for SUBS processing."""

    schema_name = check_schema_name(schema_name)
    context = {"schema_name": schema_name}
    LOG.info(log_json(msg="enable_subs_processing context", context=context))

    # Temporarily disable feature flag check until it is available.
    # return bool(
    #     UNLEASH_CLIENT.is_enabled("cost-management.backend.subs-data-processor", context)
    #     or settings.ENABLE_SUBS_DEBUG
    # )

    return settings.ENABLE_SUBS_DEBUG


def get_start_and_end_from_manifest_id(manifest_id):
    """Helper to get the start and end dates for the report."""

    start_date = None
    end_date = None

    with ReportManifestDBAccessor() as manifest_accessor:
        manifest = manifest_accessor.get_manifest_by_id(manifest_id)
        if not manifest:
            return

        bill_date = manifest.billing_period_start_datetime.date()
        if bill_date:
            provider_uuid = manifest.provider_id
            manifest_list = manifest_accessor.get_manifest_list_for_provider_and_bill_date(provider_uuid, bill_date)
            if len(manifest_list) == 1:
                start_date = bill_date
                end_date = DateHelper().month_end(bill_date)

    return start_date, end_date


@celery_app.task(name="subs.tasks.collect_subs_report_data_from_manifest", queue=SUBS_EXTRACTION_QUEUE)
def collect_subs_report_data_from_manifest(reports_to_subs_summarize):
    """Initial functionality of the task for SUBS data extraction from manifest"""

    LOG.info(log_json(msg="collect subs report data from manifest"))

    # TODO: To uncomment if to adapt the following code block based on the assumed similarity with HCS flow.

    """
    reports = [report for report in reports_to_subs_summarize if report]
    reports_deduplicated = [dict(t) for t in {tuple(d.items()) for d in reports}]

    for report in reports_deduplicated:
        start_date = None
        end_date = None
        ...
        # Process each report to:
        # - Extract start and end dates (either directly from the report data or from the manifest ID)
        # - Retrieve schema_name, provider_type, provider_uuid, and tracing_id
        # - Initiate the collect_subs_report_data task with the collected information.
        ...
        collect_subs_report_data.s(
            schema_name, provider_type, provider_uuid, start_date, end_date, tracing_id
        ).apply_async()
    """


@celery_app.task(
    name="subs.tasks.collect_subs_report_data",
    bind=True,
    autoretry_for=(ClientError,),
    max_retries=settings.MAX_UPDATE_RETRIES,
    queue=SUBS_EXTRACTION_QUEUE,
)
def collect_subs_report_data(
    self, schema_name, provider_type, provider_uuid, start_date=None, end_date=None, tracing_id=None
):
    """Implement the functionality of the new task
    Args:
        schema_name:     (str) db schema name
        provider_type:   (str) The provider type
        provider_uuid:   (str) The provider unique identification number
        start_date:      The date to start populating the table (default: (Today - 2 days))
        end_date:        The date to end on (default: Today)
        tracing_id:      (uuid) for log tracing

    Returns:
        None
    """

    dh = DateHelper()
    start_date = start_date or dh.today - datetime.timedelta(days=2)
    end_date = end_date or dh.today
    schema_name = check_schema_name(schema_name)
    tracing_id = tracing_id or str(uuid.uuid4())

    ctx = {
        "schema_name": schema_name,
        "provider_uuid": provider_uuid,
        "provider_type": provider_type,
        "start_date": start_date,
        "end_date": end_date,
    }
<<<<<<< HEAD
    LOG.info(log_json(tracing_id, msg="skipping subs report generation", context=context))


def get_providers_for_subs():
    # Implement the logic to fetch and filter providers for SUBS processing
    pass


@celery_app.task(name="subs.tasks.collect_subs_data_for_transmission", queue=SUBS_TRANSMISSION_QUEUE)
def collect_subs_data_for_transmission(schema_name=None, tracing_id=None):
    """Implement the logic for SUBS Data Transmission
    Args:
        schema_name:        (Str) db schema name
        tracing_id:         (uuid) for log tracing

    Returns:
        None
    """

    # TODO: Implement the functionality of the new task for SUBS data transmission

    tracing_id = tracing_id or str(uuid.uuid4())
    schema_name = check_schema_name(schema_name)
    context = {"schema_name": schema_name}

    LOG.info(log_json(tracing_id, msg="prepare subs data for transmission", context=context))
=======
    if enable_subs_processing(schema_name) and provider_type in SUBS_ACCEPTED_PROVIDERS:
        LOG.info(log_json(tracing_id, msg="collecting subs report data", context=ctx))
        # TODO: instantiate the ReportSUBS class and call generate_report when implemented.
        # reporter = ReportSUBS(schema_name, provider_type, provider_uuid, tracing_id)
        # reporter.generate_report(start_date, end_date)

    else:
        LOG.info(log_json(tracing_id, msg="skipping subs report generation", context=ctx))
>>>>>>> 106c8406
<|MERGE_RESOLUTION|>--- conflicted
+++ resolved
@@ -140,34 +140,6 @@
         "start_date": start_date,
         "end_date": end_date,
     }
-<<<<<<< HEAD
-    LOG.info(log_json(tracing_id, msg="skipping subs report generation", context=context))
-
-
-def get_providers_for_subs():
-    # Implement the logic to fetch and filter providers for SUBS processing
-    pass
-
-
-@celery_app.task(name="subs.tasks.collect_subs_data_for_transmission", queue=SUBS_TRANSMISSION_QUEUE)
-def collect_subs_data_for_transmission(schema_name=None, tracing_id=None):
-    """Implement the logic for SUBS Data Transmission
-    Args:
-        schema_name:        (Str) db schema name
-        tracing_id:         (uuid) for log tracing
-
-    Returns:
-        None
-    """
-
-    # TODO: Implement the functionality of the new task for SUBS data transmission
-
-    tracing_id = tracing_id or str(uuid.uuid4())
-    schema_name = check_schema_name(schema_name)
-    context = {"schema_name": schema_name}
-
-    LOG.info(log_json(tracing_id, msg="prepare subs data for transmission", context=context))
-=======
     if enable_subs_processing(schema_name) and provider_type in SUBS_ACCEPTED_PROVIDERS:
         LOG.info(log_json(tracing_id, msg="collecting subs report data", context=ctx))
         # TODO: instantiate the ReportSUBS class and call generate_report when implemented.
@@ -175,5 +147,4 @@
         # reporter.generate_report(start_date, end_date)
 
     else:
-        LOG.info(log_json(tracing_id, msg="skipping subs report generation", context=ctx))
->>>>>>> 106c8406
+        LOG.info(log_json(tracing_id, msg="skipping subs report generation", context=ctx))