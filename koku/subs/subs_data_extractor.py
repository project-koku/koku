#
# Copyright 2023 Red Hat Inc.
# SPDX-License-Identifier: Apache-2.0
#
import logging
import os
import pkgutil
from datetime import timedelta
from functools import cached_property

import pandas as pd
from botocore.exceptions import ClientError
from botocore.exceptions import EndpointConnectionError
from django.conf import settings
from django_tenants.utils import schema_context

from api.common import log_json
from api.provider.models import Provider
from masu.database.report_db_accessor_base import ReportDBAccessorBase
from masu.util.aws.common import get_s3_resource
from reporting.models import SubsIDMap
from reporting.models import SubsLastProcessed
from reporting.provider.aws.models import TRINO_LINE_ITEM_TABLE as AWS_TABLE

LOG = logging.getLogger(__name__)

TABLE_MAP = {
    Provider.PROVIDER_AWS: AWS_TABLE,
}


class SUBSDataExtractor(ReportDBAccessorBase):
    def __init__(self, tracing_id, context):
        super().__init__(context["schema"])
        self.provider_type = context["provider_type"].removesuffix("-local")
        self.provider_uuid = context["provider_uuid"]
        self.tracing_id = tracing_id
        self.table = TABLE_MAP.get(self.provider_type)
        self.s3_resource = get_s3_resource(
            settings.S3_SUBS_ACCESS_KEY, settings.S3_SUBS_SECRET, settings.S3_SUBS_REGION
        )
        self.context = context

    @cached_property
    def subs_s3_path(self):
        """The S3 path to be used for a SUBS report upload."""
        return f"{self.schema}/{self.provider_type}/source={self.provider_uuid}/date={self.date_helper.today.date()}"

    def determine_latest_processed_time_for_provider(self, year, month):
        """Determine the latest processed timestamp for a provider for a given month and year."""
        with schema_context(self.schema):
            last_time = SubsLastProcessed.objects.filter(
                source_uuid=self.provider_uuid, year=year, month=month
            ).first()
        if last_time and last_time.latest_processed_time:
            # the stored timestamp is the latest timestamp data was gathered for
            # and we want to gather new data we have not processed yet
            # so we add one second to the last timestamp to ensure the time range processed
            # is all new data
            return last_time.latest_processed_time + timedelta(seconds=1)
        return None

    def determine_ids_for_provider(self, year, month):
        """Determine the relevant IDs to process data for this provider."""
        with schema_context(self.schema):
            # get a list of IDs to exclude from this source processing
            excluded_ids = list(
                SubsIDMap.objects.exclude(source_uuid=self.provider_uuid).values_list("usage_id", flat=True)
            )
            sql = (
                "SELECT DISTINCT lineitem_usageaccountid FROM aws_line_items WHERE"
                " source={{provider_uuid}} AND year={{year}} AND month={{month}}"
            )
            if excluded_ids:
                sql += "AND lineitem_usageaccountid NOT IN {{excluded_ids | inclause}}"
            sql_params = {
                "provider_uuid": self.provider_uuid,
                "year": year,
                "month": month,
                "excluded_ids": excluded_ids,
            }
            ids = self._execute_trino_raw_sql_query(
                sql, sql_params=sql_params, context=self.context, log_ref="subs_determine_ids_for_provider"
            )
            id_list = []
            bulk_maps = []
            for id in ids:
                id_list.append(id[0])
                bulk_maps.append(SubsIDMap(source_uuid_id=self.provider_uuid, usage_id=id[0]))
            SubsIDMap.objects.bulk_create(bulk_maps, ignore_conflicts=True)
        return id_list

    def determine_end_time(self, year, month):
        """Determine the end time for subs processing."""
        sql = (
            f" SELECT MAX(lineitem_usagestartdate) FROM aws_line_items"
            f" WHERE source='{self.provider_uuid}' AND year='{year}' AND month='{month}'"
        )
        latest = self._execute_trino_raw_sql_query(sql, log_ref="insert_subs_last_processed_time")
        return latest[0][0]

    def determine_start_time(self, year, month, month_start):
        """Determines the start time for subs processing"""
<<<<<<< HEAD
        base_time = self.determine_latest_processed_time_for_provider(year, month) or (
            month_start - timedelta(hours=1)
        )
        created = Provider.objects.get(uuid=self.provider_uuid).created_timestamp.replace(tzinfo=None)
        if base_time < created:
            # this will set the default to start collecting from the midnight hour the day prior to source creation
            return created.replace(microsecond=0, second=0, minute=0, hour=23) - timedelta(days=2)
        else:
            return base_time

    def determine_line_item_count(self, where_clause, sql_params):
=======
        base_time = self.determine_latest_processed_time_for_provider(year, month) or month_start
        created = Provider.objects.get(uuid=self.provider_uuid).created_timestamp
        if base_time < created:
            # this will set the default to start collecting from the midnight hour the day prior to source creation
            return created.replace(microsecond=0, second=0, minute=0, hour=0) - timedelta(days=1)
        return base_time

    def determine_line_item_count(self, where_clause):
>>>>>>> b5b9c0b6
        """Determine the number of records in the table that have not been processed and match the criteria"""
        table_count_sql = f"SELECT count(*) FROM {self.schema}.{self.table} {where_clause}"
        count = self._execute_trino_raw_sql_query(
            table_count_sql, sql_params=sql_params, log_ref="determine_subs_processing_count"
        )
        return count[0][0]

    def determine_where_clause_and_params(self, latest_processed_time, end_time, year, month, ids):
        """Determine the where clause to use when processing subs data"""
        where_clause = (
            "WHERE source={{provider_uuid}} AND year={{year}} AND month={{month}} AND"
            " lineitem_productcode = 'AmazonEC2' AND lineitem_lineitemtype IN ('Usage', 'SavingsPlanCoveredUsage') AND"
            " product_vcpu IS NOT NULL AND strpos(lower(resourcetags), 'com_redhat_rhel') > 0 AND"
            " lineitem_usagestartdate > {{latest_processed_time}} AND"
            " lineitem_usagestartdate <= {{end_time}}"
        )
        if ids:
            where_clause += " AND lineitem_usageaccountid IN {{ids | inclause}}"
        sql_params = {
            "provider_uuid": self.provider_uuid,
            "year": year,
            "month": month,
            "latest_processed_time": latest_processed_time,
            "end_time": end_time,
            "ids": ids,
        }
        return where_clause, sql_params

    def update_latest_processed_time(self, year, month, end_time):
        """Update the latest processing time for a provider"""
        with schema_context(self.schema):
            subs_obj, _ = SubsLastProcessed.objects.get_or_create(
                source_uuid_id=self.provider_uuid, year=year, month=month
            )
            subs_obj.latest_processed_time = end_time
            subs_obj.save()

    def extract_data_to_s3(self, month_start):
        """Process new subs related line items from reports to S3."""
        LOG.info(log_json(self.tracing_id, msg="beginning subs rhel extraction", context=self.context))
        month = month_start.strftime("%m")
        year = month_start.strftime("%Y")
        start_time = self.determine_start_time(year, month, month_start)
        end_time = self.determine_end_time(year, month)
<<<<<<< HEAD
        ids = self.determine_ids_for_provider(year, month)
        if not ids:
            LOG.info(
                log_json(self.tracing_id, msg="no valid IDs to process for current source.", context=self.context)
            )
            self.update_latest_processed_time(year, month, end_time)
            return []
        where_clause, sql_params = self.determine_where_clause_and_params(latest_timestamp, end_time, year, month, ids)
        total_count = self.determine_line_item_count(where_clause, sql_params)
=======
        where_clause = self.determine_where_clause(start_time, end_time, year, month)
        total_count = self.determine_line_item_count(where_clause)
>>>>>>> b5b9c0b6
        LOG.debug(
            log_json(
                self.tracing_id,
                msg=f"identified {total_count} matching records for metered rhel",
                context=self.context,
            )
        )
        upload_keys = []
        filename = f"subs_{self.tracing_id}_"
        sql_file = f"trino_sql/{self.provider_type.lower()}_subs_summary.sql"
        query_sql = pkgutil.get_data("subs", sql_file)
        query_sql = query_sql.decode("utf-8")
        for i, offset in enumerate(range(0, total_count, settings.PARQUET_PROCESSING_BATCH_SIZE)):
            sql_params = {
                "schema": self.schema,
                "provider_uuid": self.provider_uuid,
                "year": year,
                "month": month,
                "start_time": start_time,
                "end_time": end_time,
                "offset": offset,
                "limit": settings.PARQUET_PROCESSING_BATCH_SIZE,
                "ids": ids,
            }
            results, description = self._execute_trino_raw_sql_query_with_description(
                query_sql, sql_params=sql_params, log_ref=f"{self.provider_type.lower()}_subs_summary.sql"
            )

            # The format for the description is:
            # [(name, type_code, display_size, internal_size, precision, scale, null_ok)]
            # col[0] grabs the column names from the query results
            cols = [col[0] for col in description]

            upload_keys.append(self.copy_data_to_subs_s3_bucket(results, cols, f"{filename}{i}.csv"))
        self.update_latest_processed_time(year, month, end_time)
        LOG.info(
            log_json(
                self.tracing_id,
                msg=f"{len(upload_keys)} file(s) uploaded to s3 for rhel metering",
                context=self.context,
            )
        )
        return upload_keys

    def copy_data_to_subs_s3_bucket(self, data, cols, filename):
        """Copy subs data to the right S3 bucket."""
        my_df = pd.DataFrame(data)
        my_df.to_csv(filename, header=cols, index=False)
        with open(filename, "rb") as fin:
            try:
                upload_key = f"{self.subs_s3_path}/{filename}"
                s3_obj = {"bucket_name": settings.S3_SUBS_BUCKET_NAME, "key": upload_key}
                upload = self.s3_resource.Object(**s3_obj)
                upload.upload_fileobj(fin)
            except (EndpointConnectionError, ClientError) as err:
                msg = f"unable to copy data to {upload_key}, bucket {settings.S3_SUBS_BUCKET_NAME}. Reason: {str(err)}"
                LOG.warning(log_json(self.tracing_id, msg=msg, context=self.context))
                return
        os.remove(filename)
        return upload_key<|MERGE_RESOLUTION|>--- conflicted
+++ resolved
@@ -101,19 +101,6 @@
 
     def determine_start_time(self, year, month, month_start):
         """Determines the start time for subs processing"""
-<<<<<<< HEAD
-        base_time = self.determine_latest_processed_time_for_provider(year, month) or (
-            month_start - timedelta(hours=1)
-        )
-        created = Provider.objects.get(uuid=self.provider_uuid).created_timestamp.replace(tzinfo=None)
-        if base_time < created:
-            # this will set the default to start collecting from the midnight hour the day prior to source creation
-            return created.replace(microsecond=0, second=0, minute=0, hour=23) - timedelta(days=2)
-        else:
-            return base_time
-
-    def determine_line_item_count(self, where_clause, sql_params):
-=======
         base_time = self.determine_latest_processed_time_for_provider(year, month) or month_start
         created = Provider.objects.get(uuid=self.provider_uuid).created_timestamp
         if base_time < created:
@@ -121,8 +108,7 @@
             return created.replace(microsecond=0, second=0, minute=0, hour=0) - timedelta(days=1)
         return base_time
 
-    def determine_line_item_count(self, where_clause):
->>>>>>> b5b9c0b6
+    def determine_line_item_count(self, where_clause, sql_params):
         """Determine the number of records in the table that have not been processed and match the criteria"""
         table_count_sql = f"SELECT count(*) FROM {self.schema}.{self.table} {where_clause}"
         count = self._execute_trino_raw_sql_query(
@@ -167,7 +153,6 @@
         year = month_start.strftime("%Y")
         start_time = self.determine_start_time(year, month, month_start)
         end_time = self.determine_end_time(year, month)
-<<<<<<< HEAD
         ids = self.determine_ids_for_provider(year, month)
         if not ids:
             LOG.info(
@@ -175,12 +160,8 @@
             )
             self.update_latest_processed_time(year, month, end_time)
             return []
-        where_clause, sql_params = self.determine_where_clause_and_params(latest_timestamp, end_time, year, month, ids)
+        where_clause, sql_params = self.determine_where_clause_and_params(start_time, end_time, year, month, ids)
         total_count = self.determine_line_item_count(where_clause, sql_params)
-=======
-        where_clause = self.determine_where_clause(start_time, end_time, year, month)
-        total_count = self.determine_line_item_count(where_clause)
->>>>>>> b5b9c0b6
         LOG.debug(
             log_json(
                 self.tracing_id,
