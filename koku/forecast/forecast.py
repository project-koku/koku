#
# Copyright 2020 Red Hat, Inc.
#
# This program is free software: you can redistribute it and/or modify
# it under the terms of the GNU Affero General Public License as
# published by the Free Software Foundation, either version 3 of the
# License, or (at your option) any later version.
#
# This program is distributed in the hope that it will be useful,
# but WITHOUT ANY WARRANTY; without even the implied warranty of
# MERCHANTABILITY or FITNESS FOR A PARTICULAR PURPOSE.  See the
# GNU Affero General Public License for more details.
#
# You should have received a copy of the GNU Affero General Public License
# along with this program.  If not, see <https://www.gnu.org/licenses/>.
#
"""Base forecasting module."""
import logging
import operator
from collections import defaultdict
from datetime import timedelta
from decimal import Decimal
from functools import reduce

import statsmodels.api as sm
from django.db.models import Q
from statsmodels.sandbox.regression.predstd import wls_prediction_std
from statsmodels.tools.sm_exceptions import ValueWarning
from tenant_schemas.utils import tenant_context

from api.models import Provider
from api.query_filter import QueryFilter
from api.query_filter import QueryFilterCollection
from api.report.all.openshift.provider_map import OCPAllProviderMap
from api.report.aws.openshift.provider_map import OCPAWSProviderMap
from api.report.aws.provider_map import AWSProviderMap
from api.report.azure.openshift.provider_map import OCPAzureProviderMap
from api.report.azure.provider_map import AzureProviderMap
from api.report.ocp.provider_map import OCPProviderMap
from api.utils import DateHelper
from reporting.provider.aws.models import AWSOrganizationalUnit


LOG = logging.getLogger(__name__)


class Forecast:
    """Base forecasting class."""

    # the minimum number of data points needed to use the current month's data.
    # if we have fewer than this many data points, fall back to using the previous month's data.
    #
    # this number is chosen in part because statsmodels.stats.stattools.omni_normtest() needs at least eight data
    # points to test for normal distribution.
    MINIMUM = 8

    # the precision of the floats returned in the forecast response.
    PRECISION = 8

    REPORT_TYPE = "costs"

    dh = DateHelper()

    def __init__(self, query_params):  # noqa: C901
        """Class Constructor.

        Instance Attributes:
            - cost_summary_table (Model)
            - aggregates (dict)
            - filters (QueryFilterCollection)
            - query_range (tuple)
        """
        self.params = query_params

        # select appropriate model based on access
        access = query_params.get("access", {})
        access_key = "default"
        if access:
            access_key = tuple(access.keys())
            filter_fields = self.provider_map.provider_map.get("filters")
        self.cost_summary_table = self.provider_map.views.get("costs").get(access_key)

        current_day_of_month = self.dh.today.day
        yesterday = (self.dh.today - timedelta(days=1)).day
        last_day_of_month = self.dh.this_month_end.day
        if current_day_of_month == 1:
            self.forecast_days_required = last_day_of_month
        else:
            self.forecast_days_required = last_day_of_month - yesterday

        if current_day_of_month <= self.MINIMUM:
            self.query_range = (self.dh.last_month_start, self.dh.last_month_end)
        else:
            self.query_range = (self.dh.this_month_start, self.dh.today - timedelta(days=1))

        self.filters = QueryFilterCollection()
        self.filters.add(field="usage_start", operation="gte", parameter=self.query_range[0])
        self.filters.add(field="usage_end", operation="lte", parameter=self.query_range[1])

        # filter queries based on access
        if access_key != "default":
            for q_param, filt in filter_fields.items():
                access = query_params.get_access(q_param, list())
                if access:
                    self.set_access_filters(access, filt, self.filters)

    @property
    def provider_map(self):
        """Return the provider map instance."""
        return self.provider_map_class(self.provider, self.REPORT_TYPE)

    @property
    def cost_term(self):
        return self.provider_map.report_type_map.get("aggregates", {}).get("cost_total")

    def predict(self):
        """Define ORM query to run forecast and return prediction."""
        with tenant_context(self.params.tenant):
            data = (
                self.cost_summary_table.objects.filter(self.filters.compose())
                .order_by("usage_start")
                .values("usage_start")
                .annotate(total_cost=self.cost_term)
            )
            return self._predict(self._uniquify_qset(data))

    def _predict(self, data):
        """Handle pre and post prediction work.

        Args:
            data (list) a list of (datetime, float) tuples

        Returns:
            (LinearForecastResult) linear forecast results object
        """
        LOG.debug("Forecast input data: %s", data)

        if len(data) < 2:
            LOG.warning("Unable to calculate forecast. Insufficient data for %s.", self.params.tenant)
            return []

        if len(data) < self.MINIMUM:
            LOG.warning("Number of data elements is fewer than the minimum.")

        # arrange the data into a form that statsmodels will accept.
        dates, costs = zip(*data)
        X = [int(d.strftime("%Y%m%d")) for d in dates]
        Y = [float(c) for c in costs]

        # run the forecast
        results = self._run_forecast(X, Y)
        result_dict = {}
        for i, value in enumerate(results.prediction):
            result_dict[self.dh.today.date() + timedelta(days=i)] = {
                "total_cost": value,
                "confidence_min": results.confidence_lower[i],
                "confidence_max": results.confidence_upper[i],
            }
        result_dict = self._add_additional_data_points(result_dict, results.slope)

<<<<<<< HEAD
        response = []

        last_date = None
        for idx, item in enumerate(results.prediction):
            if not last_date and dates[-1] == self.dh.this_month_end.date():
                prediction_date = dates[-1]
            else:
                prediction_date = dates[-1] + timedelta(days=1 + idx)
            if prediction_date > self.dh.this_month_end.date():
                break
=======
        return self.format_result(result_dict, results.rsquared, results.pvalues)
>>>>>>> cd231ca8

    def format_result(self, results, rsquared, pvalues):
        """Format results for API consumption."""
        f_format = f"%.{self.PRECISION}f"  # avoid converting floats to e-notation
        units = "USD"

        response = []
        for key in results:
            dikt = {
                "date": key,
                "values": [
                    {
                        "date": key,
                        "infrastructure": {
                            "total": {"value": 0.0, "units": units},
                            "confidence_max": {"value": 0.0, "units": units},
                            "confidence_min": {"value": 0.0, "units": units},
                            "rsquared": {"value": f_format % 0.0, "units": None},
                            "pvalues": {"value": f_format % 0.0, "units": None},
                        },
                        "supplementary": {
                            "total": {"value": 0.0, "units": units},
                            "confidence_max": {"value": 0.0, "units": units},
                            "confidence_min": {"value": 0.0, "units": units},
                            "rsquared": {"value": f_format % 0.0, "units": None},
                            "pvalues": {"value": f_format % 0.0, "units": None},
                        },
                        "cost": {
                            "total": {"value": round(results[key]["total_cost"], 3), "units": units},
                            "confidence_max": {"value": round(results[key]["confidence_max"], 3), "units": units},
                            "confidence_min": {
                                "value": round(max(results[key]["confidence_min"], 0), 3),
                                "units": units,
                            },
                            "rsquared": {"value": f_format % rsquared, "units": None},
                            "pvalues": {"value": f_format % pvalues, "units": None},
                        },
                    }
                ],
            }
            response.append(dikt)
        return response

    def _add_additional_data_points(self, results, slope):
        """Add extra entries to make sure we predict the full month."""
        additional_days_needed = 0
        dates = results.keys()
        last_predicted_date = max(dates)
        days_already_predicted = len(dates)

        last_predicted_cost = results[last_predicted_date]["total_cost"]
        last_predicted_max = results[last_predicted_date]["confidence_max"]
        last_predicted_min = results[last_predicted_date]["confidence_min"]

        if days_already_predicted < self.forecast_days_required:
            additional_days_needed = self.forecast_days_required - days_already_predicted

        for i in range(1, additional_days_needed + 1):
            results[last_predicted_date + timedelta(days=i)] = {
                "total_cost": last_predicted_cost + (slope * i),
                "confidence_min": last_predicted_min + (slope * i),
                "confidence_max": last_predicted_max + (slope * i),
            }

        return results

    def _run_forecast(self, x, y):
        """Apply the forecast model.

        Args:
            x (list) a list of exogenous variables
            y (list) a list of endogenous variables

        Note:
            both x and y MUST be the same number of elements

        Returns:
            (tuple)
                (numpy.ndarray) prediction values
                (numpy.ndarray) confidence interval lower bound
                (numpy.ndarray) confidence interval upper bound
                (float) R-squared value
                (list) P-values
        """
        model = sm.OLS(y, x)
        results = model.fit()
        return LinearForecastResult(results)

    def _uniquify_qset(self, qset, field="total_cost"):
        """Take a QuerySet list, sum costs within the same day, and arrange it into a list of tuples.

        Args:
            qset (QuerySet)

        Returns:
            [(date, cost), ...]
        """
        # FIXME: this QuerySet->dict->list conversion probably isn't ideal.
        # FIXME: there's probably a way to aggregate multiple sources by date using just the ORM.
        result = defaultdict(Decimal)
        for item in qset:
            result[item.get("usage_start")] += Decimal(item.get(field, 0.0))
        out = [(k, v) for k, v in result.items()]
        return out

    def set_access_filters(self, access, filt, filters):
        """Set access filters to ensure RBAC restrictions adhere to user's access and filters.

        Args:
            access (list) the list containing the users relevant access
            filt (list or dict) contains the filters to be updated
            filters (QueryFilterCollection) the filter collection to add the new filters to
        returns:
            None
        """
        if isinstance(filt, list):
            for _filt in filt:
                _filt["operation"] = "in"
                q_filter = QueryFilter(parameter=access, **_filt)
                filters.add(q_filter)
        else:
            filt["operation"] = "in"
            q_filter = QueryFilter(parameter=access, **filt)
            filters.add(q_filter)


class LinearForecastResult:
    """Container class for linear forecast results.

    Note: this class should be considered read-only
    """

    def __init__(self, regression_result):
        """Class constructor.

        Args:
            regression_result (RegressionResult) the results of a statsmodels regression
        """
        self._regression_result = regression_result
        self._std_err, self._conf_lower, self._conf_upper = wls_prediction_std(regression_result)

        try:
            LOG.debug(regression_result.summary())
        except (ValueWarning, UserWarning) as exc:
            LOG.warning(exc)

        LOG.debug("Forecast prediction: %s", self.prediction)
        LOG.debug("Forecast interval lower-bound: %s", self.confidence_lower)
        LOG.debug("Forecast interval upper-bound: %s", self.confidence_upper)

    @property
    def prediction(self):
        """Forecast prediction."""
        # predict() returns the same number of elements as the number of input observations
        return self._regression_result.predict()

    @property
    def confidence_lower(self):
        """Confidence interval lower-bound."""
        return self._conf_lower

    @property
    def confidence_upper(self):
        """Confidence interval upper-bound."""
        return self._conf_upper

    @property
    def rsquared(self):
        """Forecast R-squared value."""
        return self._regression_result.rsquared

    @property
    def pvalues(self):
        """Forecast P-values."""
        if len(self._regression_result.pvalues.tolist()) == 1:
            return self._regression_result.pvalues.tolist()[0]
        else:
            return self._regression_result.pvalues.tolist()

    @property
    def slope(self):
        """Slope of linear regression."""
        if len(self._regression_result.params) == 1:
            return self._regression_result.params[0]
        else:
            return self._regression_result.params


class AWSForecast(Forecast):
    """AWS forecasting class."""

    provider = Provider.PROVIDER_AWS
    provider_map_class = AWSProviderMap

    def set_access_filters(self, access, filt, filters):
        """Set access filters to ensure RBAC restrictions adhere to user's access and filters.

        Args:
            access (list) the list containing the users relevant access
            filt (list or dict) contains the filters to be updated
            filters (QueryFilterCollection) the filter collection to add the new filters to
        returns:
            None
        """
        # Note that the RBAC access for organizational units should follow the hierarchical
        # structure of the tree. Therefore, as long as the user has access to the root nodes
        # passed in by group_by[org_unit_id] then the user automatically has access to all
        # the sub orgs.
        if access and "*" not in access:
            with tenant_context(self.params.tenant):
                allowed_ous = (
                    AWSOrganizationalUnit.objects.filter(
                        reduce(operator.or_, (Q(org_unit_path__icontains=rbac) for rbac in access))
                    )
                    .filter(account_alias__isnull=True)
                    .order_by("org_unit_id", "-created_timestamp")
                    .distinct("org_unit_id")
                )
                if allowed_ous:
                    access = list(allowed_ous.values_list("org_unit_id", flat=True))
        if not isinstance(filt, list) and filt["field"] == "organizational_unit__org_unit_path":
            filt["field"] = "organizational_unit__org_unit_id"
        super().set_access_filters(access, filt, filters)


class AzureForecast(Forecast):
    """Azure forecasting class."""

    provider = Provider.PROVIDER_AZURE
    provider_map_class = AzureProviderMap


class OCPForecast(Forecast):
    """OCP forecasting class."""

    provider = Provider.PROVIDER_OCP
    provider_map_class = OCPProviderMap


class OCPAWSForecast(Forecast):
    """OCP+AWS forecasting class."""

    provider = Provider.OCP_AWS
    provider_map_class = OCPAWSProviderMap


class OCPAzureForecast(Forecast):
    """OCP+Azure forecasting class."""

    provider = Provider.OCP_AZURE
    provider_map_class = OCPAzureProviderMap


class OCPAllForecast(Forecast):
    """OCP+All forecasting class."""

    provider = Provider.OCP_ALL
    provider_map_class = OCPAllProviderMap<|MERGE_RESOLUTION|>--- conflicted
+++ resolved
@@ -158,20 +158,7 @@
             }
         result_dict = self._add_additional_data_points(result_dict, results.slope)
 
-<<<<<<< HEAD
-        response = []
-
-        last_date = None
-        for idx, item in enumerate(results.prediction):
-            if not last_date and dates[-1] == self.dh.this_month_end.date():
-                prediction_date = dates[-1]
-            else:
-                prediction_date = dates[-1] + timedelta(days=1 + idx)
-            if prediction_date > self.dh.this_month_end.date():
-                break
-=======
         return self.format_result(result_dict, results.rsquared, results.pvalues)
->>>>>>> cd231ca8
 
     def format_result(self, results, rsquared, pvalues):
         """Format results for API consumption."""
