--- conflicted
+++ resolved
@@ -104,11 +104,6 @@
             storage_accounts = azure_client.storage_client.storage_accounts
             storage_account = storage_accounts.get_properties(resource_group,
                                                               storage_account)
-<<<<<<< HEAD
-            azure_service = AzureService(**credential_name, resource_group_name=resource_group,
-                                         storage_account_name=storage_account)
-=======
->>>>>>> b9810f9b
         except (AdalError, AzureException, AzureServiceError, ClientException, TypeError) as exc:
             raise ValidationError(error_obj(key, str(exc)))
 
