--- conflicted
+++ resolved
@@ -122,15 +122,9 @@
                 key = ProviderErrors.AZURE_NO_REPORT_FOUND
                 message = ProviderErrors.AZURE_MISSING_EXPORT_MESSAGE
                 raise ValidationError(error_obj(key, message))
-        except HttpResponseError as http_resp_err:
-            key = ProviderErrors.AZURE_CLIENT_ERROR
-            raise ValidationError(error_obj(key, str(http_resp_err)))
         except AzureCostReportNotFound as costreport_err:
             key = ProviderErrors.AZURE_BILLING_SOURCE_NOT_FOUND
             raise ValidationError(error_obj(key, str(costreport_err)))
-<<<<<<< HEAD
-        except (AdalError, AzureError, AzureException, AzureServiceError, ClientException, TypeError) as exc:
-=======
         except (
             AdalError,
             AzureError,
@@ -141,7 +135,6 @@
             TypeError,
             ValueError,
         ) as exc:
->>>>>>> 8f280ab7
             key = ProviderErrors.AZURE_CLIENT_ERROR
             raise ValidationError(error_obj(key, str(exc)))
 
