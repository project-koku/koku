"""GCP provider implementation to be used by Koku."""
import logging

import google.auth
from google.cloud import bigquery
from google.cloud.exceptions import BadRequest
from google.cloud.exceptions import GoogleCloudError
from google.cloud.exceptions import NotFound
from googleapiclient import discovery
from googleapiclient.errors import HttpError
from rest_framework import serializers

from ..provider_errors import ProviderErrors
from ..provider_errors import SkipStatusPush
from ..provider_interface import ProviderInterface
from api.common import error_obj
from api.models import Provider
from api.provider.models import Sources

LOG = logging.getLogger(__name__)

REQUIRED_IAM_PERMISSIONS = [
    "bigquery.jobs.create",
    "bigquery.tables.getData",
    "bigquery.tables.list",
    "bigquery.tables.get",
]

RESOURCE_LEVEL_EXPORT_NAME = "gcp_billing_export_resource"
NON_RESOURCE_LEVEL_EXPORT_NAME = "gcp_billing_export"


class GCPProvider(ProviderInterface):
    """GCP provider."""

    def name(self):
        """Return name of the provider."""
        return Provider.PROVIDER_GCP

    def get_table_id(self, data_set):
        """Get the billing table from a dataset in the format projectID.dataset"""
        client = bigquery.Client()
        full_table_id = None
        for table in client.list_tables(data_set):
            if RESOURCE_LEVEL_EXPORT_NAME in table.full_table_id:
                full_table_id = table.full_table_id.replace(":", ".")
                # Break because we prefer the resource-level report.
                break
            elif NON_RESOURCE_LEVEL_EXPORT_NAME in table.full_table_id:
                full_table_id = table.full_table_id.replace(":", ".")
        if full_table_id:
            _, _, table_id = full_table_id.split(".")
            return table_id
        return None

    def update_source_data_source(self, data_source):
        """Update data_source."""
<<<<<<< HEAD
        try:
            update_query = Sources.objects.filter(authentication={"credentials": credentials})
            for source in update_query:
                if source.billing_source.get("data_source", {}).get("dataset") == data_source.get("dataset"):
                    source_filter = Sources.objects.filter(source_id=source.source_id)
                    source_filter.update(billing_source={"data_source": data_source})

                    provider_uuid = source_filter.first().koku_uuid
                    provider_billing_source = Provider.objects.filter(uuid=provider_uuid).first().billing_source
                    if provider_billing_source.data_source != data_source:
                        provider_billing_source.data_source = data_source
                        provider_billing_source.save()

        except Sources.DoesNotExist:
            LOG.info("Source not found, unable to update data source.")
=======
        source_query = Sources.objects.filter(billing_source__data_source__dataset=data_source.get("dataset"))
        for source in source_query:
            if source.billing_source.get("data_source") != data_source:
                source_filter = Sources.objects.filter(source_id=source.source_id)
                source_filter.update(billing_source={"data_source": data_source})
>>>>>>> 35c10ee3

    def _format_dataset_id(self, data_source, credentials):
        """Format dataset ID based on input format."""
        if f"{credentials.get('project_id')}:" in data_source.get("dataset"):
            proj_table = data_source.get("dataset").replace(":", ".")
        else:
            proj_table = f"{credentials.get('project_id')}.{data_source.get('dataset')}"
        return proj_table

    def _detect_billing_export_table(self, data_source, credentials):
        """Verify that dataset and billing export table exists."""
        proj_table = self._format_dataset_id(data_source, credentials)
        try:
            bigquery_table_id = self.get_table_id(proj_table)
            if bigquery_table_id:
                data_source["table_id"] = bigquery_table_id
                self.update_source_data_source(data_source)
            else:
                raise SkipStatusPush("Table ID not ready.")
        except NotFound as e:
            data_source.pop("table_id", None)
            self.update_source_data_source(data_source)
            key = "billing_source.dataset"
            LOG.info(error_obj(key, e.message))
            message = (
                f"Unable to find dataset: {data_source.get('dataset')} in project: {credentials.get('project_id')}"
            )
            raise serializers.ValidationError(error_obj(key, message))
        except BadRequest as e:
            LOG.warning(str(e))
            key = "billing_source"
            message = f"Invalid Dataset ID: {str(data_source.get('dataset'))}"
            raise serializers.ValidationError(error_obj(key, message))
        except ValueError:
            key = "billing_source.dataset"
            message = f"Invalid Dataset ID: {str(data_source.get('dataset'))}"
            raise serializers.ValidationError(error_obj(key, message))

    def cost_usage_source_is_reachable(self, credentials, data_source):
        """
        Verify that the GCP bucket exists and is reachable.

        Args:
            credentials (dict): a dictionary containing project_id
            data_source (dict): not used; only present for interface compatibility

        """
        try:
            project = credentials.get("project_id", "")
            gcp_credentials, _ = google.auth.default()
            # https://github.com/googleapis/google-api-python-client/issues/299
            service = discovery.build("cloudresourcemanager", "v1", credentials=gcp_credentials, cache_discovery=False)
            check_permissions = {"permissions": REQUIRED_IAM_PERMISSIONS}
            request = service.projects().testIamPermissions(resource=project, body=check_permissions)
            response = request.execute()
            permissions = response.get("permissions", [])

            for required_permission in REQUIRED_IAM_PERMISSIONS:
                if required_permission not in permissions:
                    key = ProviderErrors.GCP_INCORRECT_IAM_PERMISSIONS
                    internal_message = f"Improper IAM permissions: {permissions}."
                    LOG.warning(internal_message)
                    message = f"Incorrect IAM permissions for project {project}"
                    raise serializers.ValidationError(error_obj(key, message))

        except GoogleCloudError as e:
            key = "authentication.project_id"
            raise serializers.ValidationError(error_obj(key, e.message))
        except HttpError as err:
            reason = err._get_reason()
            if reason == "Not Found":
                reason = "Project ID not found"
            key = "authentication.project_id"
            LOG.info(error_obj(key, reason))
            raise serializers.ValidationError(error_obj(key, reason))

        self._detect_billing_export_table(data_source, credentials)

        return True

    def infra_type_implementation(self, provider_uuid, tenant):
        """Return infrastructure type."""
        return None

    def infra_key_list_implementation(self, infrastructure_type, schema_name):
        """Return a list of cluster ids on the given infrastructure type."""
        return []<|MERGE_RESOLUTION|>--- conflicted
+++ resolved
@@ -55,29 +55,11 @@
 
     def update_source_data_source(self, data_source):
         """Update data_source."""
-<<<<<<< HEAD
-        try:
-            update_query = Sources.objects.filter(authentication={"credentials": credentials})
-            for source in update_query:
-                if source.billing_source.get("data_source", {}).get("dataset") == data_source.get("dataset"):
-                    source_filter = Sources.objects.filter(source_id=source.source_id)
-                    source_filter.update(billing_source={"data_source": data_source})
-
-                    provider_uuid = source_filter.first().koku_uuid
-                    provider_billing_source = Provider.objects.filter(uuid=provider_uuid).first().billing_source
-                    if provider_billing_source.data_source != data_source:
-                        provider_billing_source.data_source = data_source
-                        provider_billing_source.save()
-
-        except Sources.DoesNotExist:
-            LOG.info("Source not found, unable to update data source.")
-=======
         source_query = Sources.objects.filter(billing_source__data_source__dataset=data_source.get("dataset"))
         for source in source_query:
             if source.billing_source.get("data_source") != data_source:
                 source_filter = Sources.objects.filter(source_id=source.source_id)
                 source_filter.update(billing_source={"data_source": data_source})
->>>>>>> 35c10ee3
 
     def _format_dataset_id(self, data_source, credentials):
         """Format dataset ID based on input format."""
