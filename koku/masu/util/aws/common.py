--- conflicted
+++ resolved
@@ -30,10 +30,6 @@
 from masu.database.reporting_common_db_accessor import ReportingCommonDBAccessor
 from masu.external import AMAZON_WEB_SERVICES, AWS_LOCAL_SERVICE_PROVIDER
 from masu.util import common as utils
-<<<<<<< HEAD
-from tenant_schemas.utils import schema_context
-=======
->>>>>>> f03ccece
 
 LOG = logging.getLogger(__name__)
 
@@ -57,17 +53,10 @@
     client = boto3.client("sts")
     response = client.assume_role(RoleArn=str(arn), RoleSessionName=session)
     return boto3.Session(
-<<<<<<< HEAD
-        aws_access_key_id=response["Credentials"]["AccessKeyId"],
-        aws_secret_access_key=response["Credentials"]["SecretAccessKey"],
-        aws_session_token=response["Credentials"]["SessionToken"],
-        region_name="us-east-1",
-=======
         aws_access_key_id=response['Credentials']['AccessKeyId'],
         aws_secret_access_key=response['Credentials']['SecretAccessKey'],
         aws_session_token=response['Credentials']['SessionToken'],
         region_name='us-east-1',
->>>>>>> f03ccece
     )
 
 
@@ -123,13 +112,8 @@
     """
     start_month = for_date_time.replace(day=1, second=1, microsecond=1)
     end_month = start_month + relativedelta(months=+1)
-<<<<<<< HEAD
-    timeformat = "%Y%m%d"
-    return "{}-{}".format(
-=======
     timeformat = '%Y%m%d'
     return '{}-{}'.format(
->>>>>>> f03ccece
         start_month.strftime(timeformat), end_month.strftime(timeformat)
     )
 
@@ -175,11 +159,7 @@
     s3_filename = cur_key.split("/")[-1]
     assembly_id = get_assembly_id_from_cur_key(cur_key)
     local_file_name = (
-<<<<<<< HEAD
-        f"{assembly_id}-{s3_filename}" if assembly_id else f"{s3_filename}"
-=======
         f'{assembly_id}-{s3_filename}' if assembly_id else f'{s3_filename}'
->>>>>>> f03ccece
     )
 
     return local_file_name
@@ -227,22 +207,6 @@
     """
     if not session:
         session = get_assume_role_session(role_arn)
-<<<<<<< HEAD
-    org_client = session.client("organizations")
-    all_accounts = []
-    try:
-        paginator = org_client.get_paginator("list_accounts")
-        response_iterator = paginator.paginate()
-        for response in response_iterator:
-            accounts = response.get("Accounts", [])
-            for account in accounts:
-                account_id = account.get("Id")
-                name = account.get("Name")
-                all_accounts.append({"id": account_id, "name": name})
-    except ClientError as err:
-        LOG.info(
-            "Unable to list accounts using organization API.  Reason: %s", str(err)
-=======
     org_client = session.client('organizations')
     all_accounts = []
     try:
@@ -257,7 +221,6 @@
     except ClientError as err:
         LOG.info(
             'Unable to list accounts using organization API.  Reason: %s', str(err)
->>>>>>> f03ccece
         )
 
     return all_accounts
@@ -294,11 +257,7 @@
         provider = provider_accessor.get_provider()
 
     if provider.type not in (AMAZON_WEB_SERVICES, AWS_LOCAL_SERVICE_PROVIDER):
-<<<<<<< HEAD
-        err_msg = "Provider UUID is not an AWS type.  It is {}".format(provider.type)
-=======
         err_msg = 'Provider UUID is not an AWS type.  It is {}'.format(provider.type)
->>>>>>> f03ccece
         LOG.warning(err_msg)
         return []
 
@@ -340,17 +299,10 @@
     """
 
     arn_regex = re.compile(
-<<<<<<< HEAD
-        r"^arn:(?P<partition>\w+):(?P<service>\w+):"
-        r"(?P<region>\w+(?:-\w+)+)?:"
-        r"(?P<account_id>\d{12})?:(?P<resource_type>[^:/]+)"
-        r"(?P<resource_separator>[:/])?(?P<resource>.*)"
-=======
         r'^arn:(?P<partition>\w+):(?P<service>\w+):'
         r'(?P<region>\w+(?:-\w+)+)?:'
         r'(?P<account_id>\d{12})?:(?P<resource_type>[^:/]+)'
         r'(?P<resource_separator>[:/])?(?P<resource>.*)'
->>>>>>> f03ccece
     )
 
     partition = None
