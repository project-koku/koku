#
# Copyright 2018 Red Hat, Inc.
#
# This program is free software: you can redistribute it and/or modify
# it under the terms of the GNU Affero General Public License as
# published by the Free Software Foundation, either version 3 of the
# License, or (at your option) any later version.
#
# This program is distributed in the hope that it will be useful,
# but WITHOUT ANY WARRANTY; without even the implied warranty of
# MERCHANTABILITY or FITNESS FOR A PARTICULAR PURPOSE.  See the
# GNU Affero General Public License for more details.
#
# You should have received a copy of the GNU Affero General Public License
# along with this program.  If not, see <https://www.gnu.org/licenses/>.
#
"""AWS utility functions."""
import datetime
import json
import logging
import re

import boto3
from botocore.exceptions import ClientError
from botocore.exceptions import EndpointConnectionError
from dateutil.relativedelta import relativedelta
from django.conf import settings
from tenant_schemas.utils import schema_context

from api.common import log_json
from api.models import Provider
from masu.database.aws_report_db_accessor import AWSReportDBAccessor
from masu.database.provider_db_accessor import ProviderDBAccessor
from masu.processor import enable_trino_processing
from masu.util import common as utils
from reporting.provider.aws.models import PRESTO_REQUIRED_COLUMNS

LOG = logging.getLogger(__name__)


def get_assume_role_session(arn, session="MasuSession"):
    """
    Assume a Role and obtain session credentials for the given role.

    Args:
        arn (AwsArn): Amazon Resource Name
        session (String): A session name

    Usage :
        session = get_assume_role_session(session='ExampleSessionName',
                                          arn='arn:aws:iam::012345678901:role/my-role')
        client = session.client('sqs')

    See: https://docs.aws.amazon.com/STS/latest/APIReference/API_AssumeRole.html

    """
    client = boto3.client("sts")
    response = client.assume_role(RoleArn=str(arn), RoleSessionName=session)
    return boto3.Session(
        aws_access_key_id=response["Credentials"]["AccessKeyId"],
        aws_secret_access_key=response["Credentials"]["SecretAccessKey"],
        aws_session_token=response["Credentials"]["SessionToken"],
        region_name="us-east-1",
    )


def get_cur_report_definitions(role_arn, session=None):
    """
    Get Cost Usage Reports associated with a given RoleARN.

    Args:
        role_arn     (String) RoleARN for AWS session

    """
    if not session:
        session = get_assume_role_session(role_arn)
    cur_client = session.client("cur")
    defs = cur_client.describe_report_definitions()
    report_defs = defs.get("ReportDefinitions", [])
    return report_defs


def get_cur_report_names_in_bucket(role_arn, s3_bucket, session=None):
    """
    Get Cost Usage Reports associated with a given RoleARN.

    Args:
        role_arn     (String) RoleARN for AWS session

    Returns:
        ([String]): List of Cost Usage Report Names

    """
    report_defs = get_cur_report_definitions(role_arn, session)
    report_names = []
    for report in report_defs:
        if s3_bucket == report["S3Bucket"]:
            report_names.append(report["ReportName"])
    return report_names


def month_date_range(for_date_time):
    """
    Get a formatted date range string for the given date.

    Date range is aligned on the first day of the current
    month and ends on the first day of the next month from the
    specified date.

    Args:
        for_date_time (DateTime): The starting datetime object

    Returns:
        (String): "YYYYMMDD-YYYYMMDD", example: "19701101-19701201"

    """
    start_month = for_date_time
    if isinstance(start_month, datetime.datetime):
        start_month = start_month.date()
    start_month = start_month.replace(day=1)
    end_month = start_month + relativedelta(months=+1)
    timeformat = "%Y%m%d"
    return "{}-{}".format(start_month.strftime(timeformat), end_month.strftime(timeformat))


def get_assembly_id_from_cur_key(key):
    """
    Get the assembly ID from a cost and usage report key.

    Args:
        key (String): Full key for a cost and usage report location.
        example: /koku/20180701-20180801/882083b7-ea62-4aab-aa6a-f0d08d65ee2b/koku-1.csv.gz

    Returns:
        (String): "Assembly ID UUID"
        example: "882083b7-ea62-4aab-aa6a-f0d08d65ee2b"

    """
    assembly_id = utils.extract_uuids_from_string(key)
    assembly_id = assembly_id.pop() if assembly_id else None

    return assembly_id


def get_local_file_name(cur_key):
    """
    Return the local file name for a given cost usage report key.

    If an assemblyID is present in the key, it will prepend it to the filename.

    Args:
        cur_key (String): reportKey value from manifest file.
        example:
        With AssemblyID: /koku/20180701-20180801/882083b7-ea62-4aab-aa6a-f0d08d65ee2b/koku-1.csv.gz
        Without AssemblyID: /koku/20180701-20180801/koku-Manifest.json

    Returns:
        (String): file name for the local file,
                example:
                With AssemblyID: "882083b7-ea62-4aab-aa6a-f0d08d65ee2b-koku-1.csv.gz"
                Without AssemblyID: "koku-Manifest.json"

    """
    s3_filename = cur_key.split("/")[-1]
    assembly_id = get_assembly_id_from_cur_key(cur_key)
    local_file_name = f"{assembly_id}-{s3_filename}" if assembly_id else f"{s3_filename}"

    return local_file_name


def get_account_alias_from_role_arn(role_arn, session=None):
    """
    Get account ID for given RoleARN.

    Args:
        role_arn     (String) AWS IAM RoleARN

    Returns:
        (String): Account ID

    """
    if not session:
        session = get_assume_role_session(role_arn)
    iam_client = session.client("iam")

    account_id = role_arn.split(":")[-2]
    alias = account_id
    try:
        alias_response = iam_client.list_account_aliases()
        alias_list = alias_response.get("AccountAliases", [])
        # Note: Boto3 docs states that you can only have one alias per account
        # so the pop() should be ok...
        alias = alias_list.pop() if alias_list else None
    except ClientError as err:
        LOG.info("Unable to list account aliases.  Reason: %s", str(err))

    return (account_id, alias)


def get_account_names_by_organization(role_arn, session=None):
    """
    Get account ID for given RoleARN.

    Args:
        role_arn     (String) AWS IAM RoleARN

    Returns:
        (list): Dictionaries of accounts with id, name keys

    """
    if not session:
        session = get_assume_role_session(role_arn)
    org_client = session.client("organizations")
    all_accounts = []
    try:
        paginator = org_client.get_paginator("list_accounts")
        response_iterator = paginator.paginate()
        for response in response_iterator:
            accounts = response.get("Accounts", [])
            for account in accounts:
                account_id = account.get("Id")
                name = account.get("Name")
                all_accounts.append({"id": account_id, "name": name})
    except ClientError as err:
        LOG.info("Unable to list accounts using organization API.  Reason: %s", str(err))

    return all_accounts


def get_bills_from_provider(provider_uuid, schema, start_date=None, end_date=None):
    """
    Return the AWS bill IDs given a provider UUID.

    Args:
        provider_uuid (str): Provider UUID.
        schema (str): Tenant schema
        start_date (datetime, str): Start date for bill IDs.
        end_date (datetime, str) End date for bill IDs.

    Returns:
        (list): AWS cost entry bill objects.

    """
    if isinstance(start_date, (datetime.datetime, datetime.date)):
        start_date = start_date.replace(day=1)
        start_date = start_date.strftime("%Y-%m-%d")

    if isinstance(end_date, (datetime.datetime, datetime.date)):
        end_date = end_date.strftime("%Y-%m-%d")

    with ProviderDBAccessor(provider_uuid) as provider_accessor:
        provider = provider_accessor.get_provider()

    if not provider:
        err_msg = "Provider UUID is not associated with a given provider."
        LOG.warning(err_msg)
        return []

    if provider.type not in (Provider.PROVIDER_AWS, Provider.PROVIDER_AWS_LOCAL):
        err_msg = f"Provider UUID is not an AWS type.  It is {provider.type}"
        LOG.warning(err_msg)
        return []

    with AWSReportDBAccessor(schema) as report_accessor:
        with schema_context(schema):
            bills = report_accessor.get_cost_entry_bills_query_by_provider(provider.uuid)
            if start_date:
                bills = bills.filter(billing_period_start__gte=start_date)
            if end_date:
                bills = bills.filter(billing_period_start__lte=end_date)
            bills = bills.all()

    return bills


def get_s3_resource():  # pragma: no cover
    """
    Obtain the s3 session client
    """
    aws_session = boto3.Session(
        aws_access_key_id=settings.S3_ACCESS_KEY,
        aws_secret_access_key=settings.S3_SECRET,
        region_name=settings.S3_REGION,
    )
    s3_resource = aws_session.resource("s3", endpoint_url=settings.S3_ENDPOINT)
    return s3_resource


def copy_data_to_s3_bucket(request_id, path, filename, data, manifest_id=None, context={}):
    """
    Copies data to s3 bucket file
    """
    if not (settings.ENABLE_S3_ARCHIVING or enable_trino_processing(context.get("provider_uuid"))):
        return None

    upload = None
    upload_key = f"{path}/{filename}"
    extra_args = {}
    if manifest_id:
        extra_args = {"Metadata": {"ManifestId": str(manifest_id)}}
    try:
        s3_resource = get_s3_resource()
        s3_obj = {"bucket_name": settings.S3_BUCKET_NAME, "key": upload_key}
        upload = s3_resource.Object(**s3_obj)
        upload.upload_fileobj(data, ExtraArgs=extra_args)
    except (EndpointConnectionError, ClientError) as err:
        msg = f"Unable to copy data to {upload_key} in bucket {settings.S3_BUCKET_NAME}.  Reason: {str(err)}"
        LOG.info(log_json(request_id, msg, context))
    return upload


def copy_local_report_file_to_s3_bucket(
    request_id, s3_path, full_file_path, local_filename, manifest_id, start_date, context={}
):
    """
    Copies local report file to s3 bucket
    """
    if s3_path and (settings.ENABLE_S3_ARCHIVING or enable_trino_processing(context.get("provider_uuid"))):
        LOG.info(f"copy_local_report_file_to_s3_bucket: {s3_path} {full_file_path}")
        with open(full_file_path, "rb") as fin:
            copy_data_to_s3_bucket(request_id, s3_path, local_filename, fin, manifest_id, context)


def remove_files_not_in_set_from_s3_bucket(request_id, s3_path, manifest_id, context={}):
    """
    Removes all files in a given prefix if they are not within the given set.
    """
    if not (settings.ENABLE_S3_ARCHIVING or enable_trino_processing(context.get("provider_uuid"))):
        return []

    removed = []
    if s3_path:
        try:
            s3_resource = get_s3_resource()
            existing_objects = s3_resource.Bucket(settings.S3_BUCKET_NAME).objects.filter(Prefix=s3_path)
            for obj_summary in existing_objects:
                existing_object = obj_summary.Object()
                metadata = existing_object.metadata
                manifest = metadata.get("manifestid")
                manifest_id_str = str(manifest_id)
                key = existing_object.key
                if manifest != manifest_id_str:
                    s3_resource.Object(settings.S3_BUCKET_NAME, key).delete()
                    removed.append(key)
            if removed:
                msg = f"Removed files from s3 bucket {settings.S3_BUCKET_NAME}: {','.join(removed)}."
                LOG.info(log_json(request_id, msg, context))
        except (EndpointConnectionError, ClientError) as err:
            msg = f"Unable to remove data in bucket {settings.S3_BUCKET_NAME}.  Reason: {str(err)}"
            LOG.info(log_json(request_id, msg, context))
    return removed


def aws_post_processor(data_frame):
    """
    Consume the AWS data and add a column creating a dictionary for the aws tags
    """

    def scrub_resource_col_name(res_col_name):
        return res_col_name.replace("resourceTags/user:", "")

    columns = set(list(data_frame))
    columns = set(PRESTO_REQUIRED_COLUMNS).union(columns)
    columns = sorted(list(columns))

    resource_tag_columns = [column for column in columns if "resourceTags/user:" in column]
    unique_keys = {scrub_resource_col_name(column) for column in resource_tag_columns}
    tag_df = data_frame[resource_tag_columns]
    resource_tags_dict = tag_df.apply(
<<<<<<< HEAD
        lambda row: {scrub_resource_col_name(column): value for column, value in row.items()}, axis=1
=======
        lambda row: {column.replace("resourceTags/user:", ""): value for column, value in row.items() if value}, axis=1
>>>>>>> 19e49754
    )

    data_frame["resourceTags"] = resource_tags_dict.apply(json.dumps)
    # Make sure we have entries for our required columns
    data_frame = data_frame.reindex(columns=columns)

    columns = list(data_frame)
    column_name_map = {}
    drop_columns = []
    for column in columns:
        new_col_name = column.replace("-", "_").replace("/", "_").replace(":", "_").lower()
        column_name_map[column] = new_col_name
        if "resourceTags/" in column:
            drop_columns.append(column)
    data_frame = data_frame.drop(columns=drop_columns)
    data_frame = data_frame.rename(columns=column_name_map)
    return (data_frame, unique_keys)


# pylint: disable=too-few-public-methods
class AwsArn:
    """
    Object representing an AWS ARN.

    See also:
        https://docs.aws.amazon.com/general/latest/gr/aws-arns-and-namespaces.html

    General ARN formats:
        arn:partition:service:region:account-id:resource
        arn:partition:service:region:account-id:resourcetype/resource
        arn:partition:service:region:account-id:resourcetype:resource

    Example ARNs:
        <!-- Elastic Beanstalk application version -->
        arn:aws:elasticbeanstalk:us-east-1:123456789012:environment/My App/foo
        <!-- IAM user name -->
        arn:aws:iam::123456789012:user/David
        <!-- Amazon RDS instance used for tagging -->
        arn:aws:rds:eu-west-1:123456789012:db:mysql-db
        <!-- Object in an Amazon S3 bucket -->
        arn:aws:s3:::my_corporate_bucket/exampleobject.png

    """

    arn_regex = re.compile(
        r"^arn:(?P<partition>\w+):(?P<service>\w+):"
        r"(?P<region>\w+(?:-\w+)+)?:"
        r"(?P<account_id>\d{12})?:(?P<resource_type>[^:/]+)"
        r"(?P<resource_separator>[:/])?(?P<resource>.*)"
    )

    partition = None
    service = None
    region = None
    account_id = None
    resource_type = None
    resource_separator = None
    resource = None

    def __init__(self, arn):
        """
        Parse ARN string into its component pieces.

        Args:
            arn (str): Amazon Resource Name

        """
        match = False
        self.arn = arn
        if arn:
            match = self.arn_regex.match(arn)

        if not match:
            raise SyntaxError(f"Invalid ARN: {arn}")

        for key, val in match.groupdict().items():
            setattr(self, key, val)

    def __repr__(self):
        """Return the ARN itself."""
        return self.arn<|MERGE_RESOLUTION|>--- conflicted
+++ resolved
@@ -367,11 +367,7 @@
     unique_keys = {scrub_resource_col_name(column) for column in resource_tag_columns}
     tag_df = data_frame[resource_tag_columns]
     resource_tags_dict = tag_df.apply(
-<<<<<<< HEAD
         lambda row: {scrub_resource_col_name(column): value for column, value in row.items()}, axis=1
-=======
-        lambda row: {column.replace("resourceTags/user:", ""): value for column, value in row.items() if value}, axis=1
->>>>>>> 19e49754
     )
 
     data_frame["resourceTags"] = resource_tags_dict.apply(json.dumps)
