--- conflicted
+++ resolved
@@ -146,8 +146,6 @@
     return session.get_available_regions(service_name)
 
 
-<<<<<<< HEAD
-=======
 def get_cur_report_definitions(role_arn, session=None):
     """
     Get Cost Usage Reports associated with a given RoleARN.
@@ -172,26 +170,6 @@
                 continue
 
 
-def get_cur_report_names_in_bucket(role_arn, s3_bucket, session=None):
-    """
-    Get Cost Usage Reports associated with a given RoleARN.
-
-    Args:
-        role_arn     (String) RoleARN for AWS session
-
-    Returns:
-        ([String]): List of Cost Usage Report Names
-
-    """
-    report_defs = get_cur_report_definitions(role_arn, session)
-    report_names = []
-    for report in report_defs:
-        if s3_bucket == report["S3Bucket"]:
-            report_names.append(report["ReportName"])
-    return report_names
-
-
->>>>>>> 12039b81
 def month_date_range(for_date_time):
     """
     Get a formatted date range string for the given date.
