--- conflicted
+++ resolved
@@ -368,18 +368,7 @@
     return local_file_name
 
 
-<<<<<<< HEAD
-def get_provider_uuid_from_arn(role_arn):
-    """Returns provider_uuid given the arn."""
-    if p := Provider.objects.filter(authentication_id__credentials__role_arn=role_arn).first():
-        return p.uuid
-    return None
-
-
-def get_account_alias_from_role_arn(arn, provider_uuid, session=None):
-=======
 def get_account_alias_from_role_arn(arn: AwsArn, provider: Provider, session: boto3.session.Session = None):
->>>>>>> c4cdd460
     """
     Get account ID for given RoleARN.
 
@@ -398,13 +387,6 @@
     account_id = arn.arn.split(":")[-2]
     alias = account_id
 
-<<<<<<< HEAD
-    provider = Provider.objects.filter(uuid=provider_uuid).first()
-    if not provider:
-        return (account_id, alias)
-
-=======
->>>>>>> c4cdd460
     context = provider.additional_context or {}
     if context.get(context_key, True):
         try:
@@ -421,11 +403,7 @@
     return (account_id, alias)
 
 
-<<<<<<< HEAD
-def get_account_names_by_organization(arn, provider_uuid, session=None):
-=======
 def get_account_names_by_organization(arn: AwsArn, provider: Provider, session: boto3.session.Session = None):
->>>>>>> c4cdd460
     """
     Get account ID for given RoleARN.
 
@@ -440,14 +418,6 @@
     if not session:
         session = get_assume_role_session(arn)
     all_accounts = []
-<<<<<<< HEAD
-
-    provider = Provider.objects.filter(uuid=provider_uuid).first()
-    if not provider:
-        return all_accounts
-
-=======
->>>>>>> c4cdd460
     context = provider.additional_context or {}
     if context.get(context_key, True):
         try:
@@ -466,28 +436,16 @@
     return all_accounts
 
 
-<<<<<<< HEAD
-def update_account_aliases(schema, credentials, provider_uuid):
-=======
 def update_account_aliases(provider: Provider):
->>>>>>> c4cdd460
     """Update the account aliases."""
     schema = provider.account["schema_name"]
     credentials = provider.account["credentials"]
     _arn = AwsArn(credentials)
-<<<<<<< HEAD
-    account_id, account_alias = get_account_alias_from_role_arn(_arn, provider_uuid)
-    with contextlib.suppress(IntegrityError), schema_context(schema):
-        AWSAccountAlias.objects.get_or_create(account_id=account_id, account_alias=account_alias)
-
-    accounts = get_account_names_by_organization(_arn, provider_uuid)
-=======
     account_id, account_alias = get_account_alias_from_role_arn(_arn, provider)
     with contextlib.suppress(IntegrityError), schema_context(schema):
         AWSAccountAlias.objects.get_or_create(account_id=account_id, account_alias=account_alias)
 
     accounts = get_account_names_by_organization(_arn, provider)
->>>>>>> c4cdd460
     for account in accounts:
         acct_id = account.get("id")
         acct_alias = account.get("name")
