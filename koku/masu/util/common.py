#
# Copyright 2018 Red Hat, Inc.
#
# This program is free software: you can redistribute it and/or modify
# it under the terms of the GNU Affero General Public License as
# published by the Free Software Foundation, either version 3 of the
# License, or (at your option) any later version.
#
# This program is distributed in the hope that it will be useful,
# but WITHOUT ANY WARRANTY; without even the implied warranty of
# MERCHANTABILITY or FITNESS FOR A PARTICULAR PURPOSE.  See the
# GNU Affero General Public License for more details.
#
# You should have received a copy of the GNU Affero General Public License
# along with this program.  If not, see <https://www.gnu.org/licenses/>.
#

"""Common util functions."""
import calendar
import gzip
import logging
import re
from datetime import timedelta
from os import remove
from tempfile import gettempdir
from uuid import uuid4

<<<<<<< HEAD
from dateutil import parser
from dateutil.rrule import DAILY, rrule

from masu.external import (AMAZON_WEB_SERVICES,
                           AWS_LOCAL_SERVICE_PROVIDER,
                           AZURE,
                           AZURE_LOCAL_SERVICE_PROVIDER,
                           GCP,
                           LISTEN_INGEST,
                           OPENSHIFT_CONTAINER_PLATFORM,
=======
from api.models import Provider
from masu.external import (LISTEN_INGEST,
>>>>>>> 712a742a
                           POLL_INGEST)

LOG = logging.getLogger(__name__)


def extract_uuids_from_string(source_string):
    """
    Extract uuids out of a given source string.

    Args:
        source_string (Source): string to locate UUIDs.

    Returns:
        ([]) List of UUIDs found in the source string

    """
    uuid_regex = '[0-9a-f]{8}-[0-9a-f]{4}-[1-5][0-9a-f]{3}-[89ab][0-9a-f]{3}-[0-9a-f]{12}'
    found_uuid = re.findall(uuid_regex, source_string, re.IGNORECASE)
    return found_uuid


def stringify_json_data(data):
    """Convert each leaf value of a JSON object to string."""
    if isinstance(data, list):
        for i, entry in enumerate(data):
            data[i] = stringify_json_data(entry)
    elif isinstance(data, dict):
        for key in data:
            data[key] = stringify_json_data(data[key])
    elif not isinstance(data, str):
        return str(data)

    return data


def ingest_method_for_provider(provider):
    """Return the ingest method for provider."""
    ingest_map = {
        Provider.PROVIDER_AWS: POLL_INGEST,
        Provider.PROVIDER_AWS_LOCAL: POLL_INGEST,
        Provider.PROVIDER_AZURE: POLL_INGEST,
        Provider.PROVIDER_AZURE_LOCAL: POLL_INGEST,
        Provider.PROVIDER_GCP: POLL_INGEST,
        Provider.PROVIDER_OCP: LISTEN_INGEST
    }
    return ingest_map.get(provider)


def month_date_range_tuple(for_date_time):
    """
    Get a date range tuple for the given date.

    Date range is aligned on the first day of the current
    month and ends on the first day of the next month from the
    specified date.

    Args:
        for_date_time (DateTime): The starting datetime object

    Returns:
        (DateTime, DateTime): Tuple of first day of month,
            and first day of next month.

    """
    start_month = for_date_time.replace(day=1, hour=0, minute=0, second=0, microsecond=0)
    _, num_days = calendar.monthrange(for_date_time.year, for_date_time.month)
    first_next_month = start_month + timedelta(days=num_days)

    return start_month, first_next_month


def month_date_range(for_date_time):
    """
    Get a formatted date range string for the given date.

    Date range is aligned on the first day of the current
    month and ends on the first day of the next month from the
    specified date.

    Args:
        for_date_time (DateTime): The starting datetime object

    Returns:
        (String): "YYYYMMDD-YYYYMMDD", example: "19701101-19701201"

    """
    start_month = for_date_time.replace(day=1, second=1, microsecond=1)
    _, num_days = calendar.monthrange(for_date_time.year, for_date_time.month)
    end_month = start_month.replace(day=num_days)
    timeformat = '%Y%m%d'
    return '{}-{}'.format(
        start_month.strftime(timeformat), end_month.strftime(timeformat)
    )


class NamedTemporaryGZip:
    """Context manager for a temporary GZip file.

    Example:
        with NamedTemporaryGZip() as temp_tz:
            temp_tz.read()
            temp_tz.write()

    """

    def __init__(self):
        """Generate a random temporary file name."""
        self.file_name = f'{gettempdir()}/{uuid4()}.gz'

    def __enter__(self):
        """Open a gz file as a fileobject."""
        self.file = gzip.open(self.file_name, 'wt')
        return self.file

    def __exit__(self, *exc):
        """Remove the temp file from disk."""
        self.file.close()
        remove(self.file_name)


def dictify_table_export_settings(table_export_settings):
    """Return a dict representation of a table_export_settings named tuple."""
    return {
        'provider': table_export_settings.provider,
        'output_name': table_export_settings.output_name,
        'iterate_daily': table_export_settings.iterate_daily,
        'sql': table_export_settings.sql
    }


def date_range(start_date, end_date, step=5):
    """Create a range generator for dates.

    Given a start date and end date make an generator that returns the next date
    in the range with the given interval.

    """
    if isinstance(start_date, str):
        start_date = parser.parse(start_date)
    if isinstance(end_date, str):
        end_date = parser.parse(end_date)

    dates = rrule(freq=DAILY, dtstart=start_date, until=end_date, interval=step)

    for date in dates:
        yield date.date()
    if end_date not in dates:
        yield end_date.date()


def date_range_pair(start_date, end_date, step=5):
    """Create a range generator for dates.

    Given a start date and end date make an generator that returns a start
    and end date over the interval.

    """
    if isinstance(start_date, str):
        start_date = parser.parse(start_date)
    if isinstance(end_date, str):
        end_date = parser.parse(end_date)
    dates = list(
        rrule(freq=DAILY, dtstart=start_date, until=end_date, interval=step)
    )
    # Special case with only 1 period
    if len(dates) == 1:
        yield start_date.date(), end_date.date()
    for date in dates:
        if date == start_date:
            continue
        yield start_date.date(), date.date()
        start_date = date + timedelta(days=1)
    if len(dates) != 1 and end_date not in dates:
        yield start_date.date(), end_date.date()<|MERGE_RESOLUTION|>--- conflicted
+++ resolved
@@ -25,21 +25,11 @@
 from tempfile import gettempdir
 from uuid import uuid4
 
-<<<<<<< HEAD
 from dateutil import parser
 from dateutil.rrule import DAILY, rrule
 
-from masu.external import (AMAZON_WEB_SERVICES,
-                           AWS_LOCAL_SERVICE_PROVIDER,
-                           AZURE,
-                           AZURE_LOCAL_SERVICE_PROVIDER,
-                           GCP,
-                           LISTEN_INGEST,
-                           OPENSHIFT_CONTAINER_PLATFORM,
-=======
 from api.models import Provider
 from masu.external import (LISTEN_INGEST,
->>>>>>> 712a742a
                            POLL_INGEST)
 
 LOG = logging.getLogger(__name__)
