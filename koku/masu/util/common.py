#
# Copyright 2021 Red Hat Inc.
# SPDX-License-Identifier: Apache-2.0
#
"""Common util functions."""
import calendar
import datetime
import gzip
import json
import logging
import re
from datetime import timedelta
from itertools import groupby
from os import remove
from tempfile import gettempdir
from uuid import uuid4

from dateutil import parser
from dateutil.rrule import DAILY
from dateutil.rrule import rrule
from pytz import UTC
from tenant_schemas.utils import schema_context

import koku.trino_database as trino_db
from api.models import Provider
from api.utils import DateHelper
from masu.config import Config
from masu.external import LISTEN_INGEST
from masu.external import POLL_INGEST

LOG = logging.getLogger(__name__)

CSV_REQUIRED_COLUMNS = {
    "AWS": (
        "bill/BillingEntity",
        "bill/BillType",
        "bill/PayerAccountId",
        "bill/BillingPeriodStartDate",
        "bill/BillingPeriodEndDate",
        "bill/InvoiceId",
        "lineItem/LineItemType",
        "lineItem/UsageAccountId",
        "lineItem/UsageStartDate",
        "lineItem/UsageEndDate",
        "lineItem/ProductCode",
        "lineItem/UsageType",
        "lineItem/Operation",
        "lineItem/AvailabilityZone",
        "lineItem/ResourceId",
        "lineItem/UsageAmount",
        "lineItem/NormalizationFactor",
        "lineItem/NormalizedUsageAmount",
        "lineItem/CurrencyCode",
        "lineItem/UnblendedRate",
        "lineItem/UnblendedCost",
        "lineItem/BlendedRate",
        "lineItem/BlendedCost",
        "savingsPlan/SavingsPlanEffectiveCost",
        "lineItem/TaxType",
        "pricing/publicOnDemandCost",
        "pricing/publicOnDemandRate",
        "reservation/AmortizedUpfrontFeeForBillingPeriod",
        "reservation/AmortizedUpfrontCostForUsage",
        "reservation/RecurringFeeForUsage",
        "reservation/UnusedQuantity",
        "reservation/UnusedRecurringFee",
        "pricing/term",
        "pricing/unit",
        "product/sku",
        "product/ProductName",
        "product/productFamily",
        "product/servicecode",
        "product/region",
        "product/instanceType",
        "product/memory",
        "product/vcpu",
        "reservation/ReservationARN",
        "reservation/NumberOfReservations",
        "reservation/UnitsPerReservation",
        "reservation/StartTime",
        "reservation/EndTime",
    ),
    "Azure": (
        "SubscriptionGuid",
        "ResourceGroup",
        "ResourceLocation",
        "UsageDateTime",
        "MeterCategory",
        "MeterSubcategory",
        "MeterId",
        "MeterName",
        "MeterRegion",
        "UsageQuantity",
        "ResourceRate",
        "PreTaxCost",
        "ConsumedService",
        "ResourceType",
        "InstanceId",
        "Tags",
        "OfferId",
        "AdditionalInfo",
        "ServiceInfo1",
        "ServiceInfo2",
        "ServiceName",
        "ServiceTier",
        "Currency",
        "UnitOfMeasure",
    ),
    "GCP": (
        "billing_account_id",
        "service.id",
        "service.description",
        "sku.id",
        "sku.description",
        "usage_start_time",
        "usage_end_time",
        "project.id",
        "project.name",
        "project.labels",
        "project.ancestry_numbers",
        "labels",
        "system_labels",
        "location.location",
        "location.country",
        "location.region",
        "location.zone",
        "export_time",
        "cost",
        "currency",
        "currency_conversion_rate",
        "usage.amount",
        "usage.unit",
        "usage.amount_in_pricing_units",
        "usage.pricing_unit",
        "credits",
        "invoice.month",
        "cost_type",
        "partition_date",
    ),
}


def extract_uuids_from_string(source_string):
    """
    Extract uuids out of a given source string.

    Args:
        source_string (Source): string to locate UUIDs.

    Returns:
        ([]) List of UUIDs found in the source string

    """
    uuid_regex = "[0-9a-f]{8}-[0-9a-f]{4}-[1-5][0-9a-f]{3}-[89ab][0-9a-f]{3}-[0-9a-f]{12}"
    found_uuid = re.findall(uuid_regex, source_string, re.IGNORECASE)
    return found_uuid


def stringify_json_data(data):
    """Convert each leaf value of a JSON object to string."""
    if isinstance(data, list):
        for i, entry in enumerate(data):
            data[i] = stringify_json_data(entry)
    elif isinstance(data, dict):
        for key in data:
            data[key] = stringify_json_data(data[key])
    elif not isinstance(data, str):
        return str(data)

    return data


def ingest_method_for_provider(provider):
    """Return the ingest method for provider."""
    ingest_map = {
        Provider.PROVIDER_AWS: POLL_INGEST,
        Provider.PROVIDER_AWS_LOCAL: POLL_INGEST,
        Provider.PROVIDER_AZURE: POLL_INGEST,
        Provider.PROVIDER_AZURE_LOCAL: POLL_INGEST,
        Provider.PROVIDER_GCP: POLL_INGEST,
        Provider.PROVIDER_GCP_LOCAL: POLL_INGEST,
        Provider.PROVIDER_IBM: POLL_INGEST,
        Provider.PROVIDER_IBM_LOCAL: POLL_INGEST,
        Provider.PROVIDER_OCI: POLL_INGEST,
        Provider.PROVIDER_OCI_LOCAL: POLL_INGEST,
        Provider.PROVIDER_OCP: LISTEN_INGEST,
    }
    return ingest_map.get(provider)


def month_date_range_tuple(for_date_time):
    """
    Get a date range tuple for the given date.

    Date range is aligned on the first day of the current
    month and ends on the first day of the next month from the
    specified date.

    Args:
        for_date_time (DateTime): The starting datetime object

    Returns:
        (DateTime, DateTime): Tuple of first day of month,
            and first day of next month.

    """
    start_month = for_date_time.replace(day=1, hour=0, minute=0, second=0, microsecond=0)
    _, num_days = calendar.monthrange(for_date_time.year, for_date_time.month)
    first_next_month = start_month + timedelta(days=num_days)

    return start_month, first_next_month


def month_date_range(for_date_time):
    """
    Get a formatted date range string for the given date.

    Date range is aligned on the first day of the current
    month and ends on the first day of the next month from the
    specified date.

    Args:
        for_date_time (DateTime): The starting datetime object

    Returns:
        (String): "YYYYMMDD-YYYYMMDD", example: "19701101-19701201"

    """
    start_month = for_date_time.replace(day=1)
    _, num_days = calendar.monthrange(for_date_time.year, for_date_time.month)
    end_month = start_month.replace(day=num_days)
    timeformat = "%Y%m%d"
    return f"{start_month.strftime(timeformat)}-{end_month.strftime(timeformat)}"


def safe_float(val):
    """
    Convert the given value to a float or 0f.
    """
    result = float(0)
    try:
        result = float(val)
    except (ValueError, TypeError):
        pass
    return result


def safe_dict(val):
    """
    Convert the given value to a dictionary or empyt dict.
    """
    result = {}
    try:
        result = json.loads(val)
    except (ValueError, TypeError):
        pass
    return json.dumps(result)


def strip_characters_from_column_name(column_name):
    """Return a valid Hive/Trino column name."""
    return re.sub(r"\W+", "_", column_name).lower()


class NamedTemporaryGZip:
    """Context manager for a temporary GZip file.

    Example:
        with NamedTemporaryGZip() as temp_tz:
            temp_tz.read()
            temp_tz.write()

    """

    def __init__(self):
        """Generate a random temporary file name."""
        self.file_name = f"{gettempdir()}/{uuid4()}.gz"

    def __enter__(self):
        """Open a gz file as a fileobject."""
        self.file = gzip.open(self.file_name, "wt")
        return self.file

    def __exit__(self, *exc):
        """Remove the temp file from disk."""
        self.file.close()
        remove(self.file_name)


def dictify_table_export_settings(table_export_settings):
    """Return a dict representation of a table_export_settings named tuple."""
    return {
        "provider": table_export_settings.provider,
        "output_name": table_export_settings.output_name,
        "iterate_daily": table_export_settings.iterate_daily,
        "sql": table_export_settings.sql,
    }


def date_range(start_date, end_date, step=5):
    """Create a range generator for dates.

    Given a start date and end date make an generator that returns the next date
    in the range with the given interval.

    """
    if isinstance(start_date, str):
        start_date = parser.parse(start_date)
    if isinstance(end_date, str):
        end_date = parser.parse(end_date)

    dates = rrule(freq=DAILY, dtstart=start_date, until=end_date, interval=step)

    for date in dates:
        yield date.date()
    if end_date not in dates:
        yield end_date.date()


def date_range_pair(start_date, end_date, step=5):
    """Create a range generator for dates.

    Given a start date and end date make an generator that returns a start
    and end date over the interval.

    """
    if isinstance(start_date, str):
        start_date = parser.parse(start_date)
    elif isinstance(start_date, datetime.date):
        start_date = datetime.datetime(start_date.year, start_date.month, start_date.day, tzinfo=UTC)
    if isinstance(end_date, str):
        end_date = parser.parse(end_date)
    elif isinstance(end_date, datetime.date):
        end_date = datetime.datetime(end_date.year, end_date.month, end_date.day, tzinfo=UTC)

    dates = list(rrule(freq=DAILY, dtstart=start_date, until=end_date, interval=step))
    # Special case with only 1 period
    if len(dates) == 1:
        yield start_date.date(), end_date.date()
    else:
        for date in dates:
            if date == start_date and date != end_date:
                continue
            yield start_date.date(), date.date()
            start_date = date + timedelta(days=1)
        if len(dates) != 1 and end_date not in dates:
            yield start_date.date(), end_date.date()


def get_path_prefix(
    account, provider_type, provider_uuid, start_date, data_type, report_type=None, daily=False, partition_daily=False
):
    """Get the S3 bucket prefix"""
    path = None
    if start_date:
        year = start_date.strftime("%Y")
        month = start_date.strftime("%m")
        day = start_date.strftime("%d")
        path_prefix = f"{Config.WAREHOUSE_PATH}/{data_type}"
        if daily:
            path_prefix += "/daily"
        path = f"{path_prefix}/{account}/{provider_type}/source={provider_uuid}/year={year}/month={month}"
        if report_type:
            path = (
                f"{path_prefix}/{account}/{provider_type}/{report_type}"
                f"/source={provider_uuid}/year={year}/month={month}"
            )
        if partition_daily:
            path += f"/day={day}"
    return path


def get_hive_table_path(account, provider_type, report_type=None, daily=False):
    """Get the S3 bucket prefix without partitions for hive table location."""
    path_prefix = f"{Config.WAREHOUSE_PATH}/{Config.PARQUET_DATA_TYPE}"
    if daily:
        path_prefix += "/daily"
        if report_type is None:
            report_type = "raw"
    table_path = f"{path_prefix}/{account}/{provider_type}"
    if report_type:
        table_path += f"/{report_type}"
    return table_path


def determine_if_full_summary_update_needed(bill):
    """Decide whether to update summary tables for full billing period."""
    now_utc = DateHelper().now_utc
    is_new_bill = bill.summary_data_creation_datetime is None
    is_current_month = False
    if hasattr(bill, "billing_period_start"):
        is_current_month = (
            bill.billing_period_start.year == now_utc.year and bill.billing_period_start.month == now_utc.month
        )
    elif hasattr(bill, "report_period_start"):
        is_current_month = (
            bill.report_period_start.year == now_utc.year and bill.report_period_start.month == now_utc.month
        )

    # Do a full month update if this is the first time we've seen the current month's data
    # or if it is from a previous month
    return is_new_bill or not is_current_month


def split_alphanumeric_string(s):
    for k, g in groupby(s, str.isalpha):
        yield "".join(g)


def batch(iterable, start=0, stop=None, _slice=1):
    iterable = list(iterable) if not isinstance(iterable, list) else iterable
    length = len(iterable)
    if stop is None:
        stop = length
    else:
        stop = int(stop)
    if stop < 0:
        stop = length + stop
    if stop > length:
        stop = length
    if start is None:
        start = 0
    else:
        start = int(start)
    if start < 0:
        start = length + start

    while start < stop:
        end = start + _slice
        res = iterable[start:end]
        start = end
        yield res


def create_enabled_keys(schema, enabled_keys_model, enabled_keys):
    LOG.info("Creating enabled tag key records")
    changed = False

    if enabled_keys:
        with schema_context(schema):
            new_keys = list(set(enabled_keys) - {k.key for k in enabled_keys_model.objects.all()})
            if new_keys:
                changed = True
                # Processing in batches for increased efficiency
                for batch_num, new_batch in enumerate(batch(new_keys, _slice=500)):
                    batch_size = len(new_batch)
                    LOG.info(f"Create batch {batch_num + 1}: batch_size {batch_size}")
                    for ix in range(batch_size):
                        new_batch[ix] = enabled_keys_model(key=new_batch[ix])
                    enabled_keys_model.objects.bulk_create(new_batch, ignore_conflicts=True)

    if not changed:
        LOG.info("No enabled keys added.")

    return changed


def update_enabled_keys(schema, enabled_keys_model, enabled_keys):
    LOG.info("Updating enabled tag keys records")
    changed = False

    enabled_keys_set = set(enabled_keys)
    update_keys_enabled = []
    update_keys_disabled = []

    with schema_context(schema):
        for key in enabled_keys_model.objects.all():
            if key.key in enabled_keys_set:
                if not key.enabled:
                    update_keys_enabled.append(key.key)
            else:
                update_keys_disabled.append(key.key)

        # When we are in create mode, we do not want to change the state of existing keys
        if update_keys_enabled or update_keys_disabled:
            changed = True
            if update_keys_enabled:
                LOG.info(f"Updating {len(update_keys_enabled)} keys to ENABLED")
                enabled_keys_model.objects.filter(key__in=update_keys_enabled).update(enabled=True)

            if update_keys_disabled:
                LOG.info(f"Updating {len(update_keys_disabled)} keys to DISABLED")
                enabled_keys_model.objects.filter(key__in=update_keys_disabled).update(enabled=False)

    if not changed:
        LOG.info("No enabled keys updated.")

    return changed


def execute_trino_query(schema_name, sql, params=None):
    """Execute Trino SQL."""
    connection = trino_db.connect(schema=schema_name)
<<<<<<< HEAD
    sql = sql.replace(";", "")
    rows, column_names = trino_db.execute(connection, sql, params=params)
    return rows, column_names
=======
    cur = connection.cursor()
    cur.execute(sql, params=params)
    results = cur.fetchall()
    if cur.description is None:
        columns = []
    else:
        columns = [col[0] for col in cur.description]
    return results, columns
>>>>>>> ddd88f5e


def trino_table_exists(schema_name, table_name):
    """Given a schema and table name, check for an existing table in Trino."""
    LOG.info(f"Checking for Trino table {schema_name}.{table_name}")
    table_check_sql = f"SHOW TABLES LIKE '{table_name}'"
    table, _ = execute_trino_query(schema_name, table_check_sql)
    return bool(table)


def convert_account(account):
    """Process the account string for Unleash checks."""
    if account and not account.startswith("acct") and not account.startswith("org"):
        account = f"acct{account}"
    return account


def filter_dictionary(dictionary, keys_to_keep):
    """Filter a dictionary to only include the keys specified."""
    return {key: value for key, value in dictionary.items() if key in keys_to_keep}<|MERGE_RESOLUTION|>--- conflicted
+++ resolved
@@ -491,11 +491,7 @@
 def execute_trino_query(schema_name, sql, params=None):
     """Execute Trino SQL."""
     connection = trino_db.connect(schema=schema_name)
-<<<<<<< HEAD
     sql = sql.replace(";", "")
-    rows, column_names = trino_db.execute(connection, sql, params=params)
-    return rows, column_names
-=======
     cur = connection.cursor()
     cur.execute(sql, params=params)
     results = cur.fetchall()
@@ -504,7 +500,6 @@
     else:
         columns = [col[0] for col in cur.description]
     return results, columns
->>>>>>> ddd88f5e
 
 
 def trino_table_exists(schema_name, table_name):
