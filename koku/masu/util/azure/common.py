--- conflicted
+++ resolved
@@ -129,18 +129,11 @@
     try:
         if "{" in tag_str:
             tag_dict = json.loads(tag_str)
-<<<<<<< HEAD
-        tags = tag_str.split('","')
-        for tag in tags:
-            key, value = tag.split(": ")
-            tag_dict[key.strip('"')] = value.strip('"')
-=======
         else:
             tags = tag_str.split('","')
             for tag in tags:
                 key, value = tag.split(": ")
                 tag_dict[key.strip('"')] = value.strip('"')
->>>>>>> 358f6b76
     except (ValueError, TypeError):
         pass
 
