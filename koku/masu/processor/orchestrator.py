#
# Copyright 2021 Red Hat Inc.
# SPDX-License-Identifier: Apache-2.0
#
"""Report Processing Orchestrator."""
import logging

from celery import chord
from celery import group

from api.common import log_json
from api.models import Provider
from api.utils import DateHelper
from hcs.tasks import collect_hcs_report_data_from_manifest
from hcs.tasks import HCS_QUEUE
from masu.config import Config
from masu.database.provider_db_accessor import ProviderDBAccessor
from masu.external.account_label import AccountLabel
from masu.external.accounts_accessor import AccountsAccessor
from masu.external.accounts_accessor import AccountsAccessorError
from masu.external.date_accessor import DateAccessor
from masu.external.report_downloader import ReportDownloader
from masu.external.report_downloader import ReportDownloaderError
from masu.processor.tasks import get_report_files
from masu.processor.tasks import GET_REPORT_FILES_QUEUE
from masu.processor.tasks import record_all_manifest_files
from masu.processor.tasks import record_report_status
from masu.processor.tasks import remove_expired_data
from masu.processor.tasks import summarize_reports
from masu.processor.tasks import SUMMARIZE_REPORTS_QUEUE
from masu.processor.worker_cache import WorkerCache

LOG = logging.getLogger(__name__)


class Orchestrator:
    """
    Orchestrator for report processing.

    Top level object which is responsible for:
    * Maintaining a current list of accounts
    * Ensuring that reports are downloaded and processed for all accounts.

    """

    def __init__(self, billing_source=None, provider_uuid=None, bill_date=None, queue_name=None):
        """
        Orchestrator for processing.

        Args:
            billing_source (String): Individual account to retrieve.

        """
        self.worker_cache = WorkerCache()
        self.billing_source = billing_source
        self.bill_date = bill_date
        self.provider_uuid = provider_uuid
        self.queue_name = queue_name
        self._accounts, self._polling_accounts = self.get_accounts(self.billing_source, self.provider_uuid)

    @staticmethod
    def get_accounts(billing_source=None, provider_uuid=None):
        """
        Prepare a list of accounts for the orchestrator to get CUR from.

        If billing_source is not provided all accounts will be returned, otherwise
        only the account for the provided billing_source will be returned.

        Still a work in progress, but works for now.

        Args:
            billing_source (String): Individual account to retrieve.

        Returns:
            [CostUsageReportAccount] (all), [CostUsageReportAccount] (polling only)

        """
        all_accounts = []
        polling_accounts = []
        try:
            all_accounts = AccountsAccessor().get_accounts(provider_uuid)
        except AccountsAccessorError as error:
            LOG.error("Unable to get accounts. Error: %s", str(error))

        if billing_source:
            for account in all_accounts:
                if billing_source == account.get("billing_source"):
                    all_accounts = [account]

        for account in all_accounts:
            if AccountsAccessor().is_polling_account(account):
                polling_accounts.append(account)

        return all_accounts, polling_accounts

    def get_reports(self, provider_uuid):
        """
        Get months for provider to process.

        Args:
            (String) provider uuid to determine if initial setup is complete.

        Returns:
            (List) List of datetime objects.

        """
        with ProviderDBAccessor(provider_uuid=provider_uuid) as provider_accessor:
            reports_processed = provider_accessor.get_setup_complete()

        if self.bill_date:
            return [DateAccessor().get_billing_month_start(self.bill_date)]

        if Config.INGEST_OVERRIDE or not reports_processed:
            number_of_months = Config.INITIAL_INGEST_NUM_MONTHS
        else:
            number_of_months = 2

        return sorted(DateAccessor().get_billing_months(number_of_months), reverse=True)

    def start_manifest_processing(
        self, customer_name, credentials, data_source, provider_type, schema_name, provider_uuid, report_month
    ):
        """
        Start processing an account's manifest for the specified report_month.

        Args:
            (String) customer_name - customer name
            (String) credentials - credentials object
            (String) data_source - report storage location
            (String) schema_name - db tenant
            (String) provider_uuid - provider unique identifier
            (Date)   report_month - month to get latest manifest

        Returns:
            ({}) Dictionary containing the following keys:
                manifest_id - (String): Manifest ID for ReportManifestDBAccessor
                assembly_id - (String): UUID identifying report file
                compression - (String): Report compression format
                files       - ([{"key": full_file_path "local_file": "local file name"}]): List of report files.
            (Boolean) - Whether we are processing this manifest
        """
        # Switching initial ingest to use priority queue for QE tests based on QE_SCHEMA flag
        if self.queue_name is not None and self.provider_uuid is not None:
            SUMMARY_QUEUE = self.queue_name
            REPORT_QUEUE = self.queue_name
            HCS_Q = self.queue_name
        else:
            SUMMARY_QUEUE = SUMMARIZE_REPORTS_QUEUE
            REPORT_QUEUE = GET_REPORT_FILES_QUEUE
            HCS_Q = HCS_QUEUE
        reports_tasks_queued = False
        downloader = ReportDownloader(
            customer_name=customer_name,
            credentials=credentials,
            data_source=data_source,
            provider_type=provider_type,
            provider_uuid=provider_uuid,
            report_name=None,
        )
        manifest = downloader.download_manifest(report_month)
        tracing_id = manifest.get("assembly_id", manifest.get("request_id", "no-request-id"))
        files = manifest.get("files", [])
        filenames = []
        for file in files:
            filenames.append(file.get("local_file"))
        LOG.info(log_json(tracing_id, f"Report with manifest {tracing_id} contains the files: {filenames}"))

        if manifest:
            LOG.debug("Saving all manifest file names.")
            record_all_manifest_files(
                manifest["manifest_id"], [report.get("local_file") for report in manifest.get("files", [])], tracing_id
            )

        LOG.info(log_json(tracing_id, f"Found Manifests: {str(manifest)}"))
        report_files = manifest.get("files", [])
        report_tasks = []
        last_report_index = len(report_files) - 1
        for i, report_file_dict in enumerate(report_files):
            local_file = report_file_dict.get("local_file")
            report_file = report_file_dict.get("key")

            # Check if report file is complete or in progress.
            if record_report_status(manifest["manifest_id"], local_file, "no_request"):
                LOG.info(log_json(tracing_id, f"{local_file} was already processed"))
                continue

            cache_key = f"{provider_uuid}:{report_file}"
            if self.worker_cache.task_is_running(cache_key):
                LOG.info(log_json(tracing_id, f"{local_file} process is in progress"))
                continue

            report_context = manifest.copy()
            report_context["current_file"] = report_file
            report_context["local_file"] = local_file
            report_context["key"] = report_file
            report_context["request_id"] = tracing_id

            if (
                provider_type
                in [Provider.PROVIDER_OCP, Provider.PROVIDER_GCP, Provider.PROVIDER_OCI, Provider.PROVIDER_OCI_LOCAL]
                or i == last_report_index
            ):
                # This create_table flag is used by the ParquetReportProcessor
                # to create a Hive/Trino table.
                # To reduce the number of times we check Trino/Hive tables, we just do this
                # on the final file of the set.
                report_context["create_table"] = True

            # add the tracing id to the report context
            # This defaults to the celery queue
            report_tasks.append(
                get_report_files.s(
                    customer_name,
                    credentials,
                    data_source,
                    provider_type,
                    schema_name,
                    provider_uuid,
                    report_month,
                    report_context,
                ).set(queue=REPORT_QUEUE)
            )
            LOG.info(log_json(tracing_id, f"Download queued - schema_name: {schema_name}."))

        if report_tasks:
            reports_tasks_queued = True
            hcs_task = collect_hcs_report_data_from_manifest.s().set(queue=HCS_Q)
            summary_task = summarize_reports.s().set(queue=SUMMARY_QUEUE)

            async_id = chord(report_tasks, group(summary_task, hcs_task))()
            LOG.info(log_json(tracing_id, f"Manifest Processing Async ID: {async_id}"))

        return manifest, reports_tasks_queued

    def prepare(self):
        """
        Select the correct prepare function based on source type for processing each account.

        """
        for account in self._polling_accounts:
            provider_uuid = account.get("provider_uuid")
            with ProviderDBAccessor(provider_uuid) as provider_accessor:
                provider_type = provider_accessor.get_type()
<<<<<<< HEAD
            if provider_type in [Provider.PROVIDER_OCI, Provider.PROVIDER_OCI_LOCAL, Provider.PROVIDER_GCP]:
=======
            if provider_type in ["Place_holder Provider.PROVIDER_OCI, Provider.PROVIDER_OCI_LOCAL"]:
>>>>>>> 12d61842
                self.prepare_continious_report_sources(account, provider_uuid)
            else:
                self.prepare_monthly_report_sources(account, provider_uuid)

    def prepare_monthly_report_sources(self, account, provider_uuid):
        """
        Prepare processing for source types that have monthly billing reports AWS/Azure.

        Scans the database for providers that have reports that need to be processed.
        Any report it finds are queued to the appropriate celery task to download
        and process those reports.

        Args:
            None

        Returns:
            (celery.result.AsyncResult) Async result for download request.
        """
        accounts_labeled = False
        report_months = self.get_reports(provider_uuid)
        for month in report_months:
            LOG.info("Getting %s report files for account (provider uuid): %s", month.strftime("%B %Y"), provider_uuid)
            account["report_month"] = month
            try:
                _, reports_tasks_queued = self.start_manifest_processing(**account)
            except ReportDownloaderError as err:
                LOG.warning(f"Unable to download manifest for provider: {provider_uuid}. Error: {str(err)}.")
                continue
            except Exception as err:
                # Broad exception catching is important here because any errors thrown can
                # block all subsequent account processing.
                LOG.error(f"Unexpected manifest processing error for provider: {provider_uuid}. Error: {str(err)}.")
                continue

            # update labels
            if reports_tasks_queued and not accounts_labeled:
                LOG.info("Running AccountLabel to get account aliases.")
                labeler = AccountLabel(
                    auth=account.get("credentials"),
                    schema=account.get("schema_name"),
                    provider_type=account.get("provider_type"),
                )
                account_number, label = labeler.get_label_details()
                accounts_labeled = True
                if account_number:
                    LOG.info("Account: %s Label: %s updated.", account_number, label)

        return

    def prepare_continious_report_sources(self, account, provider_uuid):
        """
        Prepare processing for source types that have continious reports GCP/OCI.

        Scans the database for providers that have reports that need to be processed.
        Any report it finds are queued to the appropriate celery task to download
        and process those reports.

        Args:
            None

        Returns:
            (celery.result.AsyncResult) Async result for download request.
        """
        LOG.info("Getting latest report files for account (provider uuid): %s", provider_uuid)
        dh = DateHelper()
        start_date = dh.today
        account["report_month"] = start_date
        try:
            _, reports_tasks_queued = self.start_manifest_processing(**account)
        except ReportDownloaderError as err:
            LOG.warning(f"Unable to download manifest for provider: {provider_uuid}. Error: {str(err)}.")
        except Exception as err:
            # Broad exception catching is important here because any errors thrown can
            # block all subsequent account processing.
            LOG.error(f"Unexpected manifest processing error for provider: {provider_uuid}. Error: {str(err)}.")

        return

    def remove_expired_report_data(self, simulate=False):
        """
        Remove expired report data for each account.

        Args:
            simulate (Boolean) Simulate report data removal

        Returns:
            (celery.result.AsyncResult) Async result for deletion request.

        """
        async_results = []
        for account in self._accounts:
            LOG.info("Calling remove_expired_data with account: %s", account)
            async_result = remove_expired_data.delay(
                schema_name=account.get("schema_name"), provider=account.get("provider_type"), simulate=simulate
            )
            LOG.info(
                "Expired data removal queued - schema_name: %s, Task ID: %s",
                account.get("schema_name"),
                str(async_result),
            )
            async_results.append({"customer": account.get("customer_name"), "async_id": str(async_result)})
        return async_results<|MERGE_RESOLUTION|>--- conflicted
+++ resolved
@@ -241,11 +241,9 @@
             provider_uuid = account.get("provider_uuid")
             with ProviderDBAccessor(provider_uuid) as provider_accessor:
                 provider_type = provider_accessor.get_type()
-<<<<<<< HEAD
-            if provider_type in [Provider.PROVIDER_OCI, Provider.PROVIDER_OCI_LOCAL, Provider.PROVIDER_GCP]:
-=======
-            if provider_type in ["Place_holder Provider.PROVIDER_OCI, Provider.PROVIDER_OCI_LOCAL"]:
->>>>>>> 12d61842
+
+            if provider_type in [Provider.PROVIDER_OCI, Provider.PROVIDER_OCI_LOCAL]:
+
                 self.prepare_continious_report_sources(account, provider_uuid)
             else:
                 self.prepare_monthly_report_sources(account, provider_uuid)
