#
# Copyright 2018 Red Hat, Inc.
#
# This program is free software: you can redistribute it and/or modify
# it under the terms of the GNU Affero General Public License as
# published by the Free Software Foundation, either version 3 of the
# License, or (at your option) any later version.
#
# This program is distributed in the hope that it will be useful,
# but WITHOUT ANY WARRANTY; without even the implied warranty of
# MERCHANTABILITY or FITNESS FOR A PARTICULAR PURPOSE.  See the
# GNU Affero General Public License for more details.
#
# You should have received a copy of the GNU Affero General Public License
# along with this program.  If not, see <https://www.gnu.org/licenses/>.
#
"""Report Processing Orchestrator."""
import logging

from celery import chord

from masu.config import Config
from masu.database.provider_db_accessor import ProviderDBAccessor
from masu.external.account_label import AccountLabel
from masu.external.accounts_accessor import AccountsAccessor
from masu.external.accounts_accessor import AccountsAccessorError
from masu.external.date_accessor import DateAccessor
from masu.external.report_downloader import ReportDownloader
from masu.external.report_downloader import ReportDownloaderError
from masu.processor.tasks import get_report_files
from masu.processor.tasks import record_all_manifest_files
from masu.processor.tasks import record_report_status
from masu.processor.tasks import remove_expired_data
from masu.processor.tasks import summarize_reports
from masu.processor.worker_cache import WorkerCache

LOG = logging.getLogger(__name__)


class Orchestrator:
    """
    Orchestrator for report processing.

    Top level object which is responsible for:
    * Maintaining a current list of accounts
    * Ensuring that reports are downloaded and processed for all accounts.

    """

    def __init__(self, billing_source=None, provider_uuid=None):
        """
        Orchestrator for processing.

        Args:
            billing_source (String): Individual account to retrieve.

        """
        self._accounts, self._polling_accounts = self.get_accounts(billing_source, provider_uuid)
        self.worker_cache = WorkerCache()

    @staticmethod
    def get_accounts(billing_source=None, provider_uuid=None):
        """
        Prepare a list of accounts for the orchestrator to get CUR from.

        If billing_source is not provided all accounts will be returned, otherwise
        only the account for the provided billing_source will be returned.

        Still a work in progress, but works for now.

        Args:
            billing_source (String): Individual account to retrieve.

        Returns:
            [CostUsageReportAccount] (all), [CostUsageReportAccount] (polling only)

        """
        all_accounts = []
        polling_accounts = []
        try:
            all_accounts = AccountsAccessor().get_accounts(provider_uuid)
        except AccountsAccessorError as error:
            LOG.error("Unable to get accounts. Error: %s", str(error))

        if billing_source:
            for account in all_accounts:
                if billing_source == account.get("billing_source"):
                    all_accounts = [account]

        for account in all_accounts:
            if AccountsAccessor().is_polling_account(account):
                polling_accounts.append(account)

        return all_accounts, polling_accounts

    @staticmethod
    def get_reports(provider_uuid):
        """
        Get months for provider to process.

        Args:
            (String) provider uuid to determine if initial setup is complete.

        Returns:
            (List) List of datetime objects.

        """
        with ProviderDBAccessor(provider_uuid=provider_uuid) as provider_accessor:
            reports_processed = provider_accessor.get_setup_complete()

        if Config.INGEST_OVERRIDE or not reports_processed:
            number_of_months = Config.INITIAL_INGEST_NUM_MONTHS
        else:
            number_of_months = 2

        return sorted(DateAccessor().get_billing_months(number_of_months), reverse=True)

    def start_manifest_processing(
        self, customer_name, credentials, data_source, provider_type, schema_name, provider_uuid, report_month
    ):
        """
        Start processing an account's manifest for the specified report_month.

        Args:
            (String) customer_name - customer name
            (String) credentials - credentials object
            (String) data_source - report storage location
            (String) schema_name - db tenant
            (String) provider_uuid - provider unique identifier
            (Date)   report_month - month to get latest manifest

        Returns:
            ({}) Dictionary containing the following keys:
                manifest_id - (String): Manifest ID for ReportManifestDBAccessor
                assembly_id - (String): UUID identifying report file
                compression - (String): Report compression format
                files       - ([{"key": full_file_path "local_file": "local file name"}]): List of report files.
            (Boolaen) - Whether we are processing this manifest
        """
        reports_tasks_queued = False
        downloader = ReportDownloader(
            customer_name=customer_name,
            credentials=credentials,
            data_source=data_source,
            provider_type=provider_type,
            provider_uuid=provider_uuid,
            report_name=None,
        )
        manifest = downloader.download_manifest(report_month)

        if manifest:
            LOG.info("Saving all manifest file names.")
            record_all_manifest_files(
                manifest["manifest_id"], [report.get("local_file") for report in manifest.get("files", [])]
            )

        LOG.info(f"Found Manifests: {str(manifest)}")
        report_files = manifest.get("files", [])
        report_tasks = []
        for report_file_dict in report_files:
            local_file = report_file_dict.get("local_file")
            report_file = report_file_dict.get("key")

            # Check if report file is complete or in progress.
            if record_report_status(manifest["manifest_id"], local_file, "no_request"):
                LOG.info(f"{local_file} was already processed")
                continue

            cache_key = f"{provider_uuid}:{report_file}"
            if self.worker_cache.task_is_running(cache_key):
                LOG.info(f"{local_file} process is in progress")
                continue

            report_context = manifest.copy()
            report_context["current_file"] = report_file
            report_context["local_file"] = local_file
            report_context["key"] = report_file

            report_tasks.append(
                get_report_files.s(
                    customer_name,
                    credentials,
                    data_source,
                    provider_type,
                    schema_name,
                    provider_uuid,
                    report_month,
                    report_context,
                )
            )
            LOG.info("Download queued - schema_name: %s.", schema_name)

        if report_tasks:
            reports_tasks_queued = True
            async_id = chord(report_tasks, summarize_reports.s())()
            LOG.info(f"Manifest Processing Async ID: {async_id}")
        return manifest, reports_tasks_queued

    def prepare(self):
        """
        Prepare a processing request for each account.

        Scans the database for providers that have reports that need to be processed.
        Any report it finds is queued to the appropriate celery task to download
        and process those reports.

        Args:
            None

        Returns:
            (celery.result.AsyncResult) Async result for download request.

        """
        for account in self._polling_accounts:
            provider_uuid = account.get("provider_uuid")
            report_months = self.get_reports(provider_uuid)
            for month in report_months:
                LOG.info(
                    "Getting %s report files for account (provider uuid): %s", month.strftime("%B %Y"), provider_uuid
                )
                account["report_month"] = month
                try:
                    _, reports_tasks_queued = self.start_manifest_processing(**account)
                except ReportDownloaderError as err:
                    LOG.warning(f"Unable to download manifest for provider: {provider_uuid}. Error: {str(err)}.")
                    continue
                except Exception as err:
                    # Broad exception catching is important here because any errors thrown can
                    # block all subsequent account processing.
                    LOG.error(
                        f"Unexpected manifest processing error for provider: {provider_uuid}. Error: {str(err)}."
                    )
                    continue

                # update labels
<<<<<<< HEAD
                if reports_tasks_queued:
                    LOG.info("Running AccountLabel to get account aliases.")
                    labeler = AccountLabel(
                        auth=account.get("credentials"),
                        schema=account.get("schema_name"),
                        provider_type=account.get("provider_type"),
                    )
                    account_number, label = labeler.get_label_details()
                    if account_number:
                        LOG.info("Account: %s Label: %s updated.", account_number, label)

        return async_result
=======
                labeler = AccountLabel(
                    auth=account.get("credentials"),
                    schema=account.get("schema_name"),
                    provider_type=account.get("provider_type"),
                )
                account_number, label = labeler.get_label_details()
                if account_number:
                    LOG.info("Account: %s Label: %s updated.", account_number, label)
        return
>>>>>>> 79dd90f3

    def remove_expired_report_data(self, simulate=False, line_items_only=False):
        """
        Remove expired report data for each account.

        Args:
            simulate (Boolean) Simulate report data removal

        Returns:
            (celery.result.AsyncResult) Async result for deletion request.

        """
        async_results = []
        for account in self._accounts:
            LOG.info("Calling remove_expired_data with account: %s", account)
            async_result = remove_expired_data.delay(
                schema_name=account.get("schema_name"),
                provider=account.get("provider_type"),
                simulate=simulate,
                line_items_only=line_items_only,
            )
            LOG.info(
                "Expired data removal queued - schema_name: %s, Task ID: %s",
                account.get("schema_name"),
                str(async_result),
            )
            async_results.append({"customer": account.get("customer_name"), "async_id": str(async_result)})
        return async_results<|MERGE_RESOLUTION|>--- conflicted
+++ resolved
@@ -233,7 +233,6 @@
                     continue
 
                 # update labels
-<<<<<<< HEAD
                 if reports_tasks_queued:
                     LOG.info("Running AccountLabel to get account aliases.")
                     labeler = AccountLabel(
@@ -246,17 +245,6 @@
                         LOG.info("Account: %s Label: %s updated.", account_number, label)
 
         return async_result
-=======
-                labeler = AccountLabel(
-                    auth=account.get("credentials"),
-                    schema=account.get("schema_name"),
-                    provider_type=account.get("provider_type"),
-                )
-                account_number, label = labeler.get_label_details()
-                if account_number:
-                    LOG.info("Account: %s Label: %s updated.", account_number, label)
-        return
->>>>>>> 79dd90f3
 
     def remove_expired_report_data(self, simulate=False, line_items_only=False):
         """
