--- conflicted
+++ resolved
@@ -213,12 +213,22 @@
             provider_uuid = account.get("provider_uuid")
             report_months = self.get_reports(provider_uuid)
             for month in report_months:
-<<<<<<< HEAD
                 LOG.info(
                     "Getting %s report files for account (provider uuid): %s", month.strftime("%B %Y"), provider_uuid
                 )
                 account["report_month"] = month
-                self.start_manifest_processing(**account)
+                try:
+                    self.start_manifest_processing(**account)
+                except ReportDownloaderError as err:
+                    LOG.warning(f"Unable to download manifest for provider: {provider_uuid}. Error: {str(err)}.")
+                    continue
+                except Exception as err:
+                    # Broad exception catching is important here because any errors thrown can
+                    # block all subsequent account processing.
+                    LOG.error(
+                        f"Unexpected manifest processing error for provider: {provider_uuid}. Error: {str(err)}."
+                    )
+                    continue
 
                 # update labels
                 labeler = AccountLabel(
@@ -229,45 +239,7 @@
                 account_number, label = labeler.get_label_details()
                 if account_number:
                     LOG.info("Account: %s Label: %s updated.", account_number, label)
-=======
-                provider_status = ProviderStatus(provider_uuid)
-                if provider_status.is_valid() and not provider_status.is_backing_off():
-                    LOG.info(
-                        "Getting %s report files for account (provider uuid): %s",
-                        month.strftime("%B %Y"),
-                        provider_uuid,
-                    )
-                    account["report_month"] = month
-                    try:
-                        self.start_manifest_processing(**account)
-                    except ReportDownloaderError as err:
-                        LOG.warning(f"Unable to download manifest for provider: {provider_uuid}. Error: {str(err)}.")
-                        continue
-                    except Exception as err:
-                        # Broad exception catching is important here because any errors thrown can
-                        # block all subsequent account processing.
-                        LOG.error(
-                            f"Unexpected manifest processing error for provider: {provider_uuid}. Error: {str(err)}."
-                        )
-                        continue
-
-                    # update labels
-                    labeler = AccountLabel(
-                        auth=account.get("authentication"),
-                        schema=account.get("schema_name"),
-                        provider_type=account.get("provider_type"),
-                    )
-                    account_number, label = labeler.get_label_details()
-                    if account_number:
-                        LOG.info("Account: %s Label: %s updated.", account_number, label)
-                else:
-                    LOG.info(
-                        "Provider skipped: %s Valid: %s Backing off: %s",
-                        account.get("provider_uuid"),
-                        provider_status.is_valid(),
-                        provider_status.is_backing_off(),
-                    )
->>>>>>> 8b5a9af1
+
         return async_result
 
     def remove_expired_report_data(self, simulate=False, line_items_only=False):
