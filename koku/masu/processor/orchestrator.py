--- conflicted
+++ resolved
@@ -187,14 +187,7 @@
             report_context["key"] = report_file
             report_context["request_id"] = tracing_id
 
-<<<<<<< HEAD
-            if (
-                provider_type in [Provider.PROVIDER_OCP, Provider.PROVIDER_OCI_LOCAL, Provider.PROVIDER_OCI]
-                or i == last_report_index
-            ):
-=======
             if provider_type in [Provider.PROVIDER_OCP, Provider.PROVIDER_GCP] or i == last_report_index:
->>>>>>> 276e2311
                 # This create_table flag is used by the ParquetReportProcessor
                 # to create a Hive/Trino table.
                 # To reduce the number of times we check Trino/Hive tables, we just do this
