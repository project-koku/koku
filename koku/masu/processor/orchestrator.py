#
# Copyright 2021 Red Hat Inc.
# SPDX-License-Identifier: Apache-2.0
#
"""Report Processing Orchestrator."""
import logging

from celery import chord
from celery import group

from api.common import log_json
from api.models import Provider
from api.utils import DateHelper
from hcs.tasks import collect_hcs_report_data_from_manifest
from hcs.tasks import HCS_QUEUE
from masu.config import Config
from masu.database.provider_db_accessor import ProviderDBAccessor
from masu.external.account_label import AccountLabel
from masu.external.accounts_accessor import AccountsAccessor
from masu.external.accounts_accessor import AccountsAccessorError
from masu.external.date_accessor import DateAccessor
from masu.external.report_downloader import ReportDownloader
from masu.external.report_downloader import ReportDownloaderError
from masu.processor import is_cloud_source_processing_disabled
from masu.processor import is_customer_large
from masu.processor import is_source_disabled
from masu.processor.tasks import get_report_files
from masu.processor.tasks import GET_REPORT_FILES_QUEUE
from masu.processor.tasks import GET_REPORT_FILES_QUEUE_XL
from masu.processor.tasks import record_all_manifest_files
from masu.processor.tasks import record_report_status
from masu.processor.tasks import remove_expired_data
from masu.processor.tasks import summarize_reports
from masu.processor.tasks import SUMMARIZE_REPORTS_QUEUE
from masu.processor.tasks import SUMMARIZE_REPORTS_QUEUE_XL
from masu.processor.worker_cache import WorkerCache
from subs.tasks import collect_subs_report_data_from_manifest
from subs.tasks import SUBS_EXTRACTION_QUEUE

LOG = logging.getLogger(__name__)


class Orchestrator:
    """
    Orchestrator for report processing.

    Top level object which is responsible for:
    * Maintaining a current list of accounts
    * Ensuring that reports are downloaded and processed for all accounts.

    """

    def __init__(
        self, billing_source=None, provider_uuid=None, provider_type=None, bill_date=None, queue_name=None, **kwargs
    ):
        """
        Orchestrator for processing.

        Args:
            billing_source (String): Individual account to retrieve.

        """
        self.worker_cache = WorkerCache()
        self.billing_source = billing_source
        self.bill_date = bill_date
        self.provider_uuid = provider_uuid
        self.provider_type = provider_type
        self.queue_name = queue_name
        self.ingress_reports = kwargs.get("ingress_reports")
        self.ingress_report_uuid = kwargs.get("ingress_report_uuid")
        self._accounts, self._polling_accounts = self.get_accounts(
            self.billing_source, self.provider_uuid, self.provider_type
        )
        self._summarize_reports = kwargs.get("summarize_reports", True)

    @staticmethod
    def get_accounts(billing_source=None, provider_uuid=None, provider_type=None):
        """
        Prepare a list of accounts for the orchestrator to get CUR from.

        If billing_source is not provided all accounts will be returned, otherwise
        only the account for the provided billing_source will be returned.

        Still a work in progress, but works for now.

        Args:
            billing_source (String): Individual account to retrieve.
            provider_uuid  (String): Individual provider UUID.
            provider_type  (String): Specific provider type.

        Returns:
            [CostUsageReportAccount] (all), [CostUsageReportAccount] (polling only)

        """
        all_accounts = []
        polling_accounts = []
        try:
            all_accounts = AccountsAccessor().get_accounts(provider_uuid, provider_type)
        except AccountsAccessorError as error:
            LOG.error("Unable to get accounts. Error: %s", str(error))

        if billing_source:
            for account in all_accounts:
                if billing_source == account.get("billing_source"):
                    all_accounts = [account]

        for account in all_accounts:
            schema_name = account.get("schema_name")
            if is_cloud_source_processing_disabled(schema_name) and not provider_uuid:
                LOG.info(log_json("get_accounts", msg="processing disabled for schema", schema=schema_name))
                continue
            if is_source_disabled(provider_uuid):
                LOG.info(
                    log_json(
                        "get_accounts",
                        msg="processing disabled for source",
                        schema=schema_name,
                        provider_uuid=provider_uuid,
                    )
                )
                continue

            if AccountsAccessor().is_polling_account(account):
                polling_accounts.append(account)

        return all_accounts, polling_accounts

    def get_reports(self, provider_uuid):
        """
        Get months for provider to process.

        Args:
            (String) provider uuid to determine if initial setup is complete.

        Returns:
            (List) List of datetime objects.

        """
        with ProviderDBAccessor(provider_uuid=provider_uuid) as provider_accessor:
            reports_processed = provider_accessor.get_setup_complete()

        if self.bill_date:
            if self.ingress_reports:
                bill_date = f"{self.bill_date}01"
                return [DateAccessor().get_billing_month_start(bill_date)]
            return [DateAccessor().get_billing_month_start(self.bill_date)]

        if Config.INGEST_OVERRIDE or not reports_processed:
            number_of_months = Config.INITIAL_INGEST_NUM_MONTHS
        else:
            number_of_months = 2

        return sorted(DateAccessor().get_billing_months(number_of_months), reverse=True)

    def start_manifest_processing(  # noqa: C901
        self, customer_name, credentials, data_source, provider_type, schema_name, provider_uuid, report_month
    ):
        """
        Start processing an account's manifest for the specified report_month.

        Args:
            (String) customer_name - customer name
            (String) credentials - credentials object
            (String) data_source - report storage location
            (String) schema_name - db tenant
            (String) provider_uuid - provider unique identifier
            (Date)   report_month - month to get latest manifest

        Returns:
            ({}) Dictionary containing the following keys:
                manifest_id - (String): Manifest ID for ReportManifestDBAccessor
                assembly_id - (String): UUID identifying report file
                compression - (String): Report compression format
                files       - ([{"key": full_file_path "local_file": "local file name"}]): List of report files.
            (Boolean) - Whether we are processing this manifest
        """
        # Switching initial ingest to use priority queue for QE tests based on QE_SCHEMA flag
        if self.queue_name is not None and self.provider_uuid is not None:
            SUMMARY_QUEUE = self.queue_name
            REPORT_QUEUE = self.queue_name
            HCS_Q = self.queue_name
            SUBS_Q = self.queue_name
        else:
            SUMMARY_QUEUE = SUMMARIZE_REPORTS_QUEUE
            REPORT_QUEUE = GET_REPORT_FILES_QUEUE
            HCS_Q = HCS_QUEUE
<<<<<<< HEAD
            SUBS_Q = SUBS_EXTRACTION_QUEUE
=======
            if is_customer_large(schema_name):
                SUMMARY_QUEUE = SUMMARIZE_REPORTS_QUEUE_XL
                REPORT_QUEUE = GET_REPORT_FILES_QUEUE_XL
>>>>>>> 84c0b551
        reports_tasks_queued = False
        downloader = ReportDownloader(
            customer_name=customer_name,
            credentials=credentials,
            data_source=data_source,
            provider_type=provider_type,
            provider_uuid=provider_uuid,
            report_name=None,
            ingress_reports=self.ingress_reports,
        )
        # only GCP and OCI return more than one manifest at the moment.
        manifest_list = downloader.download_manifest(report_month)
        report_tasks = []
        for manifest in manifest_list:
            tracing_id = manifest.get("assembly_id", manifest.get("request_id", "no-request-id"))
            report_files = manifest.get("files", [])
            filenames = [file.get("local_file") for file in report_files]
            LOG.info(
                log_json(tracing_id, msg=f"manifest {tracing_id} contains the files: {filenames}", schema=schema_name)
            )

            if manifest:
                LOG.debug("Saving all manifest file names.")
                record_all_manifest_files(
                    manifest["manifest_id"],
                    [report.get("local_file") for report in manifest.get("files", [])],
                    tracing_id,
                )

            LOG.info(log_json(tracing_id, msg="found manifests", context=manifest, schema=schema_name))

            last_report_index = len(report_files) - 1
            for i, report_file_dict in enumerate(report_files):
                local_file = report_file_dict.get("local_file")
                report_file = report_file_dict.get("key")

                # Check if report file is complete or in progress.
                if record_report_status(manifest["manifest_id"], local_file, "no_request"):
                    LOG.info(
                        log_json(tracing_id, msg="file was already processed", filename=local_file, schema=schema_name)
                    )
                    continue

                cache_key = f"{provider_uuid}:{report_file}"
                if self.worker_cache.task_is_running(cache_key):
                    LOG.info(
                        log_json(
                            tracing_id, msg="file processing is in progress", filename=local_file, schema=schema_name
                        )
                    )
                    continue

                report_context = manifest.copy()
                report_context["current_file"] = report_file
                report_context["local_file"] = local_file
                report_context["key"] = report_file
                report_context["request_id"] = tracing_id

                if (
                    provider_type
                    in [
                        Provider.PROVIDER_OCP,
                        Provider.PROVIDER_GCP,
                        Provider.PROVIDER_OCI,
                        Provider.PROVIDER_OCI_LOCAL,
                    ]
                    or i == last_report_index
                ):
                    # This create_table flag is used by the ParquetReportProcessor
                    # to create a Hive/Trino table.
                    # To reduce the number of times we check Trino/Hive tables, we just do this
                    # on the final file of the set.
                    report_context["create_table"] = True

                # this is used to create bills for previous months on GCP
                if provider_type in [Provider.PROVIDER_GCP, Provider.PROVIDER_GCP_LOCAL]:
                    if assembly_id := manifest.get("assembly_id"):
                        report_month = assembly_id.split("|")[0]
                # add the tracing id to the report context
                # This defaults to the celery queue
                LOG.info(log_json(tracing_id, msg="queueing download", schema=schema_name))
                report_tasks.append(
                    get_report_files.s(
                        customer_name,
                        credentials,
                        data_source,
                        provider_type,
                        schema_name,
                        provider_uuid,
                        report_month,
                        report_context,
                        tracing_id=tracing_id,
                        ingress_reports=self.ingress_reports,
                        ingress_reports_uuid=self.ingress_report_uuid,
                    ).set(queue=REPORT_QUEUE)
                )
                LOG.info(log_json(tracing_id, msg="download queued", schema=schema_name))

        manifest_list = [manifest.get("manifest_id") for manifest in manifest_list]
        if report_tasks:
            if self._summarize_reports:
                reports_tasks_queued = True
                hcs_task = collect_hcs_report_data_from_manifest.s().set(queue=HCS_Q)
                subs_task = collect_subs_report_data_from_manifest.s().set(queue=SUBS_Q)
                summary_task = summarize_reports.s(
                    manifest_list=manifest_list, ingress_report_uuid=self.ingress_report_uuid
                ).set(queue=SUMMARY_QUEUE)
                async_id = chord(report_tasks, group(summary_task, hcs_task, subs_task))()
            else:
                async_id = group(report_tasks)()
            LOG.info(log_json(tracing_id, msg=f"Manifest Processing Async ID: {async_id}", schema=schema_name))

        return manifest_list, reports_tasks_queued

    def prepare(self):
        """
        Select the correct prepare function based on source type for processing each account.

        """
        for account in self._polling_accounts:
            provider_uuid = account.get("provider_uuid")
            with ProviderDBAccessor(provider_uuid) as provider_accessor:
                provider_type = provider_accessor.get_type()

            if provider_type in [
                Provider.PROVIDER_OCI,
                Provider.PROVIDER_OCI_LOCAL,
                Provider.PROVIDER_GCP,
                Provider.PROVIDER_GCP_LOCAL,
            ]:
                self.prepare_continuous_report_sources(account, provider_uuid)
            else:
                self.prepare_monthly_report_sources(account, provider_uuid)

    def prepare_monthly_report_sources(self, account, provider_uuid):
        """
        Prepare processing for source types that have monthly billing reports AWS/Azure.

        Scans the database for providers that have reports that need to be processed.
        Any report it finds are queued to the appropriate celery task to download
        and process those reports.
        """
        tracing_id = provider_uuid
        schema = account.get("schema_name")
        accounts_labeled = False
        report_months = self.get_reports(provider_uuid)
        for month in report_months:
            LOG.info(
                log_json(
                    tracing_id,
                    msg=f"getting {month.strftime('%B %Y')} report files",
                    schema=schema,
                    provider_uuid=provider_uuid,
                )
            )
            account["report_month"] = month
            try:
                LOG.info(
                    log_json(
                        tracing_id, msg="starting manifest processing", schema=schema, provider_uuid=provider_uuid
                    )
                )
                _, reports_tasks_queued = self.start_manifest_processing(**account)
                LOG.info(
                    log_json(
                        tracing_id,
                        msg=f"manifest processing tasks queued: {reports_tasks_queued}",
                        schema=schema,
                        provider_uuid=provider_uuid,
                    )
                )

                # update labels
                if reports_tasks_queued and not accounts_labeled:
                    LOG.info(
                        log_json(
                            tracing_id,
                            msg="running AccountLabel to get account aliases",
                            schema=schema,
                            provider_uuid=provider_uuid,
                        )
                    )
                    labeler = AccountLabel(
                        auth=account.get("credentials"),
                        schema=account.get("schema_name"),
                        provider_type=account.get("provider_type"),
                    )
                    account_number, label = labeler.get_label_details()
                    accounts_labeled = True
                    if account_number:
                        LOG.info(
                            log_json(
                                tracing_id,
                                msg="account labels updated",
                                schema=schema,
                                provider_uuid=provider_uuid,
                                account=account_number,
                                label=label,
                            )
                        )

            except ReportDownloaderError as err:
                LOG.warning(f"Unable to download manifest for provider: {provider_uuid}. Error: {str(err)}.")
                continue
            except Exception as err:
                # Broad exception catching is important here because any errors thrown can
                # block all subsequent account processing.
                LOG.error(f"Unexpected manifest processing error for provider: {provider_uuid}. Error: {str(err)}.")
                continue

    def prepare_continuous_report_sources(self, account, provider_uuid):
        """
        Prepare processing for source types that have continious reports GCP/OCI.

        Scans the database for providers that have reports that need to be processed.
        Any report it finds are queued to the appropriate celery task to download
        and process those reports.
        """
        tracing_id = provider_uuid
        schema = account.get("schema_name")
        LOG.info(log_json(tracing_id, msg="getting latest report files", schema=schema, provider_uuid=provider_uuid))
        dh = DateHelper()
        if self.ingress_reports:
            start_date = DateAccessor().get_billing_month_start(f"{self.bill_date}01")
        else:
            start_date = dh.today
        account["report_month"] = start_date
        try:
            LOG.info(
                log_json(tracing_id, msg="starting manifest processing", schema=schema, provider_uuid=provider_uuid)
            )
            _, reports_tasks_queued = self.start_manifest_processing(**account)
            LOG.info(
                log_json(
                    tracing_id,
                    msg=f"manifest processing tasks queued: {reports_tasks_queued}",
                    schema=schema,
                    provider_uuid=provider_uuid,
                )
            )
        except ReportDownloaderError as err:
            LOG.warning(f"Unable to download manifest for provider: {provider_uuid}. Error: {str(err)}.")
        except Exception as err:
            # Broad exception catching is important here because any errors thrown can
            # block all subsequent account processing.
            LOG.error(f"Unexpected manifest processing error for provider: {provider_uuid}. Error: {str(err)}.")

    def remove_expired_report_data(self, simulate=False):
        """
        Remove expired report data for each account.

        Args:
            simulate (Boolean) Simulate report data removal

        Returns:
            (celery.result.AsyncResult) Async result for deletion request.

        """
        async_results = []
        for account in self._accounts:
            LOG.info("Calling remove_expired_data with account: %s", account)
            async_result = remove_expired_data.delay(
                schema_name=account.get("schema_name"), provider=account.get("provider_type"), simulate=simulate
            )
            LOG.info(
                "Expired data removal queued - schema_name: %s, Task ID: %s",
                account.get("schema_name"),
                str(async_result),
            )
            async_results.append({"customer": account.get("customer_name"), "async_id": str(async_result)})
        return async_results<|MERGE_RESOLUTION|>--- conflicted
+++ resolved
@@ -184,13 +184,10 @@
             SUMMARY_QUEUE = SUMMARIZE_REPORTS_QUEUE
             REPORT_QUEUE = GET_REPORT_FILES_QUEUE
             HCS_Q = HCS_QUEUE
-<<<<<<< HEAD
             SUBS_Q = SUBS_EXTRACTION_QUEUE
-=======
             if is_customer_large(schema_name):
                 SUMMARY_QUEUE = SUMMARIZE_REPORTS_QUEUE_XL
                 REPORT_QUEUE = GET_REPORT_FILES_QUEUE_XL
->>>>>>> 84c0b551
         reports_tasks_queued = False
         downloader = ReportDownloader(
             customer_name=customer_name,
