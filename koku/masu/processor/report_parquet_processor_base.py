#
# Copyright 2020 Red Hat, Inc.
#
# This program is free software: you can redistribute it and/or modify
# it under the terms of the GNU Affero General Public License as
# published by the Free Software Foundation, either version 3 of the
# License, or (at your option) any later version.
#
# This program is distributed in the hope that it will be useful,
# but WITHOUT ANY WARRANTY; without even the implied warranty of
# MERCHANTABILITY or FITNESS FOR A PARTICULAR PURPOSE.  See the
# GNU Affero General Public License for more details.
#
# You should have received a copy of the GNU Affero General Public License
# along with this program.  If not, see <https://www.gnu.org/licenses/>.
#
"""Processor for Parquet files."""
import logging

import prestodb
import pyarrow.parquet as pq
from dateutil.relativedelta import relativedelta
from django.conf import settings
from tenant_schemas.utils import schema_context

from api.models import Provider
from reporting.models import PartitionedTable

LOG = logging.getLogger(__name__)


class PostgresSummaryTableError(Exception):
    """Postgres summary table is not defined."""


class ReportParquetProcessorBase:
    def __init__(
        self,
        manifest_id,
        account,
        s3_path,
        provider_uuid,
        parquet_local_path,
        numeric_columns,
        date_columns,
        table_name,
    ):
        self._manifest_id = manifest_id
        self._account = account
        self._schema_name = f"acct{account}"
        self._parquet_path = parquet_local_path
        self._s3_path = s3_path
        self._provider_uuid = provider_uuid
        self._numeric_columns = numeric_columns
        self._date_columns = date_columns
        self._table_name = table_name

    @property
    def postgres_summary_table(self):
        """Return error if unimplemented in subclass."""
        raise PostgresSummaryTableError("This must be a property on the sub class.")

    def _execute_sql(self, sql, schema_name):  # pragma: no cover
        """Execute presto SQL."""
        with prestodb.dbapi.connect(
            host=settings.PRESTO_HOST, port=settings.PRESTO_PORT, user="admin", catalog="hive", schema=schema_name
        ) as conn:
            cur = conn.cursor()
            cur.execute(sql)
            rows = cur.fetchall()
            LOG.debug(f"_execute_sql rows: {str(rows)}. Type: {type(rows)}")
        return rows

    def _get_provider(self):
        """Retrieve the postgres provider id."""
<<<<<<< HEAD
        with schema_context(self._schema_name):
            obj = Provider.objects.get(uuid=self._provider_uuid)
            return obj
        return None
=======
        return Provider.objects.get(uuid=self._provider_uuid)
>>>>>>> 2abe885c

    def _create_schema(self,):
        """Create presto schema."""
        schema_create_sql = f"CREATE SCHEMA IF NOT EXISTS {self._schema_name}"
        self._execute_sql(schema_create_sql, "default")
        return self._schema_name

    def _generate_column_list(self):
        """Generate column list based on parquet file."""
        parquet_file = self._parquet_path
<<<<<<< HEAD
        return pq.ParquetFile(parquet_file).schema_arrow.names
=======
        return pq.ParquetFile(parquet_file).schema.names
>>>>>>> 2abe885c

    def _generate_create_table_sql(self):
        """Generate SQL to create table."""
        parquet_columns = self._generate_column_list()
        s3_path = f"{settings.S3_BUCKET_NAME}/{self._s3_path}"

        sql = f"CREATE TABLE IF NOT EXISTS {self._schema_name}.{self._table_name} ("

        for idx, col in enumerate(parquet_columns):
            norm_col = col.replace("/", "_").replace(":", "_").lower()
            if norm_col in self._numeric_columns:
                col_type = "double"
            elif norm_col in self._date_columns:
                col_type = "timestamp"
            else:
                col_type = "varchar"

            sql += f"{norm_col} {col_type}"
            if idx < (len(parquet_columns) - 1):
                sql += ","
        sql += ",source varchar, year varchar, month varchar"

        sql += (
            f") WITH(external_location = 's3a://{s3_path}', format = 'PARQUET',"
            " partitioned_by=ARRAY['source', 'year', 'month'])"
        )
        LOG.info(f"Create Parquet Table SQL: {sql}")
        return sql

    def create_table(self):
        """Create presto SQL table."""
        schema = self._create_schema()
        sql = self._generate_create_table_sql()
        self._execute_sql(sql, schema)

        sql = f"CALL system.sync_partition_metadata('{self._schema_name}', '{self._table_name}', 'FULL')"
        LOG.info(sql)
        self._execute_sql(sql, schema)

        LOG.info(f"Presto Table: {self._table_name} created.")

    def get_or_create_postgres_partition(self, bill_date, **kwargs):
        """Make sure we have a Postgres partition for a billing period."""
        table_name = self.postgres_summary_table._meta.db_table
        partition_type = kwargs.get("partition_type", PartitionedTable.RANGE)
        partition_column = kwargs.get("partition_column", "usage_start")

        with schema_context(self._schema_name):
            record, created = PartitionedTable.objects.get_or_create(
                schema_name=self._schema_name,
                table_name=f"{table_name}_{bill_date.strftime('%Y_%m')}",
                partition_of_table_name=table_name,
                partition_type=partition_type,
                partition_col=partition_column,
                partition_parameters={
                    "default": False,
                    "from": str(bill_date),
                    "to": str(bill_date + relativedelta(months=1)),
                },
                active=True,
            )
            if created:
                LOG.info(f"Created a new parttiion for {record.partition_of_table_name} : {record.table_name}")<|MERGE_RESOLUTION|>--- conflicted
+++ resolved
@@ -73,14 +73,7 @@
 
     def _get_provider(self):
         """Retrieve the postgres provider id."""
-<<<<<<< HEAD
-        with schema_context(self._schema_name):
-            obj = Provider.objects.get(uuid=self._provider_uuid)
-            return obj
-        return None
-=======
         return Provider.objects.get(uuid=self._provider_uuid)
->>>>>>> 2abe885c
 
     def _create_schema(self,):
         """Create presto schema."""
@@ -91,11 +84,7 @@
     def _generate_column_list(self):
         """Generate column list based on parquet file."""
         parquet_file = self._parquet_path
-<<<<<<< HEAD
-        return pq.ParquetFile(parquet_file).schema_arrow.names
-=======
         return pq.ParquetFile(parquet_file).schema.names
->>>>>>> 2abe885c
 
     def _generate_create_table_sql(self):
         """Generate SQL to create table."""
