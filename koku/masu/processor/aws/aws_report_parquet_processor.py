--- conflicted
+++ resolved
@@ -15,18 +15,12 @@
 # along with this program.  If not, see <https://www.gnu.org/licenses/>.
 #
 """Processor for AWS Parquet files."""
-<<<<<<< HEAD
-from tenant_schemas.utils import schema_context
-
-from masu.processor.report_parquet_processor_base import ReportParquetProcessorBase
-=======
 import ciso8601
 import pytz
 from tenant_schemas.utils import schema_context
 
 from masu.processor.report_parquet_processor_base import ReportParquetProcessorBase
 from masu.util import common as utils
->>>>>>> 2abe885c
 from reporting.provider.aws.models import AWSCostEntryBill
 from reporting.provider.aws.models import AWSCostEntryLineItemDailySummary
 from reporting.provider.aws.models import PRESTO_LINE_ITEM_TABLE
@@ -67,27 +61,6 @@
         """Return the mode for the source specific summary table."""
         return AWSCostEntryLineItemDailySummary
 
-<<<<<<< HEAD
-    def create_bill(self):
-        """Create bill postgres entry."""
-        sql = (
-            f"select distinct(bill_billingperiodstartdate), bill_billingperiodenddate, "
-            f"bill_billtype, bill_payeraccountid from {self._table_name}"
-        )
-        rows = self._execute_sql(sql, self._schema_name)
-        provider = self._get_provider()
-        if rows:
-            results = rows.pop()
-            start_date, end_date, bill_type, payer_account_id = results
-            with schema_context(self._schema_name):
-                AWSCostEntryBill.objects.get_or_create(
-                    bill_type=bill_type,
-                    billing_period_start=start_date,
-                    billing_period_end=end_date,
-                    payer_account_id=payer_account_id,
-                    provider=provider,
-                )
-=======
     def create_bill(self, bill_date):
         """Create bill postgres entry."""
         if isinstance(bill_date, str):
@@ -119,5 +92,4 @@
                 billing_period_end=end_date_utc,
                 payer_account_id=payer_account_id,
                 provider=provider,
-            )
->>>>>>> 2abe885c
+            )