#
# Copyright 2018 Red Hat, Inc.
#
# This program is free software: you can redistribute it and/or modify
# it under the terms of the GNU Affero General Public License as
# published by the Free Software Foundation, either version 3 of the
# License, or (at your option) any later version.
#
# This program is distributed in the hope that it will be useful,
# but WITHOUT ANY WARRANTY; without even the implied warranty of
# MERCHANTABILITY or FITNESS FOR A PARTICULAR PURPOSE.  See the
# GNU Affero General Public License for more details.
#
# You should have received a copy of the GNU Affero General Public License
# along with this program.  If not, see <https://www.gnu.org/licenses/>.
#

"""Processor for Cost Usage Reports."""

import csv
import json
import logging
from os import path

from masu.config import Config
from masu.database import AWS_CUR_TABLE_MAP
from masu.database.aws_report_db_accessor import AWSReportDBAccessor
from masu.database.reporting_common_db_accessor import ReportingCommonDBAccessor
from masu.processor.report_processor_base import ReportProcessorBase
from reporting.provider.aws.models import (AWSCostEntry,
                                           AWSCostEntryBill,
                                           AWSCostEntryLineItem,
                                           AWSCostEntryPricing,
                                           AWSCostEntryProduct,
                                           AWSCostEntryReservation)

LOG = logging.getLogger(__name__)


# pylint: disable=too-few-public-methods
class ProcessedReport:
    """Cost usage report transcribed to our database models.

    Effectively a struct for associated database tables.
    """

    def __init__(self):
        """Initialize new cost entry containers."""
        self.bills = {}
        self.cost_entries = {}
        self.line_items = []
        self.products = {}
        self.reservations = {}
        self.pricing = {}

    def remove_processed_rows(self):
        """Clear a batch of rows from their containers."""
        self.bills = {}
        self.cost_entries = {}
        self.line_items = []
        self.products = {}
        self.reservations = {}
        self.pricing = {}


# pylint: disable=too-many-instance-attributes
class AWSReportProcessor(ReportProcessorBase):
    """Cost Usage Report processor."""

    # pylint:disable=too-many-arguments
    def __init__(self, schema_name, report_path, compression, provider_id, manifest_id=None):
        """Initialize the report processor.

        Args:
            schema_name (str): The name of the customer schema to process into
            report_path (str): Where the report file lives in the file system
            compression (CONST): How the report file is compressed.
                Accepted values: UNCOMPRESSED, GZIP_COMPRESSED

        """
        super().__init__(
            schema_name=schema_name,
            report_path=report_path,
            compression=compression,
            provider_id=provider_id,
            manifest_id=manifest_id,
            processed_report=ProcessedReport()
        )

        self.manifest_id = manifest_id
        self._report_name = path.basename(report_path)
        self._datetime_format = Config.AWS_DATETIME_STR_FORMAT
        self._batch_size = Config.REPORT_PROCESSING_BATCH_SIZE

        # Gather database accessors
        with ReportingCommonDBAccessor() as report_common_db:
            self.column_map = report_common_db.column_map

        with AWSReportDBAccessor(self._schema_name, self.column_map) as report_db:
            self.report_schema = report_db.report_schema
            self.existing_bill_map = report_db.get_cost_entry_bills()
            self.existing_cost_entry_map = report_db.get_cost_entries()
            self.existing_product_map = report_db.get_products()
            self.existing_pricing_map = report_db.get_pricing()
            self.existing_reservation_map = report_db.get_reservations()

        self.line_item_columns = None

        stmt = (
            f'Initialized report processor for:\n'
            f' schema_name: {self._schema_name}\n'
            f' provider_id: {provider_id}\n'
            f' file: {self._report_name}'
        )
        LOG.info(stmt)

    def process(self):
        """Process CUR file.

        Returns:
            (None)

        """
        row_count = 0
        self._delete_line_items(AWSReportDBAccessor, self.column_map)
        opener, mode = self._get_file_opener(self._compression)
        is_finalized_data = self._check_for_finalized_bill()
        # pylint: disable=invalid-name
        with opener(self._report_path, mode) as f:
            with AWSReportDBAccessor(self._schema_name, self.column_map) as report_db:
                LOG.info('File %s opened for processing', str(f))
                reader = csv.DictReader(f)
                for row in reader:
                    bill_id = self.create_cost_entry_objects(row, report_db)
                    if len(self.processed_report.line_items) >= self._batch_size:
                        LOG.debug('Saving report rows %d to %d for %s', row_count,
                                  row_count + len(self.processed_report.line_items),
                                  self._report_name)
                        self._save_to_db(AWS_CUR_TABLE_MAP['line_item'], report_db)

                        row_count += len(self.processed_report.line_items)
                        self._update_mappings()

                if self.processed_report.line_items:
                    LOG.debug('Saving report rows %d to %d for %s', row_count,
                              row_count + len(self.processed_report.line_items),
                              self._report_name)
                    self._save_to_db(AWS_CUR_TABLE_MAP['line_item'], report_db)

                    row_count += len(self.processed_report.line_items)

                if is_finalized_data:
                    report_db.mark_bill_as_finalized(bill_id)
                    report_db.commit()
                report_db.vacuum_table(AWS_CUR_TABLE_MAP['line_item'])
                report_db.commit()

        LOG.info('Completed report processing for file: %s and schema: %s',
                 self._report_name, self._schema_name)

        return is_finalized_data

    def _check_for_finalized_bill(self):
        """Read one line of the report file to check for finalization.

        Returns:
            (Boolean): Whether the bill is finalized

        """
        opener, mode = self._get_file_opener(self._compression)
        # pylint: disable=invalid-name
        with opener(self._report_path, mode) as f:
            reader = csv.DictReader(f)
            row = reader.__next__()
            invoice_id = row.get('bill/InvoiceId')
            return invoice_id is not None and invoice_id != ''

<<<<<<< HEAD
=======
    def _delete_line_items(self):
        """Delete stale data for the report being processed, if necessary."""
        if not self.manifest_id:
            return False

        with ReportManifestDBAccessor() as manifest_accessor:
            manifest = manifest_accessor.get_manifest_by_id(self.manifest_id)
            if manifest.num_processed_files != 0:
                return False
            # Override the bill date to correspond with the manifest
            bill_date = manifest.billing_period_start_datetime.date()
            provider_id = manifest.provider_id

        stmt = (
            f'Deleting data for:\n'
            f' schema_name: {self._schema_name}\n'
            f' provider_id: {provider_id}\n'
            f' bill date: {str(bill_date)}'
        )
        LOG.info(stmt)

        with AWSReportDBAccessor(self._schema_name, self.column_map) as accessor:
            bills = accessor.get_cost_entry_bills_query_by_provider(provider_id)
            bills = bills.filter(billing_period_start=bill_date).all()
            with schema_context(self._schema_name):
                for bill in bills:
                    line_item_query = accessor.get_lineitem_query_for_billid(bill.id)
                    line_item_query.delete()

        return True

>>>>>>> 7b0a6934
    def _update_mappings(self):
        """Update cache of database objects for reference."""
        self.existing_cost_entry_map.update(self.processed_report.cost_entries)
        self.existing_product_map.update(self.processed_report.products)
        self.existing_pricing_map.update(self.processed_report.pricing)
        self.existing_reservation_map.update(self.processed_report.reservations)

        self.processed_report.remove_processed_rows()

    def _get_data_for_table(self, row, table_name):
        """Extract the data from a row for a specific table.

        Args:
            row (dict): A dictionary representation of a CSV file row
            table_name (str): The DB table fields are required for

        Returns:
            (dict): The data from the row keyed on the DB table's column names

        """
        # Memory can come as a single number or a number with a unit
        # e.g. "1" vs. "1 Gb" so it gets special cased.
        if 'product/memory' in row and row['product/memory'] is not None:
            memory_list = row['product/memory'].split(' ')
            if len(memory_list) > 1:
                memory, unit = row['product/memory'].split(' ')
            else:
                memory = memory_list[0]
                unit = None
            row['product/memory'] = memory
            row['product/memory_unit'] = unit

        column_map = self.column_map[table_name]

        return {column_map[key]: value
                for key, value in row.items()
                if key in column_map}

    # pylint: disable=no-self-use
    def _process_tags(self, row, tag_prefix='resourceTags'):
        """Return a JSON string of AWS resource tags.

        Args:
            row (dict): A dictionary representation of a CSV file row
            tag_prefix (str): A specifier used to identify a value as a tag

        Returns:
            (str): A JSON string of AWS resource tags

        """
        tag_dict = {}
        for key, value in row.items():
            if tag_prefix in key and row[key]:
                key_value = key.split(':')
                if len(key_value) > 1:
                    tag_dict[key_value[-1]] = value
        return json.dumps(tag_dict)

    # pylint: disable=no-self-use
    def _get_cost_entry_time_interval(self, interval):
        """Split the cost entry time interval into start and end.

        Args:
            interval (str): The time interval from the cost usage report.

        Returns:
            (str, str): Separated start and end strings

        """
        start, end = interval.split('/')
        return start, end

    def _create_cost_entry_bill(self, row, report_db_accessor):
        """Create a cost entry bill object.

        Args:
            row (dict): A dictionary representation of a CSV file row

        Returns:
            (str): A cost entry bill object id

        """
        table_name = AWSCostEntryBill
        start_date = row.get('bill/BillingPeriodStartDate')
        bill_type = row.get('bill/BillType')
        payer_account_id = row.get('bill/PayerAccountId')

        key = (bill_type, payer_account_id, start_date, self._provider_id)
        if key in self.processed_report.bills:
            return self.processed_report.bills[key]

        if key in self.existing_bill_map:
            return self.existing_bill_map[key]

        data = self._get_data_for_table(row, table_name._meta.db_table)

        data['provider_id'] = self._provider_id

        bill_id = report_db_accessor.insert_on_conflict_do_nothing(
            table_name,
            data,
            conflict_columns=['bill_type', 'payer_account_id',
                              'billing_period_start', 'provider_id']
        )

        self.processed_report.bills[key] = bill_id

        return bill_id

    def _create_cost_entry(self, row, bill_id, report_db_accessor):
        """Create a cost entry object.

        Args:
            row (dict): A dictionary representation of a CSV file row
            bill_id (str): The current cost entry bill id

        Returns:
            (str): The DB id of the cost entry object

        """
        table_name = AWSCostEntry
        interval = row.get('identity/TimeInterval')
        start, end = self._get_cost_entry_time_interval(interval)

        key = (bill_id, start)
        if key in self.processed_report.cost_entries:
            return self.processed_report.cost_entries[key]

        if key in self.existing_cost_entry_map:
            return self.existing_cost_entry_map[key]

        data = {
            'bill_id': bill_id,
            'interval_start': start,
            'interval_end': end
        }

        cost_entry_id = report_db_accessor.insert_on_conflict_do_nothing(
            table_name,
            data
        )
        self.processed_report.cost_entries[key] = cost_entry_id

        return cost_entry_id

    # pylint: disable=too-many-arguments
    def _create_cost_entry_line_item(self,
                                     row,
                                     cost_entry_id,
                                     bill_id,
                                     product_id,
                                     pricing_id,
                                     reservation_id,
                                     report_db_accesor):
        """Create a cost entry line item object.

        Args:
            row (dict): A dictionary representation of a CSV file row
            cost_entry_id (str): A processed cost entry object id
            bill_id (str): A processed cost entry bill object id
            product_id (str): A processed product object id
            pricing_id (str): A processed pricing object id
            reservation_id (str): A processed reservation object id

        Returns:
            (None)

        """
        table_name = AWSCostEntryLineItem
        data = self._get_data_for_table(row, table_name._meta.db_table)
        data = report_db_accesor.clean_data(
            data,
            table_name._meta.db_table
        )

        data['tags'] = self._process_tags(row)
        data['cost_entry_id'] = cost_entry_id
        data['cost_entry_bill_id'] = bill_id
        data['cost_entry_product_id'] = product_id
        data['cost_entry_pricing_id'] = pricing_id
        data['cost_entry_reservation_id'] = reservation_id

        self.processed_report.line_items.append(data)

        if self.line_item_columns is None:
            self.line_item_columns = list(data.keys())

    def _create_cost_entry_pricing(self, row, report_db_accessor):
        """Create a cost entry pricing object.

        Args:
            row (dict): A dictionary representation of a CSV file row

        Returns:
            (str): The DB id of the pricing object

        """
        table_name = AWSCostEntryPricing

        term = row.get('pricing/term') if row.get('pricing/term') else 'None'
        unit = row.get('pricing/unit') if row.get('pricing/unit') else 'None'

        key = '{term}-{unit}'.format(term=term, unit=unit)
        if key in self.processed_report.pricing:
            return self.processed_report.pricing[key]

        if key in self.existing_pricing_map:
            return self.existing_pricing_map[key]

        data = self._get_data_for_table(
            row,
            table_name._meta.db_table
        )
        value_set = set(data.values())
        if value_set == {''}:
            return

        pricing_id = report_db_accessor.insert_on_conflict_do_nothing(
            table_name,
            data
        )
        self.processed_report.pricing[key] = pricing_id

        return pricing_id

    def _create_cost_entry_product(self, row, report_db_accessor):
        """Create a cost entry product object.

        Args:
            row (dict): A dictionary representation of a CSV file row

        Returns:
            (str): The DB id of the product object

        """
        table_name = AWSCostEntryProduct
        sku = row.get('product/sku')
        product_name = row.get('product/ProductName')
        region = row.get('product/region')
        key = (sku, product_name, region)

        if key in self.processed_report.products:
            return self.processed_report.products[key]

        if key in self.existing_product_map:
            return self.existing_product_map[key]

        data = self._get_data_for_table(
            row,
            table_name._meta.db_table
        )
        value_set = set(data.values())
        if value_set == {''}:
            return
        product_id = report_db_accessor.insert_on_conflict_do_nothing(
            table_name,
            data,
            conflict_columns=['sku', 'product_name', 'region']
        )
        self.processed_report.products[key] = product_id
        return product_id

    def _create_cost_entry_reservation(self, row, report_db_accessor):
        """Create a cost entry reservation object.

        Args:
            row (dict): A dictionary representation of a CSV file row

        Returns:
            (str): The DB id of the reservation object

        """
        table_name = AWSCostEntryReservation
        arn = row.get('reservation/ReservationARN')
        line_item_type = row.get('lineItem/LineItemType', '').lower()
        reservation_id = None

        if arn in self.processed_report.reservations:
            reservation_id = self.processed_report.reservations.get(arn)
        elif arn in self.existing_reservation_map:
            reservation_id = self.existing_reservation_map[arn]

        if reservation_id is None or line_item_type == 'rifee':
            data = self._get_data_for_table(
                row,
                table_name._meta.db_table
            )
            value_set = set(data.values())
            if value_set == {''}:
                return
        else:
            return reservation_id

        # Special rows with additional reservation information
        if line_item_type == 'rifee':
            reservation_id = report_db_accessor.insert_on_conflict_do_update(
                table_name,
                data,
                conflict_columns=['reservation_arn'],
                set_columns=list(data.keys())
            )
        else:
            reservation_id = report_db_accessor.insert_on_conflict_do_nothing(
                table_name,
                data,
                conflict_columns=['reservation_arn']
            )
        self.processed_report.reservations[arn] = reservation_id

        return reservation_id

    def create_cost_entry_objects(self, row, report_db_accesor):
        """Create the set of objects required for a row of data."""
        bill_id = self._create_cost_entry_bill(row, report_db_accesor)
        cost_entry_id = self._create_cost_entry(row, bill_id, report_db_accesor)
        product_id = self._create_cost_entry_product(row, report_db_accesor)
        pricing_id = self._create_cost_entry_pricing(row, report_db_accesor)
        reservation_id = self._create_cost_entry_reservation(row, report_db_accesor)

        self._create_cost_entry_line_item(
            row,
            cost_entry_id,
            bill_id,
            product_id,
            pricing_id,
            reservation_id,
            report_db_accesor
        )

        return bill_id<|MERGE_RESOLUTION|>--- conflicted
+++ resolved
@@ -175,40 +175,6 @@
             invoice_id = row.get('bill/InvoiceId')
             return invoice_id is not None and invoice_id != ''
 
-<<<<<<< HEAD
-=======
-    def _delete_line_items(self):
-        """Delete stale data for the report being processed, if necessary."""
-        if not self.manifest_id:
-            return False
-
-        with ReportManifestDBAccessor() as manifest_accessor:
-            manifest = manifest_accessor.get_manifest_by_id(self.manifest_id)
-            if manifest.num_processed_files != 0:
-                return False
-            # Override the bill date to correspond with the manifest
-            bill_date = manifest.billing_period_start_datetime.date()
-            provider_id = manifest.provider_id
-
-        stmt = (
-            f'Deleting data for:\n'
-            f' schema_name: {self._schema_name}\n'
-            f' provider_id: {provider_id}\n'
-            f' bill date: {str(bill_date)}'
-        )
-        LOG.info(stmt)
-
-        with AWSReportDBAccessor(self._schema_name, self.column_map) as accessor:
-            bills = accessor.get_cost_entry_bills_query_by_provider(provider_id)
-            bills = bills.filter(billing_period_start=bill_date).all()
-            with schema_context(self._schema_name):
-                for bill in bills:
-                    line_item_query = accessor.get_lineitem_query_for_billid(bill.id)
-                    line_item_query.delete()
-
-        return True
-
->>>>>>> 7b0a6934
     def _update_mappings(self):
         """Update cache of database objects for reference."""
         self.existing_cost_entry_map.update(self.processed_report.cost_entries)
