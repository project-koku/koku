--- conflicted
+++ resolved
@@ -34,21 +34,12 @@
 from masu.external import GZIP_COMPRESSED
 from masu.processor.report_processor_base import ReportProcessorBase
 from masu.util.common import clear_temp_directory
-<<<<<<< HEAD
-from reporting.provider.aws.models import (AWSCostEntryBill,
-                                           AWSCostEntry,
-                                           AWSCostEntryProduct,
-                                           AWSCostEntryPricing,
-                                           AWSCostEntryReservation,
-                                           AWSCostEntryLineItem)
-=======
 from reporting.provider.aws.models import (AWSCostEntry,
                                            AWSCostEntryBill,
                                            AWSCostEntryLineItem,
                                            AWSCostEntryPricing,
                                            AWSCostEntryProduct,
                                            AWSCostEntryReservation)
->>>>>>> f03ccece
 
 LOG = logging.getLogger(__name__)
 
