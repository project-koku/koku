#
# Copyright 2021 Red Hat Inc.
# SPDX-License-Identifier: Apache-2.0
#
"""Masu Processor."""
import logging
from uuid import UUID

from django.conf import settings

from api.common import log_json
from koku.feature_flags import fallback_development_true
from koku.feature_flags import UNLEASH_CLIENT
from masu.external import GZIP_COMPRESSED
from masu.external import UNCOMPRESSED
from masu.util.common import convert_account


LOG = logging.getLogger(__name__)

ALLOWED_COMPRESSIONS = (UNCOMPRESSED, GZIP_COMPRESSED)


def is_purge_trino_files_enabled(account):  # pragma: no cover
    """Helper to determine if account is enabled for deleting trino files."""
    account = convert_account(account)
    context = {"schema": account}
    LOG.debug(f"is_purge_trino_files_enabled context: {context}")
    return UNLEASH_CLIENT.is_enabled("cost-management.backend.enable-purge-turnpike", context)


def is_cloud_source_processing_disabled(account):  # pragma: no cover
    """Disable processing for a cloud source."""
    account = convert_account(account)
    context = {"schema": account}
    res = UNLEASH_CLIENT.is_enabled("cost-management.backend.disable-cloud-source-processing", context)
    if res:
        LOG.info(log_json(msg="processing disabled", context=context))

    return res


def is_summary_processing_disabled(account):  # pragma: no cover
    """Disable summary processing."""
    account = convert_account(account)
    context = {"schema": account}
    res = UNLEASH_CLIENT.is_enabled("cost-management.backend.disable-summary-processing", context)
    if res:
        LOG.info(log_json(msg="summary processing disabled", context=context))

    return res


def is_ocp_on_cloud_summary_disabled(account):  # pragma: no cover
    """Disable OCP on Cloud summary."""
    account = convert_account(account)
    context = {"schema": account}
    res = UNLEASH_CLIENT.is_enabled("cost-management.backend.disable-ocp-on-cloud-summary", context)
    if res:
        LOG.info(log_json(msg="OCP-on-Cloud summary processing disabled", context=context))

    return res


def is_gcp_resource_matching_disabled(account):  # pragma: no cover
    """Disable GCP resource matching for OCP on GCP."""
    account = convert_account(account)
    context = {"schema": account}
    res = UNLEASH_CLIENT.is_enabled("cost-management.backend.disable-gcp-resource-matching", context)
    if res:
        LOG.info(log_json(msg="GCP resource matching is disabled", context=context))

    return res


def is_customer_large(account):  # pragma: no cover
    """Flag the customer as large."""
    account = convert_account(account)
    context = {"schema": account}
    return UNLEASH_CLIENT.is_enabled("cost-management.backend.large-customer", context)


def is_rate_limit_customer_large(account):  # pragma: no cover
    """Flag the customer as large and to be rate limited."""
    account = convert_account(account)
    context = {"schema": account}
    return UNLEASH_CLIENT.is_enabled("cost-management.backend.large-customer.rate-limit", context)


def is_ocp_savings_plan_cost_enabled(account):  # pragma: no cover
    """Enable the use of savings plan cost for OCP on AWS -> OCP."""
    account = convert_account(account)
    context = {"schema": account}
    return UNLEASH_CLIENT.is_enabled(
        "cost-management.backend.enable-ocp-savings-plan-cost", context, fallback_development_true
    )


def is_ocp_amortized_monthly_cost_enabled(account):  # pragma: no cover
    """Enable the use of savings plan cost for OCP on AWS -> OCP."""
    account = convert_account(account)
    context = {"schema": account}
    return UNLEASH_CLIENT.is_enabled("cost-management.backend.enable-ocp-amortized-monthly-cost", context)


def is_source_disabled(source_uuid):  # pragma: no cover
    """
    Disable source processing

    params:
        source_uuid: unique identifer of source or provider
    """
    if isinstance(source_uuid, UUID):
        source_uuid = str(source_uuid)
    context = {"source_uuid": source_uuid}
    res = UNLEASH_CLIENT.is_enabled("cost-management.backend.disable-source", context)
    if res:
        LOG.info(log_json(msg="processing disabled for source", context=context))
    return res


def is_ingress_rate_limiting_disabled():  # pragma: no cover
    """Disable ingress rate limiting"""
    res = UNLEASH_CLIENT.is_enabled("cost-management.backend.disable-ingress-rate-limit")
    if res:
        LOG.info(log_json(msg="ingress rate limiting disabled"))
    return res


def get_customer_group_by_limit(account: str) -> int:  # pragma: no cover
    """Get the group_by limit for an account."""
    limit = 2
    account = convert_account(account)
    context = {"schema": account}
    if UNLEASH_CLIENT.is_enabled("cost-management.backend.override_customer_group_by_limit", context):
        limit = settings.MAX_GROUP_BY

    return limit


def check_ingress_columns(account):  # pragma: no cover
    """Should check ingress columns."""
    account = convert_account(account)
    context = {"schema": account}
<<<<<<< HEAD
    return UNLEASH_CLIENT.is_enabled("cost-management.backend.check-ingress-columns", context)
=======
    return UNLEASH_CLIENT.is_enabled("cost-management.backend.check-ingress-columns", context)


def is_feature_cost_3083_all_labels_enabled(account):
    """Should all labels column be enabled."""
    unleash_flag = "cost-management.backend.feature-cost-3083-all-labels"
    account = convert_account(account)
    context = {"schema": account}
    return UNLEASH_CLIENT.is_enabled(unleash_flag, context, fallback_development_true)
>>>>>>> 9c2b130d
<|MERGE_RESOLUTION|>--- conflicted
+++ resolved
@@ -142,16 +142,4 @@
     """Should check ingress columns."""
     account = convert_account(account)
     context = {"schema": account}
-<<<<<<< HEAD
-    return UNLEASH_CLIENT.is_enabled("cost-management.backend.check-ingress-columns", context)
-=======
-    return UNLEASH_CLIENT.is_enabled("cost-management.backend.check-ingress-columns", context)
-
-
-def is_feature_cost_3083_all_labels_enabled(account):
-    """Should all labels column be enabled."""
-    unleash_flag = "cost-management.backend.feature-cost-3083-all-labels"
-    account = convert_account(account)
-    context = {"schema": account}
-    return UNLEASH_CLIENT.is_enabled(unleash_flag, context, fallback_development_true)
->>>>>>> 9c2b130d
+    return UNLEASH_CLIENT.is_enabled("cost-management.backend.check-ingress-columns", context)