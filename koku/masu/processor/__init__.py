--- conflicted
+++ resolved
@@ -78,23 +78,26 @@
     return res
 
 
-<<<<<<< HEAD
-def summarize_ocp_on_gcp_by_node(account):
-    """This flag is a temporary stop gap to summarize large ocp on gcp customers by node."""
-=======
 def disable_gcp_resource_matching(account):
->>>>>>> 44cb8ec1
     if account and not account.startswith("acct") and not account.startswith("org"):
         account = f"acct{account}"
 
     context = {"schema": account}
     LOG.info(f"Summary UNLEASH check: {context}")
-<<<<<<< HEAD
+    res = bool(UNLEASH_CLIENT.is_enabled("cost-management.backend.disable_gcp_resource_matching", context))
+    LOG.info(f"    GCP resource matching {'disabled' if res else 'enabled'} {account}")
+
+    return res
+
+
+def summarize_ocp_on_gcp_by_node(account):
+    """This flag is a temporary stop gap to summarize large ocp on gcp customers by node."""
+    if account and not account.startswith("acct") and not account.startswith("org"):
+        account = f"acct{account}"
+
+    context = {"schema": account}
+    LOG.info(f"Summary UNLEASH check: {context}")
     res = bool(UNLEASH_CLIENT.is_enabled("cost-management.backend.summarize-ocp-on-gcp-by-node", context))
     LOG.info(f"    Summarize by Node for OCP on GCP {'enabled' if res else 'disabled'} {account}")
-=======
-    res = bool(UNLEASH_CLIENT.is_enabled("cost-management.backend.disable_gcp_resource_matching", context))
-    LOG.info(f"    GCP resource matching {'disabled' if res else 'enabled'} {account}")
->>>>>>> 44cb8ec1
 
     return res