#
# Copyright 2021 Red Hat Inc.
# SPDX-License-Identifier: Apache-2.0
#
"""Masu Processor."""
import logging
from uuid import UUID

from django.conf import settings
from rest_framework.serializers import ValidationError

from api.common import log_json
from koku.feature_flags import fallback_development_true
from koku.feature_flags import UNLEASH_CLIENT
from masu.external import GZIP_COMPRESSED
from masu.external import UNCOMPRESSED
from masu.util.common import convert_account

LOG = logging.getLogger(__name__)

ALLOWED_COMPRESSIONS = (UNCOMPRESSED, GZIP_COMPRESSED)


def is_cost_6356_enabled():
    return UNLEASH_CLIENT.is_enabled(
        "cost-management.backend.cost-6356-vm-cost-model-metrics", fallback_function=fallback_development_true
    )


def is_feature_unattributed_storage_enabled_azure(account):
    """Should unattributed storage feature be enabled."""
    unleash_flag = "cost-management.backend.unattributed_storage"
    account = convert_account(account)
    context = {"schema": account}
    return UNLEASH_CLIENT.is_enabled(unleash_flag, context, fallback_development_true)


def is_purge_trino_files_enabled(account):  # pragma: no cover
    """Helper to determine if account is enabled for deleting trino files."""
    account = convert_account(account)
    context = {"schema": account}
    LOG.debug(f"is_purge_trino_files_enabled context: {context}")
    return UNLEASH_CLIENT.is_enabled("cost-management.backend.enable-purge-turnpike", context)


def is_cloud_source_processing_disabled(account):  # pragma: no cover
    """Disable processing for a cloud source."""
    account = convert_account(account)
    context = {"schema": account}
    res = UNLEASH_CLIENT.is_enabled("cost-management.backend.disable-cloud-source-processing", context)
    if res:
        LOG.info(log_json(msg="processing disabled", context=context))

    return res


def is_summary_processing_disabled(account):  # pragma: no cover
    """Disable summary processing."""
    account = convert_account(account)
    context = {"schema": account}
    res = UNLEASH_CLIENT.is_enabled("cost-management.backend.disable-summary-processing", context)
    if res:
        LOG.info(log_json(msg="summary processing disabled", context=context))

    return res


def is_ocp_on_cloud_summary_disabled(account):  # pragma: no cover
    """Disable OCP on Cloud summary."""
    account = convert_account(account)
    context = {"schema": account}
    res = UNLEASH_CLIENT.is_enabled("cost-management.backend.disable-ocp-on-cloud-summary", context)
    if res:
        LOG.info(log_json(msg="OCP-on-Cloud summary processing disabled", context=context))

    return res


def is_customer_large(account):  # pragma: no cover
    """Flag the customer as large."""
    account = convert_account(account)
    context = {"schema": account}
    return UNLEASH_CLIENT.is_enabled("cost-management.backend.large-customer", context)


def is_customer_penalty(account):  # pragma: no cover
    """Flag the customer as penalised."""
    account = convert_account(account)
    context = {"schema": account}
    return UNLEASH_CLIENT.is_enabled("cost-management.backend.penalty-customer", context)


def is_rate_limit_customer_large(account):  # pragma: no cover
    """Flag the customer as large and to be rate limited."""
    account = convert_account(account)
    context = {"schema": account}
    return UNLEASH_CLIENT.is_enabled("cost-management.backend.large-customer.rate-limit", context)


def is_validation_enabled(account):  # pragma: no cover
    """Flag if customer is enabled to run validation."""
    account = convert_account(account)
    context = {"schema": account}
    return UNLEASH_CLIENT.is_enabled("cost-management.backend.enable_data_validation", context)


def is_managed_ocp_cloud_summary_enabled(account, provider_type):
    context = {"provider_type": provider_type}
<<<<<<< HEAD
    if UNLEASH_CLIENT.is_enabled(
        "cost-management.backend.feature-cost-5129-provider-type",
        context,
        fallback_function=fallback_development_true,
    ):
        account = convert_account(account)
        context = {"schema": account}
        result = UNLEASH_CLIENT.is_enabled(
            "cost-management.backend.feature-cost-5129-ocp-cloud-summary",
            context,
            fallback_function=fallback_development_true,
        )
=======
    provider_flag = "cost-management.backend.feature-cost-5129-provider-type"
    if UNLEASH_CLIENT.is_enabled(provider_flag, context, fallback_development_true):
        account = convert_account(account)
        context = {"schema": account}
        summary_flag = "cost-management.backend.feature-cost-5129-ocp-cloud-summary"
        result = UNLEASH_CLIENT.is_enabled(summary_flag, context, fallback_development_true)
>>>>>>> 6d5cfb03
        LOG.info(log_json(msg=f"managed table summary enabled: {result}", schema=account, provider_type=provider_type))
        return result
    return False


def is_source_disabled(source_uuid):  # pragma: no cover
    """
    Disable source processing

    params:
        source_uuid: unique identifer of source or provider
    """
    if isinstance(source_uuid, UUID):
        source_uuid = str(source_uuid)
    context = {"source_uuid": source_uuid}
    res = UNLEASH_CLIENT.is_enabled("cost-management.backend.disable-source", context)
    if res:
        LOG.info(log_json(msg="processing disabled for source", context=context))
    return res


def is_ingress_rate_limiting_disabled():  # pragma: no cover
    """Disable ingress rate limiting"""
    res = UNLEASH_CLIENT.is_enabled("cost-management.backend.disable-ingress-rate-limit")
    if res:
        LOG.info(log_json(msg="ingress rate limiting disabled"))
    return res


def check_group_by_limit(account, group_by_length):
    """
    Checks to see if the customer has exceeded the group by limit.

    Raises a ValidationError if they have exceeded or returns false
    """
    limit = 2  # default
    if group_by_length <= limit:
        return
    account = convert_account(account)
    context = {"schema": account}
    if UNLEASH_CLIENT.is_enabled("cost-management.backend.override_customer_group_by_limit", context):
        limit = settings.MAX_GROUP_BY
        if group_by_length <= limit:
            return
    raise ValidationError({"group_by": (f"Cost Management supports a max of {limit} group_by options.")})


def is_feature_unattributed_storage_enabled_aws(account):
    """Should unattributed storage feature be enabled."""
    unleash_flag = "cost-management.backend.unattributed_storage.aws"
    account = convert_account(account)
    context = {"schema": account}
    return UNLEASH_CLIENT.is_enabled(unleash_flag, context, fallback_development_true)


def is_feature_cost_4403_ec2_compute_cost_enabled(account):  # pragma: no cover
    """Should EC2 individual VM compute cost be enabled."""
    unleash_flag = "cost-management.backend.feature-4403-enable-ec2-compute-processing"
    account = convert_account(account)
    context = {"schema": account}
    return UNLEASH_CLIENT.is_enabled(unleash_flag, context, fallback_development_true)


def is_feature_cost_20_openshift_vms_enabled(account):  # pragma: no cover
    """Should Openshift vms cost be enabled."""
    unleash_flag = "cost-management.backend.feature_cost_20_openshift_vms"
    account = convert_account(account)
    context = {"schema": account}
    return UNLEASH_CLIENT.is_enabled(unleash_flag, context, fallback_development_true)


def is_customer_cost_model_large(account):  # pragma: no cover
    """Flag the customer as having a large amount of data for cost model updates."""
    account = convert_account(account)
    context = {"schema": account}
    return UNLEASH_CLIENT.is_enabled("cost-management.backend.large-customer-cost-model", context)


def is_tag_processing_disabled(account):  # pragma: no cover
    """Flag the customer as tag processing disabled."""
    account = convert_account(account)
    context = {"schema": account}
    return UNLEASH_CLIENT.is_enabled("cost-management.backend.is_tag_processing_disabled", context)


def is_status_api_update_enabled(account):  # pragma: no cover
    """Flag to enable the new source status retrieval method."""
    account = convert_account(account)
    context = {"schema": account}
    return UNLEASH_CLIENT.is_enabled("cost-management.backend.is_status_api_update_enabled", context)<|MERGE_RESOLUTION|>--- conflicted
+++ resolved
@@ -106,27 +106,12 @@
 
 def is_managed_ocp_cloud_summary_enabled(account, provider_type):
     context = {"provider_type": provider_type}
-<<<<<<< HEAD
-    if UNLEASH_CLIENT.is_enabled(
-        "cost-management.backend.feature-cost-5129-provider-type",
-        context,
-        fallback_function=fallback_development_true,
-    ):
-        account = convert_account(account)
-        context = {"schema": account}
-        result = UNLEASH_CLIENT.is_enabled(
-            "cost-management.backend.feature-cost-5129-ocp-cloud-summary",
-            context,
-            fallback_function=fallback_development_true,
-        )
-=======
     provider_flag = "cost-management.backend.feature-cost-5129-provider-type"
     if UNLEASH_CLIENT.is_enabled(provider_flag, context, fallback_development_true):
         account = convert_account(account)
         context = {"schema": account}
         summary_flag = "cost-management.backend.feature-cost-5129-ocp-cloud-summary"
         result = UNLEASH_CLIENT.is_enabled(summary_flag, context, fallback_development_true)
->>>>>>> 6d5cfb03
         LOG.info(log_json(msg=f"managed table summary enabled: {result}", schema=account, provider_type=provider_type))
         return result
     return False
