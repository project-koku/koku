#
# Copyright 2021 Red Hat Inc.
# SPDX-License-Identifier: Apache-2.0
#
#
"""Processor to filter cost data for OpenShift and store as parquet."""
import logging
from functools import cached_property

import pandas as pd
from tenant_schemas.utils import schema_context

from api.provider.models import Provider
from api.utils import DateHelper
from koku.cache import get_cached_matching_tags
from koku.cache import set_cached_matching_tags
from masu.database.aws_report_db_accessor import AWSReportDBAccessor
from masu.database.azure_report_db_accessor import AzureReportDBAccessor
from masu.database.gcp_report_db_accessor import GCPReportDBAccessor
from masu.database.ocp_report_db_accessor import OCPReportDBAccessor
from masu.database.report_manifest_db_accessor import ReportManifestDBAccessor
from masu.processor.ocp.ocp_cloud_updater_base import OCPCloudUpdaterBase
from masu.processor.parquet.parquet_report_processor import OPENSHIFT_REPORT_TYPE
from masu.processor.parquet.parquet_report_processor import PARQUET_EXT
from masu.processor.parquet.parquet_report_processor import ParquetReportProcessor
from masu.util.aws.common import match_openshift_resources_and_labels as aws_match_openshift_resources_and_labels
from masu.util.azure.common import match_openshift_resources_and_labels as azure_match_openshift_resources_and_labels
from masu.util.gcp.common import match_openshift_resources_and_labels as gcp_match_openshift_resources_and_labels
from reporting.provider.ocp.models import OCPEnabledTagKeys

LOG = logging.getLogger(__name__)

GCP_PARTITION_MAP = {
    "source": "varchar",
    "year": "varchar",
    "month": "varchar",
    "day": "varchar",
}


class OCPCloudParquetReportProcessor(ParquetReportProcessor):
    """Parquet report processor for OCP on Cloud infrastructure data."""

    @property
    def report_type(self):
        """Report OCP on Cloud report type."""
        return OPENSHIFT_REPORT_TYPE

    @property
    def ocp_on_cloud_data_processor(self):
        """Post processor based on provider type."""
        ocp_on_cloud_data_processor = None
        if self.provider_type == Provider.PROVIDER_AWS:
            ocp_on_cloud_data_processor = aws_match_openshift_resources_and_labels
        elif self.provider_type == Provider.PROVIDER_AZURE:
            ocp_on_cloud_data_processor = azure_match_openshift_resources_and_labels
        elif self.provider_type == Provider.PROVIDER_GCP:
            ocp_on_cloud_data_processor = gcp_match_openshift_resources_and_labels

        return ocp_on_cloud_data_processor

    @property
    def end_date(self):
        """Return an end date."""
        dh = DateHelper()
        return dh.month_end(self.start_date)

    @property
    def partition_map(self):
        """Partition Map based on provider type."""
        if self.provider_type in {Provider.PROVIDER_GCP, Provider.PROVIDER_GCP_LOCAL}:
            return GCP_PARTITION_MAP
        return None

    @cached_property
    def ocp_infrastructure_map(self):
        provider = Provider.objects.get(uuid=self.provider_uuid)
        manifest_accessor = ReportManifestDBAccessor()
        manifest = manifest_accessor.get_manifest_by_id(self.manifest_id)

        updater = OCPCloudUpdaterBase(self.schema_name, provider, manifest)
        infra_map = updater.get_infra_map_from_providers()
        openshift_provider_uuids, infra_provider_uuids = updater.get_openshift_and_infra_providers_lists(infra_map)

        if self.provider_type in Provider.CLOUD_PROVIDER_LIST and str(self.provider_uuid) not in infra_provider_uuids:
            # When running for an Infrastructure provider we want all
            # of the matching clusters to run
            infra_map = updater._generate_ocp_infra_map_from_sql_trino(self.start_date, self.end_date)

        return infra_map

    @property
    def db_accessor(self):
        """Return the accessor for the infrastructure provider."""
        if self.provider_type == Provider.PROVIDER_AWS:
            return AWSReportDBAccessor(self.schema_name)
        elif self.provider_type == Provider.PROVIDER_AZURE:
            return AzureReportDBAccessor(self.schema_name)
        elif self.provider_type == Provider.PROVIDER_GCP:
            return GCPReportDBAccessor(self.schema_name)
        return None

    @cached_property
    def bill_id(self):
        """Return the bill ID from the infrastructure provider."""
        bill_id = None
        with schema_context(self.schema_name):
            bills = self.db_accessor.bills_for_provider_uuid(self.provider_uuid, self.start_date)
            bill_id = bills.first().id if bills else None
        return bill_id

    @cached_property
    def has_enabled_ocp_labels(self):
        """Return whether we have enabled OCP labels."""
        with schema_context(self.schema_name):
            return OCPEnabledTagKeys.objects.exists()

    def get_report_period_id(self, ocp_provider_uuid):
        """Return the OpenShift report period ID."""
        report_period_id = None
        with OCPReportDBAccessor(self.schema_name) as accessor:
            with schema_context(self.schema_name):
                report_period = accessor.report_periods_for_provider_uuid(ocp_provider_uuid, self.start_date)
                report_period_id = report_period.id if report_period else None
        return report_period_id

    def _determin_s3_path(self, file_type):
        """Determine the s3 path to use to write a parquet file to."""
        if file_type == self.report_type:
            return self.parquet_ocp_on_cloud_path_s3
        return None

    def create_ocp_on_cloud_parquet(self, data_frame, parquet_base_filename, file_number):
        """Create a parquet file for daily aggregated data."""
        if self._provider_type in {Provider.PROVIDER_GCP, Provider.PROVIDER_GCP_LOCAL}:
            if data_frame.first_valid_index() is not None:
                parquet_base_filename = (
                    f"{data_frame['invoice_month'].values[0]}{parquet_base_filename[parquet_base_filename.find('_'):]}"
                )
        file_name = f"{parquet_base_filename}_{file_number}_{PARQUET_EXT}"
        file_path = f"{self.local_path}/{file_name}"
        self._write_parquet_to_file(file_path, file_name, data_frame, file_type=self.report_type)
        self.create_parquet_table(file_path, daily=True, partition_map=self.partition_map)

    def get_matched_tags(self, ocp_provider_uuids):
        """Get tags that match between OCP and the cloud source."""
        # Get matching tags
        matched_tags = get_cached_matching_tags(self.schema_name, self.provider_type)
        if matched_tags:
            LOG.info("Retreived matching tags from cache.")
            return matched_tags
        if self.has_enabled_ocp_labels:
            enabled_tags = self.db_accessor.check_for_matching_enabled_keys()
            if enabled_tags:
                LOG.info("Getting matching tags from Postgres.")
                matched_tags = self.db_accessor.get_openshift_on_cloud_matched_tags(self.bill_id)
            if not matched_tags and enabled_tags:
                LOG.info("Matched tags not yet available via Postgres. Getting matching tags from Trino.")
                if self._provider_type in [Provider.PROVIDER_GCP, Provider.PROVIDER_GCP_LOCAL]:
                    matched_tags = self.db_accessor.get_openshift_on_cloud_matched_tags_trino(
                        self.provider_uuid,
                        ocp_provider_uuids,
                        self.start_date,
                        self.end_date,
                        self.invoice_month_date,
                    )
                else:
                    matched_tags = self.db_accessor.get_openshift_on_cloud_matched_tags_trino(
                        self.provider_uuid, tuple(ocp_provider_uuids), self.start_date, self.end_date
                    )
        set_cached_matching_tags(self.schema_name, self.provider_type, matched_tags)
        return matched_tags

    def create_partitioned_ocp_on_cloud_parquet(self, data_frame, parquet_base_filename, file_number):
        """Create a parquet file for daily aggregated data for each partition."""
        date_fields = {
            Provider.PROVIDER_AWS: "lineitem_usagestartdate",
            Provider.PROVIDER_AZURE: "date",
            Provider.PROVIDER_GCP: "usage_start_time",
        }
        date_field = date_fields[self.provider_type]
        unique_usage_days = data_frame[date_field].unique()

        for usage_day in unique_usage_days:
            usage_date = pd.to_datetime(usage_day).date()
            self.start_date = usage_date
            df = data_frame[data_frame[date_field] == usage_day]
            self.create_ocp_on_cloud_parquet(df, parquet_base_filename, file_number)

    def get_ocp_provider_uuids(self):
        """Get a list of provider UUIDs to process against."""
        ocp_provider_uuids = []
        for ocp_provider_uuid, infra_tuple in self.ocp_infrastructure_map.items():
            infra_provider_uuid = infra_tuple[0]
            if infra_provider_uuid != self.provider_uuid:
                continue
            msg = (
                f"Processing OpenShift on {self.provider_type} to parquet for Openshift source {ocp_provider_uuid}"
                f"\n\tStart date: {str(self.start_date)}\n\tFile: {str(self.report_file)}"
            )
            LOG.info(msg)
            with OCPReportDBAccessor(self.schema_name) as accessor:
                if not accessor.get_cluster_for_provider(ocp_provider_uuid):
                    LOG.info(
                        f"No cluster information available for OCP Provider: {ocp_provider_uuid},"
                        + "skipping OCP on Cloud parquet processing."
                    )
                    continue
                ocp_provider_uuids.append(ocp_provider_uuid)
        return ocp_provider_uuids

    def process(self, parquet_base_filename, daily_data_frames):
        """Filter data and convert to parquet."""
        if daily_data_frames != []:
            ocp_provider_uuids = self.get_ocp_provider_uuids()
            # # Get OpenShift topology data
            if ocp_provider_uuids != []:
                with OCPReportDBAccessor(self.schema_name) as accessor:
                    cluster_topology = accessor.get_openshift_topology_for_multiple_providers(ocp_provider_uuids)
                    # Get matching tags
                    matched_tags = []
                    if self.has_enabled_ocp_labels:
                        enabled_tags = self.db_accessor.check_for_matching_enabled_keys()
                        if enabled_tags:
                            LOG.info("Getting matching tags from Postgres.")
                            matched_tags = self.db_accessor.get_openshift_on_cloud_matched_tags(self.bill_id)
                        if not matched_tags and enabled_tags:
                            LOG.info("Matched tags not yet available via Postgres. Getting matching tags from Trino.")
                            if self._provider_type in [Provider.PROVIDER_GCP, Provider.PROVIDER_GCP_LOCAL]:
                                matched_tags = self.db_accessor.get_openshift_on_cloud_matched_tags_trino(
                                    self.provider_uuid,
                                    ocp_provider_uuids,
                                    self.start_date,
                                    self.end_date,
                                    self.invoice_month_date,
                                )
                            else:
                                matched_tags = self.db_accessor.get_openshift_on_cloud_matched_tags_trino(
                                    self.provider_uuid, tuple(ocp_provider_uuids), self.start_date, self.end_date
                                )
                    for i, daily_data_frame in enumerate(daily_data_frames):
                        openshift_filtered_data_frame = self.ocp_on_cloud_data_processor(
                            daily_data_frame, cluster_topology, matched_tags
                        )

<<<<<<< HEAD
                        if self.provider_type in (Provider.PROVIDER_GCP, Provider.PROVIDER_GCP_LOCAL):
                            self.create_partitioned_ocp_on_cloud_parquet(
                                openshift_filtered_data_frame, parquet_base_filename, i
                            )
                        else:
                            self.create_ocp_on_cloud_parquet(openshift_filtered_data_frame, parquet_base_filename, i)
=======
        # # Get OpenShift topology data
        if ocp_provider_uuids != []:
            with OCPReportDBAccessor(self.schema_name) as accessor:
                cluster_topology = accessor.get_openshift_topology_for_multiple_providers(ocp_provider_uuids)
                # Get matching tags
                matched_tags = self.get_matched_tags(ocp_provider_uuids)
                for i, daily_data_frame in enumerate(daily_data_frames):
                    openshift_filtered_data_frame = self.ocp_on_cloud_data_processor(
                        daily_data_frame, cluster_topology, matched_tags
                    )

                    if self.provider_type in (Provider.PROVIDER_GCP, Provider.PROVIDER_GCP_LOCAL):
                        self.create_partitioned_ocp_on_cloud_parquet(
                            openshift_filtered_data_frame, parquet_base_filename, i
                        )
                    else:
                        self.create_ocp_on_cloud_parquet(openshift_filtered_data_frame, parquet_base_filename, i)
>>>>>>> 3daf0354
<|MERGE_RESOLUTION|>--- conflicted
+++ resolved
@@ -218,54 +218,15 @@
                 with OCPReportDBAccessor(self.schema_name) as accessor:
                     cluster_topology = accessor.get_openshift_topology_for_multiple_providers(ocp_provider_uuids)
                     # Get matching tags
-                    matched_tags = []
-                    if self.has_enabled_ocp_labels:
-                        enabled_tags = self.db_accessor.check_for_matching_enabled_keys()
-                        if enabled_tags:
-                            LOG.info("Getting matching tags from Postgres.")
-                            matched_tags = self.db_accessor.get_openshift_on_cloud_matched_tags(self.bill_id)
-                        if not matched_tags and enabled_tags:
-                            LOG.info("Matched tags not yet available via Postgres. Getting matching tags from Trino.")
-                            if self._provider_type in [Provider.PROVIDER_GCP, Provider.PROVIDER_GCP_LOCAL]:
-                                matched_tags = self.db_accessor.get_openshift_on_cloud_matched_tags_trino(
-                                    self.provider_uuid,
-                                    ocp_provider_uuids,
-                                    self.start_date,
-                                    self.end_date,
-                                    self.invoice_month_date,
-                                )
-                            else:
-                                matched_tags = self.db_accessor.get_openshift_on_cloud_matched_tags_trino(
-                                    self.provider_uuid, tuple(ocp_provider_uuids), self.start_date, self.end_date
-                                )
+                    matched_tags = self.get_matched_tags(ocp_provider_uuids)
                     for i, daily_data_frame in enumerate(daily_data_frames):
                         openshift_filtered_data_frame = self.ocp_on_cloud_data_processor(
                             daily_data_frame, cluster_topology, matched_tags
                         )
 
-<<<<<<< HEAD
                         if self.provider_type in (Provider.PROVIDER_GCP, Provider.PROVIDER_GCP_LOCAL):
                             self.create_partitioned_ocp_on_cloud_parquet(
                                 openshift_filtered_data_frame, parquet_base_filename, i
                             )
                         else:
-                            self.create_ocp_on_cloud_parquet(openshift_filtered_data_frame, parquet_base_filename, i)
-=======
-        # # Get OpenShift topology data
-        if ocp_provider_uuids != []:
-            with OCPReportDBAccessor(self.schema_name) as accessor:
-                cluster_topology = accessor.get_openshift_topology_for_multiple_providers(ocp_provider_uuids)
-                # Get matching tags
-                matched_tags = self.get_matched_tags(ocp_provider_uuids)
-                for i, daily_data_frame in enumerate(daily_data_frames):
-                    openshift_filtered_data_frame = self.ocp_on_cloud_data_processor(
-                        daily_data_frame, cluster_topology, matched_tags
-                    )
-
-                    if self.provider_type in (Provider.PROVIDER_GCP, Provider.PROVIDER_GCP_LOCAL):
-                        self.create_partitioned_ocp_on_cloud_parquet(
-                            openshift_filtered_data_frame, parquet_base_filename, i
-                        )
-                    else:
-                        self.create_ocp_on_cloud_parquet(openshift_filtered_data_frame, parquet_base_filename, i)
->>>>>>> 3daf0354
+                            self.create_ocp_on_cloud_parquet(openshift_filtered_data_frame, parquet_base_filename, i)