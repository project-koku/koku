--- conflicted
+++ resolved
@@ -140,29 +140,29 @@
         self._write_parquet_to_file(file_path, file_name, data_frame, file_type=self.report_type)
         self.create_parquet_table(file_path, daily=True, partition_map=self.partition_map)
 
-    # def get_matched_tags(self, ocp_provider_uuids):
-    #     """Get tags that match between OCP and the cloud source."""
-    #     # Get matching tags
-    #     matched_tags = get_cached_matching_tags(self.schema_name, self.provider_type)
-    #     if matched_tags:
-    #         LOG.info("Retreived matching tags from cache.")
-    #         return matched_tags
-    #     if self.has_enabled_ocp_labels:
-    #         enabled_tags = self.db_accessor.check_for_matching_enabled_keys()
-    #         if enabled_tags:
-    #             LOG.info("Getting matching tags from Postgres.")
-    #             matched_tags = self.db_accessor.get_openshift_on_cloud_matched_tags(self.bill_id)
-    #         if not matched_tags and enabled_tags:
-    #             LOG.info("Matched tags not yet available via Postgres. Getting matching tags from Trino.")
-    #             matched_tags = self.db_accessor.get_openshift_on_cloud_matched_tags_trino(
-    #                 self.provider_uuid,
-    #                 tuple(ocp_provider_uuids),
-    #                 self.start_date,
-    #                 self.end_date,
-    #                 invoice_month_date=self.invoice_month_date,
-    #             )
-    #     set_cached_matching_tags(self.schema_name, self.provider_type, matched_tags)
-    #     return matched_tags
+    def get_matched_tags(self, ocp_provider_uuids):
+        """Get tags that match between OCP and the cloud source."""
+        # Get matching tags
+        matched_tags = get_cached_matching_tags(self.schema_name, self.provider_type)
+        if matched_tags:
+            LOG.info("Retreived matching tags from cache.")
+            return matched_tags
+        if self.has_enabled_ocp_labels:
+            enabled_tags = self.db_accessor.check_for_matching_enabled_keys()
+            if enabled_tags:
+                LOG.info("Getting matching tags from Postgres.")
+                matched_tags = self.db_accessor.get_openshift_on_cloud_matched_tags(self.bill_id)
+            if not matched_tags and enabled_tags:
+                LOG.info("Matched tags not yet available via Postgres. Getting matching tags from Trino.")
+                matched_tags = self.db_accessor.get_openshift_on_cloud_matched_tags_trino(
+                    self.provider_uuid,
+                    tuple(ocp_provider_uuids),
+                    self.start_date,
+                    self.end_date,
+                    invoice_month_date=self.invoice_month_date,
+                )
+        set_cached_matching_tags(self.schema_name, self.provider_type, matched_tags)
+        return matched_tags
 
     def create_partitioned_ocp_on_cloud_parquet(self, data_frame, parquet_base_filename, file_number):
         """Create a parquet file for daily aggregated data for each partition."""
@@ -204,40 +204,14 @@
 
     def process(self, parquet_base_filename, daily_data_frames):
         """Filter data and convert to parquet."""
-<<<<<<< HEAD
         if not (ocp_provider_uuids := self.get_ocp_provider_uuids_tuple()):
             return
+
+        # # Get OpenShift topology data
         with OCPReportDBAccessor(self.schema_name) as accessor:
             cluster_topology = accessor.get_openshift_topology_for_multiple_providers(ocp_provider_uuids)
             # Get matching tags
-            matched_tags = []
-            if self.has_enabled_ocp_labels:
-                enabled_tags = self.db_accessor.check_for_matching_enabled_keys()
-                if enabled_tags:
-                    LOG.info("Getting matching tags from Postgres.")
-                    matched_tags = self.db_accessor.get_openshift_on_cloud_matched_tags(self.bill_id)
-                if not matched_tags and enabled_tags:
-                    LOG.info("Matched tags not yet available via Postgres. Getting matching tags from Trino.")
-                    matched_tags = self.db_accessor.get_openshift_on_cloud_matched_tags_trino(
-                        self.provider_uuid,
-                        ocp_provider_uuids,
-                        self.start_date,
-                        self.end_date,
-                        invoice_month_date=self.invoice_month_date,
-=======
-        ocp_provider_uuids = self.get_ocp_provider_uuids()
-
-        # # Get OpenShift topology data
-        if ocp_provider_uuids != []:
-            with OCPReportDBAccessor(self.schema_name) as accessor:
-                cluster_topology = accessor.get_openshift_topology_for_multiple_providers(ocp_provider_uuids)
-                # Get matching tags
-                matched_tags = self.get_matched_tags(ocp_provider_uuids)
-                for i, daily_data_frame in enumerate(daily_data_frames):
-                    openshift_filtered_data_frame = self.ocp_on_cloud_data_processor(
-                        daily_data_frame, cluster_topology, matched_tags
->>>>>>> 03f37092
-                    )
+            matched_tags = self.get_matched_tags(ocp_provider_uuids)
             for i, daily_data_frame in enumerate(daily_data_frames):
                 openshift_filtered_data_frame = self.ocp_on_cloud_data_processor(
                     daily_data_frame, cluster_topology, matched_tags
