#
# Copyright 2021 Red Hat Inc.
# SPDX-License-Identifier: Apache-2.0
#
#
"""Processor to filter cost data for OpenShift and store as parquet."""
import json
import logging
import pkgutil
from functools import cached_property

import pandas as pd
from django_tenants.utils import schema_context

from api.common import log_json
from api.provider.models import Provider
from api.utils import DateHelper
from koku.cache import build_matching_tags_key
from koku.cache import get_value_from_cache
from koku.cache import is_key_in_cache
from koku.cache import set_value_in_cache
from masu.database.aws_report_db_accessor import AWSReportDBAccessor
from masu.database.azure_report_db_accessor import AzureReportDBAccessor
from masu.database.gcp_report_db_accessor import GCPReportDBAccessor
from masu.database.ocp_report_db_accessor import OCPReportDBAccessor
from masu.database.report_manifest_db_accessor import ReportManifestDBAccessor
from masu.processor import is_tag_processing_disabled
from masu.processor.ocp.ocp_cloud_updater_base import OCPCloudUpdaterBase
from masu.processor.parquet.parquet_report_processor import OPENSHIFT_REPORT_TYPE
from masu.processor.parquet.parquet_report_processor import PARQUET_EXT
from masu.processor.parquet.parquet_report_processor import ParquetReportProcessor
from masu.processor.parquet.summary_sql_metadata import SummarySqlMetadata
from masu.util.aws.common import match_openshift_resources_and_labels as aws_match_openshift_resources_and_labels
from masu.util.azure.common import match_openshift_resources_and_labels as azure_match_openshift_resources_and_labels
from masu.util.gcp.common import match_openshift_resources_and_labels as gcp_match_openshift_resources_and_labels
from reporting.provider.all.models import EnabledTagKeys
from reporting_common.models import CombinedChoices

LOG = logging.getLogger(__name__)

GCP_PARTITION_MAP = {
    "source": "varchar",
    "year": "varchar",
    "month": "varchar",
    "day": "varchar",
}


class OCPCloudParquetReportProcessor(ParquetReportProcessor):
    """Parquet report processor for OCP on Cloud infrastructure data."""

    @property
    def report_type(self):
        """Report OCP on Cloud report type."""
        return OPENSHIFT_REPORT_TYPE

    @property
    def ocp_on_cloud_data_processor(self):
        """Post processor based on provider type."""
        ocp_on_cloud_data_processor = None
        if self.provider_type == Provider.PROVIDER_AWS:
            ocp_on_cloud_data_processor = aws_match_openshift_resources_and_labels
        elif self.provider_type == Provider.PROVIDER_AZURE:
            ocp_on_cloud_data_processor = azure_match_openshift_resources_and_labels
        elif self.provider_type == Provider.PROVIDER_GCP:
            ocp_on_cloud_data_processor = gcp_match_openshift_resources_and_labels

        return ocp_on_cloud_data_processor

    @property
    def end_date(self):
        """Return an end date."""
        dh = DateHelper()
        return dh.month_end(self.start_date)

    @property
    def partition_map(self):
        """Partition Map based on provider type."""
        if self.provider_type in {Provider.PROVIDER_GCP, Provider.PROVIDER_GCP_LOCAL}:
            return GCP_PARTITION_MAP
        return None

    @cached_property
    def ocp_infrastructure_map(self):
        provider = Provider.objects.get(uuid=self.provider_uuid)
        manifest_accessor = ReportManifestDBAccessor()
        manifest = manifest_accessor.get_manifest_by_id(self.manifest_id)

        updater = OCPCloudUpdaterBase(self.schema_name, provider, manifest)
        infra_map = updater.get_infra_map_from_providers()
        _, infra_provider_uuids = updater.get_openshift_and_infra_providers_lists(infra_map)

        if self.provider_type in Provider.CLOUD_PROVIDER_LIST and str(self.provider_uuid) not in infra_provider_uuids:
            # When running for an Infrastructure provider we want all
            # of the matching clusters to run
            infra_map = updater._generate_ocp_infra_map_from_sql_trino(self.start_date, self.end_date)

        return infra_map

    @property
    def db_accessor(self):
        """Return the accessor for the infrastructure provider."""
        if self.provider_type == Provider.PROVIDER_AWS:
            return AWSReportDBAccessor(self.schema_name)
        elif self.provider_type == Provider.PROVIDER_AZURE:
            return AzureReportDBAccessor(self.schema_name)
        elif self.provider_type == Provider.PROVIDER_GCP:
            return GCPReportDBAccessor(self.schema_name)
        return None

    @cached_property
    def bill_id(self):
        """Return the bill ID from the infrastructure provider."""
        bill_id = None
        with schema_context(self.schema_name):
            bills = self.db_accessor.bills_for_provider_uuid(self.provider_uuid, self.start_date)
            bill_id = bills.first().id if bills else None
        return bill_id

    @cached_property
    def has_enabled_ocp_labels(self):
        """Return whether we have enabled OCP labels."""
        with schema_context(self.schema_name):
            return EnabledTagKeys.objects.filter(provider_type=Provider.PROVIDER_OCP).exists()

    def get_report_period_id(self, ocp_provider_uuid):
        """Return the OpenShift report period ID."""
        report_period_id = None
        with OCPReportDBAccessor(self.schema_name) as accessor:
            with schema_context(self.schema_name):
                report_period = accessor.report_periods_for_provider_uuid(ocp_provider_uuid, self.start_date)
                report_period_id = report_period.id if report_period else None
        return report_period_id

    def _determin_s3_path(self, file_type):
        """Determine the s3 path to use to write a parquet file to."""
        if file_type == self.report_type:
            return self.parquet_ocp_on_cloud_path_s3
        return None

    def create_ocp_on_cloud_parquet(self, data_frame, parquet_base_filename):
        """Create a parquet file for daily aggregated data."""
        if self._provider_type in {Provider.PROVIDER_GCP, Provider.PROVIDER_GCP_LOCAL}:
            if data_frame.first_valid_index() is not None:
                parquet_base_filename = f"{data_frame['invoice_month'].values[0]}_{parquet_base_filename}"
        file_name_suffix = PARQUET_EXT
        file_path = f"{self.local_path}/{parquet_base_filename}{file_name_suffix}"
        self._write_parquet_to_file(
            file_path, parquet_base_filename, file_name_suffix, data_frame, file_type=self.report_type
        )
        self.create_parquet_table(file_path, daily=True, partition_map=self.partition_map)

    def get_matched_tags(self, ocp_provider_uuids):
        """Get tags that match between OCP and the cloud source."""
        # Get matching tags
        cache_key = build_matching_tags_key(self.schema_name, self.provider_type)
        matched_tags = get_value_from_cache(cache_key)
        ctx = {
            "schema": self.schema_name,
            "provider_uuid": self.provider_uuid,
            "provider_type": self.provider_type,
        }
        invoice_month = self.invoice_month_date if self.invoice_month_date else self.start_date
        # If the key is in the cache but the value is None, there are no matching tags
        if matched_tags or is_key_in_cache(cache_key):
            LOG.info(log_json(msg="retreived matching tags from cache", context=ctx))
            return matched_tags
        if self.has_enabled_ocp_labels:
            enabled_tags = self.db_accessor.check_for_matching_enabled_keys()
            if enabled_tags:
                LOG.info(log_json(msg="getting matching tags from Postgres", context=ctx))
                matched_tags = self.db_accessor.get_openshift_on_cloud_matched_tags(self.bill_id)
            if not matched_tags and enabled_tags:
                LOG.info(log_json(msg="matched tags not available via Postgres", context=ctx))
                # This flag is specifically for disabling trino tag matching for specific customers.
                if is_tag_processing_disabled(self.schema_name):
                    LOG.info(log_json(msg="trino tag matching disabled for customer", context=ctx))
                    return []
                LOG.info(log_json(msg="getting matching tags from Trino", context=ctx))
                matched_tags = self.db_accessor.get_openshift_on_cloud_matched_tags_trino(
                    self.provider_uuid,
                    ocp_provider_uuids,
                    self.start_date,
                    self.end_date,
                    invoice_month_date=invoice_month,
                )
        set_value_in_cache(cache_key, matched_tags)
        return matched_tags

    def create_partitioned_ocp_on_cloud_parquet(self, data_frame, parquet_base_filename):
        """Create a parquet file for daily aggregated data for each partition."""
        date_fields = {
            Provider.PROVIDER_AWS: "lineitem_usagestartdate",
            Provider.PROVIDER_AZURE: "date",
            Provider.PROVIDER_GCP: "usage_start_time",
        }
        date_field = date_fields[self.provider_type]

        unique_usage_days = data_frame[date_field].unique()
        for usage_day in unique_usage_days:
            usage_date = pd.to_datetime(usage_day).date()
            # Parquet base filename dates here DO NOT match the data written to them
            split_base_name = parquet_base_filename.split("_")
            base_file_date = split_base_name[0]
            if self.provider_type in (Provider.PROVIDER_GCP, Provider.PROVIDER_GCP_LOCAL):
                # GCP filenames start with an invoice month before the date
                base_file_date = f"{base_file_date}_{split_base_name[1]}"
            non_date_base_name = parquet_base_filename.removeprefix(base_file_date)
            usage_day_file_name = f"{usage_date}{non_date_base_name}"
            self.start_date = usage_date
            df = data_frame[data_frame[date_field] == usage_day]
            self.create_ocp_on_cloud_parquet(df, usage_day_file_name)

    def get_ocp_provider_uuids_tuple(self):
        """Get a list of provider UUIDs to process against."""
        ocp_provider_uuids = []
        ctx = {
            "schema": self.schema_name,
            "provider_uuid": self.provider_uuid,
            "provider_type": self.provider_type,
        }
        for ocp_provider_uuid, infra_tuple in self.ocp_infrastructure_map.items():
            infra_provider_uuid = infra_tuple[0]
            if infra_provider_uuid != self.provider_uuid:
                continue
            ctx |= {
                "ocp_provider_uuid": ocp_provider_uuid,
                "start_date": self.start_date,
                "report_file": self.report_file,
            }
            LOG.info(log_json(msg=f"processing OCP on {self.provider_type} to parquet", context=ctx))
            with OCPReportDBAccessor(self.schema_name) as accessor:
                if not accessor.get_cluster_for_provider(ocp_provider_uuid):
                    LOG.info(
                        log_json(
                            msg=f"no cluster information available - skipping OCP on {self.provider_type} parquet processing",  # noqa: E501
                            context=ctx,
                        )
                    )
                    continue
                ocp_provider_uuids.append(ocp_provider_uuid)
        return tuple(ocp_provider_uuids)

    def process(self, parquet_base_filename, daily_data_frames):
        """Filter data and convert to parquet."""
        if not (ocp_provider_uuids := self.get_ocp_provider_uuids_tuple()):
            return
        if daily_data_frames == []:
            LOG.info(
                log_json(
                    msg=f"no OCP on {self.provider_type} daily frames to processes, skipping", context=self._context
                )
            )
            return

        if self.report_status:
            # internal masu endpoints may result in this being None, so guard this in case there is no status to update
            self.report_status.update_status(CombinedChoices.OCP_CLOUD_PROCESSING)

        # # Get OpenShift topology data
        with OCPReportDBAccessor(self.schema_name) as accessor:
            if self.provider_type == Provider.PROVIDER_GCP:
                LOG.debug("getting OpenShift topology data for GCP")
                cluster_topology = accessor.get_filtered_openshift_topology_for_multiple_providers(
                    ocp_provider_uuids, self.start_date, self.end_date
                )
            else:
                LOG.debug("getting OpenShift topology data")
                cluster_topology = accessor.get_openshift_topology_for_multiple_providers(ocp_provider_uuids)
            # Get matching tags
            matched_tags = self.get_matched_tags(ocp_provider_uuids)
            daily_data_frames = pd.concat(daily_data_frames, ignore_index=True)
            openshift_filtered_data_frame = self.ocp_on_cloud_data_processor(
                daily_data_frames, cluster_topology, matched_tags
            )

            if self.provider_type in (
                Provider.PROVIDER_GCP,
                Provider.PROVIDER_GCP_LOCAL,
                Provider.PROVIDER_AWS,
                Provider.PROVIDER_AWS_LOCAL,
                Provider.PROVIDER_AZURE,
                Provider.PROVIDER_AZURE_LOCAL,
            ):
                self.create_partitioned_ocp_on_cloud_parquet(openshift_filtered_data_frame, parquet_base_filename)
            else:
                self.create_ocp_on_cloud_parquet(openshift_filtered_data_frame, parquet_base_filename)

    def find_openshift_keys_expected_values(self, start_date, end_date, ocp_provider_uuid, matched_tag_strs):
        """
        We need to find the expected values for the openshift specific keys.
        Keys: openshift-project, openshift-node, openshift-cluster
        Ex: ("openshift-project": "project_a")
        """
        year = start_date.strftime("%Y")
        month = start_date.strftime("%m")
        matched_tags_sql = pkgutil.get_data("masu.database", "trino_sql/ocp_special_matched_tags.sql")
        matched_tags_sql = matched_tags_sql.decode("utf-8")
        matached_tags_params = {
            "schema": self.schema_name,
            "start_date": start_date,
            "year": year,
            "month": month,
            "end_date": end_date,
            "ocp_source_uuid": ocp_provider_uuid,
            "matched_tag_array": matched_tag_strs,
        }
        LOG.info(log_json(msg="Finding expected values for openshift special tags", **matached_tags_params))
        matched_tags_result = self.db_accessor._execute_trino_multipart_sql_query(
            matched_tags_sql, bind_params=matached_tags_params
        )
        matched_tags_result = matched_tags_result[0][0]
        return matched_tags_result

    def process_ocp_cloud_trino(self, start_date, end_date):
        """Populate cloud_openshift_daily trino table via SQL."""
        if not (ocp_provider_uuids := self.get_ocp_provider_uuids_tuple()):
            return
<<<<<<< HEAD
        if isinstance(start_date, str):
            start_date = parse(start_date).astimezone(tz=settings.UTC)
        if isinstance(end_date, str):
            end_date = parse(end_date).astimezone(tz=settings.UTC)
        year = start_date.strftime("%Y")
        month = start_date.strftime("%m")
=======
>>>>>>> a44d3446
        matched_tags = self.get_matched_tags(ocp_provider_uuids)
        matched_tag_strs = []
        if matched_tags:
            matched_tag_strs = [json.dumps(match).replace("{", "").replace("}", "") for match in matched_tags]

        sql_metadata = SummarySqlMetadata(
            self.db_accessor.schema, ocp_provider_uuids, self.provider_uuid, start_date, end_date, matched_tag_strs
        )
        self.db_accessor.populate_ocp_on_cloud_daily_trino(sql_metadata)<|MERGE_RESOLUTION|>--- conflicted
+++ resolved
@@ -316,15 +316,6 @@
         """Populate cloud_openshift_daily trino table via SQL."""
         if not (ocp_provider_uuids := self.get_ocp_provider_uuids_tuple()):
             return
-<<<<<<< HEAD
-        if isinstance(start_date, str):
-            start_date = parse(start_date).astimezone(tz=settings.UTC)
-        if isinstance(end_date, str):
-            end_date = parse(end_date).astimezone(tz=settings.UTC)
-        year = start_date.strftime("%Y")
-        month = start_date.strftime("%m")
-=======
->>>>>>> a44d3446
         matched_tags = self.get_matched_tags(ocp_provider_uuids)
         matched_tag_strs = []
         if matched_tags:
