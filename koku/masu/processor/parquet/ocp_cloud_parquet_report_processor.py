#
# Copyright 2021 Red Hat Inc.
# SPDX-License-Identifier: Apache-2.0
#
#
"""Processor to filter cost data for OpenShift and store as parquet."""
import logging
from functools import cached_property
from uuid import uuid4

import pandas as pd
from tenant_schemas.utils import schema_context

from api.provider.models import Provider
from api.utils import DateHelper
from koku.cache import get_cached_matching_tags
from koku.cache import set_cached_matching_tags
from masu.database.aws_report_db_accessor import AWSReportDBAccessor
from masu.database.azure_report_db_accessor import AzureReportDBAccessor
from masu.database.gcp_report_db_accessor import GCPReportDBAccessor
from masu.database.ocp_report_db_accessor import OCPReportDBAccessor
from masu.database.report_manifest_db_accessor import ReportManifestDBAccessor
from masu.processor.ocp.ocp_cloud_updater_base import OCPCloudUpdaterBase
from masu.processor.parquet.parquet_report_processor import OPENSHIFT_REPORT_TYPE
from masu.processor.parquet.parquet_report_processor import PARQUET_EXT
from masu.processor.parquet.parquet_report_processor import ParquetReportProcessor
from masu.util.aws.common import match_openshift_resources_and_labels as aws_match_openshift_resources_and_labels
from masu.util.azure.common import match_openshift_resources_and_labels as azure_match_openshift_resources_and_labels
from masu.util.gcp.common import match_openshift_resources_and_labels as gcp_match_openshift_resources_and_labels
from reporting.provider.ocp.models import OCPEnabledTagKeys

LOG = logging.getLogger(__name__)

GCP_PARTITION_MAP = {
    "source": "varchar",
    "year": "varchar",
    "month": "varchar",
    "day": "varchar",
}


class OCPCloudParquetReportProcessor(ParquetReportProcessor):
    """Parquet report processor for OCP on Cloud infrastructure data."""

    @property
    def report_type(self):
        """Report OCP on Cloud report type."""
        return OPENSHIFT_REPORT_TYPE

    @property
    def ocp_on_cloud_data_processor(self):
        """Post processor based on provider type."""
        ocp_on_cloud_data_processor = None
        if self.provider_type == Provider.PROVIDER_AWS:
            ocp_on_cloud_data_processor = aws_match_openshift_resources_and_labels
        elif self.provider_type == Provider.PROVIDER_AZURE:
            ocp_on_cloud_data_processor = azure_match_openshift_resources_and_labels
        elif self.provider_type == Provider.PROVIDER_GCP:
            ocp_on_cloud_data_processor = gcp_match_openshift_resources_and_labels

        return ocp_on_cloud_data_processor

    @property
    def end_date(self):
        """Return an end date."""
        dh = DateHelper()
        return dh.month_end(self.start_date)

    @cached_property
    def ocp_infrastructure_map(self):
        provider = Provider.objects.get(uuid=self.provider_uuid)
        manifest_accessor = ReportManifestDBAccessor()
        manifest = manifest_accessor.get_manifest_by_id(self.manifest_id)

        updater = OCPCloudUpdaterBase(self.schema_name, provider, manifest)
        infra_map = updater.get_infra_map_from_providers()
        openshift_provider_uuids, infra_provider_uuids = updater.get_openshift_and_infra_providers_lists(infra_map)

        if self.provider_type in Provider.CLOUD_PROVIDER_LIST and str(self.provider_uuid) not in infra_provider_uuids:
            # When running for an Infrastructure provider we want all
            # of the matching clusters to run
            infra_map = updater._generate_ocp_infra_map_from_sql_trino(self.start_date, self.end_date)

        return infra_map

    @property
    def db_accessor(self):
        """Return the accessor for the infrastructure provider."""
        if self.provider_type == Provider.PROVIDER_AWS:
            return AWSReportDBAccessor(self.schema_name)
        elif self.provider_type == Provider.PROVIDER_AZURE:
            return AzureReportDBAccessor(self.schema_name)
        elif self.provider_type == Provider.PROVIDER_GCP:
            return GCPReportDBAccessor(self.schema_name)
        return None

    @cached_property
    def bill_id(self):
        """Return the bill ID from the infrastructure provider."""
        bill_id = None
        with schema_context(self.schema_name):
            bills = self.db_accessor.bills_for_provider_uuid(self.provider_uuid, self.start_date)
            bill_id = bills.first().id if bills else None
        return bill_id

    @cached_property
    def has_enabled_ocp_labels(self):
        """Return whether we have enabled OCP labels."""
        with schema_context(self.schema_name):
            return OCPEnabledTagKeys.objects.exists()

    def get_report_period_id(self, ocp_provider_uuid):
        """Return the OpenShift report period ID."""
        report_period_id = None
        with OCPReportDBAccessor(self.schema_name) as accessor:
            with schema_context(self.schema_name):
                report_period = accessor.report_periods_for_provider_uuid(ocp_provider_uuid, self.start_date)
                report_period_id = report_period.id if report_period else None
        return report_period_id

    def _determin_s3_path(self, file_type):
        """Determine the s3 path to use to write a parquet file to."""
        if file_type == self.report_type:
            return self.parquet_ocp_on_cloud_path_s3
        return None

    def create_ocp_on_cloud_parquet(self, data_frame, parquet_base_filename, file_number):
        """Create a parquet file for daily aggregated data."""
        # Add the OCP UUID in case multiple clusters are running on this cloud source.
        if self._provider_type == Provider.PROVIDER_GCP:
            if data_frame.first_valid_index() is not None:
                parquet_base_filename = f"{data_frame['invoice_month'].values[0]}_{uuid4()}"
        file_name = f"{parquet_base_filename}_{file_number}{PARQUET_EXT}"
        file_path = f"{self.local_path}/{file_name}"
        self._write_parquet_to_file(file_path, file_name, data_frame, file_type=self.report_type)
<<<<<<< HEAD
        if self.provider_type == Provider.PROVIDER_GCP:
            self.create_parquet_table(file_path, daily=True, partition_map=GCP_PARTITION_MAP)
        else:
            self.create_parquet_table(file_path, daily=True)

    def create_partitioned_ocp_on_cloud_parquet(self, data_frame, parquet_base_filename, file_number):
        """Create a parquet file for daily aggregated data for each partition."""
        date_fields = {
            Provider.PROVIDER_AWS: "lineitem_usagestartdate",
            Provider.PROVIDER_AZURE: "date",
            Provider.PROVIDER_GCP: "usage_start_time",
        }
        date_field = date_fields[self.provider_type]
        unique_usage_days = data_frame[date_field].unique()

        for usage_day in unique_usage_days:
            usage_date = pd.to_datetime(usage_day).date()
            self.start_date = usage_date
            df = data_frame[data_frame[date_field] == usage_day]
            self.create_ocp_on_cloud_parquet(df, parquet_base_filename, file_number)

    def get_ocp_provider_uuids(self):
        """Get a list of provider UUIDs to process against."""
=======
        self.create_parquet_table(file_path, daily=True)

    def get_matched_tags(self, ocp_provider_uuids):
        """Get tags that match between OCP and the cloud source."""
        # Get matching tags
        matched_tags = get_cached_matching_tags(self.schema_name, self.provider_type)
        if matched_tags:
            LOG.info("Retreived matching tags from cache.")
            return matched_tags
        if self.has_enabled_ocp_labels:
            enabled_tags = self.db_accessor.check_for_matching_enabled_keys()
            if enabled_tags:
                LOG.info("Getting matching tags from Postgres.")
                matched_tags = self.db_accessor.get_openshift_on_cloud_matched_tags(self.bill_id)
            if not matched_tags and enabled_tags:
                LOG.info("Matched tags not yet available via Postgres. Getting matching tags from Trino.")
                if self._provider_type in [Provider.PROVIDER_GCP, Provider.PROVIDER_GCP_LOCAL]:
                    matched_tags = self.db_accessor.get_openshift_on_cloud_matched_tags_trino(
                        self.provider_uuid,
                        ocp_provider_uuids,
                        self.start_date,
                        self.end_date,
                        self.invoice_month_date,
                    )
                else:
                    matched_tags = self.db_accessor.get_openshift_on_cloud_matched_tags_trino(
                        self.provider_uuid, tuple(ocp_provider_uuids), self.start_date, self.end_date
                    )
        set_cached_matching_tags(self.schema_name, self.provider_type, matched_tags)
        return matched_tags

    def process(self, parquet_base_filename, daily_data_frames):
        """Filter data and convert to parquet."""
>>>>>>> 5f8d00be
        ocp_provider_uuids = []
        for ocp_provider_uuid, infra_tuple in self.ocp_infrastructure_map.items():
            infra_provider_uuid = infra_tuple[0]
            if infra_provider_uuid != self.provider_uuid:
                continue
            msg = (
                f"Processing OpenShift on {self.provider_type} to parquet for Openshift source {ocp_provider_uuid}"
                f"\n\tStart date: {str(self.start_date)}\n\tFile: {str(self.report_file)}"
            )
            LOG.info(msg)
            with OCPReportDBAccessor(self.schema_name) as accessor:
                if not accessor.get_cluster_for_provider(ocp_provider_uuid):
                    LOG.info(
                        f"No cluster information available for OCP Provider: {ocp_provider_uuid},"
                        + "skipping OCP on Cloud parquet processing."
                    )
                    continue
                ocp_provider_uuids.append(ocp_provider_uuid)
        return ocp_provider_uuids

    def process(self, parquet_base_filename, daily_data_frames):
        """Filter data and convert to parquet."""
        ocp_provider_uuids = self.get_ocp_provider_uuids()

        # # Get OpenShift topology data
        if ocp_provider_uuids != []:
            with OCPReportDBAccessor(self.schema_name) as accessor:
                cluster_topology = accessor.get_openshift_topology_for_multiple_providers(ocp_provider_uuids)
                matched_tags = self.get_matched_tags(ocp_provider_uuids)
                for i, daily_data_frame in enumerate(daily_data_frames):
                    openshift_filtered_data_frame = self.ocp_on_cloud_data_processor(
                        daily_data_frame, cluster_topology, matched_tags
                    )

                    if self.provider_type == Provider.PROVIDER_GCP:
                        self.create_partitioned_ocp_on_cloud_parquet(
                            openshift_filtered_data_frame, parquet_base_filename, i
                        )
                    else:
                        self.create_ocp_on_cloud_parquet(openshift_filtered_data_frame, parquet_base_filename, i)<|MERGE_RESOLUTION|>--- conflicted
+++ resolved
@@ -8,7 +8,6 @@
 from functools import cached_property
 from uuid import uuid4
 
-import pandas as pd
 from tenant_schemas.utils import schema_context
 
 from api.provider.models import Provider
@@ -29,6 +28,8 @@
 from masu.util.gcp.common import match_openshift_resources_and_labels as gcp_match_openshift_resources_and_labels
 from reporting.provider.ocp.models import OCPEnabledTagKeys
 
+# import pandas as pd
+
 LOG = logging.getLogger(__name__)
 
 GCP_PARTITION_MAP = {
@@ -133,32 +134,10 @@
         file_name = f"{parquet_base_filename}_{file_number}{PARQUET_EXT}"
         file_path = f"{self.local_path}/{file_name}"
         self._write_parquet_to_file(file_path, file_name, data_frame, file_type=self.report_type)
-<<<<<<< HEAD
         if self.provider_type == Provider.PROVIDER_GCP:
             self.create_parquet_table(file_path, daily=True, partition_map=GCP_PARTITION_MAP)
         else:
             self.create_parquet_table(file_path, daily=True)
-
-    def create_partitioned_ocp_on_cloud_parquet(self, data_frame, parquet_base_filename, file_number):
-        """Create a parquet file for daily aggregated data for each partition."""
-        date_fields = {
-            Provider.PROVIDER_AWS: "lineitem_usagestartdate",
-            Provider.PROVIDER_AZURE: "date",
-            Provider.PROVIDER_GCP: "usage_start_time",
-        }
-        date_field = date_fields[self.provider_type]
-        unique_usage_days = data_frame[date_field].unique()
-
-        for usage_day in unique_usage_days:
-            usage_date = pd.to_datetime(usage_day).date()
-            self.start_date = usage_date
-            df = data_frame[data_frame[date_field] == usage_day]
-            self.create_ocp_on_cloud_parquet(df, parquet_base_filename, file_number)
-
-    def get_ocp_provider_uuids(self):
-        """Get a list of provider UUIDs to process against."""
-=======
-        self.create_parquet_table(file_path, daily=True)
 
     def get_matched_tags(self, ocp_provider_uuids):
         """Get tags that match between OCP and the cloud source."""
@@ -191,7 +170,6 @@
 
     def process(self, parquet_base_filename, daily_data_frames):
         """Filter data and convert to parquet."""
->>>>>>> 5f8d00be
         ocp_provider_uuids = []
         for ocp_provider_uuid, infra_tuple in self.ocp_infrastructure_map.items():
             infra_provider_uuid = infra_tuple[0]
@@ -212,23 +190,23 @@
                 ocp_provider_uuids.append(ocp_provider_uuid)
         return ocp_provider_uuids
 
-    def process(self, parquet_base_filename, daily_data_frames):
-        """Filter data and convert to parquet."""
-        ocp_provider_uuids = self.get_ocp_provider_uuids()
-
-        # # Get OpenShift topology data
-        if ocp_provider_uuids != []:
-            with OCPReportDBAccessor(self.schema_name) as accessor:
-                cluster_topology = accessor.get_openshift_topology_for_multiple_providers(ocp_provider_uuids)
-                matched_tags = self.get_matched_tags(ocp_provider_uuids)
-                for i, daily_data_frame in enumerate(daily_data_frames):
-                    openshift_filtered_data_frame = self.ocp_on_cloud_data_processor(
-                        daily_data_frame, cluster_topology, matched_tags
-                    )
-
-                    if self.provider_type == Provider.PROVIDER_GCP:
-                        self.create_partitioned_ocp_on_cloud_parquet(
-                            openshift_filtered_data_frame, parquet_base_filename, i
-                        )
-                    else:
-                        self.create_ocp_on_cloud_parquet(openshift_filtered_data_frame, parquet_base_filename, i)+    # def process(self, parquet_base_filename, daily_data_frames):
+    #     """Filter data and convert to parquet."""
+    #     ocp_provider_uuids = self.get_ocp_provider_uuids()
+
+    #     # # Get OpenShift topology data
+    #     if ocp_provider_uuids != []:
+    #         with OCPReportDBAccessor(self.schema_name) as accessor:
+    #             cluster_topology = accessor.get_openshift_topology_for_multiple_providers(ocp_provider_uuids)
+    #             matched_tags = self.get_matched_tags(ocp_provider_uuids)
+    #             for i, daily_data_frame in enumerate(daily_data_frames):
+    #                 openshift_filtered_data_frame = self.ocp_on_cloud_data_processor(
+    #                     daily_data_frame, cluster_topology, matched_tags
+    #                 )
+
+    #                 if self.provider_type == Provider.PROVIDER_GCP:
+    #                     self.create_partitioned_ocp_on_cloud_parquet(
+    #                         openshift_filtered_data_frame, parquet_base_filename, i
+    #                     )
+    #                 else:
+    #                     self.create_ocp_on_cloud_parquet(openshift_filtered_data_frame, parquet_base_filename, i)