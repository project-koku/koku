#
# Copyright 2021 Red Hat Inc.
# SPDX-License-Identifier: Apache-2.0
#
#
"""Processor to filter cost data for OpenShift and store as parquet."""
import json
import logging
from functools import cached_property

import pandas as pd
from django_tenants.utils import schema_context

from api.common import log_json
from api.provider.models import Provider
from api.utils import DateHelper
from koku.cache import get_cached_matching_tags
from koku.cache import set_cached_matching_tags
from masu.database.aws_report_db_accessor import AWSReportDBAccessor
from masu.database.azure_report_db_accessor import AzureReportDBAccessor
from masu.database.gcp_report_db_accessor import GCPReportDBAccessor
from masu.database.ocp_report_db_accessor import OCPReportDBAccessor
from masu.database.report_manifest_db_accessor import ReportManifestDBAccessor
from masu.processor.ocp.ocp_cloud_updater_base import OCPCloudUpdaterBase
from masu.processor.parquet.parquet_report_processor import OPENSHIFT_REPORT_TYPE
from masu.processor.parquet.parquet_report_processor import PARQUET_EXT
from masu.processor.parquet.parquet_report_processor import ParquetReportProcessor
from masu.util.aws.common import match_openshift_resources_and_labels as aws_match_openshift_resources_and_labels
from masu.util.azure.common import match_openshift_resources_and_labels as azure_match_openshift_resources_and_labels
from masu.util.gcp.common import match_openshift_resources_and_labels as gcp_match_openshift_resources_and_labels
from reporting.provider.all.models import EnabledTagKeys

LOG = logging.getLogger(__name__)

GCP_PARTITION_MAP = {
    "source": "varchar",
    "year": "varchar",
    "month": "varchar",
    "day": "varchar",
}


class OCPCloudParquetReportProcessor(ParquetReportProcessor):
    """Parquet report processor for OCP on Cloud infrastructure data."""

    @property
    def report_type(self):
        """Report OCP on Cloud report type."""
        return OPENSHIFT_REPORT_TYPE

    @property
    def ocp_on_cloud_data_processor(self):
        """Post processor based on provider type."""
        ocp_on_cloud_data_processor = None
        if self.provider_type == Provider.PROVIDER_AWS:
            ocp_on_cloud_data_processor = aws_match_openshift_resources_and_labels
        elif self.provider_type == Provider.PROVIDER_AZURE:
            ocp_on_cloud_data_processor = azure_match_openshift_resources_and_labels
        elif self.provider_type == Provider.PROVIDER_GCP:
            ocp_on_cloud_data_processor = gcp_match_openshift_resources_and_labels

        return ocp_on_cloud_data_processor

    @property
    def end_date(self):
        """Return an end date."""
        dh = DateHelper()
        return dh.month_end(self.start_date)

    @property
    def partition_map(self):
        """Partition Map based on provider type."""
        if self.provider_type in {Provider.PROVIDER_GCP, Provider.PROVIDER_GCP_LOCAL}:
            return GCP_PARTITION_MAP
        return None

    @cached_property
    def ocp_infrastructure_map(self):
        provider = Provider.objects.get(uuid=self.provider_uuid)
        manifest_accessor = ReportManifestDBAccessor()
        manifest = manifest_accessor.get_manifest_by_id(self.manifest_id)

        updater = OCPCloudUpdaterBase(self.schema_name, provider, manifest)
        infra_map = updater.get_infra_map_from_providers()
        openshift_provider_uuids, infra_provider_uuids = updater.get_openshift_and_infra_providers_lists(infra_map)

        if self.provider_type in Provider.CLOUD_PROVIDER_LIST and str(self.provider_uuid) not in infra_provider_uuids:
            # When running for an Infrastructure provider we want all
            # of the matching clusters to run
            infra_map = updater._generate_ocp_infra_map_from_sql_trino(self.start_date, self.end_date)

        return infra_map

    @property
    def db_accessor(self):
        """Return the accessor for the infrastructure provider."""
        if self.provider_type == Provider.PROVIDER_AWS:
            return AWSReportDBAccessor(self.schema_name)
        elif self.provider_type == Provider.PROVIDER_AZURE:
            return AzureReportDBAccessor(self.schema_name)
        elif self.provider_type == Provider.PROVIDER_GCP:
            return GCPReportDBAccessor(self.schema_name)
        return None

    @cached_property
    def bill_id(self):
        """Return the bill ID from the infrastructure provider."""
        bill_id = None
        with schema_context(self.schema_name):
            bills = self.db_accessor.bills_for_provider_uuid(self.provider_uuid, self.start_date)
            bill_id = bills.first().id if bills else None
        return bill_id

    @cached_property
    def has_enabled_ocp_labels(self):
        """Return whether we have enabled OCP labels."""
        with schema_context(self.schema_name):
            return EnabledTagKeys.objects.filter(provider_type=Provider.PROVIDER_OCP).exists()

    def get_report_period_id(self, ocp_provider_uuid):
        """Return the OpenShift report period ID."""
        report_period_id = None
        with OCPReportDBAccessor(self.schema_name) as accessor:
            with schema_context(self.schema_name):
                report_period = accessor.report_periods_for_provider_uuid(ocp_provider_uuid, self.start_date)
                report_period_id = report_period.id if report_period else None
        return report_period_id

    def _determin_s3_path(self, file_type):
        """Determine the s3 path to use to write a parquet file to."""
        if file_type == self.report_type:
            return self.parquet_ocp_on_cloud_path_s3
        return None

    def create_ocp_on_cloud_parquet(self, data_frame, parquet_base_filename, file_number):
        """Create a parquet file for daily aggregated data."""
        if self._provider_type in {Provider.PROVIDER_GCP, Provider.PROVIDER_GCP_LOCAL}:
            if data_frame.first_valid_index() is not None:
                parquet_base_filename = f"{data_frame['invoice_month'].values[0]}_{parquet_base_filename}"
        file_name = f"{parquet_base_filename}_{file_number}{PARQUET_EXT}"
        file_path = f"{self.local_path}/{file_name}"
        self._write_parquet_to_file(file_path, file_name, data_frame, file_type=self.report_type)
        self.create_parquet_table(file_path, daily=True, partition_map=self.partition_map)

    def get_matched_tags(self, ocp_provider_uuids):
        """Get tags that match between OCP and the cloud source."""
        # Get matching tags
        matched_tags = get_cached_matching_tags(self.schema_name, self.provider_type)
        ctx = {
            "schema": self.schema_name,
            "provider_uuid": self.provider_uuid,
            "provider_type": self.provider_type,
        }
        if matched_tags:
            LOG.info(log_json(msg="retreived matching tags from cache", context=ctx))
            return matched_tags
        if self.has_enabled_ocp_labels:
            enabled_tags = self.db_accessor.check_for_matching_enabled_keys()
            if enabled_tags:
                LOG.info(log_json(msg="getting matching tags from Postgres", context=ctx))
                matched_tags = self.db_accessor.get_openshift_on_cloud_matched_tags(self.bill_id)
            if not matched_tags and enabled_tags:
                LOG.info(log_json(msg="matched tags not available via Postgres", context=ctx))
                LOG.info(log_json(msg="getting matching tags from Trino", context=ctx))
                matched_tags = self.db_accessor.get_openshift_on_cloud_matched_tags_trino(
                    self.provider_uuid,
                    ocp_provider_uuids,
                    self.start_date,
                    self.end_date,
                    invoice_month_date=self.invoice_month_date,
                )
        set_cached_matching_tags(self.schema_name, self.provider_type, matched_tags)
        return matched_tags

    def create_partitioned_ocp_on_cloud_parquet(self, data_frame, parquet_base_filename, manifest_id):
        """Create a parquet file for daily aggregated data for each partition."""
        date_fields = {
            Provider.PROVIDER_AWS: "lineitem_usagestartdate",
            Provider.PROVIDER_AZURE: "date",
            Provider.PROVIDER_GCP: "usage_start_time",
        }
        date_field = date_fields[self.provider_type]
        if self.provider_type == Provider.PROVIDER_AZURE and (
            date_field not in data_frame.columns or not data_frame[date_field].any()
        ):
            date_field = "usagedatetime"
        unique_usage_days = data_frame[date_field].unique()
        for usage_day in unique_usage_days:
            usage_date = pd.to_datetime(usage_day).date()
            # Uniqueify manifest report counter dict entry with p for parquet (dont colide with csvs)
            # We use the manifest to hold dated file counts for multiple workers processing the same dates in files
            base_filename = f"{usage_date}_p"
            counter = ReportManifestDBAccessor().update_and_get_parquet_batch_counter(base_filename, manifest_id)
            # Parquet base filename dates here DO NOT match the data written to them
            split_base_name = parquet_base_filename.split("_")
            base_file_date = split_base_name[0]
            if self.provider_type in (Provider.PROVIDER_GCP, Provider.PROVIDER_GCP_LOCAL):
                # GCP filenames start with an invoice month before the date
                base_file_date = f"{base_file_date}_{split_base_name[1]}"
            non_date_base_name = parquet_base_filename.removeprefix(base_file_date)
            usage_day_file_name = f"{usage_date}{non_date_base_name}"
            self.start_date = usage_date
            df = data_frame[data_frame[date_field] == usage_day]
            self.create_ocp_on_cloud_parquet(df, usage_day_file_name, counter)

    def get_ocp_provider_uuids_tuple(self):
        """Get a list of provider UUIDs to process against."""
        ocp_provider_uuids = []
        ctx = {
            "schema": self.schema_name,
            "provider_uuid": self.provider_uuid,
            "provider_type": self.provider_type,
        }
        for ocp_provider_uuid, infra_tuple in self.ocp_infrastructure_map.items():
            infra_provider_uuid = infra_tuple[0]
            if infra_provider_uuid != self.provider_uuid:
                continue
            ctx |= {
                "ocp_provider_uuid": ocp_provider_uuid,
                "start_date": self.start_date,
                "report_file": self.report_file,
            }
            LOG.info(log_json(msg=f"processing OCP on {self.provider_type} to parquet", context=ctx))
            with OCPReportDBAccessor(self.schema_name) as accessor:
                if not accessor.get_cluster_for_provider(ocp_provider_uuid):
                    LOG.info(
                        log_json(
                            msg=f"no cluster information available - skipping OCP on {self.provider_type} parquet processing",  # noqa: E501
                            context=ctx,
                        )
                    )
                    continue
                ocp_provider_uuids.append(ocp_provider_uuid)
        return tuple(ocp_provider_uuids)

    def process(self, parquet_base_filename, daily_data_frames, manifest_id=None):
        """Filter data and convert to parquet."""
        if not (ocp_provider_uuids := self.get_ocp_provider_uuids_tuple()):
            return
        if daily_data_frames == []:
            LOG.info(
                log_json(
                    msg=f"no OCP on {self.provider_type} daily frames to processes, skipping", context=self._context
                )
            )
            return

        # # Get OpenShift topology data
        with OCPReportDBAccessor(self.schema_name) as accessor:
            if self.provider_type == Provider.PROVIDER_GCP:
                cluster_topology = accessor.get_filtered_openshift_topology_for_multiple_providers(
                    ocp_provider_uuids, self.start_date, self.end_date
                )
            else:
                cluster_topology = accessor.get_openshift_topology_for_multiple_providers(ocp_provider_uuids)
            # Get matching tags
            matched_tags = self.get_matched_tags(ocp_provider_uuids)
            daily_data_frames = pd.concat(daily_data_frames, ignore_index=True)
            openshift_filtered_data_frame = self.ocp_on_cloud_data_processor(
                daily_data_frames, cluster_topology, matched_tags
            )

<<<<<<< HEAD
                if self.provider_type in (Provider.PROVIDER_GCP, Provider.PROVIDER_GCP_LOCAL):
                    self.create_partitioned_ocp_on_cloud_parquet(
                        openshift_filtered_data_frame, parquet_base_filename, i
                    )
                else:
                    self.create_ocp_on_cloud_parquet(openshift_filtered_data_frame, parquet_base_filename, i)

    def process_trino(self, start_date, end_date):
        """Populate cloud_openshift_daily trino table via SQL."""
        if not (ocp_provider_uuids := self.get_ocp_provider_uuids_tuple()):
            return

        matched_tags = self.get_matched_tags(ocp_provider_uuids)
        matched_tag_strs = []
        if matched_tags:
            matched_tag_strs = [json.dumps(match).replace("{", "").replace("}", "") for match in matched_tags]

        for ocp_provider_uuid in ocp_provider_uuids:
            self.db_accessor.populate_ocp_on_cloud_daily_trino(
                self.provider_uuid, ocp_provider_uuid, start_date, end_date, matched_tag_strs
            )
=======
            if self.provider_type in (
                Provider.PROVIDER_GCP,
                Provider.PROVIDER_GCP_LOCAL,
                Provider.PROVIDER_AWS,
                Provider.PROVIDER_AWS_LOCAL,
                Provider.PROVIDER_AZURE,
                Provider.PROVIDER_AZURE_LOCAL,
            ):
                self.create_partitioned_ocp_on_cloud_parquet(
                    openshift_filtered_data_frame, parquet_base_filename, manifest_id
                )
            else:
                self.create_ocp_on_cloud_parquet(openshift_filtered_data_frame, parquet_base_filename, file_number=0)
>>>>>>> a71d1a2d
<|MERGE_RESOLUTION|>--- conflicted
+++ resolved
@@ -260,29 +260,6 @@
                 daily_data_frames, cluster_topology, matched_tags
             )
 
-<<<<<<< HEAD
-                if self.provider_type in (Provider.PROVIDER_GCP, Provider.PROVIDER_GCP_LOCAL):
-                    self.create_partitioned_ocp_on_cloud_parquet(
-                        openshift_filtered_data_frame, parquet_base_filename, i
-                    )
-                else:
-                    self.create_ocp_on_cloud_parquet(openshift_filtered_data_frame, parquet_base_filename, i)
-
-    def process_trino(self, start_date, end_date):
-        """Populate cloud_openshift_daily trino table via SQL."""
-        if not (ocp_provider_uuids := self.get_ocp_provider_uuids_tuple()):
-            return
-
-        matched_tags = self.get_matched_tags(ocp_provider_uuids)
-        matched_tag_strs = []
-        if matched_tags:
-            matched_tag_strs = [json.dumps(match).replace("{", "").replace("}", "") for match in matched_tags]
-
-        for ocp_provider_uuid in ocp_provider_uuids:
-            self.db_accessor.populate_ocp_on_cloud_daily_trino(
-                self.provider_uuid, ocp_provider_uuid, start_date, end_date, matched_tag_strs
-            )
-=======
             if self.provider_type in (
                 Provider.PROVIDER_GCP,
                 Provider.PROVIDER_GCP_LOCAL,
@@ -296,4 +273,18 @@
                 )
             else:
                 self.create_ocp_on_cloud_parquet(openshift_filtered_data_frame, parquet_base_filename, file_number=0)
->>>>>>> a71d1a2d
+
+    def process_trino(self, start_date, end_date):
+        """Populate cloud_openshift_daily trino table via SQL."""
+        if not (ocp_provider_uuids := self.get_ocp_provider_uuids_tuple()):
+            return
+
+        matched_tags = self.get_matched_tags(ocp_provider_uuids)
+        matched_tag_strs = []
+        if matched_tags:
+            matched_tag_strs = [json.dumps(match).replace("{", "").replace("}", "") for match in matched_tags]
+
+        for ocp_provider_uuid in ocp_provider_uuids:
+            self.db_accessor.populate_ocp_on_cloud_daily_trino(
+                self.provider_uuid, ocp_provider_uuid, start_date, end_date, matched_tag_strs
+            )