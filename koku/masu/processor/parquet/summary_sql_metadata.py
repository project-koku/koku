--- conflicted
+++ resolved
@@ -20,13 +20,9 @@
     cloud_provider_uuid: str
     start_date: date
     end_date: date
-<<<<<<< HEAD
-    matched_tag_strs: List[str]
+    matched_tag_strs: list[str]
     bill_id: int
     report_period_id: int
-=======
-    matched_tag_strs: list[str]
->>>>>>> 9905b1fc
     days_tup: tuple = field(init=False)
     year: str = field(init=False)
     month: str = field(init=False)
