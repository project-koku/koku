--- conflicted
+++ resolved
@@ -83,19 +83,15 @@
     dh = DateHelper()
 
     def __init__(
-<<<<<<< HEAD
-        self, schema_name, report_path, provider_uuid, provider_type, manifest_id, context=None, ingress_reports=None
-=======
         self,
         schema_name,
         report_path,
         provider_uuid,
         provider_type,
         manifest_id,
-        context={},
+        context=None,
         ingress_reports=None,
         ingress_reports_uuid=None,
->>>>>>> 40c18a80
     ):
         """initialize report processor."""
         if context is None:
