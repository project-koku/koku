#
# Copyright 2020 Red Hat, Inc.
#
# This program is free software: you can redistribute it and/or modify
# it under the terms of the GNU Affero General Public License as
# published by the Free Software Foundation, either version 3 of the
# License, or (at your option) any later version.
#
# This program is distributed in the hope that it will be useful,
# but WITHOUT ANY WARRANTY; without even the implied warranty of
# MERCHANTABILITY or FITNESS FOR A PARTICULAR PURPOSE.  See the
# GNU Affero General Public License for more details.
#
# You should have received a copy of the GNU Affero General Public License
# along with this program.  If not, see <https://www.gnu.org/licenses/>.
#
"""Processor to convert Cost Usage Reports to parquet."""
import logging
import os
from pathlib import Path

import pandas as pd
from botocore.exceptions import ClientError
from botocore.exceptions import EndpointConnectionError
from dateutil import parser
from django.conf import settings

from api.common import log_json
from api.provider.models import Provider
from masu.config import Config
from masu.database.provider_db_accessor import ProviderDBAccessor
from masu.database.report_manifest_db_accessor import ReportManifestDBAccessor
from masu.processor import enable_trino_processing
from masu.processor.aws.aws_report_parquet_processor import AWSReportParquetProcessor
from masu.processor.azure.azure_report_parquet_processor import AzureReportParquetProcessor
from masu.processor.gcp.gcp_report_parquet_processor import GCPReportParquetProcessor
from masu.processor.ocp.ocp_report_parquet_processor import OCPReportParquetProcessor
from masu.util import common as mutil
from masu.util.aws.common import aws_post_processor
from masu.util.aws.common import copy_data_to_s3_bucket
from masu.util.aws.common import get_column_converters as aws_column_converters
from masu.util.aws.common import get_s3_resource
from masu.util.aws.common import remove_files_not_in_set_from_s3_bucket
from masu.util.azure.common import azure_post_processor
<<<<<<< HEAD
=======
from masu.util.azure.common import get_column_converters as azure_column_converters
from masu.util.common import get_hive_table_path
from masu.util.common import get_path_prefix
>>>>>>> 380d4408
from masu.util.gcp.common import gcp_post_processor
from masu.util.gcp.common import get_column_converters as gcp_column_converters
from masu.util.ocp.common import get_column_converters as ocp_column_converters
from masu.util.ocp.common import REPORT_TYPES
from reporting.provider.aws.models import AWSEnabledTagKeys
from reporting.provider.azure.models import AzureEnabledTagKeys
from reporting.provider.gcp.models import GCPEnabledTagKeys
from reporting.provider.ocp.models import OCPEnabledTagKeys


LOG = logging.getLogger(__name__)
CSV_GZIP_EXT = ".csv.gz"
CSV_EXT = ".csv"
PARQUET_EXT = ".parquet"

COLUMN_CONVERTERS = {
    Provider.PROVIDER_AWS: aws_column_converters,
    Provider.PROVIDER_AZURE: azure_column_converters,
    Provider.PROVIDER_GCP: gcp_column_converters,
    Provider.PROVIDER_OCP: ocp_column_converters,
}


class ParquetReportProcessor:
    """Parquet report processor."""

    def __init__(
        self, schema_name, report_path, compression, provider_uuid, provider_type, manifest_id=None, context=None
    ):
        """initialize report processor."""
        self._schema_name = schema_name
        self._provider_uuid = provider_uuid
        self._report_file = report_path
        # Remove local from string so we can store local/test and real sources together in S3/Trino
        self._provider_type = provider_type.replace("-local", "")
        self._manifest_id = manifest_id
        self._request_id = context.get("request_id")
        self._start_date = context.get("start_date")
        self.presto_table_exists = {}
        self._file_list = context.get("split_files") if context.get("split_files") else [self._report_file]
        self._create_table = context.get("create_table", False)
        self._resolve_enabled_tags_model()

    def _get_column_converters(self):
        """Return column converters based on provider type."""
        return COLUMN_CONVERTERS.get(self._provider_type)()

    def convert_to_parquet(  # noqa: C901
        self, request_id, account, provider_uuid, provider_type, start_date, manifest_id, files=[], context={}
    ):
        """
        Convert archived CSV data from our S3 bucket for a given provider to Parquet.

        This function chiefly follows the download of a providers data.

        This task is defined to attempt up to 10 retries using exponential backoff
        starting with a 10-second delay. This is intended to allow graceful handling
        of temporary AWS S3 connectivity issues because it is relatively important
        for us to convert the archived data.

        Args:
            request_id (str): The associated request id (ingress or celery task id)
            account (str): The account string
            provider_uuid (UUID): The provider UUID
            start_date (str): The report start time (YYYY-mm-dd)
            manifest_id (str): The identifier for the report manifest
            context (dict): A context object for logging

        """
        if not context:
            context = {"account": account, "provider_uuid": provider_uuid, "provider_type": provider_type}

        if not enable_trino_processing(provider_uuid, provider_type, account):
            msg = "Skipping convert_to_parquet. Parquet processing is disabled."
            LOG.info(log_json(request_id, msg, context))
            return

        if not request_id or not account or not provider_uuid:
            if not request_id:
                message = "missing required argument: request_id"
                LOG.error(message)
            if not account:
                message = "missing required argument: account"
                LOG.error(message)
            if not provider_uuid:
                message = "missing required argument: provider_uuid"
                LOG.error(message)
            if not provider_type:
                message = "missing required argument: provider_type"
                LOG.error(message)
            return

        if not start_date:
            msg = "Parquet processing is enabled, but no start_date was given for processing."
            LOG.warn(log_json(request_id, msg, context))
            return

        try:
            cost_date = parser.parse(start_date)
        except ValueError:
            msg = "Parquet processing is enabled, but the start_date was not a valid date string ISO 8601 format."
            LOG.warn(log_json(request_id, msg, context))
            return

        s3_csv_path = mutil.get_path_prefix(account, provider_type, provider_uuid, cost_date, Config.CSV_DATA_TYPE)
        local_path = f"{Config.TMP_DIR}/{account}/{provider_uuid}"
        s3_parquet_path = mutil.get_path_prefix(
            account, provider_type, provider_uuid, cost_date, Config.PARQUET_DATA_TYPE
        )

        if not files:
            file_keys = self.get_file_keys_from_s3_with_manifest_id(request_id, s3_csv_path, manifest_id, context)
            files = [os.path.basename(file_key) for file_key in file_keys]
            if not files:
                msg = "Parquet processing is enabled, but no files to process."
                LOG.info(log_json(request_id, msg, context))
                return

        manifest_accessor = ReportManifestDBAccessor()
        manifest = manifest_accessor.get_manifest_by_id(manifest_id)

        post_processor = None
        # OCP data is daily chunked report files.
        # AWS and Azure are monthly reports. Previous reports should be removed so data isn't duplicated
        if not manifest_accessor.get_s3_parquet_cleared(manifest) and provider_type not in (
            Provider.PROVIDER_OCP,
            Provider.PROVIDER_GCP,
            Provider.PROVIDER_GCP_LOCAL,
        ):
            remove_files_not_in_set_from_s3_bucket(request_id, s3_parquet_path, manifest_id, context)
            manifest_accessor.mark_s3_parquet_cleared(manifest)

        if provider_type in [Provider.PROVIDER_AWS, Provider.PROVIDER_AWS_LOCAL]:
            post_processor = aws_post_processor
        elif provider_type in [Provider.PROVIDER_AZURE, Provider.PROVIDER_AZURE_LOCAL]:
            post_processor = azure_post_processor
        elif provider_type in [Provider.PROVIDER_GCP, Provider.PROVIDER_GCP_LOCAL]:
            post_processor = gcp_post_processor

        failed_conversion = []
        for csv_filename in files:
            kwargs = {}
            parquet_path = s3_parquet_path
            parquet_report_type = None
            if provider_type == Provider.PROVIDER_OCP:
                for report_type in REPORT_TYPES.keys():
                    if report_type in csv_filename:
                        parquet_path = mutil.get_path_prefix(
                            account,
                            provider_type,
                            provider_uuid,
                            cost_date,
                            Config.PARQUET_DATA_TYPE,
                            report_type=report_type,
                        )
                        kwargs["report_type"] = report_type
                        parquet_report_type = report_type
                        break
                if parquet_report_type is None:
                    msg = f"Could not establish report type for {csv_filename}."
                    LOG.warn(log_json(request_id, msg, context))
                    continue

<<<<<<< HEAD
            converters = mutil.get_column_converters(provider_type, **kwargs)
=======
            converters = self._get_column_converters()
>>>>>>> 380d4408
            result = self.convert_csv_to_parquet(
                request_id,
                s3_csv_path,
                parquet_path,
                local_path,
                manifest_id,
                csv_filename,
                converters,
                post_processor,
                context,
                parquet_report_type,
            )
            if not result:
                failed_conversion.append(csv_filename)

        if failed_conversion:
            msg = f"Failed to convert the following files to parquet:{','.join(failed_conversion)}."
            LOG.warn(log_json(request_id, msg, context))
            return

    def get_file_keys_from_s3_with_manifest_id(self, request_id, s3_path, manifest_id, context={}):
        """
        Get all files in a given prefix that match the given manifest_id.
        """
        if not enable_trino_processing(
            context.get("provider_uuid"), context.get("provider_type"), context.get("account")
        ):
            return []

        keys = []
        if s3_path:
            try:
                s3_resource = get_s3_resource()
                existing_objects = s3_resource.Bucket(settings.S3_BUCKET_NAME).objects.filter(Prefix=s3_path)
                for obj_summary in existing_objects:
                    existing_object = obj_summary.Object()
                    metadata = existing_object.metadata
                    manifest = metadata.get("manifestid")
                    manifest_id_str = str(manifest_id)
                    key = existing_object.key
                    if manifest == manifest_id_str:
                        keys.append(key)
            except (EndpointConnectionError, ClientError) as err:
                msg = f"Unable to find data in bucket {settings.S3_BUCKET_NAME}.  Reason: {str(err)}"
                LOG.info(log_json(request_id, msg, context))
        return keys

    def _resolve_enabled_tags_model(self):
        if self._provider_type in (Provider.PROVIDER_AWS, Provider.PROVIDER_AWS_LOCAL):
            self._enabled_tags_table = AWSEnabledTagKeys
        elif self._provider_type in (Provider.PROVIDER_OCP,):
            self._enabled_tags_table = OCPEnabledTagKeys
        elif self._provider_type in (Provider.PROVIDER_AZURE, Provider.PROVIDER_AZURE_LOCAL):
            self._enabled_tags_table = AzureEnabledTagKeys
        elif self._provider_type in (Provider.PROVIDER_GCP, Provider.PROVIDER_GCP_LOCAL):
            self._enabled_tags_table = GCPEnabledTagKeys
        else:
            self._enabled_tags_table = None

    def create_parquet_table(self, account, provider_uuid, manifest_id, s3_parquet_path, output_file, report_type):
        """Create parquet table."""
        provider = None
        with ProviderDBAccessor(provider_uuid) as provider_accessor:
            provider = provider_accessor.get_provider()

        if provider:
            if provider.type in (Provider.PROVIDER_AWS, Provider.PROVIDER_AWS_LOCAL):
                processor = AWSReportParquetProcessor(
                    manifest_id, account, s3_parquet_path, provider_uuid, output_file
                )
            elif provider.type in (Provider.PROVIDER_OCP,):
                processor = OCPReportParquetProcessor(
                    manifest_id, account, s3_parquet_path, provider_uuid, output_file, report_type
                )
            elif provider.type in (Provider.PROVIDER_AZURE, Provider.PROVIDER_AZURE_LOCAL):
                processor = AzureReportParquetProcessor(
                    manifest_id, account, s3_parquet_path, provider_uuid, output_file
                )
            elif provider.type in (Provider.PROVIDER_GCP, Provider.PROVIDER_GCP_LOCAL):
                processor = GCPReportParquetProcessor(
                    manifest_id, account, s3_parquet_path, provider_uuid, output_file
                )

            bill_date = self._start_date.replace(day=1).date()
            if not processor.schema_exists():
                processor.create_schema()
            if not processor.table_exists():
                processor.create_table()
            processor.create_bill(bill_date=bill_date)
            processor.get_or_create_postgres_partition(bill_date=bill_date)
            processor.sync_hive_partitions()
            self.presto_table_exists[report_type] = True

    def convert_csv_to_parquet(  # noqa: C901
        self,
        request_id,
        s3_csv_path,
        s3_parquet_path,
        local_path,
        manifest_id,
        csv_filename,
        converters={},
        post_processor=None,
        context={},
        report_type=None,
    ):
        """
        Convert CSV files to parquet on S3.
        """
        csv_path, csv_name = os.path.split(csv_filename)
        if s3_csv_path is None or s3_parquet_path is None or local_path is None:
            msg = (
                f"Invalid paths provided to convert_csv_to_parquet."
                f"CSV path={s3_csv_path}, Parquet path={s3_parquet_path}, and local_path={local_path}."
            )
            LOG.error(log_json(request_id, msg, context))
            return False

        msg = f"Running convert_csv_to_parquet on file {csv_filename} in S3 path {s3_csv_path}."
        LOG.info(log_json(request_id, msg, context))

        kwargs = {}
        parquet_file = None
        if csv_name.lower().endswith(CSV_EXT):
            ext = -len(CSV_EXT)
            parquet_base_filename = f"{csv_name[:ext]}"
        elif csv_name.lower().endswith(CSV_GZIP_EXT):
            ext = -len(CSV_GZIP_EXT)
            parquet_base_filename = f"{csv_name[:ext]}"
            kwargs = {"compression": "gzip"}
        else:
            msg = f"File {csv_name} is not valid CSV. Conversion to parquet skipped."
            LOG.warn(log_json(request_id, msg, context))
            return False

        self._local_path = Path(local_path).mkdir(parents=True, exist_ok=True)
        unique_keys = set()

        try:
            col_names = pd.read_csv(csv_filename, nrows=0, **kwargs).columns
            converters.update({col: str for col in col_names if col not in converters})
            with pd.read_csv(
                csv_filename, converters=converters, chunksize=settings.PARQUET_PROCESSING_BATCH_SIZE, **kwargs
            ) as reader:
                for i, data_frame in enumerate(reader):
                    parquet_filename = f"{parquet_base_filename}_{i}{PARQUET_EXT}"
                    parquet_file = f"{local_path}/{parquet_filename}"
                    if post_processor:
                        data_frame = post_processor(data_frame)
                        if isinstance(data_frame, tuple):
                            data_frame, data_frame_tag_keys = data_frame
                            LOG.info(f"Updating unique keys with {len(data_frame_tag_keys)} keys")
                            unique_keys.update(data_frame_tag_keys)
                            LOG.info(f"Total unique keys for file {len(unique_keys)}")
                    data_frame.to_parquet(parquet_file, allow_truncated_timestamps=True, coerce_timestamps="ms")
                    try:
                        with open(parquet_file, "rb") as fin:
                            copy_data_to_s3_bucket(
                                request_id,
                                s3_parquet_path,
                                parquet_filename,
                                fin,
                                manifest_id=manifest_id,
                                context=context,
                            )
                            msg = f"{parquet_file} sent to S3."
                            LOG.info(msg)
                    except Exception as err:
                        s3_key = f"{s3_parquet_path}/{parquet_file}"
                        msg = f"File {csv_filename} could not be written as parquet to S3 {s3_key}. Reason: {str(err)}"
                        LOG.warn(log_json(request_id, msg, context))
                        return False

            mutil.create_enabled_keys(self._schema_name, self._enabled_tags_table, unique_keys)

            s3_hive_table_path = mutil.get_hive_table_path(
                context.get("account"), self._provider_type, report_type=report_type
            )

            if self._create_table and not self.presto_table_exists.get(report_type):
                self.create_parquet_table(
                    context.get("account"),
                    context.get("provider_uuid"),
                    manifest_id,
                    s3_hive_table_path,
                    parquet_file,
                    report_type,
                )
        except Exception as err:
            msg = (
                f"File {csv_filename} could not be written as parquet to temp file {parquet_file}. Reason: {str(err)}"
            )
            LOG.warn(log_json(request_id, msg, context))
            return False
        finally:
            # Delete the local parquet file
            if os.path.exists(parquet_file):
                os.remove(parquet_file)

            # Now we can delete the local CSV
            if os.path.exists(csv_filename):
                os.remove(csv_filename)

        return True

    def process(self):
        """Convert to parquet."""

        LOG.info(f"Parquet conversion: start_date = {str(self._start_date)}. File: {str(self._report_file)}")
        if self._start_date:
            start_date_str = self._start_date.strftime("%Y-%m-%d")
            self.convert_to_parquet(
                self._request_id,
                self._schema_name[4:],
                self._provider_uuid,
                self._provider_type,
                start_date_str,
                self._manifest_id,
                self._file_list,
            )

        # Clean up the original downloaded file
        if os.path.exists(self._report_file):
            os.remove(self._report_file)

    def remove_temp_cur_files(self, report_path):
        """Remove processed files."""
        pass<|MERGE_RESOLUTION|>--- conflicted
+++ resolved
@@ -35,19 +35,16 @@
 from masu.processor.azure.azure_report_parquet_processor import AzureReportParquetProcessor
 from masu.processor.gcp.gcp_report_parquet_processor import GCPReportParquetProcessor
 from masu.processor.ocp.ocp_report_parquet_processor import OCPReportParquetProcessor
-from masu.util import common as mutil
 from masu.util.aws.common import aws_post_processor
 from masu.util.aws.common import copy_data_to_s3_bucket
 from masu.util.aws.common import get_column_converters as aws_column_converters
 from masu.util.aws.common import get_s3_resource
 from masu.util.aws.common import remove_files_not_in_set_from_s3_bucket
 from masu.util.azure.common import azure_post_processor
-<<<<<<< HEAD
-=======
 from masu.util.azure.common import get_column_converters as azure_column_converters
+from masu.util.common import create_enabled_keys
 from masu.util.common import get_hive_table_path
 from masu.util.common import get_path_prefix
->>>>>>> 380d4408
 from masu.util.gcp.common import gcp_post_processor
 from masu.util.gcp.common import get_column_converters as gcp_column_converters
 from masu.util.ocp.common import get_column_converters as ocp_column_converters
@@ -152,11 +149,9 @@
             LOG.warn(log_json(request_id, msg, context))
             return
 
-        s3_csv_path = mutil.get_path_prefix(account, provider_type, provider_uuid, cost_date, Config.CSV_DATA_TYPE)
+        s3_csv_path = get_path_prefix(account, provider_type, provider_uuid, cost_date, Config.CSV_DATA_TYPE)
         local_path = f"{Config.TMP_DIR}/{account}/{provider_uuid}"
-        s3_parquet_path = mutil.get_path_prefix(
-            account, provider_type, provider_uuid, cost_date, Config.PARQUET_DATA_TYPE
-        )
+        s3_parquet_path = get_path_prefix(account, provider_type, provider_uuid, cost_date, Config.PARQUET_DATA_TYPE)
 
         if not files:
             file_keys = self.get_file_keys_from_s3_with_manifest_id(request_id, s3_csv_path, manifest_id, context)
@@ -195,7 +190,7 @@
             if provider_type == Provider.PROVIDER_OCP:
                 for report_type in REPORT_TYPES.keys():
                     if report_type in csv_filename:
-                        parquet_path = mutil.get_path_prefix(
+                        parquet_path = get_path_prefix(
                             account,
                             provider_type,
                             provider_uuid,
@@ -211,11 +206,7 @@
                     LOG.warn(log_json(request_id, msg, context))
                     continue
 
-<<<<<<< HEAD
-            converters = mutil.get_column_converters(provider_type, **kwargs)
-=======
             converters = self._get_column_converters()
->>>>>>> 380d4408
             result = self.convert_csv_to_parquet(
                 request_id,
                 s3_csv_path,
@@ -389,9 +380,9 @@
                         LOG.warn(log_json(request_id, msg, context))
                         return False
 
-            mutil.create_enabled_keys(self._schema_name, self._enabled_tags_table, unique_keys)
-
-            s3_hive_table_path = mutil.get_hive_table_path(
+            create_enabled_keys(self._schema_name, self._enabled_tags_table, unique_keys)
+
+            s3_hive_table_path = get_hive_table_path(
                 context.get("account"), self._provider_type, report_type=report_type
             )
 
