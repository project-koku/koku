--- conflicted
+++ resolved
@@ -94,17 +94,10 @@
         self._manifest_id = manifest_id
         self._context = context
         self.start_date = self._context.get("start_date")
-<<<<<<< HEAD
         self.invoice_month_date = None
         if invoice_month := self._context.get("invoice_month"):
             self.invoice_month_date = self.dh.invoice_month_start(invoice_month).date()
-        self.presto_table_exists = {}
-=======
-        self.invoice_month = self._context.get("invoice_month")
-        if self.invoice_month:
-            self.invoice_month_date = DateHelper().invoice_month_start(self.invoice_month).date()
         self.trino_table_exists = {}
->>>>>>> 87d41aba
         self.files_to_remove = []
         self.ingress_reports = ingress_reports
 
