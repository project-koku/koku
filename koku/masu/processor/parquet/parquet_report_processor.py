#
# Copyright 2021 Red Hat Inc.
# SPDX-License-Identifier: Apache-2.0
#
"""Processor to convert Cost Usage Reports to parquet."""
import datetime
import logging
import os
from functools import partial
from pathlib import Path

import pandas as pd
from dateutil import parser
from django.conf import settings

from api.common import log_json
from api.provider.models import Provider
from masu.config import Config
from masu.database.report_manifest_db_accessor import ReportManifestDBAccessor
from masu.processor import enable_trino_processing
from masu.processor.aws.aws_report_parquet_processor import AWSReportParquetProcessor
from masu.processor.azure.azure_report_parquet_processor import AzureReportParquetProcessor
from masu.processor.gcp.gcp_report_parquet_processor import GCPReportParquetProcessor
from masu.processor.ocp.ocp_report_parquet_processor import OCPReportParquetProcessor
from masu.util.aws.common import aws_generate_daily_data
from masu.util.aws.common import aws_post_processor
from masu.util.aws.common import copy_data_to_s3_bucket
from masu.util.aws.common import get_column_converters as aws_column_converters
from masu.util.aws.common import remove_files_not_in_set_from_s3_bucket
from masu.util.azure.common import azure_generate_daily_data
from masu.util.azure.common import azure_post_processor
from masu.util.azure.common import get_column_converters as azure_column_converters
from masu.util.common import create_enabled_keys
from masu.util.common import get_hive_table_path
from masu.util.common import get_path_prefix
from masu.util.gcp.common import gcp_post_processor
from masu.util.gcp.common import get_column_converters as gcp_column_converters
from masu.util.ocp.common import detect_type
from masu.util.ocp.common import get_column_converters as ocp_column_converters
from masu.util.ocp.common import ocp_generate_daily_data
from reporting.provider.aws.models import AWSEnabledTagKeys
from reporting.provider.azure.models import AzureEnabledTagKeys
from reporting.provider.gcp.models import GCPEnabledTagKeys
from reporting.provider.ocp.models import OCPEnabledTagKeys


LOG = logging.getLogger(__name__)
CSV_GZIP_EXT = ".csv.gz"
CSV_EXT = ".csv"
PARQUET_EXT = ".parquet"

DAILY_FILE_TYPE = "daily"

COLUMN_CONVERTERS = {
    Provider.PROVIDER_AWS: aws_column_converters,
    Provider.PROVIDER_AZURE: azure_column_converters,
    Provider.PROVIDER_GCP: gcp_column_converters,
    Provider.PROVIDER_OCP: ocp_column_converters,
}


class ParquetReportProcessorError(Exception):
    pass


class ParquetReportProcessor:
    """Parquet report processor."""

    def __init__(self, schema_name, report_path, provider_uuid, provider_type, manifest_id, context={}):
        """initialize report processor."""
        self._schema_name = schema_name
        self._provider_uuid = provider_uuid
        self._report_file = report_path
        self._provider_type = provider_type
        self._manifest_id = manifest_id
        self._context = context
        self.presto_table_exists = {}
        self.files_to_remove = []

    @property
    def schema_name(self):
        """The tenant schema."""
        return self._schema_name

    @property
    def account(self):
        """The tenant account number as a string."""
        return self._schema_name[4:]

    @property
    def provider_uuid(self):
        """The provider UUID."""
        return self._provider_uuid

    @property
    def provider_type(self):
        """The provider type."""
        # Remove local from string so we can store local/test and real sources
        # together in S3/Trino
        return self._provider_type.replace("-local", "")

    @property
    def manifest_id(self):
        """The manifest id."""
        return self._manifest_id

    @property
    def report_file(self):
        """The complete CSV file path."""
        return self._report_file

    @property
    def file_list(self):
        """The list of files to process, often if a full CSV has been broken into smaller files."""
        return self._context.get("split_files") if self._context.get("split_files") else [self._report_file]

    @property
    def error_context(self):
        """Context information for logging errors."""
        return {"account": self.account, "provider_uuid": self.provider_uuid, "provider_type": self.provider_type}

    @property
    def request_id(self):
        """The request ID passed in for this task chain."""
        request_id = self._context.get("request_id")
        if request_id is None:
            msg = "missing required context key: request_id"
            raise ParquetReportProcessorError(msg)
        return request_id

    @property
    def start_date(self):
        """The start date for processing.
        Used to determine the year/month partitions.
        """
        start_date = self._context.get("start_date")
        if isinstance(start_date, datetime.datetime):
            return start_date.date()
        elif isinstance(start_date, datetime.date):
            return start_date
        try:
            return parser.parse(start_date).date()
        except (ValueError, TypeError):
            msg = "Parquet processing is enabled, but the start_date was not a valid date string ISO 8601 format."
            LOG.error(log_json(self.request_id, msg, self.error_context))
            raise ParquetReportProcessorError(msg)

    @property
    def create_table(self):
        """Whether to create the Hive/Trino table"""
        return self._context.get("create_table", False)

    @property
    def file_extension(self):
        """File format compression."""
        first_file = self.file_list[0]
        if first_file.lower().endswith(CSV_EXT):
            return CSV_EXT
        elif first_file.lower().endswith(CSV_GZIP_EXT):
            return CSV_GZIP_EXT
        else:
            msg = f"File {first_file} is not valid CSV. Conversion to parquet skipped."
            LOG.error(log_json(self.request_id, msg, self.error_context))
            raise ParquetReportProcessorError(msg)

    @property
    def report_type(self):
        """Report type for OpenShift, else None."""
        if self.provider_type == Provider.PROVIDER_OCP:
            for file_name in self.file_list:
                report_type, _ = detect_type(file_name)
                if report_type:
                    return report_type
        return None

    @property
    def post_processor(self):
        """Post processor based on provider type."""
        post_processor = None
        if self.provider_type in [Provider.PROVIDER_AWS, Provider.PROVIDER_AWS_LOCAL]:
            post_processor = aws_post_processor
        elif self.provider_type in [Provider.PROVIDER_AZURE, Provider.PROVIDER_AZURE_LOCAL]:
            post_processor = azure_post_processor
        elif self.provider_type in [Provider.PROVIDER_GCP, Provider.PROVIDER_GCP_LOCAL]:
            post_processor = gcp_post_processor
        return post_processor

    @property
    def daily_data_processor(self):
        """Post processor based on provider type."""
        daily_data_processor = None
        if self.provider_type == Provider.PROVIDER_AWS:
            daily_data_processor = aws_generate_daily_data
        if self.provider_type == Provider.PROVIDER_AZURE:
            daily_data_processor = azure_generate_daily_data
        if self.provider_type == Provider.PROVIDER_OCP:
            daily_data_processor = partial(ocp_generate_daily_data, report_type=self.report_type)

        return daily_data_processor

    @property
    def csv_path_s3(self):
        """The path in the S3 bucket where CSV files are loaded."""
        return get_path_prefix(
            self.account, self.provider_type, self.provider_uuid, self.start_date, Config.CSV_DATA_TYPE
        )

    @property
    def parquet_path_s3(self):
        """The path in the S3 bucket where Parquet files are loaded."""
        return get_path_prefix(
            self.account,
            self.provider_type,
            self.provider_uuid,
            self.start_date,
            Config.PARQUET_DATA_TYPE,
            report_type=self.report_type,
        )

    @property
    def parquet_daily_path_s3(self):
        """The path in the S3 bucket where Parquet files are loaded."""
        report_type = self.report_type
        if report_type is None:
            report_type = "raw"
        return get_path_prefix(
            self.account,
            self.provider_type,
            self.provider_uuid,
            self.start_date,
            Config.PARQUET_DATA_TYPE,
            report_type=report_type,
            daily=True,
        )

    @property
    def local_path(self):
        local_path = f"{Config.TMP_DIR}/{self.account}/{self.provider_uuid}"
        Path(local_path).mkdir(parents=True, exist_ok=True)
        return local_path

    @property
    def enabled_tags_model(self):
        """Return the enabled tags model class."""
        if self.provider_type == Provider.PROVIDER_AWS:
            return AWSEnabledTagKeys
        elif self.provider_type == Provider.PROVIDER_OCP:
            return OCPEnabledTagKeys
        elif self.provider_type == Provider.PROVIDER_AZURE:
            return AzureEnabledTagKeys
        elif self.provider_type == Provider.PROVIDER_GCP:
            return GCPEnabledTagKeys
        return None

    def _get_column_converters(self):
        """Return column converters based on provider type."""
        return COLUMN_CONVERTERS.get(self.provider_type)()

    def _set_report_processor(self, parquet_file, daily=False):
        """Return the correct ReportParquetProcessor."""
        s3_hive_table_path = get_hive_table_path(
            self.account, self.provider_type, report_type=self.report_type, daily=daily
        )
        processor = None
        if self.provider_type in (Provider.PROVIDER_AWS, Provider.PROVIDER_AWS_LOCAL):
            processor = AWSReportParquetProcessor(
                self.manifest_id, self.account, s3_hive_table_path, self.provider_uuid, parquet_file
            )
        elif self.provider_type in (Provider.PROVIDER_OCP,):
            processor = OCPReportParquetProcessor(
                self.manifest_id, self.account, s3_hive_table_path, self.provider_uuid, parquet_file, self.report_type
            )
        elif self.provider_type in (Provider.PROVIDER_AZURE, Provider.PROVIDER_AZURE_LOCAL):
            processor = AzureReportParquetProcessor(
                self.manifest_id, self.account, s3_hive_table_path, self.provider_uuid, parquet_file
            )
        elif self.provider_type in (Provider.PROVIDER_GCP, Provider.PROVIDER_GCP_LOCAL):
            processor = GCPReportParquetProcessor(
                self.manifest_id, self.account, s3_hive_table_path, self.provider_uuid, parquet_file
            )
        if processor is None:
            msg = f"There is no ReportParquetProcessor for provider type {self.provider_type}"
            raise ParquetReportProcessorError(msg)

        return processor

    def convert_to_parquet(self):
        """
        Convert archived CSV data from our S3 bucket for a given provider to Parquet.

        This function chiefly follows the download of a providers data.

        This task is defined to attempt up to 10 retries using exponential backoff
        starting with a 10-second delay. This is intended to allow graceful handling
        of temporary AWS S3 connectivity issues because it is relatively important
        for us to convert the archived data.
        """
        parquet_base_filename = ""
        daily_data_frame = pd.DataFrame()
        if not enable_trino_processing(self.provider_uuid, self.provider_type, self.schema_name):
            msg = "Skipping convert_to_parquet. Parquet processing is disabled."
            LOG.info(log_json(self.request_id, msg, self.error_context))
            return "", pd.DataFrame()

        if self.csv_path_s3 is None or self.parquet_path_s3 is None or self.local_path is None:
            msg = (
                f"Invalid paths provided to convert_csv_to_parquet."
                f"CSV path={self.csv_path_s3}, Parquet path={self.parquet_path_s3}, and local_path={self.local_path}."
            )
            LOG.error(log_json(self.request_id, msg, self.error_context))
            return "", pd.DataFrame()

        manifest_accessor = ReportManifestDBAccessor()
        manifest = manifest_accessor.get_manifest_by_id(self.manifest_id)

        # OCP data is daily chunked report files.
        # AWS and Azure are monthly reports. Previous reports should be removed so data isn't duplicated
        if not manifest_accessor.get_s3_parquet_cleared(manifest) and self.provider_type not in (
            Provider.PROVIDER_OCP,
            Provider.PROVIDER_GCP,
            Provider.PROVIDER_GCP_LOCAL,
        ):
            remove_files_not_in_set_from_s3_bucket(
                self.request_id, self.parquet_path_s3, self.manifest_id, self.error_context
            )
            remove_files_not_in_set_from_s3_bucket(
                self.request_id, self.parquet_daily_path_s3, self.manifest_id, self.error_context
            )
            manifest_accessor.mark_s3_parquet_cleared(manifest)

        failed_conversion = []
        for csv_filename in self.file_list:
            if self.provider_type == Provider.PROVIDER_OCP and self.report_type is None:
                msg = f"Could not establish report type for {csv_filename}."
                LOG.warn(log_json(self.request_id, msg, self.error_context))
                failed_conversion.append(csv_filename)
                continue

            parquet_base_filename, daily_data_frame, success = self.convert_csv_to_parquet(csv_filename)
            if self.provider_type not in (Provider.PROVIDER_AZURE, Provider.PROVIDER_GCP):
                self.create_daily_parquet(parquet_base_filename, daily_data_frame)
            if not success:
                failed_conversion.append(csv_filename)

        if failed_conversion:
            msg = f"Failed to convert the following files to parquet:{','.join(failed_conversion)}."
            LOG.warn(log_json(self.request_id, msg, self.error_context))
        return parquet_base_filename, daily_data_frame

    def create_parquet_table(self, parquet_file, daily=False):
        """Create parquet table."""
        processor = self._set_report_processor(parquet_file, daily=daily)
        bill_date = self.start_date.replace(day=1)
        if not processor.schema_exists():
            processor.create_schema()
        if not processor.table_exists():
            processor.create_table()
        if not daily:
            processor.create_bill(bill_date=bill_date)
        processor.get_or_create_postgres_partition(bill_date=bill_date)
        processor.sync_hive_partitions()
        self.presto_table_exists[self.report_type] = True

    def convert_csv_to_parquet(self, csv_filename):  # noqa: C901
        """Convert CSV file to parquet and send to S3."""
        daily_data_frames = []
        converters = self._get_column_converters()
        csv_path, csv_name = os.path.split(csv_filename)
        unique_keys = set()
        parquet_file = None
        parquet_base_filename = csv_name.replace(self.file_extension, "")
        kwargs = {}
        if self.file_extension == CSV_GZIP_EXT:
            kwargs = {"compression": "gzip"}

        msg = f"Running convert_csv_to_parquet on file {csv_filename}."
        LOG.info(log_json(self.request_id, msg, self.error_context))

        try:
            col_names = pd.read_csv(csv_filename, nrows=0, **kwargs).columns
            converters.update({col: str for col in col_names if col not in converters})
            with pd.read_csv(
                csv_filename, converters=converters, chunksize=settings.PARQUET_PROCESSING_BATCH_SIZE, **kwargs
            ) as reader:
                for i, data_frame in enumerate(reader):
                    parquet_filename = f"{parquet_base_filename}_{i}{PARQUET_EXT}"
                    parquet_file = f"{self.local_path}/{parquet_filename}"
                    if self.post_processor:
                        data_frame = self.post_processor(data_frame)
                        if isinstance(data_frame, tuple):
                            data_frame, data_frame_tag_keys = data_frame
                            LOG.info(f"Updating unique keys with {len(data_frame_tag_keys)} keys")
                            unique_keys.update(data_frame_tag_keys)
                            LOG.info(f"Total unique keys for file {len(unique_keys)}")
                    if self.daily_data_processor is not None:
                        daily_data_frames.append(self.daily_data_processor(data_frame))

                    success = self._write_parquet_to_file(parquet_file, parquet_filename, data_frame)
                    if not success:
                        return parquet_base_filename, pd.DataFrame(), False
            if self.create_table and not self.presto_table_exists.get(self.report_type):
                self.create_parquet_table(parquet_file)
            create_enabled_keys(self._schema_name, self.enabled_tags_model, unique_keys)
        except Exception as err:
            msg = (
                f"File {csv_filename} could not be written as parquet to temp file {parquet_file}. Reason: {str(err)}"
            )
            LOG.warn(log_json(self.request_id, msg, self.error_context))
            return parquet_base_filename, pd.DataFrame(), False

        if daily_data_frames:
            daily_data_frames = pd.concat(daily_data_frames)
        else:
            daily_data_frames = pd.DataFrame()

        return parquet_base_filename, daily_data_frames, True

    def create_daily_parquet(self, parquet_base_filename, data_frame):
        """Create a parquet file for daily aggregated data."""
        file_name = f"{parquet_base_filename}_{DAILY_FILE_TYPE}{PARQUET_EXT}"
        file_path = f"{self.local_path}/{file_name}"
        self._write_parquet_to_file(file_path, file_name, data_frame, file_type=DAILY_FILE_TYPE)
        self.create_parquet_table(file_path, daily=True)

    def _determin_s3_path(self, file_type):
        """Determine the s3 path to use to write a parquet file to."""
        if file_type == DAILY_FILE_TYPE:
            s3_path = self.parquet_daily_path_s3
        else:
            s3_path = self.parquet_path_s3
        return s3_path

    def _write_parquet_to_file(self, file_path, file_name, data_frame, file_type=None):
        """Write Parquet file and send to S3."""
        s3_path = self._determin_s3_path(file_type)
        data_frame.to_parquet(file_path, allow_truncated_timestamps=True, coerce_timestamps="ms", index=False)
        try:
            with open(file_path, "rb") as fin:
                copy_data_to_s3_bucket(
                    self.request_id, s3_path, file_name, fin, manifest_id=self.manifest_id, context=self.error_context
                )
                msg = f"{file_path} sent to S3."
                LOG.info(log_json(self.request_id, msg, self.error_context))
        except Exception as err:
            s3_key = f"{self.parquet_path_s3}/{file_path}"
            msg = f"File {file_name} could not be written as parquet to S3 {s3_key}. Reason: {str(err)}"
            LOG.warn(log_json(self.request_id, msg, self.error_context))
            return False
        finally:
            self.files_to_remove.append(file_path)

        return True

    def process(self):
        """Convert to parquet."""
        msg = (
            f"Converting CSV files to Parquet.\n\tStart date: {str(self.start_date)}\n\tFile: {str(self.report_file)}"
        )
        LOG.info(msg)
        parquet_base_filename, daily_data_frame = self.convert_to_parquet()

        # Clean up the original downloaded file
        for f in self.file_list:
            if os.path.exists(f):
                os.remove(f)
<<<<<<< HEAD
        for f in self.files_to_remove:
            if os.path.exists(f):
                os.remove(f)
=======

        for f in self.files_to_remove:
            if os.path.exists(f):
                os.remove(f)

>>>>>>> 46f17a49
        if os.path.exists(self.report_file):
            os.remove(self.report_file)

        return parquet_base_filename, daily_data_frame

    def remove_temp_cur_files(self, report_path):
        """Remove processed files."""
        pass<|MERGE_RESOLUTION|>--- conflicted
+++ resolved
@@ -463,17 +463,11 @@
         for f in self.file_list:
             if os.path.exists(f):
                 os.remove(f)
-<<<<<<< HEAD
+
         for f in self.files_to_remove:
             if os.path.exists(f):
                 os.remove(f)
-=======
-
-        for f in self.files_to_remove:
-            if os.path.exists(f):
-                os.remove(f)
-
->>>>>>> 46f17a49
+
         if os.path.exists(self.report_file):
             os.remove(self.report_file)
 
