#
# Copyright 2020 Red Hat, Inc.
#
# This program is free software: you can redistribute it and/or modify
# it under the terms of the GNU Affero General Public License as
# published by the Free Software Foundation, either version 3 of the
# License, or (at your option) any later version.
#
# This program is distributed in the hope that it will be useful,
# but WITHOUT ANY WARRANTY; without even the implied warranty of
# MERCHANTABILITY or FITNESS FOR A PARTICULAR PURPOSE.  See the
# GNU Affero General Public License for more details.
#
# You should have received a copy of the GNU Affero General Public License
# along with this program.  If not, see <https://www.gnu.org/licenses/>.
#
"""Processor to convert Cost Usage Reports to parquet."""
import datetime
import logging
import os
from pathlib import Path

import pandas as pd
from dateutil import parser
from django.conf import settings

from api.common import log_json
from api.provider.models import Provider
from masu.config import Config
from masu.database.report_manifest_db_accessor import ReportManifestDBAccessor
from masu.processor import enable_trino_processing
from masu.processor.aws.aws_report_parquet_processor import AWSReportParquetProcessor
from masu.processor.azure.azure_report_parquet_processor import AzureReportParquetProcessor
from masu.processor.gcp.gcp_report_parquet_processor import GCPReportParquetProcessor
from masu.processor.ocp.ocp_report_parquet_processor import OCPReportParquetProcessor
from masu.util.aws.common import aws_post_processor
from masu.util.aws.common import copy_data_to_s3_bucket
<<<<<<< HEAD
=======
from masu.util.aws.common import get_column_converters as aws_column_converters
from masu.util.aws.common import get_s3_resource
>>>>>>> 028a5c2e
from masu.util.aws.common import remove_files_not_in_set_from_s3_bucket
from masu.util.azure.common import azure_post_processor
from masu.util.azure.common import get_column_converters as azure_column_converters
from masu.util.common import create_enabled_keys
from masu.util.common import get_hive_table_path
from masu.util.common import get_path_prefix
from masu.util.gcp.common import gcp_post_processor
from masu.util.gcp.common import get_column_converters as gcp_column_converters
from masu.util.ocp.common import get_column_converters as ocp_column_converters
from masu.util.ocp.common import REPORT_TYPES
from reporting.provider.aws.models import AWSEnabledTagKeys
from reporting.provider.azure.models import AzureEnabledTagKeys
from reporting.provider.gcp.models import GCPEnabledTagKeys
from reporting.provider.ocp.models import OCPEnabledTagKeys


LOG = logging.getLogger(__name__)
CSV_GZIP_EXT = ".csv.gz"
CSV_EXT = ".csv"
PARQUET_EXT = ".parquet"

COLUMN_CONVERTERS = {
    Provider.PROVIDER_AWS: aws_column_converters,
    Provider.PROVIDER_AZURE: azure_column_converters,
    Provider.PROVIDER_GCP: gcp_column_converters,
    Provider.PROVIDER_OCP: ocp_column_converters,
}


class ParquetReportProcessorError:
    pass


class ParquetReportProcessor:
    """Parquet report processor."""

    def __init__(self, schema_name, report_path, provider_uuid, provider_type, manifest_id, context={}):
        """initialize report processor."""
        self._schema_name = schema_name
        self._provider_uuid = provider_uuid
        self._report_file = report_path
        self._provider_type = provider_type
        self._manifest_id = manifest_id
        self._context = context
        self.presto_table_exists = {}
<<<<<<< HEAD
=======
        self._file_list = context.get("split_files") if context.get("split_files") else [self._report_file]
        self._create_table = context.get("create_table", False)
        self._resolve_enabled_tags_model()

    def _get_column_converters(self):
        """Return column converters based on provider type."""
        return COLUMN_CONVERTERS.get(self._provider_type)()
>>>>>>> 028a5c2e

    @property
    def schema_name(self):
        """The tenant schema."""
        return self._schema_name

    @property
    def account(self):
        """The tenant account number as a string."""
        return self._schema_name[4:]

    @property
    def provider_uuid(self):
        """The provider UUID."""
        return self._provider_uuid

    @property
    def provider_type(self):
        """The provider type."""
        # Remove local from string so we can store local/test and real sources
        # together in S3/Trino
        return self._provider_type.replace("-local", "")

    @property
    def manifest_id(self):
        """The manifest id."""
        return self._manifest_id

    @property
    def report_file(self):
        """The complete CSV file path."""
        return self._report_file

    @property
    def file_list(self):
        """The list of files to process, often if a full CSV has been broken into smaller files."""
        return self._context.get("split_files") if self._context.get("split_files") else [self._report_file]

    @property
    def error_context(self):
        """Context information for logging errors."""
        return {"account": self.account, "provider_uuid": self.provider_uuid, "provider_type": self.provider_type}

    @property
    def request_id(self):
        """The request ID passed in for this task chain."""
        request_id = self._context.get("request_id")
        if request_id is None:
            msg = "missing required context key: request_id"
            ParquetReportProcessorError(msg)

    @property
    def start_date(self):
        """The start date for processing.
        Used to determine the year/month partitions.
        """
        start_date = self._context.get("start_date")
        if isinstance(start_date, datetime.datetime):
            return start_date.date()
        elif isinstance(start_date, datetime.date):
            return start_date
        try:
            return parser.parse(start_date).date()
        except ValueError:
            msg = "Parquet processing is enabled, but the start_date was not a valid date string ISO 8601 format."
            LOG.error(log_json(self.request_id, msg, self.error_context))
            raise ParquetReportProcessorError(msg)

    @property
    def create_table(self):
        """Whether to create the Hive/Trino table"""
        return self._context.get("create_table", False)

    @property
    def file_extension(self):
        """File format compression."""
        first_file = self.file_list[0]
        if first_file.lower().endswith(CSV_EXT):
            return CSV_EXT
        elif first_file.lower().endswith(CSV_GZIP_EXT):
            return CSV_GZIP_EXT
        else:
            msg = f"File {first_file} is not valid CSV. Conversion to parquet skipped."
            LOG.error(log_json(self.request_id, msg, self.error_context))
            raise ParquetReportProcessorError(msg)

    @property
    def report_type(self):
        """Report type for OpenShift, else None."""
        if self.provider_type == Provider.PROVIDER_OCP:
            for file_name in self.file_list:
                for report_type in REPORT_TYPES.keys():
                    if report_type in file_name:
                        return report_type
        return None

    @property
    def post_processor(self):
        """Post processor based on provider type."""
        post_processor = None
        if self.provider_type in [Provider.PROVIDER_AWS, Provider.PROVIDER_AWS_LOCAL]:
            post_processor = aws_post_processor
        elif self.provider_type in [Provider.PROVIDER_AZURE, Provider.PROVIDER_AZURE_LOCAL]:
            post_processor = azure_post_processor
        elif self.provider_type in [Provider.PROVIDER_GCP, Provider.PROVIDER_GCP_LOCAL]:
            post_processor = gcp_post_processor

        return post_processor

    @property
    def csv_path_s3(self):
        """The path in the S3 bucket where CSV files are loaded."""
        return get_path_prefix(
            self.account, self.provider_type, self.provider_uuid, self.start_date, Config.CSV_DATA_TYPE
        )

    @property
    def parquet_path_s3(self):
        """The path in the S3 bucket where Parquet files are loaded."""
        return get_path_prefix(
            self.account,
            self.provider_type,
            self.provider_uuid,
            self.start_date,
            Config.PARQUET_DATA_TYPE,
            report_type=self.report_type,
        )

    @property
    def local_path(self):
        local_path = f"{Config.TMP_DIR}/{self.account}/{self.provider_uuid}"
        Path(local_path).mkdir(parents=True, exist_ok=True)
        return local_path

    def _set_report_processor(self, parquet_file):
        """Return the correct ReportParquetProcessor."""
        s3_hive_table_path = get_hive_table_path(self.account, self.provider_type, report_type=self.report_type)
        processor = None
        if self.provider_type in (Provider.PROVIDER_AWS, Provider.PROVIDER_AWS_LOCAL):
            processor = AWSReportParquetProcessor(
                self.manifest_id, self.account, s3_hive_table_path, self.provider_uuid, parquet_file
            )
        elif self.provider_type in (Provider.PROVIDER_OCP,):
            processor = OCPReportParquetProcessor(
                self.manifest_id, self.account, s3_hive_table_path, self.provider_uuid, parquet_file, self.report_type
            )
        elif self.provider_type in (Provider.PROVIDER_AZURE, Provider.PROVIDER_AZURE_LOCAL):
            processor = AzureReportParquetProcessor(
                self.manifest_id, self.account, s3_hive_table_path, self.provider_uuid, parquet_file
            )
        elif self.provider_type in (Provider.PROVIDER_GCP, Provider.PROVIDER_GCP_LOCAL):
            processor = GCPReportParquetProcessor(
                self.manifest_id, self.account, s3_hive_table_path, self.provider_uuid, parquet_file
            )
        if processor is None:
            msg = f"There is no ReportParquetProcessor for provider type {self.provider_type}"
            raise ParquetReportProcessorError(msg)

        return processor

    def convert_to_parquet(self):
        """
        Convert archived CSV data from our S3 bucket for a given provider to Parquet.

        This function chiefly follows the download of a providers data.

        This task is defined to attempt up to 10 retries using exponential backoff
        starting with a 10-second delay. This is intended to allow graceful handling
        of temporary AWS S3 connectivity issues because it is relatively important
        for us to convert the archived data.
        """
        if not enable_trino_processing(self.provider_uuid, self.provider_type, self.schema_name):
            msg = "Skipping convert_to_parquet. Parquet processing is disabled."
            LOG.info(log_json(self.request_id, msg, self.error_context))
            return

        if self.csv_path_s3 is None or self.parquet_path_s3 is None or self.local_path is None:
            msg = (
                f"Invalid paths provided to convert_csv_to_parquet."
                f"CSV path={self.csv_path_s3}, Parquet path={self.parquet_path_s3}, and local_path={self.local_path}."
            )
            LOG.error(log_json(self.request_id, msg, self.error_context))
            return

        manifest_accessor = ReportManifestDBAccessor()
        manifest = manifest_accessor.get_manifest_by_id(self.manifest_id)

        # OCP data is daily chunked report files.
        # AWS and Azure are monthly reports. Previous reports should be removed so data isn't duplicated
        if not manifest_accessor.get_s3_parquet_cleared(manifest) and self.provider_type not in (
            Provider.PROVIDER_OCP,
            Provider.PROVIDER_GCP,
            Provider.PROVIDER_GCP_LOCAL,
        ):
            remove_files_not_in_set_from_s3_bucket(
                self.request_id, self.parquet_path_s3, self.manifest_id, self.error_context
            )
            manifest_accessor.mark_s3_parquet_cleared(manifest)

        failed_conversion = []
<<<<<<< HEAD
        for csv_filename in self.file_list:
            if self.provider_type == Provider.PROVIDER_OCP and self.report_type is None:
                msg = f"Could not establish report type for {csv_filename}."
                LOG.warn(log_json(self.request_id, msg, self.error_context))
                failed_conversion.append(csv_filename)
                continue

            result = self.convert_csv_to_parquet(csv_filename)
=======
        for csv_filename in files:
            kwargs = {}
            parquet_path = s3_parquet_path
            parquet_report_type = None
            if provider_type == Provider.PROVIDER_OCP:
                for report_type in REPORT_TYPES.keys():
                    if report_type in csv_filename:
                        parquet_path = get_path_prefix(
                            account,
                            provider_type,
                            provider_uuid,
                            cost_date,
                            Config.PARQUET_DATA_TYPE,
                            report_type=report_type,
                        )
                        kwargs["report_type"] = report_type
                        parquet_report_type = report_type
                        break
                if parquet_report_type is None:
                    msg = f"Could not establish report type for {csv_filename}."
                    LOG.warn(log_json(request_id, msg, context))
                    continue

            converters = self._get_column_converters()
            result = self.convert_csv_to_parquet(
                request_id,
                s3_csv_path,
                parquet_path,
                local_path,
                manifest_id,
                csv_filename,
                converters,
                post_processor,
                context,
                parquet_report_type,
            )
>>>>>>> 028a5c2e
            if not result:
                failed_conversion.append(csv_filename)

        if failed_conversion:
            msg = f"Failed to convert the following files to parquet:{','.join(failed_conversion)}."
            LOG.warn(log_json(self.request_id, msg, self.error_context))
            return

<<<<<<< HEAD
    def create_parquet_table(self, parquet_file):
        """Create parquet table."""
        processor = self._set_report_processor(parquet_file)

        bill_date = self.start_date.replace(day=1)
        if not processor.schema_exists():
            processor.create_schema()
        if not processor.table_exists():
            processor.create_table()
        processor.create_bill(bill_date=bill_date)
        processor.get_or_create_postgres_partition(bill_date=bill_date)
        processor.sync_hive_partitions()
        self.presto_table_exists[self.report_type] = True

    def convert_csv_to_parquet(self, csv_filename):
        """Convert CSV file to parquet and send to S3."""
        converters = get_column_converters(self.provider_type)
=======
    def get_file_keys_from_s3_with_manifest_id(self, request_id, s3_path, manifest_id, context={}):
        """
        Get all files in a given prefix that match the given manifest_id.
        """
        if not enable_trino_processing(
            context.get("provider_uuid"), context.get("provider_type"), context.get("account")
        ):
            return []

        keys = []
        if s3_path:
            try:
                s3_resource = get_s3_resource()
                existing_objects = s3_resource.Bucket(settings.S3_BUCKET_NAME).objects.filter(Prefix=s3_path)
                for obj_summary in existing_objects:
                    existing_object = obj_summary.Object()
                    metadata = existing_object.metadata
                    manifest = metadata.get("manifestid")
                    manifest_id_str = str(manifest_id)
                    key = existing_object.key
                    if manifest == manifest_id_str:
                        keys.append(key)
            except (EndpointConnectionError, ClientError) as err:
                msg = f"Unable to find data in bucket {settings.S3_BUCKET_NAME}.  Reason: {str(err)}"
                LOG.info(log_json(request_id, msg, context))
        return keys

    def _resolve_enabled_tags_model(self):
        if self._provider_type in (Provider.PROVIDER_AWS, Provider.PROVIDER_AWS_LOCAL):
            self._enabled_tags_table = AWSEnabledTagKeys
        elif self._provider_type in (Provider.PROVIDER_OCP,):
            self._enabled_tags_table = OCPEnabledTagKeys
        elif self._provider_type in (Provider.PROVIDER_AZURE, Provider.PROVIDER_AZURE_LOCAL):
            self._enabled_tags_table = AzureEnabledTagKeys
        elif self._provider_type in (Provider.PROVIDER_GCP, Provider.PROVIDER_GCP_LOCAL):
            self._enabled_tags_table = GCPEnabledTagKeys
        else:
            self._enabled_tags_table = None

    def create_parquet_table(self, account, provider_uuid, manifest_id, s3_parquet_path, output_file, report_type):
        """Create parquet table."""
        provider = None
        with ProviderDBAccessor(provider_uuid) as provider_accessor:
            provider = provider_accessor.get_provider()

        if provider:
            if provider.type in (Provider.PROVIDER_AWS, Provider.PROVIDER_AWS_LOCAL):
                processor = AWSReportParquetProcessor(
                    manifest_id, account, s3_parquet_path, provider_uuid, output_file
                )
            elif provider.type in (Provider.PROVIDER_OCP,):
                processor = OCPReportParquetProcessor(
                    manifest_id, account, s3_parquet_path, provider_uuid, output_file, report_type
                )
            elif provider.type in (Provider.PROVIDER_AZURE, Provider.PROVIDER_AZURE_LOCAL):
                processor = AzureReportParquetProcessor(
                    manifest_id, account, s3_parquet_path, provider_uuid, output_file
                )
            elif provider.type in (Provider.PROVIDER_GCP, Provider.PROVIDER_GCP_LOCAL):
                processor = GCPReportParquetProcessor(
                    manifest_id, account, s3_parquet_path, provider_uuid, output_file
                )

            bill_date = self._start_date.replace(day=1).date()
            if not processor.schema_exists():
                processor.create_schema()
            if not processor.table_exists():
                processor.create_table()
            processor.create_bill(bill_date=bill_date)
            processor.get_or_create_postgres_partition(bill_date=bill_date)
            processor.sync_hive_partitions()
            self.presto_table_exists[report_type] = True

    def convert_csv_to_parquet(  # noqa: C901
        self,
        request_id,
        s3_csv_path,
        s3_parquet_path,
        local_path,
        manifest_id,
        csv_filename,
        converters={},
        post_processor=None,
        context={},
        report_type=None,
    ):
        """
        Convert CSV files to parquet on S3.
        """
>>>>>>> 028a5c2e
        csv_path, csv_name = os.path.split(csv_filename)
        parquet_file = None
        parquet_base_filename = csv_name.replace(self.file_extension, "")
        kwargs = {}
        if self.file_extension == CSV_GZIP_EXT:
            kwargs = {"compression": "gzip"}

<<<<<<< HEAD
        msg = f"Running convert_csv_to_parquet on file {csv_filename}."
        LOG.info(log_json(self.request_id, msg, self.error_context))
=======
        self._local_path = Path(local_path).mkdir(parents=True, exist_ok=True)
        unique_keys = set()
>>>>>>> 028a5c2e

        try:
            col_names = pd.read_csv(csv_filename, nrows=0, **kwargs).columns
            converters.update({col: str for col in col_names if col not in converters})
            with pd.read_csv(
                csv_filename, converters=converters, chunksize=settings.PARQUET_PROCESSING_BATCH_SIZE, **kwargs
            ) as reader:
                for i, data_frame in enumerate(reader):
                    parquet_filename = f"{parquet_base_filename}_{i}{PARQUET_EXT}"
<<<<<<< HEAD
                    parquet_file = f"{self.local_path}/{parquet_filename}"
                    if self.post_processor:
                        data_frame = self.post_processor(data_frame)
=======
                    parquet_file = f"{local_path}/{parquet_filename}"
                    if post_processor:
                        data_frame = post_processor(data_frame)
                        if isinstance(data_frame, tuple):
                            data_frame, data_frame_tag_keys = data_frame
                            LOG.info(f"Updating unique keys with {len(data_frame_tag_keys)} keys")
                            unique_keys.update(data_frame_tag_keys)
                            LOG.info(f"Total unique keys for file {len(unique_keys)}")
>>>>>>> 028a5c2e
                    data_frame.to_parquet(parquet_file, allow_truncated_timestamps=True, coerce_timestamps="ms")
                    try:
                        with open(parquet_file, "rb") as fin:
                            copy_data_to_s3_bucket(
                                self.request_id,
                                self.parquet_path_s3,
                                parquet_filename,
                                fin,
                                manifest_id=self.manifest_id,
                                context=self.error_context,
                            )
                            msg = f"{parquet_file} sent to S3."
                            LOG.info(log_json(self.request_id, msg, self.error_context))
                    except Exception as err:
                        s3_key = f"{self.parquet_path_s3}/{parquet_file}"
                        msg = f"File {csv_filename} could not be written as parquet to S3 {s3_key}. Reason: {str(err)}"
                        LOG.warn(log_json(self.request_id, msg, self.error_context))
                        return False
<<<<<<< HEAD
            if self.create_table and not self.presto_table_exists.get(self.report_type):
                self.create_parquet_table(parquet_file)
=======

            create_enabled_keys(self._schema_name, self._enabled_tags_table, unique_keys)

            s3_hive_table_path = get_hive_table_path(
                context.get("account"), self._provider_type, report_type=report_type
            )

            if self._create_table and not self.presto_table_exists.get(report_type):
                self.create_parquet_table(
                    context.get("account"),
                    context.get("provider_uuid"),
                    manifest_id,
                    s3_hive_table_path,
                    parquet_file,
                    report_type,
                )
>>>>>>> 028a5c2e
        except Exception as err:
            msg = (
                f"File {csv_filename} could not be written as parquet to temp file {parquet_file}. Reason: {str(err)}"
            )
            LOG.warn(log_json(self.request_id, msg, self.error_context))
            return False
        finally:
            # Delete the local parquet file
            if os.path.exists(parquet_file):
                os.remove(parquet_file)

            # Now we can delete the local CSV
            if os.path.exists(csv_filename):
                os.remove(csv_filename)

        return True

    def process(self):
        """Convert to parquet."""
        msg = (
            f"Converting CSV files to Parquet.\n\tStart date: {str(self.start_date)}\n\tFile: {str(self.report_file)}"
        )
        LOG.info(msg)
        self.convert_to_parquet()

        # Clean up the original downloaded file
        if os.path.exists(self._report_file):
            os.remove(self._report_file)

    def remove_temp_cur_files(self, report_path):
        """Remove processed files."""
        pass<|MERGE_RESOLUTION|>--- conflicted
+++ resolved
@@ -35,11 +35,7 @@
 from masu.processor.ocp.ocp_report_parquet_processor import OCPReportParquetProcessor
 from masu.util.aws.common import aws_post_processor
 from masu.util.aws.common import copy_data_to_s3_bucket
-<<<<<<< HEAD
-=======
 from masu.util.aws.common import get_column_converters as aws_column_converters
-from masu.util.aws.common import get_s3_resource
->>>>>>> 028a5c2e
 from masu.util.aws.common import remove_files_not_in_set_from_s3_bucket
 from masu.util.azure.common import azure_post_processor
 from masu.util.azure.common import get_column_converters as azure_column_converters
@@ -85,16 +81,7 @@
         self._manifest_id = manifest_id
         self._context = context
         self.presto_table_exists = {}
-<<<<<<< HEAD
-=======
-        self._file_list = context.get("split_files") if context.get("split_files") else [self._report_file]
-        self._create_table = context.get("create_table", False)
         self._resolve_enabled_tags_model()
-
-    def _get_column_converters(self):
-        """Return column converters based on provider type."""
-        return COLUMN_CONVERTERS.get(self._provider_type)()
->>>>>>> 028a5c2e
 
     @property
     def schema_name(self):
@@ -201,7 +188,6 @@
             post_processor = azure_post_processor
         elif self.provider_type in [Provider.PROVIDER_GCP, Provider.PROVIDER_GCP_LOCAL]:
             post_processor = gcp_post_processor
-
         return post_processor
 
     @property
@@ -229,6 +215,23 @@
         Path(local_path).mkdir(parents=True, exist_ok=True)
         return local_path
 
+    @property
+    def enabled_tags_model(self):
+        """Return the enabled tags model class."""
+        if self.provider_type == Provider.PROVIDER_AWS:
+            return AWSEnabledTagKeys
+        elif self.provider_type == Provider.PROVIDER_OCP:
+            return OCPEnabledTagKeys
+        elif self.provider_type == Provider.PROVIDER_AZURE:
+            return AzureEnabledTagKeys
+        elif self.provider_type == Provider.PROVIDER_GCP:
+            return GCPEnabledTagKeys
+        return None
+
+    def _get_column_converters(self):
+        """Return column converters based on provider type."""
+        return COLUMN_CONVERTERS.get(self._provider_type)()
+
     def _set_report_processor(self, parquet_file):
         """Return the correct ReportParquetProcessor."""
         s3_hive_table_path = get_hive_table_path(self.account, self.provider_type, report_type=self.report_type)
@@ -295,7 +298,6 @@
             manifest_accessor.mark_s3_parquet_cleared(manifest)
 
         failed_conversion = []
-<<<<<<< HEAD
         for csv_filename in self.file_list:
             if self.provider_type == Provider.PROVIDER_OCP and self.report_type is None:
                 msg = f"Could not establish report type for {csv_filename}."
@@ -304,44 +306,6 @@
                 continue
 
             result = self.convert_csv_to_parquet(csv_filename)
-=======
-        for csv_filename in files:
-            kwargs = {}
-            parquet_path = s3_parquet_path
-            parquet_report_type = None
-            if provider_type == Provider.PROVIDER_OCP:
-                for report_type in REPORT_TYPES.keys():
-                    if report_type in csv_filename:
-                        parquet_path = get_path_prefix(
-                            account,
-                            provider_type,
-                            provider_uuid,
-                            cost_date,
-                            Config.PARQUET_DATA_TYPE,
-                            report_type=report_type,
-                        )
-                        kwargs["report_type"] = report_type
-                        parquet_report_type = report_type
-                        break
-                if parquet_report_type is None:
-                    msg = f"Could not establish report type for {csv_filename}."
-                    LOG.warn(log_json(request_id, msg, context))
-                    continue
-
-            converters = self._get_column_converters()
-            result = self.convert_csv_to_parquet(
-                request_id,
-                s3_csv_path,
-                parquet_path,
-                local_path,
-                manifest_id,
-                csv_filename,
-                converters,
-                post_processor,
-                context,
-                parquet_report_type,
-            )
->>>>>>> 028a5c2e
             if not result:
                 failed_conversion.append(csv_filename)
 
@@ -350,7 +314,6 @@
             LOG.warn(log_json(self.request_id, msg, self.error_context))
             return
 
-<<<<<<< HEAD
     def create_parquet_table(self, parquet_file):
         """Create parquet table."""
         processor = self._set_report_processor(parquet_file)
@@ -367,112 +330,17 @@
 
     def convert_csv_to_parquet(self, csv_filename):
         """Convert CSV file to parquet and send to S3."""
-        converters = get_column_converters(self.provider_type)
-=======
-    def get_file_keys_from_s3_with_manifest_id(self, request_id, s3_path, manifest_id, context={}):
-        """
-        Get all files in a given prefix that match the given manifest_id.
-        """
-        if not enable_trino_processing(
-            context.get("provider_uuid"), context.get("provider_type"), context.get("account")
-        ):
-            return []
-
-        keys = []
-        if s3_path:
-            try:
-                s3_resource = get_s3_resource()
-                existing_objects = s3_resource.Bucket(settings.S3_BUCKET_NAME).objects.filter(Prefix=s3_path)
-                for obj_summary in existing_objects:
-                    existing_object = obj_summary.Object()
-                    metadata = existing_object.metadata
-                    manifest = metadata.get("manifestid")
-                    manifest_id_str = str(manifest_id)
-                    key = existing_object.key
-                    if manifest == manifest_id_str:
-                        keys.append(key)
-            except (EndpointConnectionError, ClientError) as err:
-                msg = f"Unable to find data in bucket {settings.S3_BUCKET_NAME}.  Reason: {str(err)}"
-                LOG.info(log_json(request_id, msg, context))
-        return keys
-
-    def _resolve_enabled_tags_model(self):
-        if self._provider_type in (Provider.PROVIDER_AWS, Provider.PROVIDER_AWS_LOCAL):
-            self._enabled_tags_table = AWSEnabledTagKeys
-        elif self._provider_type in (Provider.PROVIDER_OCP,):
-            self._enabled_tags_table = OCPEnabledTagKeys
-        elif self._provider_type in (Provider.PROVIDER_AZURE, Provider.PROVIDER_AZURE_LOCAL):
-            self._enabled_tags_table = AzureEnabledTagKeys
-        elif self._provider_type in (Provider.PROVIDER_GCP, Provider.PROVIDER_GCP_LOCAL):
-            self._enabled_tags_table = GCPEnabledTagKeys
-        else:
-            self._enabled_tags_table = None
-
-    def create_parquet_table(self, account, provider_uuid, manifest_id, s3_parquet_path, output_file, report_type):
-        """Create parquet table."""
-        provider = None
-        with ProviderDBAccessor(provider_uuid) as provider_accessor:
-            provider = provider_accessor.get_provider()
-
-        if provider:
-            if provider.type in (Provider.PROVIDER_AWS, Provider.PROVIDER_AWS_LOCAL):
-                processor = AWSReportParquetProcessor(
-                    manifest_id, account, s3_parquet_path, provider_uuid, output_file
-                )
-            elif provider.type in (Provider.PROVIDER_OCP,):
-                processor = OCPReportParquetProcessor(
-                    manifest_id, account, s3_parquet_path, provider_uuid, output_file, report_type
-                )
-            elif provider.type in (Provider.PROVIDER_AZURE, Provider.PROVIDER_AZURE_LOCAL):
-                processor = AzureReportParquetProcessor(
-                    manifest_id, account, s3_parquet_path, provider_uuid, output_file
-                )
-            elif provider.type in (Provider.PROVIDER_GCP, Provider.PROVIDER_GCP_LOCAL):
-                processor = GCPReportParquetProcessor(
-                    manifest_id, account, s3_parquet_path, provider_uuid, output_file
-                )
-
-            bill_date = self._start_date.replace(day=1).date()
-            if not processor.schema_exists():
-                processor.create_schema()
-            if not processor.table_exists():
-                processor.create_table()
-            processor.create_bill(bill_date=bill_date)
-            processor.get_or_create_postgres_partition(bill_date=bill_date)
-            processor.sync_hive_partitions()
-            self.presto_table_exists[report_type] = True
-
-    def convert_csv_to_parquet(  # noqa: C901
-        self,
-        request_id,
-        s3_csv_path,
-        s3_parquet_path,
-        local_path,
-        manifest_id,
-        csv_filename,
-        converters={},
-        post_processor=None,
-        context={},
-        report_type=None,
-    ):
-        """
-        Convert CSV files to parquet on S3.
-        """
->>>>>>> 028a5c2e
+        converters = self._get_column_converters()
         csv_path, csv_name = os.path.split(csv_filename)
+        unique_keys = set()
         parquet_file = None
         parquet_base_filename = csv_name.replace(self.file_extension, "")
         kwargs = {}
         if self.file_extension == CSV_GZIP_EXT:
             kwargs = {"compression": "gzip"}
 
-<<<<<<< HEAD
         msg = f"Running convert_csv_to_parquet on file {csv_filename}."
         LOG.info(log_json(self.request_id, msg, self.error_context))
-=======
-        self._local_path = Path(local_path).mkdir(parents=True, exist_ok=True)
-        unique_keys = set()
->>>>>>> 028a5c2e
 
         try:
             col_names = pd.read_csv(csv_filename, nrows=0, **kwargs).columns
@@ -482,20 +350,14 @@
             ) as reader:
                 for i, data_frame in enumerate(reader):
                     parquet_filename = f"{parquet_base_filename}_{i}{PARQUET_EXT}"
-<<<<<<< HEAD
                     parquet_file = f"{self.local_path}/{parquet_filename}"
                     if self.post_processor:
                         data_frame = self.post_processor(data_frame)
-=======
-                    parquet_file = f"{local_path}/{parquet_filename}"
-                    if post_processor:
-                        data_frame = post_processor(data_frame)
                         if isinstance(data_frame, tuple):
                             data_frame, data_frame_tag_keys = data_frame
                             LOG.info(f"Updating unique keys with {len(data_frame_tag_keys)} keys")
                             unique_keys.update(data_frame_tag_keys)
                             LOG.info(f"Total unique keys for file {len(unique_keys)}")
->>>>>>> 028a5c2e
                     data_frame.to_parquet(parquet_file, allow_truncated_timestamps=True, coerce_timestamps="ms")
                     try:
                         with open(parquet_file, "rb") as fin:
@@ -514,27 +376,9 @@
                         msg = f"File {csv_filename} could not be written as parquet to S3 {s3_key}. Reason: {str(err)}"
                         LOG.warn(log_json(self.request_id, msg, self.error_context))
                         return False
-<<<<<<< HEAD
             if self.create_table and not self.presto_table_exists.get(self.report_type):
                 self.create_parquet_table(parquet_file)
-=======
-
-            create_enabled_keys(self._schema_name, self._enabled_tags_table, unique_keys)
-
-            s3_hive_table_path = get_hive_table_path(
-                context.get("account"), self._provider_type, report_type=report_type
-            )
-
-            if self._create_table and not self.presto_table_exists.get(report_type):
-                self.create_parquet_table(
-                    context.get("account"),
-                    context.get("provider_uuid"),
-                    manifest_id,
-                    s3_hive_table_path,
-                    parquet_file,
-                    report_type,
-                )
->>>>>>> 028a5c2e
+            create_enabled_keys(self._schema_name, self.enabled_tags_model, unique_keys)
         except Exception as err:
             msg = (
                 f"File {csv_filename} could not be written as parquet to temp file {parquet_file}. Reason: {str(err)}"
