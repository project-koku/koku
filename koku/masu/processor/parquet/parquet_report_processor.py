#
# Copyright 2020 Red Hat, Inc.
#
# This program is free software: you can redistribute it and/or modify
# it under the terms of the GNU Affero General Public License as
# published by the Free Software Foundation, either version 3 of the
# License, or (at your option) any later version.
#
# This program is distributed in the hope that it will be useful,
# but WITHOUT ANY WARRANTY; without even the implied warranty of
# MERCHANTABILITY or FITNESS FOR A PARTICULAR PURPOSE.  See the
# GNU Affero General Public License for more details.
#
# You should have received a copy of the GNU Affero General Public License
# along with this program.  If not, see <https://www.gnu.org/licenses/>.
#
"""Processor to convert Cost Usage Reports to parquet."""
import logging
import os
<<<<<<< HEAD
import shutil
=======
>>>>>>> 19e49754
from pathlib import Path

import pandas as pd
from botocore.exceptions import ClientError
from botocore.exceptions import EndpointConnectionError
from dateutil import parser
from django.conf import settings

from api.common import log_json
from api.provider.models import Provider
from masu.config import Config
from masu.database.provider_db_accessor import ProviderDBAccessor
from masu.database.report_manifest_db_accessor import ReportManifestDBAccessor
from masu.processor import enable_trino_processing
from masu.processor.aws.aws_report_parquet_processor import AWSReportParquetProcessor
from masu.processor.azure.azure_report_parquet_processor import AzureReportParquetProcessor
from masu.processor.gcp.gcp_report_parquet_processor import GCPReportParquetProcessor
from masu.processor.ocp.ocp_report_parquet_processor import OCPReportParquetProcessor
from masu.util.aws.common import aws_post_processor
from masu.util.aws.common import copy_data_to_s3_bucket
from masu.util.aws.common import get_s3_resource
from masu.util.aws.common import remove_files_not_in_set_from_s3_bucket
from masu.util.azure.common import azure_post_processor
from masu.util.common import create_enabled_keys
from masu.util.common import get_column_converters
from masu.util.common import get_hive_table_path
from masu.util.common import get_path_prefix
from masu.util.gcp.common import gcp_post_processor
from masu.util.ocp.common import REPORT_TYPES
from reporting.provider.aws.models import AWSEnabledTagKeys
from reporting.provider.azure.models import AzureEnabledTagKeys
from reporting.provider.gcp.models import GCPEnabledTagKeys
from reporting.provider.ocp.models import OCPEnabledTagKeys


LOG = logging.getLogger(__name__)
CSV_GZIP_EXT = ".csv.gz"
CSV_EXT = ".csv"
PARQUET_EXT = ".parquet"


class ParquetReportProcessor:
    """Parquet report processor."""

    def __init__(
        self, schema_name, report_path, compression, provider_uuid, provider_type, manifest_id=None, context=None
    ):
        """initialize report processor."""
        self._schema_name = schema_name
        self._provider_uuid = provider_uuid
        self._report_file = report_path
        # Remove local from string so we can store local/test and real sources together in S3/Trino
        self._provider_type = provider_type.replace("-local", "")
        self._manifest_id = manifest_id
        self._request_id = context.get("request_id")
        self._start_date = context.get("start_date")
        self.presto_table_exists = {}
        self._file_list = context.get("split_files") if context.get("split_files") else [self._report_file]
<<<<<<< HEAD
        self._resolve_enabled_tags_model()
=======
        self._create_table = context.get("create_table", False)
>>>>>>> 19e49754

    def convert_to_parquet(  # noqa: C901
        self, request_id, account, provider_uuid, provider_type, start_date, manifest_id, files=[], context={}
    ):
        """
        Convert archived CSV data from our S3 bucket for a given provider to Parquet.

        This function chiefly follows the download of a providers data.

        This task is defined to attempt up to 10 retries using exponential backoff
        starting with a 10-second delay. This is intended to allow graceful handling
        of temporary AWS S3 connectivity issues because it is relatively important
        for us to convert the archived data.

        Args:
            request_id (str): The associated request id (ingress or celery task id)
            account (str): The account string
            provider_uuid (UUID): The provider UUID
            start_date (str): The report start time (YYYY-mm-dd)
            manifest_id (str): The identifier for the report manifest
            context (dict): A context object for logging

        """
        if not context:
            context = {"account": account, "provider_uuid": provider_uuid}

        if not enable_trino_processing(provider_uuid):
            msg = "Skipping convert_to_parquet. Parquet processing is disabled."
            LOG.info(log_json(request_id, msg, context))
            return

        if not request_id or not account or not provider_uuid:
            if not request_id:
                message = "missing required argument: request_id"
                LOG.error(message)
            if not account:
                message = "missing required argument: account"
                LOG.error(message)
            if not provider_uuid:
                message = "missing required argument: provider_uuid"
                LOG.error(message)
            if not provider_type:
                message = "missing required argument: provider_type"
                LOG.error(message)
            return

        if not start_date:
            msg = "Parquet processing is enabled, but no start_date was given for processing."
            LOG.warn(log_json(request_id, msg, context))
            return

        try:
            cost_date = parser.parse(start_date)
        except ValueError:
            msg = "Parquet processing is enabled, but the start_date was not a valid date string ISO 8601 format."
            LOG.warn(log_json(request_id, msg, context))
            return

        s3_csv_path = get_path_prefix(account, provider_type, provider_uuid, cost_date, Config.CSV_DATA_TYPE)
        local_path = f"{Config.TMP_DIR}/{account}/{provider_uuid}"
        s3_parquet_path = get_path_prefix(account, provider_type, provider_uuid, cost_date, Config.PARQUET_DATA_TYPE)

        if not files:
            file_keys = self.get_file_keys_from_s3_with_manifest_id(request_id, s3_csv_path, manifest_id, context)
            files = [os.path.basename(file_key) for file_key in file_keys]
            if not files:
                msg = "Parquet processing is enabled, but no files to process."
                LOG.info(log_json(request_id, msg, context))
                return

        manifest_accessor = ReportManifestDBAccessor()
        manifest = manifest_accessor.get_manifest_by_id(manifest_id)

        post_processor = None
        # OCP data is daily chunked report files.
        # AWS and Azure are monthly reports. Previous reports should be removed so data isn't duplicated
        if not manifest_accessor.get_s3_parquet_cleared(manifest) and provider_type not in (
            Provider.PROVIDER_OCP,
            Provider.PROVIDER_GCP,
            Provider.PROVIDER_GCP_LOCAL,
        ):
            remove_files_not_in_set_from_s3_bucket(request_id, s3_parquet_path, manifest_id, context)
            manifest_accessor.mark_s3_parquet_cleared(manifest)

        if provider_type in [Provider.PROVIDER_AWS, Provider.PROVIDER_AWS_LOCAL]:
            post_processor = aws_post_processor
        elif provider_type in [Provider.PROVIDER_AZURE, Provider.PROVIDER_AZURE_LOCAL]:
            post_processor = azure_post_processor
        elif provider_type in [Provider.PROVIDER_GCP, Provider.PROVIDER_GCP_LOCAL]:
            post_processor = gcp_post_processor

        failed_conversion = []
        for csv_filename in files:
            kwargs = {}
            parquet_path = s3_parquet_path
            parquet_report_type = None
            if provider_type == Provider.PROVIDER_OCP:
                for report_type in REPORT_TYPES.keys():
                    if report_type in csv_filename:
                        parquet_path = get_path_prefix(
                            account,
                            provider_type,
                            provider_uuid,
                            cost_date,
                            Config.PARQUET_DATA_TYPE,
                            report_type=report_type,
                        )
                        kwargs["report_type"] = report_type
                        parquet_report_type = report_type
                        break
                if parquet_report_type is None:
                    msg = f"Could not establish report type for {csv_filename}."
                    LOG.warn(log_json(request_id, msg, context))
                    continue

            converters = get_column_converters(provider_type, **kwargs)
            result = self.convert_csv_to_parquet(
                request_id,
                s3_csv_path,
                parquet_path,
                local_path,
                manifest_id,
                csv_filename,
                converters,
                post_processor,
                context,
                parquet_report_type,
            )
            if not result:
                failed_conversion.append(csv_filename)

        if failed_conversion:
            msg = f"Failed to convert the following files to parquet:{','.join(failed_conversion)}."
            LOG.warn(log_json(request_id, msg, context))
            return

    def get_file_keys_from_s3_with_manifest_id(self, request_id, s3_path, manifest_id, context={}):
        """
        Get all files in a given prefix that match the given manifest_id.
        """
        if not enable_trino_processing(context.get("provider_uuid")):
            return []

        keys = []
        if s3_path:
            try:
                s3_resource = get_s3_resource()
                existing_objects = s3_resource.Bucket(settings.S3_BUCKET_NAME).objects.filter(Prefix=s3_path)
                for obj_summary in existing_objects:
                    existing_object = obj_summary.Object()
                    metadata = existing_object.metadata
                    manifest = metadata.get("manifestid")
                    manifest_id_str = str(manifest_id)
                    key = existing_object.key
                    if manifest == manifest_id_str:
                        keys.append(key)
            except (EndpointConnectionError, ClientError) as err:
                msg = f"Unable to find data in bucket {settings.S3_BUCKET_NAME}.  Reason: {str(err)}"
                LOG.info(log_json(request_id, msg, context))
        return keys

    def _resolve_enabled_tags_model(self):
        if self._provider_type in (Provider.PROVIDER_AWS, Provider.PROVIDER_AWS_LOCAL):
            self._enabled_tags_table = AWSEnabledTagKeys
        elif self._provider_type in (Provider.PROVIDER_OCP,):
            self._enabled_tags_table = OCPEnabledTagKeys
        elif self._provider_type in (Provider.PROVIDER_AZURE, Provider.PROVIDER_AZURE_LOCAL):
            self._enabled_tags_table = AzureEnabledTagKeys
        elif self._provider_type in (Provider.PROVIDER_GCP, Provider.PROVIDER_GCP_LOCAL):
            self._enabled_tags_table = GCPEnabledTagKeys
        else:
            self._enabled_tags_table = None

    def create_parquet_table(self, account, provider_uuid, manifest_id, s3_parquet_path, output_file, report_type):
        """Create parquet table."""
        provider = None
        with ProviderDBAccessor(provider_uuid) as provider_accessor:
            provider = provider_accessor.get_provider()

        if provider:
            if provider.type in (Provider.PROVIDER_AWS, Provider.PROVIDER_AWS_LOCAL):
                processor = AWSReportParquetProcessor(
                    manifest_id, account, s3_parquet_path, provider_uuid, output_file
                )
            elif provider.type in (Provider.PROVIDER_OCP,):
                processor = OCPReportParquetProcessor(
                    manifest_id, account, s3_parquet_path, provider_uuid, output_file, report_type
                )
            elif provider.type in (Provider.PROVIDER_AZURE, Provider.PROVIDER_AZURE_LOCAL):
                processor = AzureReportParquetProcessor(
                    manifest_id, account, s3_parquet_path, provider_uuid, output_file
                )
            elif provider.type in (Provider.PROVIDER_GCP, Provider.PROVIDER_GCP_LOCAL):
                processor = GCPReportParquetProcessor(
                    manifest_id, account, s3_parquet_path, provider_uuid, output_file
                )

            bill_date = self._start_date.replace(day=1).date()
            if not processor.schema_exists():
                processor.create_schema()
            if not processor.table_exists():
                processor.create_table()
            processor.create_bill(bill_date=bill_date)
            processor.get_or_create_postgres_partition(bill_date=bill_date)
            processor.sync_hive_partitions()
            self.presto_table_exists[report_type] = True

    def convert_csv_to_parquet(  # noqa: C901
        self,
        request_id,
        s3_csv_path,
        s3_parquet_path,
        local_path,
        manifest_id,
        csv_filename,
        converters={},
        post_processor=None,
        context={},
        report_type=None,
    ):
        """
        Convert CSV files to parquet on S3.
        """
        csv_path, csv_name = os.path.split(csv_filename)
        if s3_csv_path is None or s3_parquet_path is None or local_path is None:
            msg = (
                f"Invalid paths provided to convert_csv_to_parquet."
                f"CSV path={s3_csv_path}, Parquet path={s3_parquet_path}, and local_path={local_path}."
            )
            LOG.error(log_json(request_id, msg, context))
            return False

        msg = f"Running convert_csv_to_parquet on file {csv_filename} in S3 path {s3_csv_path}."
        LOG.info(log_json(request_id, msg, context))

        kwargs = {}
        parquet_file = None
        if csv_name.lower().endswith(CSV_EXT):
            ext = -len(CSV_EXT)
            parquet_base_filename = f"{csv_name[:ext]}"
        elif csv_name.lower().endswith(CSV_GZIP_EXT):
            ext = -len(CSV_GZIP_EXT)
            parquet_base_filename = f"{csv_name[:ext]}"
            kwargs = {"compression": "gzip"}
        else:
            msg = f"File {csv_name} is not valid CSV. Conversion to parquet skipped."
            LOG.warn(log_json(request_id, msg, context))
            return False

        self._local_path = Path(local_path).mkdir(parents=True, exist_ok=True)
        unique_keys = set()

        try:
            col_names = pd.read_csv(csv_filename, nrows=0, **kwargs).columns
            converters.update({col: str for col in col_names if col not in converters})
            with pd.read_csv(
                csv_filename, converters=converters, chunksize=settings.PARQUET_PROCESSING_BATCH_SIZE, **kwargs
            ) as reader:
                for i, data_frame in enumerate(reader):
                    parquet_filename = f"{parquet_base_filename}_{i}{PARQUET_EXT}"
                    parquet_file = f"{local_path}/{parquet_filename}"
                    if post_processor:
                        data_frame = post_processor(data_frame)
                        if isinstance(data_frame, tuple):
                            data_frame, data_frame_tag_keys = data_frame
                            unique_keys.update(data_frame_tag_keys)
                    data_frame.to_parquet(parquet_file, allow_truncated_timestamps=True, coerce_timestamps="ms")
                    try:
                        with open(parquet_file, "rb") as fin:
                            copy_data_to_s3_bucket(
                                request_id,
                                s3_parquet_path,
                                parquet_filename,
                                fin,
                                manifest_id=manifest_id,
                                context=context,
                            )
                            msg = f"{parquet_file} sent to S3."
                            LOG.info(msg)
                    except Exception as err:
                        s3_key = f"{s3_parquet_path}/{parquet_file}"
                        msg = f"File {csv_filename} could not be written as parquet to S3 {s3_key}. Reason: {str(err)}"
                        LOG.warn(log_json(request_id, msg, context))
                        return False
            s3_hive_table_path = get_hive_table_path(
                context.get("account"), self._provider_type, report_type=report_type
            )

            if self._create_table and not self.presto_table_exists.get(report_type):
                self.create_parquet_table(
                    context.get("account"),
                    context.get("provider_uuid"),
                    manifest_id,
                    s3_hive_table_path,
                    parquet_file,
                    report_type,
                )
        except Exception as err:
            msg = (
                f"File {csv_filename} could not be written as parquet to temp file {parquet_file}. Reason: {str(err)}"
            )
            LOG.warn(log_json(request_id, msg, context))
            return False
        finally:
            # Delete the local parquet file
            if os.path.exists(parquet_file):
                os.remove(parquet_file)

<<<<<<< HEAD
        if unique_keys:
            create_enabled_keys(self._schema_name, self._enabled_tags_table, unique_keys)

        s3_hive_table_path = get_hive_table_path(context.get("account"), self._provider_type, report_type=report_type)

        if not self.presto_table_exists.get(report_type):
            self.create_parquet_table(
                context.get("account"),
                context.get("provider_uuid"),
                manifest_id,
                s3_hive_table_path,
                parquet_file,
                report_type,
            )
=======
            # Now we can delete the local CSV
            if os.path.exists(csv_filename):
                os.remove(csv_filename)
>>>>>>> 19e49754

        return True

    def process(self):
        """Convert to parquet."""

        LOG.info(f"Parquet conversion: start_date = {str(self._start_date)}. File: {str(self._report_file)}")
        if self._start_date:
            start_date_str = self._start_date.strftime("%Y-%m-%d")
            self.convert_to_parquet(
                self._request_id,
                self._schema_name[4:],
                self._provider_uuid,
                self._provider_type,
                start_date_str,
                self._manifest_id,
                self._file_list,
            )

        # Clean up the original downloaded file
        if os.path.exists(self._report_file):
            os.remove(self._report_file)

    def remove_temp_cur_files(self, report_path):
        """Remove processed files."""
        pass<|MERGE_RESOLUTION|>--- conflicted
+++ resolved
@@ -17,10 +17,6 @@
 """Processor to convert Cost Usage Reports to parquet."""
 import logging
 import os
-<<<<<<< HEAD
-import shutil
-=======
->>>>>>> 19e49754
 from pathlib import Path
 
 import pandas as pd
@@ -79,11 +75,8 @@
         self._start_date = context.get("start_date")
         self.presto_table_exists = {}
         self._file_list = context.get("split_files") if context.get("split_files") else [self._report_file]
-<<<<<<< HEAD
+        self._create_table = context.get("create_table", False)
         self._resolve_enabled_tags_model()
-=======
-        self._create_table = context.get("create_table", False)
->>>>>>> 19e49754
 
     def convert_to_parquet(  # noqa: C901
         self, request_id, account, provider_uuid, provider_type, start_date, manifest_id, files=[], context={}
@@ -368,6 +361,10 @@
                         msg = f"File {csv_filename} could not be written as parquet to S3 {s3_key}. Reason: {str(err)}"
                         LOG.warn(log_json(request_id, msg, context))
                         return False
+
+            if unique_keys:
+                create_enabled_keys(self.schema, self._enabled_tags_table, unique_keys)
+
             s3_hive_table_path = get_hive_table_path(
                 context.get("account"), self._provider_type, report_type=report_type
             )
@@ -392,26 +389,9 @@
             if os.path.exists(parquet_file):
                 os.remove(parquet_file)
 
-<<<<<<< HEAD
-        if unique_keys:
-            create_enabled_keys(self._schema_name, self._enabled_tags_table, unique_keys)
-
-        s3_hive_table_path = get_hive_table_path(context.get("account"), self._provider_type, report_type=report_type)
-
-        if not self.presto_table_exists.get(report_type):
-            self.create_parquet_table(
-                context.get("account"),
-                context.get("provider_uuid"),
-                manifest_id,
-                s3_hive_table_path,
-                parquet_file,
-                report_type,
-            )
-=======
             # Now we can delete the local CSV
             if os.path.exists(csv_filename):
                 os.remove(csv_filename)
->>>>>>> 19e49754
 
         return True
 
