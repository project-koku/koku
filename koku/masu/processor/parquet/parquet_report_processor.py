--- conflicted
+++ resolved
@@ -347,39 +347,23 @@
             manifest_accessor.mark_s3_parquet_cleared(manifest)
 
         failed_conversion = []
-<<<<<<< HEAD
-        if self.provider_type == Provider.PROVIDER_GCP:
-            daily_gcp_frames = []
-=======
         daily_data_frames = []
->>>>>>> 3d7a318a
         for csv_filename in self.file_list:
             if self.provider_type == Provider.PROVIDER_OCP and self.report_type is None:
                 msg = f"Could not establish report type for {csv_filename}."
                 LOG.warn(log_json(self.tracing_id, msg, self.error_context))
                 failed_conversion.append(csv_filename)
                 continue
-
-<<<<<<< HEAD
-            parquet_base_filename, daily_data_frames, success = self.convert_csv_to_parquet(csv_filename)
-            # NOTE: CORDEY it seems after the initial upload, it seems like they do another
-            # upload for openshift raw data with the create_daily_parquet function.
-=======
             parquet_base_filename, daily_frame, success = self.convert_csv_to_parquet(csv_filename)
             daily_data_frames.extend(daily_frame)
->>>>>>> 3d7a318a
             if self.provider_type not in (Provider.PROVIDER_AZURE, Provider.PROVIDER_GCP):
                 self.create_daily_parquet(parquet_base_filename, daily_data_frames)
             if not success:
                 failed_conversion.append(csv_filename)
-            if self.provider_type == Provider.PROVIDER_GCP:
-                daily_gcp_frames.extend(daily_data_frames)
 
         if failed_conversion:
             msg = f"Failed to convert the following files to parquet:{','.join(failed_conversion)}."
             LOG.warn(log_json(self.tracing_id, msg, self.error_context))
-        if self.provider_type == Provider.PROVIDER_GCP:
-            return parquet_base_filename, daily_gcp_frames
         return parquet_base_filename, daily_data_frames
 
     def create_parquet_table(self, parquet_file, daily=False):
