#
# Copyright 2018 Red Hat, Inc.
#
# This program is free software: you can redistribute it and/or modify
# it under the terms of the GNU Affero General Public License as
# published by the Free Software Foundation, either version 3 of the
# License, or (at your option) any later version.
#
# This program is distributed in the hope that it will be useful,
# but WITHOUT ANY WARRANTY; without even the implied warranty of
# MERCHANTABILITY or FITNESS FOR A PARTICULAR PURPOSE.  See the
# GNU Affero General Public License for more details.
#
# You should have received a copy of the GNU Affero General Public License
# along with this program.  If not, see <https://www.gnu.org/licenses/>.
#
"""Asynchronous tasks."""
import datetime
import json
import os
from decimal import Decimal
from decimal import InvalidOperation

from botocore.exceptions import ClientError
from celery import chain
from celery.utils.log import get_task_logger
from dateutil import parser
from django.conf import settings
from django.db import connection
from tenant_schemas.utils import schema_context

import masu.prometheus_stats as worker_stats
from api.common import log_json
from api.provider.models import Provider
from api.utils import DateHelper
from koku.cache import invalidate_view_cache_for_tenant_and_source_type
from koku.celery import app
<<<<<<< HEAD
=======
from masu.config import Config
from masu.database.cost_model_db_accessor import CostModelDBAccessor
>>>>>>> e223aecb
from masu.database.report_manifest_db_accessor import ReportManifestDBAccessor
from masu.database.report_stats_db_accessor import ReportStatsDBAccessor
from masu.external.accounts_accessor import AccountsAccessor
from masu.external.accounts_accessor import AccountsAccessorError
from masu.external.date_accessor import DateAccessor
from masu.external.downloader.ocp.ocp_report_downloader import REPORT_TYPES
from masu.processor._tasks.download import _get_report_files
from masu.processor._tasks.process import _process_report_file
from masu.processor._tasks.remove_expired import _remove_expired_data
from masu.processor.cost_model_cost_updater import CostModelCostUpdater
from masu.processor.report_processor import ReportProcessorDBError
from masu.processor.report_processor import ReportProcessorError
from masu.processor.report_summary_updater import ReportSummaryUpdater
from masu.processor.worker_cache import WorkerCache
from masu.util.aws.common import convert_csv_to_parquet
from masu.util.aws.common import get_file_keys_from_s3_with_manifest_id
from masu.util.aws.common import remove_files_not_in_set_from_s3_bucket
from masu.util.common import get_path_prefix
from reporting.models import AWS_MATERIALIZED_VIEWS
from reporting.models import AZURE_MATERIALIZED_VIEWS
from reporting.models import OCP_MATERIALIZED_VIEWS
from reporting.models import OCP_ON_AWS_MATERIALIZED_VIEWS
from reporting.models import OCP_ON_AZURE_MATERIALIZED_VIEWS
from reporting.models import OCP_ON_INFRASTRUCTURE_MATERIALIZED_VIEWS

LOG = get_task_logger(__name__)


<<<<<<< HEAD
def record_all_manifest_files(manifest_id, report_files):
    """Store all report file names for manifest ID."""
    for report in report_files:
        with ReportStatsDBAccessor(report, manifest_id):
            LOG.debug(f"Logging {report} for manifest ID: {manifest_id}")


def record_report_status(manifest_id, file_name, request_id, context={}):
    """
    Creates initial report status database entry for new report files.

    If a report has already been downloaded from the ingress service
    there is a chance that processing has already been complete.  The
    function returns the last completed date time to determine if the
    report processing should continue in extract_payload.

    Args:
        manifest_id (Integer): Manifest Identifier.
        file_name (String): Report file name
        request_id (String): Identifier associated with the payload
        context (Dict): Context for logging (account, etc)

    Returns:
        DateTime - Last completed date time for a given report file.

    """
    already_processed = False
    with ReportStatsDBAccessor(file_name, manifest_id) as db_accessor:
        already_processed = db_accessor.get_last_completed_datetime()
        if already_processed:
            msg = f"Report {file_name} has already been processed."
            LOG.info(log_json(request_id, msg, context))
        else:
            msg = f"Recording stats entry for {file_name}"
            LOG.info(log_json(request_id, msg, context))
    return already_processed


# pylint: disable=too-many-locals
@app.task(name="masu.processor.tasks.get_report_files", queue_name="download", bind=True)
=======
@app.task(name="masu.processor.tasks.get_report_files", queue_name="download", bind=True)  # noqa: C901
>>>>>>> e223aecb
def get_report_files(
    self,
    customer_name,
    authentication,
    billing_source,
    provider_type,
    schema_name,
    provider_uuid,
    report_month,
    report_context,
):
    """
    Task to download a Report and process the report.

    FIXME: A 2 hour timeout is arbitrarily set for in progress processing requests.
    Once we know a realistic processing time for the largest CUR file in production
    this value can be adjusted or made configurable.

    Args:
        customer_name     (String): Name of the customer owning the cost usage report.
        authentication    (String): Credential needed to access cost usage report
                                    in the backend provider.
        billing_source    (String): Location of the cost usage report in the backend provider.
        provider_type     (String): Koku defined provider type string.  Example: Amazon = 'AWS'
        schema_name       (String): Name of the DB schema

    Returns:
        None

    """
    worker_stats.GET_REPORT_ATTEMPTS_COUNTER.labels(provider_type=provider_type).inc()
    month = report_month
    if isinstance(report_month, str):
        month = parser.parse(report_month)

    cache_key = f"{provider_uuid}:{month.date()}"
    WorkerCache().add_task_to_cache(cache_key)

    report_dict = _get_report_files(
        self,
        customer_name,
        authentication,
        billing_source,
        provider_type,
        provider_uuid,
        month,
        cache_key,
        report_context,
    )

    stmt = (
        f"Reports to be processed:\n"
        f" schema_name: {customer_name}\n"
        f" provider: {provider_type}\n"
        f" provider_uuid: {provider_uuid}\n"
    )
<<<<<<< HEAD
    if report_dict:
        stmt += " file: " + str(report_dict["file"]) + "\n"
        LOG.info(stmt[:-1])
    else:
        return None

    try:
        stmt = (
            f"Processing starting:\n"
            f" schema_name: {customer_name}\n"
            f" provider: {provider_type}\n"
            f" provider_uuid: {provider_uuid}\n"
            f' file: {report_dict.get("file")}'
        )
        LOG.info(stmt)
        worker_stats.PROCESS_REPORT_ATTEMPTS_COUNTER.labels(provider_type=provider_type).inc()
        # import time

        # LOG.info("Sleeping for 60 seconds")
        # time.sleep(60)
        _process_report_file(schema_name, provider_type, provider_uuid, report_dict)

        report_meta = {
            "schema_name": schema_name,
            "provider_type": provider_type,
            "provider_uuid": provider_uuid,
            "manifest_id": report_dict.get("manifest_id"),
        }

    except (ReportProcessorError, ReportProcessorDBError) as processing_error:
        worker_stats.PROCESS_REPORT_ERROR_COUNTER.labels(provider_type=provider_type).inc()
        LOG.error(str(processing_error))
        WorkerCache().remove_task_from_cache(cache_key)
        raise processing_error
=======
    for report in reports:
        stmt += " file: " + str(report["file"]) + "\n"
    LOG.info(stmt[:-1])
    reports_to_summarize = []
    start_date = None

    for report_dict in reports:
        with transaction.atomic():
            try:
                manifest_id = report_dict.get("manifest_id")
                file_name = os.path.basename(report_dict.get("file"))
                with ReportStatsDBAccessor(file_name, manifest_id) as stats:
                    started_date = stats.get_last_started_datetime()
                    completed_date = stats.get_last_completed_datetime()

                # Skip processing if already in progress.
                if started_date and not completed_date:
                    expired_start_date = started_date + datetime.timedelta(
                        hours=Config.REPORT_PROCESSING_TIMEOUT_HOURS
                    )
                    if DateAccessor().today_with_timezone("UTC") < expired_start_date:
                        LOG.info(
                            "Skipping processing task for %s since it was started at: %s.",
                            file_name,
                            str(started_date),
                        )
                        continue

                stmt = (
                    f"Processing starting:\n"
                    f" schema_name: {customer_name}\n"
                    f" provider: {provider_type}\n"
                    f" provider_uuid: {provider_uuid}\n"
                    f' file: {report_dict.get("file")}'
                )
                LOG.info(stmt)
                if not start_date:
                    start_date = report_dict.get("start_date")
                worker_stats.PROCESS_REPORT_ATTEMPTS_COUNTER.labels(provider_type=provider_type).inc()
                _process_report_file(schema_name, provider_type, provider_uuid, report_dict)
                known_manifest_ids = [report.get("manifest_id") for report in reports_to_summarize]
                if report_dict.get("manifest_id") not in known_manifest_ids:
                    report_meta = {
                        "schema_name": schema_name,
                        "provider_type": provider_type,
                        "provider_uuid": provider_uuid,
                        "manifest_id": report_dict.get("manifest_id"),
                    }
                    reports_to_summarize.append(report_meta)
            except (ReportProcessorError, ReportProcessorDBError) as processing_error:
                worker_stats.PROCESS_REPORT_ERROR_COUNTER.labels(provider_type=provider_type).inc()
                LOG.error(str(processing_error))
                WorkerCache().remove_task_from_cache(cache_key)
                raise processing_error

    WorkerCache().remove_task_from_cache(cache_key)
    if start_date:
        start_date_str = start_date.strftime("%Y-%m-%d")
        convert_to_parquet.delay(
            self.request.id, schema_name[4:], provider_uuid, provider_type, start_date_str, manifest_id
        )
>>>>>>> e223aecb

    WorkerCache().remove_task_from_cache(cache_key)
    return report_meta


@app.task(name="masu.processor.tasks.remove_expired_data", queue_name="remove_expired")
def remove_expired_data(schema_name, provider, simulate, provider_uuid=None, line_items_only=False):
    """
    Remove expired report data.

    Args:
        schema_name (String) db schema name
        provider    (String) provider type
        simulate    (Boolean) Simulate report data removal

    Returns:
        None

    """
    stmt = (
        f"remove_expired_data called with args:\n"
        f" schema_name: {schema_name},\n"
        f" provider: {provider},\n"
        f" simulate: {simulate},\n"
        f" provider_uuid: {provider_uuid},\n",
        f" line_items_only: {line_items_only}",
    )
    LOG.info(stmt)
    _remove_expired_data(schema_name, provider, simulate, provider_uuid, line_items_only)
    refresh_materialized_views.delay(schema_name, provider)


@app.task(name="masu.processor.tasks.summarize_reports", queue_name="process")
def summarize_reports(reports_to_summarize):
    """
    Summarize reports returned from line summary task.

    Args:
        reports_to_summarize (list) list of reports to process

    Returns:
        None

    """
    reports_deduplicated = [dict(t) for t in {tuple(d.items()) for d in reports_to_summarize}]

    for report in reports_deduplicated:
        # For day-to-day summarization we choose a small window to
        # cover new data from a window of days.
        # This saves us from re-summarizing unchanged data and cuts down
        # on processing time. There are override mechanisms in the
        # Updater classes for when full-month summarization is
        # required.
        with ReportManifestDBAccessor() as manifest_accesor:
            if manifest_accesor.manifest_ready_for_summary(report.get("manifest_id")):
                start_date = DateAccessor().today() - datetime.timedelta(days=2)
                start_date = start_date.strftime("%Y-%m-%d")
                end_date = DateAccessor().today().strftime("%Y-%m-%d")
                LOG.info("report to summarize: %s", str(report))
                update_summary_tables.delay(
                    report.get("schema_name"),
                    report.get("provider_type"),
                    report.get("provider_uuid"),
                    start_date=start_date,
                    end_date=end_date,
                    manifest_id=report.get("manifest_id"),
                )


@app.task(name="masu.processor.tasks.update_summary_tables", queue_name="reporting")
def update_summary_tables(schema_name, provider, provider_uuid, start_date, end_date=None, manifest_id=None):
    """Populate the summary tables for reporting.

    Args:
        schema_name (str) The DB schema name.
        provider    (str) The provider type.
        provider_uuid (str) The provider uuid.
        report_dict (dict) The report data dict from previous task.
        start_date  (str) The date to start populating the table.
        end_date    (str) The date to end on.

    Returns
        None

    """
    worker_stats.REPORT_SUMMARY_ATTEMPTS_COUNTER.labels(provider_type=provider).inc()

    stmt = (
        f"update_summary_tables called with args:\n"
        f" schema_name: {schema_name},\n"
        f" provider: {provider},\n"
        f" start_date: {start_date},\n"
        f" end_date: {end_date},\n"
        f" manifest_id: {manifest_id}"
    )
    LOG.info(stmt)

    updater = ReportSummaryUpdater(schema_name, provider_uuid, manifest_id)

    start_date, end_date = updater.update_daily_tables(start_date, end_date)
    updater.update_summary_tables(start_date, end_date)

    if provider_uuid:
        dh = DateHelper(utc=True)
        prev_month_last_day = dh.last_month_end
        start_date_obj = datetime.datetime.strptime(start_date, "%Y-%m-%d")
        prev_month_last_day = prev_month_last_day.replace(tzinfo=None)
        prev_month_last_day = prev_month_last_day.replace(microsecond=0, second=0, minute=0, hour=0, day=1)
        if manifest_id and (start_date_obj <= prev_month_last_day):
            # We want make sure that the manifest_id is not none, because
            # we only want to call the delete line items after the summarize_reports
            # task above
            simulate = False
            line_items_only = True
            chain(
                update_cost_model_costs.s(schema_name, provider_uuid, start_date, end_date),
                refresh_materialized_views.si(schema_name, provider, manifest_id),
                remove_expired_data.si(schema_name, provider, simulate, provider_uuid, line_items_only),
            ).apply_async()
        else:
            chain(
                update_cost_model_costs.s(schema_name, provider_uuid, start_date, end_date),
                refresh_materialized_views.si(schema_name, provider, manifest_id),
            ).apply_async()
    else:
        refresh_materialized_views.delay(schema_name, provider, manifest_id)


@app.task(name="masu.processor.tasks.update_all_summary_tables", queue_name="reporting")
def update_all_summary_tables(start_date, end_date=None):
    """Populate all the summary tables for reporting.

    Args:
        start_date  (str) The date to start populating the table.
        end_date    (str) The date to end on.

    Returns
        None

    """
    # Get all providers for all schemas
    all_accounts = []
    try:
        all_accounts = AccountsAccessor().get_accounts()
        for account in all_accounts:
            log_statement = (
                f"Gathering data for for\n"
                f' schema_name: {account.get("schema_name")}\n'
                f' provider: {account.get("provider_type")}\n'
                f' account (provider uuid): {account.get("provider_uuid")}'
            )
            LOG.info(log_statement)
            schema_name = account.get("schema_name")
            provider = account.get("provider_type")
            provider_uuid = account.get("provider_uuid")
            update_summary_tables.delay(schema_name, provider, provider_uuid, str(start_date), end_date)
    except AccountsAccessorError as error:
        LOG.error("Unable to get accounts. Error: %s", str(error))


@app.task(name="masu.processor.tasks.update_cost_model_costs", queue_name="reporting")
def update_cost_model_costs(schema_name, provider_uuid, start_date=None, end_date=None):
    """Update usage charge information.

    Args:
        schema_name (str) The DB schema name.
        provider_uuid (str) The provider uuid.
        start_date (str, Optional) - Start date of range to update derived cost.
        end_date (str, Optional) - End date of range to update derived cost.

    Returns
        None

    """
    with CostModelDBAccessor(schema_name, provider_uuid) as cost_model_accessor:
        cost_model = cost_model_accessor.cost_model
    if cost_model is not None:
        worker_stats.COST_MODEL_COST_UPDATE_ATTEMPTS_COUNTER.inc()

        stmt = (
            f"update_cost_model_costs called with args:\n"
            f" schema_name: {schema_name},\n"
            f" provider_uuid: {provider_uuid}"
        )
        LOG.info(stmt)

        updater = CostModelCostUpdater(schema_name, provider_uuid)
        if updater:
            updater.update_cost_model_costs(start_date, end_date)
    else:
        stmt = (
            f"\n update_cost_model_costs skipped. No cost model available for \n"
            f" schema_name: {schema_name},\n"
            f" provider_uuid: {provider_uuid}"
        )
        LOG.info(stmt)


@app.task(name="masu.processor.tasks.refresh_materialized_views", queue_name="reporting")
def refresh_materialized_views(schema_name, provider_type, manifest_id=None):
    """Refresh the database's materialized views for reporting."""
    materialized_views = ()
    if provider_type in (Provider.PROVIDER_AWS, Provider.PROVIDER_AWS_LOCAL):
        materialized_views = (
            AWS_MATERIALIZED_VIEWS + OCP_ON_AWS_MATERIALIZED_VIEWS + OCP_ON_INFRASTRUCTURE_MATERIALIZED_VIEWS
        )
    elif provider_type in (Provider.PROVIDER_OCP):
        materialized_views = (
            OCP_MATERIALIZED_VIEWS
            + OCP_ON_AWS_MATERIALIZED_VIEWS
            + OCP_ON_AZURE_MATERIALIZED_VIEWS
            + OCP_ON_INFRASTRUCTURE_MATERIALIZED_VIEWS
        )
    elif provider_type in (Provider.PROVIDER_AZURE, Provider.PROVIDER_AZURE_LOCAL):
        materialized_views = (
            AZURE_MATERIALIZED_VIEWS + OCP_ON_AZURE_MATERIALIZED_VIEWS + OCP_ON_INFRASTRUCTURE_MATERIALIZED_VIEWS
        )

    with schema_context(schema_name):
        for view in materialized_views:
            table_name = view._meta.db_table
            with connection.cursor() as cursor:
                cursor.execute(f"REFRESH MATERIALIZED VIEW CONCURRENTLY {table_name}")
                LOG.info(f"Refreshed {table_name}.")

    invalidate_view_cache_for_tenant_and_source_type(schema_name, provider_type)

    if manifest_id:
        # Processing for this monifest should be complete after this step
        with ReportManifestDBAccessor() as manifest_accessor:
            manifest = manifest_accessor.get_manifest_by_id(manifest_id)
            manifest_accessor.mark_manifest_as_completed(manifest)


@app.task(name="masu.processor.tasks.vacuum_schema", queue_name="reporting")
def vacuum_schema(schema_name):
    """Vacuum the reporting tables in the specified schema."""
    table_sql = """
        SELECT table_name
        FROM information_schema.tables
        WHERE table_schema = %s
            AND table_name like 'reporting_%%'
            AND table_type != 'VIEW'
    """

    with schema_context(schema_name):
        with connection.cursor() as cursor:
            cursor.execute(table_sql, [schema_name])
            tables = cursor.fetchall()
            tables = [table[0] for table in tables]
            for table in tables:
                sql = f"VACUUM ANALYZE {schema_name}.{table}"
                cursor.execute(sql)
                LOG.info(sql)
                LOG.info(cursor.statusmessage)


# The autovacuum settings should be tuned over time to account for a table's records
# growing or shrinking. Based on the number of live tuples recorded from the latest
# statistics run, the autovacuum_vacuum_scale_factor will be adjusted up or down.
# More table rows will adjust the factor downward which should cause the autovacuum
# process to run more frequently on those tables. The effect should be that the
# process runs more frequently, but has less to do so it should overall be faster and
# more efficient.
# At this time, no table parameter will be lowered past the known production engine
# setting of 0.2 by default. However this function's settings can be overridden via the
# AUTOVACUUM_TUNING environment variable. See below.
@app.task(name="masu.processor.tasks.autovacuum_tune_schema", queue_name="reporting")  # noqa: C901
def autovacuum_tune_schema(schema_name):
    """Set the autovacuum table settings based on table size for the specified schema."""
    table_sql = """
SELECT s.relname as "table_name",
       s.n_live_tup,
       coalesce(table_options.options, '{}'::jsonb) as "options"
  FROM pg_stat_user_tables s
  LEFT
  JOIN (
         select oid,
                jsonb_object_agg(split_part(option, '=', 1), split_part(option, '=', 2)) as options
           from (
                  select oid,
                         unnest(reloptions) as "option"
                    from pg_class
                   where reloptions is not null
                ) table_options_raw
          where option ~ '^autovacuum_vacuum_scale_factor'
          group
             by oid
       ) as table_options
    ON table_options.oid = s.relid
 WHERE s.schemaname = %s
 ORDER
    BY s.n_live_tup desc;
"""

    # initialize settings
    scale_table = [(10000000, Decimal("0.01")), (1000000, Decimal("0.02")), (100000, Decimal("0.05"))]
    alter_count = 0
    no_scale = Decimal("100")
    zero = Decimal("0")
    reset = Decimal("-1")
    scale_factor = zero

    # override with environment
    # This environment variable's data will be a JSON string in the form of:
    # [[threshold, scale], ...]
    # Where:
    #     threshold is a integer number representing the approximate number of rows (tuples)
    #     scale is the autovacuum_vacuum_scale_factor value (deimal number as string. ex "0.05")
    #     See: https://www.postgresql.org/docs/10/runtime-config-autovacuum.html
    #          https://www.2ndquadrant.com/en/blog/autovacuum-tuning-basics/
    autovacuum_settings = json.loads(os.environ.get("AUTOVACUUM_TUNING", "[]"))
    if autovacuum_settings:
        scale_table = [[int(e[0]), Decimal(str(e[1]))] for e in autovacuum_settings]

    scale_table.sort(key=lambda e: e[0], reverse=True)

    # Execute the scale based on table analyzsis
    with schema_context(schema_name):
        with connection.cursor() as cursor:
            cursor.execute(table_sql, [schema_name])
            tables = cursor.fetchall()

            for table in tables:
                scale_factor = zero
                table_name, n_live_tup, table_options = table
                try:
                    table_scale_option = Decimal(table_options.get("autovacuum_vacuum_scale_factor", no_scale))
                except InvalidOperation:
                    table_scale_option = no_scale

                for threshold, scale in scale_table:
                    if n_live_tup >= threshold:
                        scale_factor = scale
                        break

                # If current scale factor is the same as the table setting, then do nothing
                # Reset if table tuples have changed
                if scale_factor > zero and table_scale_option <= scale:
                    continue
                elif scale_factor == zero and "autovacuum_vacuum_scale_factor" in table_options:
                    scale_factor = reset

                # Determine if we adjust downward or upward due to the threshold found.
                if scale_factor > zero:
                    value = [scale_factor]
                    sql = f"""ALTER TABLE {schema_name}.{table_name} set (autovacuum_vacuum_scale_factor = %s);"""
                    sql_log = (sql % str(scale_factor)).replace("'", "")
                elif scale_factor < zero:
                    value = None
                    sql = f"""ALTER TABLE {schema_name}.{table_name} reset (autovacuum_vacuum_scale_factor);"""
                    sql_log = sql

                # Only execute the parameter change if there is something that needs to be changed
                if scale_factor != zero:
                    alter_count += 1
                    cursor.execute(sql, value)
                    LOG.info(sql_log)
                    LOG.info(cursor.statusmessage)

    LOG.info(f"Altered autovacuum_vacuum_scale_factor on {alter_count} tables")


@app.task(  # noqa: C901
    name="masu.celery.tasks.convert_reports_to_parquet",
    queue_name="reporting",
    autoretry_for=(ClientError,),
    max_retries=10,
    retry_backoff=10,
)
def convert_reports_to_parquet(request_id, reports_to_convert, context={}):
    """
    Convert archived CSV data from our S3 bucket for a given provider to Parquet.

    This function chiefly follows the download of a providers data.

    This task is defined to attempt up to 10 retries using exponential backoff
    starting with a 10-second delay. This is intended to allow graceful handling
    of temporary AWS S3 connectivity issues because it is relatively important
    for us to convert the archived data.

    Args:
        request_id (str): The associated request id (ingress or celery task id)
        reports_to_convert (list(Dict)): The list of report dictionaries
        context (dict): A context object for logging

    """
    if not settings.ENABLE_S3_ARCHIVING:
        msg = "Skipping convert_reports_to_parquet. S3 archiving feature is disabled."
        LOG.info(log_json(request_id, msg, context))
        return

    for report in reports_to_convert:
        LOG.info("report to convert: %s", str(report))
        schema_name = report.get("schema_name")
        provider_uuid = report.get("provider_uuid")
        provider_type = report.get("provider_type")
        manifest_id = report.get("manifest_id")
        start_date = report.get("start_date")

        if start_date and schema_name:
            account = schema_name[4:]
            convert_to_parquet.delay(request_id, account, provider_uuid, provider_type, start_date, manifest_id)


@app.task(  # noqa: C901
    name="masu.celery.tasks.convert_to_parquet",
    queue_name="reporting",
    autoretry_for=(ClientError,),
    max_retries=10,
    retry_backoff=10,
)
def convert_to_parquet(request_id, account, provider_uuid, provider_type, start_date, manifest_id, context={}):
    """
    Convert archived CSV data from our S3 bucket for a given provider to Parquet.

    This function chiefly follows the download of a providers data.

    This task is defined to attempt up to 10 retries using exponential backoff
    starting with a 10-second delay. This is intended to allow graceful handling
    of temporary AWS S3 connectivity issues because it is relatively important
    for us to convert the archived data.

    Args:
        request_id (str): The associated request id (ingress or celery task id)
        account (str): The account string
        provider_uuid (UUID): The provider UUID
        start_date (str): The report start time (YYYY-mm-dd)
        manifest_id (str): The identifier for the report manifest
        context (dict): A context object for logging

    """
    if not context:
        context = {"account": account, "provider_uuid": provider_uuid}

    if not settings.ENABLE_S3_ARCHIVING:
        msg = "Skipping convert_to_parquet. S3 archiving feature is disabled."
        LOG.info(log_json(request_id, msg, context))
        return

    if not request_id or not account or not provider_uuid:
        if not request_id:
            message = "missing required argument: request_id"
            LOG.error(message)
        if not account:
            message = "missing required argument: account"
            LOG.error(message)
        if not provider_uuid:
            message = "missing required argument: provider_uuid"
            LOG.error(message)
        if not provider_type:
            message = "missing required argument: provider_type"
            LOG.error(message)
        return

    if not start_date:
        msg = "S3 archiving feature is enabled, but no start_date was given for processing."
        LOG.warn(log_json(request_id, msg, context))
        return

    try:
        cost_date = parser.parse(start_date)
    except ValueError:
        msg = "S3 archiving feature is enabled, but the start_date was not a valid date string ISO 8601 format."
        LOG.warn(log_json(request_id, msg, context))
        return

    s3_csv_path = get_path_prefix(account, provider_uuid, cost_date, Config.CSV_DATA_TYPE)
    local_path = f"{Config.TMP_DIR}/{account}/{provider_uuid}"
    s3_parquet_path = get_path_prefix(account, provider_uuid, cost_date, Config.PARQUET_DATA_TYPE)

    file_keys = get_file_keys_from_s3_with_manifest_id(request_id, s3_csv_path, manifest_id, context)
    files = [os.path.basename(file_key) for file_key in file_keys]
    if not files:
        msg = "S3 archiving feature is enabled, but no files to process."
        LOG.info(log_json(request_id, msg, context))
        return

    # OCP data is daily chunked report files.
    # AWS and Azure are monthly reports. Previous reports should be removed so data isn't duplicated
    if provider_type != Provider.PROVIDER_OCP:
        remove_files_not_in_set_from_s3_bucket(request_id, s3_parquet_path, manifest_id, context)

    failed_conversion = []
    for csv_filename in files:
        parquet_path = s3_parquet_path
        if provider_type == Provider.PROVIDER_OCP:
            for report_type in REPORT_TYPES.keys():
                if report_type in csv_filename:
                    parquet_path = f"{s3_parquet_path}/{report_type}"
                    break
        result = convert_csv_to_parquet(
            request_id, s3_csv_path, parquet_path, local_path, manifest_id, csv_filename, context
        )
        if not result:
            failed_conversion.append(csv_filename)

    if failed_conversion:
        msg = f"Failed to convert the following files to parquet:{','.join(failed_conversion)}."
        LOG.warn(log_json(request_id, msg, context))
        return<|MERGE_RESOLUTION|>--- conflicted
+++ resolved
@@ -35,11 +35,8 @@
 from api.utils import DateHelper
 from koku.cache import invalidate_view_cache_for_tenant_and_source_type
 from koku.celery import app
-<<<<<<< HEAD
-=======
 from masu.config import Config
 from masu.database.cost_model_db_accessor import CostModelDBAccessor
->>>>>>> e223aecb
 from masu.database.report_manifest_db_accessor import ReportManifestDBAccessor
 from masu.database.report_stats_db_accessor import ReportStatsDBAccessor
 from masu.external.accounts_accessor import AccountsAccessor
@@ -68,7 +65,6 @@
 LOG = get_task_logger(__name__)
 
 
-<<<<<<< HEAD
 def record_all_manifest_files(manifest_id, report_files):
     """Store all report file names for manifest ID."""
     for report in report_files:
@@ -109,9 +105,6 @@
 
 # pylint: disable=too-many-locals
 @app.task(name="masu.processor.tasks.get_report_files", queue_name="download", bind=True)
-=======
-@app.task(name="masu.processor.tasks.get_report_files", queue_name="download", bind=True)  # noqa: C901
->>>>>>> e223aecb
 def get_report_files(
     self,
     customer_name,
@@ -168,7 +161,6 @@
         f" provider: {provider_type}\n"
         f" provider_uuid: {provider_uuid}\n"
     )
-<<<<<<< HEAD
     if report_dict:
         stmt += " file: " + str(report_dict["file"]) + "\n"
         LOG.info(stmt[:-1])
@@ -203,71 +195,16 @@
         LOG.error(str(processing_error))
         WorkerCache().remove_task_from_cache(cache_key)
         raise processing_error
-=======
-    for report in reports:
-        stmt += " file: " + str(report["file"]) + "\n"
-    LOG.info(stmt[:-1])
-    reports_to_summarize = []
-    start_date = None
-
-    for report_dict in reports:
-        with transaction.atomic():
-            try:
-                manifest_id = report_dict.get("manifest_id")
-                file_name = os.path.basename(report_dict.get("file"))
-                with ReportStatsDBAccessor(file_name, manifest_id) as stats:
-                    started_date = stats.get_last_started_datetime()
-                    completed_date = stats.get_last_completed_datetime()
-
-                # Skip processing if already in progress.
-                if started_date and not completed_date:
-                    expired_start_date = started_date + datetime.timedelta(
-                        hours=Config.REPORT_PROCESSING_TIMEOUT_HOURS
-                    )
-                    if DateAccessor().today_with_timezone("UTC") < expired_start_date:
-                        LOG.info(
-                            "Skipping processing task for %s since it was started at: %s.",
-                            file_name,
-                            str(started_date),
-                        )
-                        continue
-
-                stmt = (
-                    f"Processing starting:\n"
-                    f" schema_name: {customer_name}\n"
-                    f" provider: {provider_type}\n"
-                    f" provider_uuid: {provider_uuid}\n"
-                    f' file: {report_dict.get("file")}'
-                )
-                LOG.info(stmt)
-                if not start_date:
-                    start_date = report_dict.get("start_date")
-                worker_stats.PROCESS_REPORT_ATTEMPTS_COUNTER.labels(provider_type=provider_type).inc()
-                _process_report_file(schema_name, provider_type, provider_uuid, report_dict)
-                known_manifest_ids = [report.get("manifest_id") for report in reports_to_summarize]
-                if report_dict.get("manifest_id") not in known_manifest_ids:
-                    report_meta = {
-                        "schema_name": schema_name,
-                        "provider_type": provider_type,
-                        "provider_uuid": provider_uuid,
-                        "manifest_id": report_dict.get("manifest_id"),
-                    }
-                    reports_to_summarize.append(report_meta)
-            except (ReportProcessorError, ReportProcessorDBError) as processing_error:
-                worker_stats.PROCESS_REPORT_ERROR_COUNTER.labels(provider_type=provider_type).inc()
-                LOG.error(str(processing_error))
-                WorkerCache().remove_task_from_cache(cache_key)
-                raise processing_error
 
     WorkerCache().remove_task_from_cache(cache_key)
+    start_date = report_dict.get("start_date")
+    manifest_id = report_dict.get("manifest_id")
     if start_date:
         start_date_str = start_date.strftime("%Y-%m-%d")
         convert_to_parquet.delay(
             self.request.id, schema_name[4:], provider_uuid, provider_type, start_date_str, manifest_id
         )
->>>>>>> e223aecb
-
-    WorkerCache().remove_task_from_cache(cache_key)
+
     return report_meta
 
 
