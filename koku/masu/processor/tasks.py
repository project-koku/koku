#
# Copyright 2021 Red Hat Inc.
# SPDX-License-Identifier: Apache-2.0
#
"""Asynchronous tasks."""
import datetime
import json
import logging
import os
from decimal import Decimal
from decimal import InvalidOperation

from celery import chain
from dateutil import parser
from django.db import connection
from django.db.utils import IntegrityError
from tenant_schemas.utils import schema_context

import masu.prometheus_stats as worker_stats
from api.common import log_json
from api.iam.models import Tenant
from api.provider.models import Provider
from koku import celery_app
from koku.cache import invalidate_view_cache_for_tenant_and_source_type
from koku.middleware import KokuTenantMiddleware
from masu.database.cost_model_db_accessor import CostModelDBAccessor
from masu.database.provider_db_accessor import ProviderDBAccessor
from masu.database.report_manifest_db_accessor import ReportManifestDBAccessor
from masu.database.report_stats_db_accessor import ReportStatsDBAccessor
from masu.exceptions import MasuProcessingError
from masu.exceptions import MasuProviderError
from masu.external.accounts_accessor import AccountsAccessor
from masu.external.accounts_accessor import AccountsAccessorError
from masu.external.date_accessor import DateAccessor
from masu.external.downloader.report_downloader_base import ReportDownloaderWarning
from masu.external.report_downloader import ReportDownloaderError
from masu.processor import enable_trino_processing
from masu.processor._tasks.download import _get_report_files
from masu.processor._tasks.process import _process_report_file
from masu.processor._tasks.remove_expired import _remove_expired_data
from masu.processor.cost_model_cost_updater import CostModelCostUpdater
from masu.processor.report_processor import ReportProcessorDBError
from masu.processor.report_processor import ReportProcessorError
from masu.processor.report_summary_updater import ReportSummaryUpdater
from masu.processor.report_summary_updater import ReportSummaryUpdaterCloudError
from masu.processor.report_summary_updater import ReportSummaryUpdaterProviderNotFoundError
from masu.processor.worker_cache import WorkerCache
<<<<<<< HEAD
from reporting.models import GCP_MATERIALIZED_VIEWS
=======
from reporting.models import AWS_MATERIALIZED_VIEWS
from reporting.models import AZURE_MATERIALIZED_VIEWS
from reporting.models import OCP_ON_AWS_MATERIALIZED_VIEWS
>>>>>>> ab951b34
from reporting.models import OCP_ON_AZURE_MATERIALIZED_VIEWS


LOG = logging.getLogger(__name__)

DEFAULT = "celery"
GET_REPORT_FILES_QUEUE = "download"
OCP_QUEUE = "ocp"
PRIORITY_QUEUE = "priority"
REFRESH_MATERIALIZED_VIEWS_QUEUE = "refresh"
REMOVE_EXPIRED_DATA_QUEUE = "summary"
SUMMARIZE_REPORTS_QUEUE = "summary"
UPDATE_COST_MODEL_COSTS_QUEUE = "cost_model"
UPDATE_SUMMARY_TABLES_QUEUE = "summary"
VACUUM_SCHEMA_QUEUE = "summary"

# any additional queues should be added to this list
QUEUE_LIST = [
    DEFAULT,
    GET_REPORT_FILES_QUEUE,
    OCP_QUEUE,
    PRIORITY_QUEUE,
    REFRESH_MATERIALIZED_VIEWS_QUEUE,
    REMOVE_EXPIRED_DATA_QUEUE,
    SUMMARIZE_REPORTS_QUEUE,
    UPDATE_COST_MODEL_COSTS_QUEUE,
    UPDATE_SUMMARY_TABLES_QUEUE,
    VACUUM_SCHEMA_QUEUE,
]


def record_all_manifest_files(manifest_id, report_files, tracing_id):
    """Store all report file names for manifest ID."""
    for report in report_files:
        try:
            with ReportStatsDBAccessor(report, manifest_id):
                LOG.debug(log_json(tracing_id, f"Logging {report} for manifest ID: {manifest_id}"))
        except IntegrityError:
            # OCP records the entire file list for a new manifest when the listener
            # recieves a payload.  With multiple listeners it is possilbe for
            # two listeners to recieve a report file for the same manifest at
            # roughly the same time.  In that case the report file may already
            # exist and an IntegrityError would be thrown.
            LOG.debug(log_json(tracing_id, f"Report {report} has already been recorded."))


def record_report_status(manifest_id, file_name, tracing_id, context={}):
    """
    Creates initial report status database entry for new report files.

    If a report has already been downloaded from the ingress service
    there is a chance that processing has already been complete.  The
    function returns the last completed date time to determine if the
    report processing should continue in extract_payload.

    Args:
        manifest_id (Integer): Manifest Identifier.
        file_name (String): Report file name
        tracing_id (String): Identifier associated with the payload
        context (Dict): Context for logging (account, etc)

    Returns:
        DateTime - Last completed date time for a given report file.

    """
    already_processed = False
    with ReportStatsDBAccessor(file_name, manifest_id) as db_accessor:
        already_processed = db_accessor.get_last_completed_datetime()
        if already_processed:
            msg = f"Report {file_name} has already been processed."
        else:
            msg = f"Recording stats entry for {file_name}"
        LOG.info(log_json(tracing_id, msg, context))
    return already_processed


@celery_app.task(name="masu.processor.tasks.get_report_files", queue=GET_REPORT_FILES_QUEUE, bind=True)  # noqa: C901
def get_report_files(  # noqa: C901
    self,
    customer_name,
    authentication,
    billing_source,
    provider_type,
    schema_name,
    provider_uuid,
    report_month,
    report_context,
    tracing_id=None,
):
    """
    Task to download a Report and process the report.

    FIXME: A 2 hour timeout is arbitrarily set for in progress processing requests.
    Once we know a realistic processing time for the largest CUR file in production
    this value can be adjusted or made configurable.

    Args:
        customer_name     (String): Name of the customer owning the cost usage report.
        authentication    (String): Credential needed to access cost usage report
                                    in the backend provider.
        billing_source    (String): Location of the cost usage report in the backend provider.
        provider_type     (String): Koku defined provider type string.  Example: Amazon = 'AWS'
        schema_name       (String): Name of the DB schema

    Returns:
        None

    """
    try:
        worker_stats.GET_REPORT_ATTEMPTS_COUNTER.labels(provider_type=provider_type).inc()
        month = report_month
        if isinstance(report_month, str):
            month = parser.parse(report_month)
        report_file = report_context.get("key")
        cache_key = f"{provider_uuid}:{report_file}"
        tracing_id = report_context.get("assembly_id", "no-tracing-id")
        WorkerCache().add_task_to_cache(cache_key)

        context = {"account": customer_name[4:], "provider_uuid": provider_uuid}

        try:
            report_dict = _get_report_files(
                tracing_id,
                customer_name,
                authentication,
                billing_source,
                provider_type,
                provider_uuid,
                month,
                report_context,
            )
        except (MasuProcessingError, MasuProviderError, ReportDownloaderError) as err:
            worker_stats.REPORT_FILE_DOWNLOAD_ERROR_COUNTER.labels(provider_type=provider_type).inc()
            WorkerCache().remove_task_from_cache(cache_key)
            LOG.warning(log_json(tracing_id, str(err), context))
            return

        stmt = (
            f"Reports to be processed: "
            f" schema_name: {customer_name} "
            f" provider: {provider_type} "
            f" provider_uuid: {provider_uuid}"
        )
        if report_dict:
            stmt += f" file: {report_dict['file']}"
            LOG.info(log_json(tracing_id, stmt, context))
        else:
            WorkerCache().remove_task_from_cache(cache_key)
            return None

        report_meta = {
            "schema_name": schema_name,
            "provider_type": provider_type,
            "provider_uuid": provider_uuid,
            "manifest_id": report_dict.get("manifest_id"),
            "tracing_id": tracing_id,
        }

        try:
            stmt = (
                f"Processing starting: "
                f" schema_name: {customer_name} "
                f" provider: {provider_type} "
                f" provider_uuid: {provider_uuid} "
                f' file: {report_dict.get("file")}'
            )
            LOG.info(log_json(tracing_id, stmt))
            worker_stats.PROCESS_REPORT_ATTEMPTS_COUNTER.labels(provider_type=provider_type).inc()

            report_dict["tracing_id"] = tracing_id
            report_dict["provider_type"] = provider_type

            _process_report_file(schema_name, provider_type, report_dict)

        except (ReportProcessorError, ReportProcessorDBError) as processing_error:
            worker_stats.PROCESS_REPORT_ERROR_COUNTER.labels(provider_type=provider_type).inc()
            LOG.error(log_json(tracing_id, str(processing_error), context))
            WorkerCache().remove_task_from_cache(cache_key)
            raise processing_error
        except NotImplementedError as err:
            LOG.info(log_json(tracing_id, str(err), context))
            WorkerCache().remove_task_from_cache(cache_key)

        WorkerCache().remove_task_from_cache(cache_key)

        return report_meta
    except ReportDownloaderWarning as err:
        LOG.warning(log_json(tracing_id, str(err), context))
        WorkerCache().remove_task_from_cache(cache_key)
    except Exception as err:
        worker_stats.PROCESS_REPORT_ERROR_COUNTER.labels(provider_type=provider_type).inc()
        LOG.error(log_json(tracing_id, str(err), context))
        WorkerCache().remove_task_from_cache(cache_key)


@celery_app.task(name="masu.processor.tasks.remove_expired_data", queue=DEFAULT)
def remove_expired_data(schema_name, provider, simulate, provider_uuid=None, queue_name=None):
    """
    Remove expired report data.

    Args:
        schema_name (String) db schema name
        provider    (String) provider type
        simulate    (Boolean) Simulate report data removal

    Returns:
        None

    """
    stmt = (
        f"remove_expired_data called with args:\n"
        f" schema_name: {schema_name},\n"
        f" provider: {provider},\n"
        f" simulate: {simulate},\n"
        f" provider_uuid: {provider_uuid},\n",
    )
    LOG.info(stmt)
    _remove_expired_data(schema_name, provider, simulate, provider_uuid)
    refresh_materialized_views.s(schema_name, provider, provider_uuid=provider_uuid).apply_async(
        queue=queue_name or REFRESH_MATERIALIZED_VIEWS_QUEUE
    )


@celery_app.task(name="masu.processor.tasks.summarize_reports", queue=SUMMARIZE_REPORTS_QUEUE)
def summarize_reports(reports_to_summarize, queue_name=None):
    """
    Summarize reports returned from line summary task.

    Args:
        reports_to_summarize (list) list of reports to process

    Returns:
        None

    """
    reports_to_summarize = [report for report in reports_to_summarize if report]
    reports_deduplicated = [dict(t) for t in {tuple(d.items()) for d in reports_to_summarize}]

    for report in reports_deduplicated:
        # For day-to-day summarization we choose a small window to
        # cover new data from a window of days.
        # This saves us from re-summarizing unchanged data and cuts down
        # on processing time. There are override mechanisms in the
        # Updater classes for when full-month summarization is
        # required.
        with ReportManifestDBAccessor() as manifest_accesor:
            if manifest_accesor.manifest_ready_for_summary(report.get("manifest_id")):
                if report.get("start") and report.get("end"):
                    LOG.info("using start and end dates from the manifest")
                    start_date = parser.parse(report.get("start")).strftime("%Y-%m-%d")
                    end_date = parser.parse(report.get("end")).strftime("%Y-%m-%d")
                else:
                    LOG.info("generating start and end dates for manifest")
                    start_date = DateAccessor().today() - datetime.timedelta(days=2)
                    start_date = start_date.strftime("%Y-%m-%d")
                    end_date = DateAccessor().today().strftime("%Y-%m-%d")
                msg = f"report to summarize: {str(report)}"
                tracing_id = report.get("tracing_id", report.get("manifest_uuid", "no-tracing-id"))
                LOG.info(log_json(tracing_id, msg))
                update_summary_tables.s(
                    report.get("schema_name"),
                    report.get("provider_type"),
                    report.get("provider_uuid"),
                    start_date=start_date,
                    end_date=end_date,
                    manifest_id=report.get("manifest_id"),
                    queue_name=queue_name,
                    tracing_id=tracing_id,
                ).apply_async(queue=queue_name or UPDATE_SUMMARY_TABLES_QUEUE)


@celery_app.task(name="masu.processor.tasks.update_summary_tables", queue=UPDATE_SUMMARY_TABLES_QUEUE)  # noqa: C901
def update_summary_tables(  # noqa: C901
    schema_name,
    provider,
    provider_uuid,
    start_date,
    end_date=None,
    manifest_id=None,
    queue_name=None,
    synchronous=False,
    tracing_id=None,
):
    """Populate the summary tables for reporting.

    Args:
        schema_name (str) The DB schema name.
        provider    (str) The provider type.
        provider_uuid (str) The provider uuid.
        report_dict (dict) The report data dict from previous task.
        start_date  (str) The date to start populating the table.
        end_date    (str) The date to end on.

    Returns
        None

    """
    worker_stats.REPORT_SUMMARY_ATTEMPTS_COUNTER.labels(provider_type=provider).inc()
    task_name = "masu.processor.tasks.update_summary_tables"
    cache_args = [schema_name, provider]

    if not synchronous:
        worker_cache = WorkerCache()
        if worker_cache.single_task_is_running(task_name, cache_args):
            msg = f"Task {task_name} already running for {cache_args}. Requeuing."
            LOG.info(log_json(tracing_id, msg))
            update_summary_tables.s(
                schema_name,
                provider,
                provider_uuid,
                start_date,
                end_date=end_date,
                manifest_id=manifest_id,
                queue_name=queue_name,
                tracing_id=tracing_id,
            ).apply_async(queue=queue_name or UPDATE_SUMMARY_TABLES_QUEUE)
            return
        worker_cache.lock_single_task(task_name, cache_args, timeout=3600)

    stmt = (
        f"update_summary_tables called with args: "
        f" schema_name: {schema_name}, "
        f" provider: {provider}, "
        f" start_date: {start_date}, "
        f" end_date: {end_date}, "
        f" manifest_id: {manifest_id}, "
        f" tracing_id: {tracing_id}"
    )
    LOG.info(log_json(tracing_id, stmt))

    try:
        updater = ReportSummaryUpdater(schema_name, provider_uuid, manifest_id, tracing_id)
        start_date, end_date = updater.update_daily_tables(start_date, end_date)
        updater.update_summary_tables(start_date, end_date, tracing_id)
    except ReportSummaryUpdaterCloudError as ex:
        LOG.info(
            log_json(tracing_id, f"Failed to correlate OpenShift metrics for provider: {provider_uuid}. Error: {ex}")
        )

    except ReportSummaryUpdaterProviderNotFoundError as pnf_ex:
        LOG.warning(
            log_json(
                tracing_id,
                (
                    f"{pnf_ex} Possible source/provider delete during processing. "
                    + "Processing for this provier will halt."
                ),
            )
        )
        if not synchronous:
            worker_cache.release_single_task(task_name, cache_args)
        return
    except Exception as ex:
        if not synchronous:
            worker_cache.release_single_task(task_name, cache_args)
        raise ex
    if not provider_uuid:
        refresh_materialized_views.s(
            schema_name, provider, manifest_id=manifest_id, queue_name=queue_name, tracing_id=tracing_id
        ).apply_async(queue=queue_name or REFRESH_MATERIALIZED_VIEWS_QUEUE)
        return

    if enable_trino_processing(provider_uuid, provider, schema_name) and provider in (
        Provider.PROVIDER_AWS,
        Provider.PROVIDER_AWS_LOCAL,
        Provider.PROVIDER_AZURE,
        Provider.PROVIDER_AZURE_LOCAL,
    ):
        cost_model = None
        stmt = (
            f"Markup for {provider} is calculated during summarization. No need to run update_cost_model_costs"
            f" schema_name: {schema_name}, "
            f" provider_uuid: {provider_uuid}"
        )
        LOG.info(log_json(tracing_id, stmt))
    else:
        with CostModelDBAccessor(schema_name, provider_uuid) as cost_model_accessor:
            cost_model = cost_model_accessor.cost_model

    if cost_model is not None:
        linked_tasks = update_cost_model_costs.s(
            schema_name, provider_uuid, start_date, end_date, tracing_id=tracing_id
        ).set(queue=queue_name or UPDATE_COST_MODEL_COSTS_QUEUE) | refresh_materialized_views.si(
            schema_name, provider, provider_uuid=provider_uuid, manifest_id=manifest_id, tracing_id=tracing_id
        ).set(
            queue=queue_name or REFRESH_MATERIALIZED_VIEWS_QUEUE
        )
    else:
        stmt = f"update_cost_model_costs skipped. schema_name: {schema_name}, provider_uuid: {provider_uuid}"
        LOG.info(log_json(tracing_id, stmt))
        linked_tasks = refresh_materialized_views.s(
            schema_name, provider, provider_uuid=provider_uuid, manifest_id=manifest_id, tracing_id=tracing_id
        ).set(queue=queue_name or REFRESH_MATERIALIZED_VIEWS_QUEUE)

    chain(linked_tasks).apply_async()
    if not synchronous:
        worker_cache.release_single_task(task_name, cache_args)


@celery_app.task(name="masu.processor.tasks.update_all_summary_tables", queue=UPDATE_SUMMARY_TABLES_QUEUE)
def update_all_summary_tables(start_date, end_date=None):
    """Populate all the summary tables for reporting.

    Args:
        start_date  (str) The date to start populating the table.
        end_date    (str) The date to end on.

    Returns
        None

    """
    # Get all providers for all schemas
    all_accounts = []
    try:
        all_accounts = AccountsAccessor().get_accounts()
        for account in all_accounts:
            log_statement = (
                f"Gathering data for for\n"
                f' schema_name: {account.get("schema_name")}\n'
                f' provider: {account.get("provider_type")}\n'
                f' account (provider uuid): {account.get("provider_uuid")}'
            )
            LOG.info(log_statement)
            schema_name = account.get("schema_name")
            provider = account.get("provider_type")
            provider_uuid = account.get("provider_uuid")
            queue_name = OCP_QUEUE if provider and provider.lower() == "ocp" else None
            update_summary_tables.s(
                schema_name, provider, provider_uuid, str(start_date), end_date, queue_name=queue_name
            ).apply_async(queue=queue_name or UPDATE_SUMMARY_TABLES_QUEUE)
    except AccountsAccessorError as error:
        LOG.error("Unable to get accounts. Error: %s", str(error))


@celery_app.task(name="masu.processor.tasks.update_cost_model_costs", queue=UPDATE_COST_MODEL_COSTS_QUEUE)
def update_cost_model_costs(
    schema_name, provider_uuid, start_date=None, end_date=None, queue_name=None, synchronous=False, tracing_id=None
):
    """Update usage charge information.

    Args:
        schema_name (str) The DB schema name.
        provider_uuid (str) The provider uuid.
        start_date (str, Optional) - Start date of range to update derived cost.
        end_date (str, Optional) - End date of range to update derived cost.

    Returns
        None

    """
    task_name = "masu.processor.tasks.update_cost_model_costs"
    cache_args = [schema_name, provider_uuid, start_date, end_date]
    if not synchronous:
        worker_cache = WorkerCache()
        if worker_cache.single_task_is_running(task_name, cache_args):
            msg = f"Task {task_name} already running for {cache_args}. Requeuing."
            LOG.info(log_json(tracing_id, msg))
            update_cost_model_costs.s(
                schema_name,
                provider_uuid,
                start_date=start_date,
                end_date=end_date,
                queue_name=queue_name,
                synchronous=synchronous,
                tracing_id=tracing_id,
            ).apply_async(queue=queue_name or UPDATE_COST_MODEL_COSTS_QUEUE)
            return
        worker_cache.lock_single_task(task_name, cache_args, timeout=600)

    worker_stats.COST_MODEL_COST_UPDATE_ATTEMPTS_COUNTER.inc()

    stmt = (
        f"update_cost_model_costs called with args:\n"
        f" schema_name: {schema_name},\n"
        f" provider_uuid: {provider_uuid},\n"
        f" start_date: {start_date},\n"
        f" start_date: {end_date},\n"
        f" tracing_id: {tracing_id}"
    )
    LOG.info(log_json(tracing_id, stmt))

    try:
        updater = CostModelCostUpdater(schema_name, provider_uuid, tracing_id)
        if updater:
            updater.update_cost_model_costs(start_date, end_date)
    except Exception as ex:
        if not synchronous:
            worker_cache.release_single_task(task_name, cache_args)
        raise ex

    if not synchronous:
        worker_cache.release_single_task(task_name, cache_args)


# fmt: off
@celery_app.task(  # noqa: C901
    name="masu.processor.tasks.refresh_materialized_views", queue=REFRESH_MATERIALIZED_VIEWS_QUEUE
)
# fmt: on
def refresh_materialized_views(  # noqa: C901
    schema_name, provider_type, manifest_id=None, provider_uuid=None, synchronous=False, queue_name=None,
    tracing_id=None
):
    """Refresh the database's materialized views for reporting."""
    task_name = "masu.processor.tasks.refresh_materialized_views"
    cache_args = [schema_name, provider_type]
    if not synchronous:
        worker_cache = WorkerCache()
        if worker_cache.single_task_is_running(task_name, cache_args):
            msg = f"Task {task_name} already running for {cache_args}. Requeuing."
            LOG.info(log_json(tracing_id, msg))
            refresh_materialized_views.s(
                schema_name,
                provider_type,
                manifest_id=manifest_id,
                provider_uuid=provider_uuid,
                synchronous=synchronous,
                queue_name=queue_name,
                tracing_id=tracing_id
            ).apply_async(queue=queue_name or REFRESH_MATERIALIZED_VIEWS_QUEUE)
            return
        worker_cache.lock_single_task(task_name, cache_args, timeout=600)
    materialized_views = ()
    if provider_type in (Provider.PROVIDER_OCP):
        materialized_views = OCP_ON_AZURE_MATERIALIZED_VIEWS
    elif provider_type in (Provider.PROVIDER_AZURE, Provider.PROVIDER_AZURE_LOCAL):
<<<<<<< HEAD
        materialized_views = OCP_ON_AZURE_MATERIALIZED_VIEWS
    elif provider_type in (Provider.PROVIDER_GCP, Provider.PROVIDER_GCP_LOCAL):
        materialized_views = GCP_MATERIALIZED_VIEWS
=======
        materialized_views = (
            AZURE_MATERIALIZED_VIEWS + OCP_ON_AZURE_MATERIALIZED_VIEWS
        )
>>>>>>> ab951b34
    try:
        with schema_context(schema_name):
            for view in materialized_views:
                table_name = view._meta.db_table
                with connection.cursor() as cursor:
                    cursor.execute(f"REFRESH MATERIALIZED VIEW CONCURRENTLY {table_name}")
                    LOG.info(log_json(tracing_id, f"Refreshed {table_name}."))

        invalidate_view_cache_for_tenant_and_source_type(schema_name, provider_type)

        if provider_uuid:
            ProviderDBAccessor(provider_uuid).set_data_updated_timestamp()
        if manifest_id:
            # Processing for this monifest should be complete after this step
            with ReportManifestDBAccessor() as manifest_accessor:
                manifest = manifest_accessor.get_manifest_by_id(manifest_id)
                manifest_accessor.mark_manifest_as_completed(manifest)
    except Exception as ex:
        if not synchronous:
            worker_cache.release_single_task(task_name, cache_args)
        raise ex

    if not synchronous:
        worker_cache.release_single_task(task_name, cache_args)


@celery_app.task(name="masu.processor.tasks.vacuum_schema", queue=DEFAULT)
def vacuum_schema(schema_name):
    """Vacuum the reporting tables in the specified schema."""
    table_sql = """
        SELECT table_name
        FROM information_schema.tables
        WHERE table_schema = %s
            AND table_name like 'reporting_%%'
            AND table_type != 'VIEW'
    """

    with schema_context(schema_name):
        with connection.cursor() as cursor:
            cursor.execute(table_sql, [schema_name])
            tables = cursor.fetchall()
            tables = [table[0] for table in tables]
            for table in tables:
                sql = f"VACUUM ANALYZE {schema_name}.{table}"
                cursor.execute(sql)
                LOG.info(sql)
                LOG.info(cursor.statusmessage)


def normalize_table_options(table_options):
    """Normalize autovaccume_tune_schema table_options to dict type."""
    if not table_options:
        table_options = {}
    elif isinstance(table_options, str):
        table_options = json.loads(table_options)
    return table_options


# The autovacuum settings should be tuned over time to account for a table's records
# growing or shrinking. Based on the number of live tuples recorded from the latest
# statistics run, the autovacuum_vacuum_scale_factor will be adjusted up or down.
# More table rows will adjust the factor downward which should cause the autovacuum
# process to run more frequently on those tables. The effect should be that the
# process runs more frequently, but has less to do so it should overall be faster and
# more efficient.
# At this time, no table parameter will be lowered past the known production engine
# setting of 0.2 by default. However this function's settings can be overridden via the
# AUTOVACUUM_TUNING environment variable. See below.
@celery_app.task(name="masu.processor.tasks.autovacuum_tune_schema", queue_name=DEFAULT)  # noqa: C901
def autovacuum_tune_schema(schema_name):  # noqa: C901
    """Set the autovacuum table settings based on table size for the specified schema."""
    table_sql = """
SELECT s.relname as "table_name",
       s.n_live_tup,
       coalesce(table_options.options, '{}'::jsonb)::jsonb as "options"
  FROM pg_stat_user_tables s
  LEFT
  JOIN (
         select oid,
                jsonb_object_agg(split_part(option, '=', 1), split_part(option, '=', 2)) as options
           from (
                  select oid,
                         unnest(reloptions) as "option"
                    from pg_class
                   where reloptions is not null
                ) table_options_raw
          where option ~ '^autovacuum_vacuum_scale_factor'
          group
             by oid
       ) as table_options
    ON table_options.oid = s.relid
 WHERE s.schemaname = %s
 ORDER
    BY s.n_live_tup desc;
"""

    # initialize settings
    scale_table = [(10000000, Decimal("0.01")), (1000000, Decimal("0.02")), (100000, Decimal("0.05"))]
    alter_count = 0
    no_scale = Decimal("100")
    zero = Decimal("0")
    reset = Decimal("-1")
    scale_factor = zero

    # override with environment
    # This environment variable's data will be a JSON string in the form of:
    # [[threshold, scale], ...]
    # Where:
    #     threshold is a integer number representing the approximate number of rows (tuples)
    #     scale is the autovacuum_vacuum_scale_factor value (deimal number as string. ex "0.05")
    #     See: https://www.postgresql.org/docs/10/runtime-config-autovacuum.html
    #          https://www.2ndquadrant.com/en/blog/autovacuum-tuning-basics/
    autovacuum_settings = json.loads(os.environ.get("AUTOVACUUM_TUNING", "[]"))
    if autovacuum_settings:
        scale_table = [[int(e[0]), Decimal(str(e[1]))] for e in autovacuum_settings]

    scale_table.sort(key=lambda e: e[0], reverse=True)

    # Execute the scale based on table analyzsis
    with schema_context(schema_name):
        with connection.cursor() as cursor:
            cursor.execute(table_sql, [schema_name])
            tables = cursor.fetchall()

            for table in tables:
                scale_factor = zero
                table_name, n_live_tup, table_options = table
                table_options = normalize_table_options(table_options)
                try:
                    table_scale_option = Decimal(table_options.get("autovacuum_vacuum_scale_factor", no_scale))
                except InvalidOperation:
                    table_scale_option = no_scale

                for threshold, scale in scale_table:
                    if n_live_tup >= threshold:
                        scale_factor = scale
                        break

                # If current scale factor is the same as the table setting, then do nothing
                # Reset if table tuples have changed
                if scale_factor > zero and table_scale_option <= scale:
                    continue
                elif scale_factor == zero and "autovacuum_vacuum_scale_factor" in table_options:
                    scale_factor = reset

                # Determine if we adjust downward or upward due to the threshold found.
                if scale_factor > zero:
                    value = [scale_factor]
                    sql = f"""ALTER TABLE {schema_name}.{table_name} set (autovacuum_vacuum_scale_factor = %s);"""
                    sql_log = (sql % str(scale_factor)).replace("'", "")
                elif scale_factor < zero:
                    value = None
                    sql = f"""ALTER TABLE {schema_name}.{table_name} reset (autovacuum_vacuum_scale_factor);"""
                    sql_log = sql

                # Only execute the parameter change if there is something that needs to be changed
                if scale_factor != zero:
                    alter_count += 1
                    cursor.execute(sql, value)
                    LOG.info(sql_log)
                    LOG.info(cursor.statusmessage)

    LOG.info(f"Altered autovacuum_vacuum_scale_factor on {alter_count} tables")


@celery_app.task(name="masu.processor.tasks.remove_stale_tenants", queue=DEFAULT)
def remove_stale_tenants():
    """ Remove stale tenants from the tenant api """
    table_sql = """
        SELECT c.schema_name
        FROM api_customer c
        JOIN api_tenant t
            ON c.schema_name = t.schema_name
        LEFT JOIN api_sources s
            ON c.account_id = s.account_id
        WHERE s.source_id IS null
            AND c.date_updated < now() - INTERVAL '2 weeks'
        ;
    """
    with connection.cursor() as cursor:
        cursor.execute(table_sql)
        data = cursor.fetchall()
        Tenant.objects.filter(schema_name__in=[i[0] for i in data]).delete()
        if data:
            with KokuTenantMiddleware.tenant_lock:
                KokuTenantMiddleware.tenant_cache.clear()
        for name in data:
            LOG.info(f"Deleted tenant: {name}")<|MERGE_RESOLUTION|>--- conflicted
+++ resolved
@@ -45,13 +45,6 @@
 from masu.processor.report_summary_updater import ReportSummaryUpdaterCloudError
 from masu.processor.report_summary_updater import ReportSummaryUpdaterProviderNotFoundError
 from masu.processor.worker_cache import WorkerCache
-<<<<<<< HEAD
-from reporting.models import GCP_MATERIALIZED_VIEWS
-=======
-from reporting.models import AWS_MATERIALIZED_VIEWS
-from reporting.models import AZURE_MATERIALIZED_VIEWS
-from reporting.models import OCP_ON_AWS_MATERIALIZED_VIEWS
->>>>>>> ab951b34
 from reporting.models import OCP_ON_AZURE_MATERIALIZED_VIEWS
 
 
@@ -578,15 +571,7 @@
     if provider_type in (Provider.PROVIDER_OCP):
         materialized_views = OCP_ON_AZURE_MATERIALIZED_VIEWS
     elif provider_type in (Provider.PROVIDER_AZURE, Provider.PROVIDER_AZURE_LOCAL):
-<<<<<<< HEAD
         materialized_views = OCP_ON_AZURE_MATERIALIZED_VIEWS
-    elif provider_type in (Provider.PROVIDER_GCP, Provider.PROVIDER_GCP_LOCAL):
-        materialized_views = GCP_MATERIALIZED_VIEWS
-=======
-        materialized_views = (
-            AZURE_MATERIALIZED_VIEWS + OCP_ON_AZURE_MATERIALIZED_VIEWS
-        )
->>>>>>> ab951b34
     try:
         with schema_context(schema_name):
             for view in materialized_views:
