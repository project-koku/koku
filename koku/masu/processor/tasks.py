#
# Copyright 2021 Red Hat Inc.
# SPDX-License-Identifier: Apache-2.0
#
"""Asynchronous tasks."""
import json
import logging
import os
from collections import defaultdict
from decimal import Decimal
from decimal import InvalidOperation

import ciso8601
import pandas as pd
from celery import chain
from celery import group
from dateutil import parser
from django.conf import settings
from django.db import connection
from django.db.utils import IntegrityError
from tenant_schemas.utils import schema_context

import masu.prometheus_stats as worker_stats
from api.common import log_json
from api.iam.models import Tenant
from api.provider.models import Provider
from api.utils import get_months_in_date_range
from koku import celery_app
from koku.middleware import KokuTenantMiddleware
from masu.database.cost_model_db_accessor import CostModelDBAccessor
from masu.database.ingress_report_db_accessor import IngressReportDBAccessor
from masu.database.provider_db_accessor import ProviderDBAccessor
from masu.database.report_manifest_db_accessor import ReportManifestDBAccessor
from masu.database.report_stats_db_accessor import ReportStatsDBAccessor
from masu.exceptions import MasuProcessingError
from masu.exceptions import MasuProviderError
from masu.external.accounts_accessor import AccountsAccessor
from masu.external.accounts_accessor import AccountsAccessorError
from masu.external.downloader.report_downloader_base import ReportDownloaderWarning
from masu.external.report_downloader import ReportDownloaderError
from masu.processor import disable_ocp_on_cloud_summary
from masu.processor import disable_summary_processing
from masu.processor import is_large_customer
from masu.processor._tasks.download import _get_report_files
from masu.processor._tasks.process import _process_report_file
from masu.processor._tasks.remove_expired import _remove_expired_data
from masu.processor.cost_model_cost_updater import CostModelCostUpdater
from masu.processor.parquet.ocp_cloud_parquet_report_processor import OCPCloudParquetReportProcessor
from masu.processor.report_processor import ReportProcessorDBError
from masu.processor.report_processor import ReportProcessorError
from masu.processor.report_summary_updater import ReportSummaryUpdater
from masu.processor.report_summary_updater import ReportSummaryUpdaterCloudError
from masu.processor.report_summary_updater import ReportSummaryUpdaterProviderNotFoundError
from masu.processor.worker_cache import rate_limit_tasks
from masu.processor.worker_cache import WorkerCache
from masu.util.aws.common import remove_files_not_in_set_from_s3_bucket
from masu.util.common import execute_trino_query
from masu.util.gcp.common import deduplicate_reports_for_gcp
from masu.util.oci.common import deduplicate_reports_for_oci


LOG = logging.getLogger(__name__)

DEFAULT = "celery"
GET_REPORT_FILES_QUEUE = "download"
OCP_QUEUE = "ocp"
PRIORITY_QUEUE = "priority"
MARK_MANIFEST_COMPLETE_QUEUE = "priority"
REMOVE_EXPIRED_DATA_QUEUE = "summary"
SUMMARIZE_REPORTS_QUEUE = "summary"
UPDATE_COST_MODEL_COSTS_QUEUE = "cost_model"
UPDATE_SUMMARY_TABLES_QUEUE = "summary"

# any additional queues should be added to this list
QUEUE_LIST = [
    DEFAULT,
    GET_REPORT_FILES_QUEUE,
    OCP_QUEUE,
    PRIORITY_QUEUE,
    MARK_MANIFEST_COMPLETE_QUEUE,
    REMOVE_EXPIRED_DATA_QUEUE,
    SUMMARIZE_REPORTS_QUEUE,
    UPDATE_COST_MODEL_COSTS_QUEUE,
    UPDATE_SUMMARY_TABLES_QUEUE,
]


def record_all_manifest_files(manifest_id, report_files, tracing_id):
    """Store all report file names for manifest ID."""
    for report in report_files:
        try:
            with ReportStatsDBAccessor(report, manifest_id):
                LOG.debug(log_json(tracing_id, f"Logging {report} for manifest ID: {manifest_id}"))
        except IntegrityError:
            # OCP records the entire file list for a new manifest when the listener
            # recieves a payload.  With multiple listeners it is possilbe for
            # two listeners to recieve a report file for the same manifest at
            # roughly the same time.  In that case the report file may already
            # exist and an IntegrityError would be thrown.
            LOG.debug(log_json(tracing_id, f"Report {report} has already been recorded."))


def record_report_status(manifest_id, file_name, tracing_id, context={}):
    """
    Creates initial report status database entry for new report files.

    If a report has already been downloaded from the ingress service
    there is a chance that processing has already been complete.  The
    function returns the last completed date time to determine if the
    report processing should continue in extract_payload.

    Args:
        manifest_id (Integer): Manifest Identifier.
        file_name (String): Report file name
        tracing_id (String): Identifier associated with the payload
        context (Dict): Context for logging (account, etc)

    Returns:
        DateTime - Last completed date time for a given report file.

    """
    already_processed = False
    with ReportStatsDBAccessor(file_name, manifest_id) as db_accessor:
        already_processed = db_accessor.get_last_completed_datetime()
        if already_processed:
            msg = f"Report {file_name} has already been processed."
        else:
            msg = f"Recording stats entry for {file_name}"
        LOG.info(log_json(tracing_id, msg, context))
    return already_processed


@celery_app.task(name="masu.processor.tasks.get_report_files", queue=GET_REPORT_FILES_QUEUE, bind=True)  # noqa: C901
def get_report_files(  # noqa: C901
    self,
    customer_name,
    authentication,
    billing_source,
    provider_type,
    schema_name,
    provider_uuid,
    report_month,
    report_context,
    ingress_reports=None,
    ingress_reports_uuid=None,
    tracing_id=None,
):
    """
    Task to download a Report and process the report.

    FIXME: A 2 hour timeout is arbitrarily set for in progress processing requests.
    Once we know a realistic processing time for the largest CUR file in production
    this value can be adjusted or made configurable.

    Args:
        customer_name     (String): Name of the customer owning the cost usage report.
        authentication    (String): Credential needed to access cost usage report
                                    in the backend provider.
        billing_source    (String): Location of the cost usage report in the backend provider.
        provider_type     (String): Koku defined provider type string.  Example: Amazon = 'AWS'
        schema_name       (String): Name of the DB schema

    Returns:
        None

    """
    # Existing schema will start with acct and we strip that prefix for use later
    # new customers include the org prefix in case an org-id and an account number might overlap
    context = {}
    if customer_name.startswith("acct"):
        context["account"] = customer_name[4:]
    else:
        context["org_id"] = customer_name[3:]
    context["provider_uuid"] = provider_uuid
    try:
        worker_stats.GET_REPORT_ATTEMPTS_COUNTER.labels(provider_type=provider_type).inc()
        month = report_month
        if isinstance(report_month, str):
            month = parser.parse(report_month)
        report_file = report_context.get("key")
        cache_key = f"{provider_uuid}:{report_file}"
        tracing_id = report_context.get("assembly_id", "no-tracing-id")
        WorkerCache().add_task_to_cache(cache_key)

        try:
            report_dict = _get_report_files(
                tracing_id,
                customer_name,
                authentication,
                billing_source,
                provider_type,
                provider_uuid,
                month,
                report_context,
                ingress_reports,
            )
        except (MasuProcessingError, MasuProviderError, ReportDownloaderError) as err:
            worker_stats.REPORT_FILE_DOWNLOAD_ERROR_COUNTER.labels(provider_type=provider_type).inc()
            WorkerCache().remove_task_from_cache(cache_key)
            LOG.warning(log_json(tracing_id, str(err), context))
            return

        stmt = (
            f"Reports to be processed: "
            f" schema_name: {customer_name} "
            f" provider: {provider_type} "
            f" provider_uuid: {provider_uuid}"
        )
        if report_dict:
            stmt += f" file: {report_dict['file']}"
            if provider_type in [Provider.PROVIDER_GCP, Provider.PROVIDER_GCP_LOCAL] and report_dict.get(
                "invoice_month"
            ):
                stmt += f" Invoice_month: {report_dict['invoice_month']}"
            LOG.info(log_json(tracing_id, stmt, context))
        else:
            WorkerCache().remove_task_from_cache(cache_key)
            stmt = (
                f"No report to be processed: "
                f" schema_name: {customer_name} "
                f" provider: {provider_type} "
                f" provider_uuid: {provider_uuid}"
            )
            LOG.info(log_json(tracing_id, stmt, context))
            return

        report_meta = {
            "schema_name": schema_name,
            "provider_type": provider_type,
            "provider_uuid": provider_uuid,
            "manifest_id": report_dict.get("manifest_id"),
            "tracing_id": tracing_id,
            "start": report_dict.get("start"),
            "end": report_dict.get("end"),
            "invoice_month": report_dict.get("invoice_month"),
        }

        try:
            stmt = (
                f"Processing starting: "
                f" schema_name: {customer_name} "
                f" provider: {provider_type} "
                f" provider_uuid: {provider_uuid} "
                f' file: {report_dict.get("file")}'
            )
            LOG.info(log_json(tracing_id, stmt))
            worker_stats.PROCESS_REPORT_ATTEMPTS_COUNTER.labels(provider_type=provider_type).inc()

            report_dict["tracing_id"] = tracing_id
            report_dict["provider_type"] = provider_type

            result = _process_report_file(
                schema_name, provider_type, report_dict, ingress_reports, ingress_reports_uuid
            )

        except (ReportProcessorError, ReportProcessorDBError) as processing_error:
            worker_stats.PROCESS_REPORT_ERROR_COUNTER.labels(provider_type=provider_type).inc()
            LOG.error(log_json(tracing_id, f"Report processing error: {processing_error}", context))
            WorkerCache().remove_task_from_cache(cache_key)
            raise processing_error
        except NotImplementedError as err:
            LOG.info(log_json(tracing_id, f"Not implemented error: {err}", context))
            WorkerCache().remove_task_from_cache(cache_key)

        WorkerCache().remove_task_from_cache(cache_key)
        if not result:
            msg = "No report files processed, skipping summary"
            LOG.info(log_json(tracing_id, msg, context))
            return None

        return report_meta
    except ReportDownloaderWarning as err:
        LOG.warning(log_json(tracing_id, f"Report downloader Warning: {err}", context))
        WorkerCache().remove_task_from_cache(cache_key)
    except Exception as err:
        worker_stats.PROCESS_REPORT_ERROR_COUNTER.labels(provider_type=provider_type).inc()
        LOG.error(log_json(tracing_id, f"Unknown downloader exception: {err}", context))
        WorkerCache().remove_task_from_cache(cache_key)


@celery_app.task(name="masu.processor.tasks.remove_expired_data", queue=DEFAULT)
def remove_expired_data(schema_name, provider, simulate, provider_uuid=None, queue_name=None):
    """
    Remove expired report data.

    Args:
        schema_name (String) db schema name
        provider    (String) provider type
        simulate    (Boolean) Simulate report data removal

    Returns:
        None

    """
    stmt = (
        f"remove_expired_data called with args:\n"
        f" schema_name: {schema_name},\n"
        f" provider: {provider},\n"
        f" simulate: {simulate},\n"
        f" provider_uuid: {provider_uuid},\n",
    )
    LOG.info(stmt)
    _remove_expired_data(schema_name, provider, simulate, provider_uuid)


@celery_app.task(name="masu.processor.tasks.summarize_reports", queue=SUMMARIZE_REPORTS_QUEUE)
def summarize_reports(reports_to_summarize, queue_name=None, manifest_list=None, ingress_report_uuid=None):
    """
    Summarize reports returned from line summary task.

    Args:
        reports_to_summarize (list) list of reports to process

    Returns:
        None

    """
    reports_by_source = defaultdict(list)
    for report in reports_to_summarize:
        if report:
            reports_by_source[report.get("provider_uuid")].append(report)

    reports_deduplicated = []
    dedup_func_map = {
        Provider.PROVIDER_GCP: deduplicate_reports_for_gcp,
        Provider.PROVIDER_GCP_LOCAL: deduplicate_reports_for_gcp,
        Provider.PROVIDER_OCI: deduplicate_reports_for_oci,
        Provider.PROVIDER_OCI_LOCAL: deduplicate_reports_for_oci,
    }
    for source, report_list in reports_by_source.items():
        starts = []
        ends = []
        if report and report.get("provider_type") in dedup_func_map:
            provider_type = report.get("provider_type")
            manifest_list = [] if "oci" in provider_type.lower() else manifest_list
            dedup_func = dedup_func_map.get(provider_type)
            reports_deduplicated.extend(dedup_func(report_list))
        else:
            for report in report_list:
                if report.get("start") and report.get("end"):
                    starts.append(report.get("start"))
                    ends.append(report.get("end"))
                start = min(starts) if starts != [] else None
                end = max(ends) if ends != [] else None
            reports_deduplicated.append(
                {
                    "manifest_id": report.get("manifest_id"),
                    "tracing_id": report.get("tracing_id"),
                    "schema_name": report.get("schema_name"),
                    "provider_type": report.get("provider_type"),
                    "provider_uuid": report.get("provider_uuid"),
                    "start": start,
                    "end": end,
                }
            )

    for report in reports_deduplicated:
        # For day-to-day summarization we choose a small window to
        # cover new data from a window of days.
        # This saves us from re-summarizing unchanged data and cuts down
        # on processing time. There are override mechanisms in the
        # Updater classes for when full-month summarization is
        # required.
        with ReportManifestDBAccessor() as manifest_accesor:
            if manifest_accesor.manifest_ready_for_summary(report.get("manifest_id")):
                months = get_months_in_date_range(report)
                msg = f"report to summarize: {str(report)}"
                tracing_id = report.get("tracing_id", report.get("manifest_uuid", "no-tracing-id"))
                LOG.info(log_json(tracing_id, msg))
                for month in months:
                    update_summary_tables.s(
                        report.get("schema_name"),
                        report.get("provider_type"),
                        report.get("provider_uuid"),
                        start_date=month[0],
                        end_date=month[1],
                        ingress_report_uuid=ingress_report_uuid,
                        manifest_id=report.get("manifest_id"),
                        queue_name=queue_name,
                        tracing_id=tracing_id,
                        manifest_list=manifest_list,
                        invoice_month=month[2],
                    ).apply_async(queue=queue_name or UPDATE_SUMMARY_TABLES_QUEUE)


@celery_app.task(name="masu.processor.tasks.update_summary_tables", queue=UPDATE_SUMMARY_TABLES_QUEUE)  # noqa: C901
def update_summary_tables(  # noqa: C901
    schema_name,
    provider,
    provider_uuid,
    start_date,
    end_date=None,
    manifest_id=None,
    ingress_report_uuid=None,
    queue_name=None,
    synchronous=False,
    tracing_id=None,
    ocp_on_cloud=True,
    manifest_list=None,
    invoice_month=None,
):
    """Populate the summary tables for reporting.

    Args:
        schema_name (str) The DB schema name.
        provider    (str) The provider type.
        provider_uuid (str) The provider uuid.
        report_dict (dict) The report data dict from previous task.
        start_date  (str) The date to start populating the table.
        end_date    (str) The date to end on.

    Returns
        None

    """
    if disable_summary_processing(schema_name):
        msg = f"Summary disabled for {schema_name}."
        LOG.info(msg)
        return
    if disable_ocp_on_cloud_summary(schema_name):
        msg = f"OCP on Cloud summary disabled for {schema_name}."
        LOG.info(msg)
        ocp_on_cloud = False
    worker_stats.REPORT_SUMMARY_ATTEMPTS_COUNTER.labels(provider_type=provider).inc()
    task_name = "masu.processor.tasks.update_summary_tables"
    if isinstance(start_date, str):
        cache_arg_date = start_date[:-3]  # Strip days from string
    else:
        cache_arg_date = start_date.strftime("%Y-%m")
    cache_args = [schema_name, provider, provider_uuid, cache_arg_date]
    ocp_on_cloud_infra_map = {}

    if not synchronous:
        worker_cache = WorkerCache()
        timeout = settings.WORKER_CACHE_TIMEOUT
        rate_limited = False
        if is_large_customer(schema_name):
            rate_limited = rate_limit_tasks(task_name, schema_name)
            timeout = settings.WORKER_CACHE_LARGE_CUSTOMER_TIMEOUT

        if rate_limited or worker_cache.single_task_is_running(task_name, cache_args):
            msg = f"Task {task_name} already running for {cache_args}. Requeuing."
            if rate_limited:
                msg = f"Schema {schema_name} is currently rate limited. Requeuing."
            LOG.debug(log_json(tracing_id, msg))
            update_summary_tables.s(
                schema_name,
                provider,
                provider_uuid,
                start_date,
                end_date=end_date,
                ingress_report_uuid=ingress_report_uuid,
                manifest_id=manifest_id,
                invoice_month=invoice_month,
                queue_name=queue_name,
                tracing_id=tracing_id,
                ocp_on_cloud=ocp_on_cloud,
            ).apply_async(queue=queue_name or UPDATE_SUMMARY_TABLES_QUEUE)
            return
        worker_cache.lock_single_task(task_name, cache_args, timeout=timeout)

    stmt = (
        f"update_summary_tables called with args: "
        f" schema_name: {schema_name}, "
        f" provider: {provider}, "
        f" start_date: {start_date}, "
        f" end_date: {end_date}, "
        f" invoice_month: {invoice_month}, "
        f" manifest_id: {manifest_id}, "
        f" tracing_id: {tracing_id}"
    )
    LOG.info(log_json(tracing_id, stmt))

    try:
        updater = ReportSummaryUpdater(schema_name, provider_uuid, manifest_id, tracing_id)
<<<<<<< HEAD
        if provider in (Provider.PROVIDER_GCP, Provider.PROVIDER_GCP_LOCAL):
            updater.update_summary_tables(start_date, end_date, tracing_id, invoice_month)
        else:
            updater.update_summary_tables(start_date, end_date, tracing_id)
=======
        start_date, end_date = updater.update_daily_tables(start_date, end_date, invoice_month=invoice_month)
        updater.update_summary_tables(start_date, end_date, tracing_id, invoice_month=invoice_month)
>>>>>>> 10cc04b6
        if ocp_on_cloud:
            ocp_on_cloud_infra_map = updater.get_openshift_on_cloud_infra_map(start_date, end_date, tracing_id)
    except ReportSummaryUpdaterCloudError as ex:
        LOG.info(
            log_json(tracing_id, f"Failed to correlate OpenShift metrics for provider: {provider_uuid}. Error: {ex}")
        )

    except ReportSummaryUpdaterProviderNotFoundError as pnf_ex:
        LOG.warning(
            log_json(
                tracing_id,
                (
                    f"{pnf_ex} Possible source/provider delete during processing. "
                    + "Processing for this provier will halt."
                ),
            )
        )
        if not synchronous:
            worker_cache.release_single_task(task_name, cache_args)
        return
    except Exception as ex:
        if not synchronous:
            worker_cache.release_single_task(task_name, cache_args)
        raise ex

    if provider in (
        Provider.PROVIDER_AWS,
        Provider.PROVIDER_AWS_LOCAL,
        Provider.PROVIDER_AZURE,
        Provider.PROVIDER_AZURE_LOCAL,
    ):
        cost_model = None
        stmt = (
            f"Markup for {provider} is calculated during summarization. No need to run update_cost_model_costs"
            f" schema_name: {schema_name}, "
            f" provider_uuid: {provider_uuid}"
        )
        LOG.info(log_json(tracing_id, stmt))
    else:
        with CostModelDBAccessor(schema_name, provider_uuid) as cost_model_accessor:
            cost_model = cost_model_accessor.cost_model

    # Create queued tasks for each OpenShift on Cloud cluster
    signature_list = []
    for openshift_provider_uuid, infrastructure_tuple in ocp_on_cloud_infra_map.items():
        infra_provider_uuid = infrastructure_tuple[0]
        infra_provider_type = infrastructure_tuple[1]
        signature_list.append(
            update_openshift_on_cloud.s(
                schema_name,
                openshift_provider_uuid,
                infra_provider_uuid,
                infra_provider_type,
                str(start_date),
                str(end_date),
                manifest_id=manifest_id,
                queue_name=queue_name,
                synchronous=synchronous,
                tracing_id=tracing_id,
            ).set(queue=queue_name or UPDATE_SUMMARY_TABLES_QUEUE)
        )

    # Apply OCP on Cloud tasks
    if signature_list:
        if synchronous:
            group(signature_list).apply()
        else:
            group(signature_list).apply_async()

    if not manifest_list and manifest_id:
        manifest_list = [manifest_id]

    if cost_model is not None:
        linked_tasks = update_cost_model_costs.s(
            schema_name, provider_uuid, start_date, end_date, tracing_id=tracing_id
        ).set(queue=queue_name or UPDATE_COST_MODEL_COSTS_QUEUE) | mark_manifest_complete.si(
            schema_name, provider, provider_uuid=provider_uuid, manifest_list=manifest_list, tracing_id=tracing_id
        ).set(
            queue=queue_name or MARK_MANIFEST_COMPLETE_QUEUE
        )
    else:
        stmt = f"update_cost_model_costs skipped. schema_name: {schema_name}, provider_uuid: {provider_uuid}"
        LOG.info(log_json(tracing_id, stmt))
        linked_tasks = mark_manifest_complete.s(
            schema_name,
            provider,
            provider_uuid=provider_uuid,
            manifest_list=manifest_list,
            ingress_report_uuid=ingress_report_uuid,
            tracing_id=tracing_id,
        ).set(queue=queue_name or MARK_MANIFEST_COMPLETE_QUEUE)

    chain(linked_tasks).apply_async()

    if not synchronous:
        worker_cache.release_single_task(task_name, cache_args)


@celery_app.task(
    name="masu.processor.tasks.update_openshift_on_cloud",
    bind=True,
    autoretry_for=(ReportSummaryUpdaterCloudError,),
    max_retries=settings.MAX_UPDATE_RETRIES,
    queue=UPDATE_SUMMARY_TABLES_QUEUE,
)
def update_openshift_on_cloud(
    self,
    schema_name,
    openshift_provider_uuid,
    infrastructure_provider_uuid,
    infrastructure_provider_type,
    start_date,
    end_date,
    manifest_id=None,
    queue_name=None,
    synchronous=False,
    tracing_id=None,
):
    """Update OpenShift on Cloud for a specific OpenShift and cloud source."""
    task_name = "masu.processor.tasks.update_openshift_on_cloud"
    if disable_ocp_on_cloud_summary(schema_name):
        msg = f"OCP on Cloud summary disabled for {schema_name}."
        LOG.info(msg)
        return
    if isinstance(start_date, str):
        cache_arg_date = start_date[:-3]  # Strip days from string
    else:
        cache_arg_date = start_date.strftime("%Y-%m")
    cache_args = [schema_name, infrastructure_provider_uuid, cache_arg_date]
    if not synchronous:
        worker_cache = WorkerCache()
        timeout = settings.WORKER_CACHE_TIMEOUT
        rate_limited = False
        if is_large_customer(schema_name):
            rate_limited = rate_limit_tasks(task_name, schema_name)
            timeout = settings.WORKER_CACHE_LARGE_CUSTOMER_TIMEOUT
        if rate_limited or worker_cache.single_task_is_running(task_name, cache_args):
            msg = f"Task {task_name} already running for {cache_args}. Requeuing."
            if rate_limited:
                msg = f"Schema {schema_name} is currently rate limited. Requeuing."
            LOG.debug(log_json(tracing_id, msg))
            update_openshift_on_cloud.s(
                schema_name,
                openshift_provider_uuid,
                infrastructure_provider_uuid,
                infrastructure_provider_type,
                start_date,
                end_date,
                manifest_id=manifest_id,
                queue_name=queue_name,
                synchronous=synchronous,
                tracing_id=tracing_id,
            ).apply_async(queue=queue_name or UPDATE_SUMMARY_TABLES_QUEUE)
            return
        worker_cache.lock_single_task(task_name, cache_args, timeout=timeout)
    stmt = (
        f"update_openshift_on_cloud called with args: "
        f" schema_name: {schema_name}, "
        f" openshift_provider_uuid: {openshift_provider_uuid}, "
        f" infrastructure_provider_uuid: {infrastructure_provider_uuid}, "
        f" infrastructure_provider_type: {infrastructure_provider_type}, "
        f" start_date: {start_date}, "
        f" end_date: {end_date}, "
        f" manifest_id: {manifest_id}, "
        f" queue_name: {queue_name}, "
        f" tracing_id: {tracing_id}"
    )
    LOG.info(log_json(tracing_id, stmt))

    try:
        updater = ReportSummaryUpdater(schema_name, infrastructure_provider_uuid, manifest_id, tracing_id)
        updater.update_openshift_on_cloud_summary_tables(
            start_date,
            end_date,
            openshift_provider_uuid,
            infrastructure_provider_uuid,
            infrastructure_provider_type,
            tracing_id,
        )
    except ReportSummaryUpdaterCloudError as ex:
        LOG.info(
            log_json(
                tracing_id,
                (
                    f"update_openshift_on_cloud failed for: {infrastructure_provider_type} ",
                    f"provider: {infrastructure_provider_uuid}, ",
                    f"OpenShift provider {openshift_provider_uuid}. \nError: {ex}\n",
                    f"Retry {self.request.retries} of {settings.MAX_UPDATE_RETRIES}",
                ),
            )
        )
        raise ReportSummaryUpdaterCloudError
    finally:
        if not synchronous:
            worker_cache.release_single_task(task_name, cache_args)


@celery_app.task(name="masu.processor.tasks.update_all_summary_tables", queue=UPDATE_SUMMARY_TABLES_QUEUE)
def update_all_summary_tables(start_date, end_date=None):
    """Populate all the summary tables for reporting.

    Args:
        start_date  (str) The date to start populating the table.
        end_date    (str) The date to end on.

    Returns
        None

    """
    # Get all providers for all schemas
    all_accounts = []
    try:
        all_accounts = AccountsAccessor().get_accounts()
        for account in all_accounts:
            log_statement = (
                f"Gathering data for for\n"
                f' schema_name: {account.get("schema_name")}\n'
                f' provider: {account.get("provider_type")}\n'
                f' account (provider uuid): {account.get("provider_uuid")}'
            )
            LOG.info(log_statement)
            schema_name = account.get("schema_name")
            provider = account.get("provider_type")
            provider_uuid = account.get("provider_uuid")
            queue_name = OCP_QUEUE if provider and provider.lower() == "ocp" else None
            update_summary_tables.s(
                schema_name, provider, provider_uuid, str(start_date), end_date, queue_name=queue_name
            ).apply_async(queue=queue_name or UPDATE_SUMMARY_TABLES_QUEUE)
    except AccountsAccessorError as error:
        LOG.error("Unable to get accounts. Error: %s", str(error))


@celery_app.task(name="masu.processor.tasks.update_cost_model_costs", queue=UPDATE_COST_MODEL_COSTS_QUEUE)
def update_cost_model_costs(
    schema_name,
    provider_uuid,
    start_date=None,
    end_date=None,
    queue_name=None,
    synchronous=False,
    tracing_id=None,
):
    """Update usage charge information.

    Args:
        schema_name (str) The DB schema name.
        provider_uuid (str) The provider uuid.
        start_date (str, Optional) - Start date of range to update derived cost.
        end_date (str, Optional) - End date of range to update derived cost.

    Returns
        None

    """
    task_name = "masu.processor.tasks.update_cost_model_costs"
    cache_args = [schema_name, provider_uuid, start_date, end_date]
    if not synchronous:
        worker_cache = WorkerCache()
        if worker_cache.single_task_is_running(task_name, cache_args):
            msg = f"Task {task_name} already running for {cache_args}. Requeuing."
            LOG.debug(log_json(tracing_id, msg))
            update_cost_model_costs.s(
                schema_name,
                provider_uuid,
                start_date=start_date,
                end_date=end_date,
                queue_name=queue_name,
                synchronous=synchronous,
                tracing_id=tracing_id,
            ).apply_async(queue=queue_name or UPDATE_COST_MODEL_COSTS_QUEUE)
            return
        worker_cache.lock_single_task(task_name, cache_args, timeout=settings.WORKER_CACHE_TIMEOUT)

    worker_stats.COST_MODEL_COST_UPDATE_ATTEMPTS_COUNTER.inc()

    stmt = (
        f"update_cost_model_costs called with args:\n"
        f" schema_name: {schema_name},\n"
        f" provider_uuid: {provider_uuid},\n"
        f" start_date: {start_date},\n"
        f" end_date: {end_date},\n"
        f" tracing_id: {tracing_id}"
    )
    LOG.info(log_json(tracing_id, stmt))

    try:
        updater = CostModelCostUpdater(schema_name, provider_uuid, tracing_id)
        if updater:
            updater.update_cost_model_costs(start_date, end_date)
        if provider_uuid:
            ProviderDBAccessor(provider_uuid).set_data_updated_timestamp()
    except Exception as ex:
        if not synchronous:
            worker_cache.release_single_task(task_name, cache_args)
        raise ex

    if not synchronous:
        worker_cache.release_single_task(task_name, cache_args)


# fmt: off
@celery_app.task(  # noqa: C901
    name="masu.processor.tasks.mark_manifest_complete", queue=MARK_MANIFEST_COMPLETE_QUEUE
)
# fmt: on
def mark_manifest_complete(  # noqa: C901
    schema_name,
    provider_type,
    provider_uuid="",
    ingress_report_uuid=None,
    synchronous=False,
    queue_name=None,
    tracing_id=None,
    manifest_list=None,
):
    """Mark a manifest and provider as complete"""
    stmt = (
        f"mark_manifest_complete called with args: "
        f"schema_name: {schema_name}, "
        f"provider_type: {provider_type}, "
        f"provider_uuid: {provider_uuid}, "
        f"ingress_report_uuid: {ingress_report_uuid}, "
        f"synchronous: {synchronous}, "
        f"queue_name: {queue_name}, "
        f"tracing_id: {tracing_id}, "
        f"manifest_list: {manifest_list}"
    )
    LOG.info(log_json(tracing_id, stmt))
    if provider_uuid:
        ProviderDBAccessor(provider_uuid).set_data_updated_timestamp()
    with ReportManifestDBAccessor() as manifest_accessor:
        manifest_accessor.mark_manifests_as_completed(manifest_list)
    if ingress_report_uuid:
        with IngressReportDBAccessor(schema_name) as ingressreport_accessor:
            ingressreport_accessor.mark_ingress_report_as_completed(ingress_report_uuid)


@celery_app.task(name="masu.processor.tasks.vacuum_schema", queue=DEFAULT)
def vacuum_schema(schema_name):
    """Vacuum the reporting tables in the specified schema."""
    table_sql = """
        SELECT table_name
        FROM information_schema.tables
        WHERE table_schema = %s
            AND table_name like 'reporting_%%'
            AND table_type != 'VIEW'
    """

    with schema_context(schema_name):
        with connection.cursor() as cursor:
            cursor.execute(table_sql, [schema_name])
            tables = cursor.fetchall()
            tables = [table[0] for table in tables]
            for table in tables:
                sql = f"VACUUM ANALYZE {schema_name}.{table}"
                cursor.execute(sql)
                LOG.info(sql)
                LOG.info(cursor.statusmessage)


def normalize_table_options(table_options):
    """Normalize autovaccume_tune_schema table_options to dict type."""
    if not table_options:
        table_options = {}
    elif isinstance(table_options, str):
        table_options = json.loads(table_options)
    return table_options


# The autovacuum settings should be tuned over time to account for a table's records
# growing or shrinking. Based on the number of live tuples recorded from the latest
# statistics run, the autovacuum_vacuum_scale_factor will be adjusted up or down.
# More table rows will adjust the factor downward which should cause the autovacuum
# process to run more frequently on those tables. The effect should be that the
# process runs more frequently, but has less to do so it should overall be faster and
# more efficient.
# At this time, no table parameter will be lowered past the known production engine
# setting of 0.2 by default. However this function's settings can be overridden via the
# AUTOVACUUM_TUNING environment variable. See below.
@celery_app.task(name="masu.processor.tasks.autovacuum_tune_schema", queue_name=DEFAULT)  # noqa: C901
def autovacuum_tune_schema(schema_name):  # noqa: C901
    """Set the autovacuum table settings based on table size for the specified schema."""
    table_sql = """
SELECT s.relname as "table_name",
       s.n_live_tup,
       coalesce(table_options.options, '{}'::jsonb)::jsonb as "options"
  FROM pg_stat_user_tables s
  LEFT
  JOIN (
         select oid,
                jsonb_object_agg(split_part(option, '=', 1), split_part(option, '=', 2)) as options
           from (
                  select oid,
                         unnest(reloptions) as "option"
                    from pg_class
                   where reloptions is not null
                ) table_options_raw
          where option ~ '^autovacuum_vacuum_scale_factor'
          group
             by oid
       ) as table_options
    ON table_options.oid = s.relid
 WHERE s.schemaname = %s
 ORDER
    BY s.n_live_tup desc;
"""

    # initialize settings
    scale_table = [(10000000, Decimal("0.01")), (1000000, Decimal("0.02")), (100000, Decimal("0.05"))]
    alter_count = 0
    no_scale = Decimal("100")
    zero = Decimal("0")
    reset = Decimal("-1")
    scale_factor = zero

    # override with environment
    # This environment variable's data will be a JSON string in the form of:
    # [[threshold, scale], ...]
    # Where:
    #     threshold is a integer number representing the approximate number of rows (tuples)
    #     scale is the autovacuum_vacuum_scale_factor value (deimal number as string. ex "0.05")
    #     See: https://www.postgresql.org/docs/10/runtime-config-autovacuum.html
    #          https://www.2ndquadrant.com/en/blog/autovacuum-tuning-basics/
    autovacuum_settings = json.loads(os.environ.get("AUTOVACUUM_TUNING", "[]"))
    if autovacuum_settings:
        scale_table = [[int(e[0]), Decimal(str(e[1]))] for e in autovacuum_settings]

    scale_table.sort(key=lambda e: e[0], reverse=True)

    # Execute the scale based on table analyzsis
    with schema_context(schema_name):
        with connection.cursor() as cursor:
            cursor.execute(table_sql, [schema_name])
            tables = cursor.fetchall()

            for table in tables:
                scale_factor = zero
                table_name, n_live_tup, table_options = table
                table_options = normalize_table_options(table_options)
                try:
                    table_scale_option = Decimal(table_options.get("autovacuum_vacuum_scale_factor", no_scale))
                except InvalidOperation:
                    table_scale_option = no_scale

                for threshold, scale in scale_table:
                    if n_live_tup >= threshold:
                        scale_factor = scale
                        break

                # If current scale factor is the same as the table setting, then do nothing
                # Reset if table tuples have changed
                if scale_factor > zero and table_scale_option <= scale:
                    continue
                elif scale_factor == zero and "autovacuum_vacuum_scale_factor" in table_options:
                    scale_factor = reset

                # Determine if we adjust downward or upward due to the threshold found.
                if scale_factor > zero:
                    value = [scale_factor]
                    sql = f"""ALTER TABLE {schema_name}.{table_name} set (autovacuum_vacuum_scale_factor = %s);"""
                    sql_log = (sql % str(scale_factor)).replace("'", "")
                elif scale_factor < zero:
                    value = None
                    sql = f"""ALTER TABLE {schema_name}.{table_name} reset (autovacuum_vacuum_scale_factor);"""
                    sql_log = sql

                # Only execute the parameter change if there is something that needs to be changed
                if scale_factor != zero:
                    alter_count += 1
                    cursor.execute(sql, value)
                    LOG.info(sql_log)
                    LOG.info(cursor.statusmessage)

    LOG.info(f"Altered autovacuum_vacuum_scale_factor on {alter_count} tables")


@celery_app.task(name="masu.processor.tasks.remove_stale_tenants", queue=DEFAULT)
def remove_stale_tenants():
    """Remove stale tenants from the tenant api"""
    table_sql = """
        SELECT c.schema_name
        FROM api_customer c
        JOIN api_tenant t
            ON c.schema_name = t.schema_name
        LEFT JOIN api_sources s
            ON c.account_id = s.account_id
        WHERE s.source_id IS null
            AND c.date_updated < now() - INTERVAL '2 weeks'
        ;
    """
    with connection.cursor() as cursor:
        cursor.execute(table_sql)
        data = cursor.fetchall()
        Tenant.objects.filter(schema_name__in=[i[0] for i in data]).delete()
        if data:
            with KokuTenantMiddleware.tenant_lock:
                KokuTenantMiddleware.tenant_cache.clear()
        for name in data:
            LOG.info(f"Deleted tenant: {name}")


@celery_app.task(name="masu.processor.tasks.process_openshift_on_cloud", queue=GET_REPORT_FILES_QUEUE, bind=True)
def process_openshift_on_cloud(self, schema_name, provider_uuid, bill_date, tracing_id=None):
    """Process OpenShift on Cloud parquet files using Trino."""
    provider = Provider.objects.get(uuid=provider_uuid)
    provider_type = provider.type.replace("-local", "")

    table_info = {
        Provider.PROVIDER_AWS: {"table": "aws_line_items_daily", "date_columns": ["lineitem_usagestartdate"]},
        Provider.PROVIDER_AZURE: {"table": "azure_line_items", "date_columns": ["usagedatetime", "date"]},
        Provider.PROVIDER_GCP: {
            "table": "gcp_line_items_daily",
            "date_columns": ["usage_start_time", "usage_end_time"],
        },
    }
    table_name = table_info.get(provider_type).get("table")
    if isinstance(bill_date, str):
        bill_date = ciso8601.parse_datetime(bill_date)
    year = bill_date.strftime("%Y")
    month = bill_date.strftime("%m")
    invoice_month = bill_date.strftime("%Y%m")

    # We do not have fine grain control over specific days in a month for
    # OpenShift on Cloud parquet generation. This task will clear and reprocess
    # the entire billing month passed in as a parameter.
    where_clause = f"WHERE source='{provider_uuid}' AND year='{year}' AND month='{month}'"
    table_count_sql = f"SELECT count(*) FROM {table_name} {where_clause}"

    count, _ = execute_trino_query(schema_name, table_count_sql)
    count = count[0][0]

    processor = OCPCloudParquetReportProcessor(
        schema_name,
        "",
        provider_uuid,
        provider_type,
        0,
        context={"tracing_id": tracing_id, "start_date": bill_date, "invoice_month": invoice_month},
    )
    remove_files_not_in_set_from_s3_bucket(
        tracing_id, processor.parquet_ocp_on_cloud_path_s3, 0, processor.error_context
    )
    for i, offset in enumerate(range(0, count, settings.PARQUET_PROCESSING_BATCH_SIZE)):
        query_sql = (
            f"SELECT * FROM {table_name}"
            f" {where_clause} "
            f"OFFSET {offset} LIMIT {settings.PARQUET_PROCESSING_BATCH_SIZE}"
        )
        results, columns = execute_trino_query(schema_name, query_sql)
        data_frame = pd.DataFrame(data=results, columns=columns)
        data_frame = data_frame.drop(columns=[col for col in {"source", "year", "month"} if col in data_frame.columns])
        for column in table_info.get(provider_type).get("date_columns"):
            if column in data_frame.columns:
                data_frame[column] = pd.to_datetime(data_frame[column])

        file_name = f"ocp_on_{provider_type}_{i}"
        processor.process(file_name, [data_frame])<|MERGE_RESOLUTION|>--- conflicted
+++ resolved
@@ -473,15 +473,8 @@
 
     try:
         updater = ReportSummaryUpdater(schema_name, provider_uuid, manifest_id, tracing_id)
-<<<<<<< HEAD
-        if provider in (Provider.PROVIDER_GCP, Provider.PROVIDER_GCP_LOCAL):
-            updater.update_summary_tables(start_date, end_date, tracing_id, invoice_month)
-        else:
-            updater.update_summary_tables(start_date, end_date, tracing_id)
-=======
         start_date, end_date = updater.update_daily_tables(start_date, end_date, invoice_month=invoice_month)
         updater.update_summary_tables(start_date, end_date, tracing_id, invoice_month=invoice_month)
->>>>>>> 10cc04b6
         if ocp_on_cloud:
             ocp_on_cloud_infra_map = updater.get_openshift_on_cloud_infra_map(start_date, end_date, tracing_id)
     except ReportSummaryUpdaterCloudError as ex:
