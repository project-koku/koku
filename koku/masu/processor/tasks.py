--- conflicted
+++ resolved
@@ -65,21 +65,13 @@
 
 GET_REPORT_FILES_QUEUE = "download"
 OCP_QUEUE = "ocp"
-<<<<<<< HEAD
+PRIORITY_QUEUE = "priority"
 REFRESH_MATERIALIZED_VIEWS_QUEUE = "refresh"
 REMOVE_EXPIRED_DATA_QUEUE = "summary"
 SUMMARIZE_REPORTS_QUEUE = "summary"
 UPDATE_COST_MODEL_COSTS_QUEUE = "cost_model"
 UPDATE_SUMMARY_TABLES_QUEUE = "summary"
-PRIORITY_QUEUE = "priority"
 VACUUM_SCHEMA = "summary"
-=======
-PRIORITY_QUEUE = "priority"
-REFRESH_MATERIALIZED_VIEWS_QUEUE = "reporting"
-REMOVE_EXPIRED_DATA_QUEUE = "remove_expired"
-SUMMARIZE_REPORTS_QUEUE = "process"
-UPDATE_COST_MODEL_COSTS_QUEUE = "reporting"
-UPDATE_SUMMARY_TABLES_QUEUE = "reporting"
 
 # any additional queues should be added to this list
 QUEUE_LIST = [
@@ -91,8 +83,8 @@
     SUMMARIZE_REPORTS_QUEUE,
     UPDATE_COST_MODEL_COSTS_QUEUE,
     UPDATE_SUMMARY_TABLES_QUEUE,
+    VACUUM_SCHEMA,
 ]
->>>>>>> 79dd90f3
 
 
 def record_all_manifest_files(manifest_id, report_files):
