#
# Copyright 2021 Red Hat Inc.
# SPDX-License-Identifier: Apache-2.0
#
"""Asynchronous tasks."""
import datetime
import json
import logging
import os
from decimal import Decimal
from decimal import InvalidOperation

from celery import chain
from dateutil import parser
from django.conf import settings
from django.db import connection
from django.db.utils import IntegrityError
from tenant_schemas.utils import schema_context

import masu.prometheus_stats as worker_stats
from api.common import log_json
from api.iam.models import Tenant
from api.provider.models import Provider
from koku import celery_app
from koku.cache import invalidate_view_cache_for_tenant_and_source_type
from koku.middleware import KokuTenantMiddleware
from masu.database.cost_model_db_accessor import CostModelDBAccessor
from masu.database.provider_db_accessor import ProviderDBAccessor
from masu.database.report_manifest_db_accessor import ReportManifestDBAccessor
from masu.database.report_stats_db_accessor import ReportStatsDBAccessor
from masu.exceptions import MasuProcessingError
from masu.exceptions import MasuProviderError
from masu.external.accounts_accessor import AccountsAccessor
from masu.external.accounts_accessor import AccountsAccessorError
from masu.external.date_accessor import DateAccessor
from masu.external.downloader.report_downloader_base import ReportDownloaderWarning
from masu.external.report_downloader import ReportDownloaderError
from masu.processor import enable_trino_processing
from masu.processor._tasks.download import _get_report_files
from masu.processor._tasks.process import _process_report_file
from masu.processor._tasks.remove_expired import _remove_expired_data
from masu.processor.cost_model_cost_updater import CostModelCostUpdater
from masu.processor.report_processor import ReportProcessorDBError
from masu.processor.report_processor import ReportProcessorError
from masu.processor.report_summary_updater import ReportSummaryUpdater
from masu.processor.report_summary_updater import ReportSummaryUpdaterCloudError
from masu.processor.report_summary_updater import ReportSummaryUpdaterProviderNotFoundError
from masu.processor.worker_cache import WorkerCache


LOG = logging.getLogger(__name__)

DEFAULT = "celery"
GET_REPORT_FILES_QUEUE = "download"
OCP_QUEUE = "ocp"
PRIORITY_QUEUE = "priority"
REFRESH_MATERIALIZED_VIEWS_QUEUE = "refresh"
REMOVE_EXPIRED_DATA_QUEUE = "summary"
SUMMARIZE_REPORTS_QUEUE = "summary"
UPDATE_COST_MODEL_COSTS_QUEUE = "cost_model"
UPDATE_SUMMARY_TABLES_QUEUE = "summary"
VACUUM_SCHEMA_QUEUE = "summary"

# any additional queues should be added to this list
QUEUE_LIST = [
    DEFAULT,
    GET_REPORT_FILES_QUEUE,
    OCP_QUEUE,
    PRIORITY_QUEUE,
    REFRESH_MATERIALIZED_VIEWS_QUEUE,
    REMOVE_EXPIRED_DATA_QUEUE,
    SUMMARIZE_REPORTS_QUEUE,
    UPDATE_COST_MODEL_COSTS_QUEUE,
    UPDATE_SUMMARY_TABLES_QUEUE,
    VACUUM_SCHEMA_QUEUE,
]


def record_all_manifest_files(manifest_id, report_files, tracing_id):
    """Store all report file names for manifest ID."""
    for report in report_files:
        try:
            with ReportStatsDBAccessor(report, manifest_id):
                LOG.debug(log_json(tracing_id, f"Logging {report} for manifest ID: {manifest_id}"))
        except IntegrityError:
            # OCP records the entire file list for a new manifest when the listener
            # recieves a payload.  With multiple listeners it is possilbe for
            # two listeners to recieve a report file for the same manifest at
            # roughly the same time.  In that case the report file may already
            # exist and an IntegrityError would be thrown.
            LOG.debug(log_json(tracing_id, f"Report {report} has already been recorded."))


def record_report_status(manifest_id, file_name, tracing_id, context={}):
    """
    Creates initial report status database entry for new report files.

    If a report has already been downloaded from the ingress service
    there is a chance that processing has already been complete.  The
    function returns the last completed date time to determine if the
    report processing should continue in extract_payload.

    Args:
        manifest_id (Integer): Manifest Identifier.
        file_name (String): Report file name
        tracing_id (String): Identifier associated with the payload
        context (Dict): Context for logging (account, etc)

    Returns:
        DateTime - Last completed date time for a given report file.

    """
    already_processed = False
    with ReportStatsDBAccessor(file_name, manifest_id) as db_accessor:
        already_processed = db_accessor.get_last_completed_datetime()
        if already_processed:
            msg = f"Report {file_name} has already been processed."
        else:
            msg = f"Recording stats entry for {file_name}"
        LOG.info(log_json(tracing_id, msg, context))
    return already_processed


@celery_app.task(name="masu.processor.tasks.get_report_files", queue=GET_REPORT_FILES_QUEUE, bind=True)  # noqa: C901
def get_report_files(  # noqa: C901
    self,
    customer_name,
    authentication,
    billing_source,
    provider_type,
    schema_name,
    provider_uuid,
    report_month,
    report_context,
    tracing_id=None,
):
    """
    Task to download a Report and process the report.

    FIXME: A 2 hour timeout is arbitrarily set for in progress processing requests.
    Once we know a realistic processing time for the largest CUR file in production
    this value can be adjusted or made configurable.

    Args:
        customer_name     (String): Name of the customer owning the cost usage report.
        authentication    (String): Credential needed to access cost usage report
                                    in the backend provider.
        billing_source    (String): Location of the cost usage report in the backend provider.
        provider_type     (String): Koku defined provider type string.  Example: Amazon = 'AWS'
        schema_name       (String): Name of the DB schema

    Returns:
        None

    """
    try:
        worker_stats.GET_REPORT_ATTEMPTS_COUNTER.labels(provider_type=provider_type).inc()
        month = report_month
        if isinstance(report_month, str):
            month = parser.parse(report_month)
        report_file = report_context.get("key")
        cache_key = f"{provider_uuid}:{report_file}"
        tracing_id = report_context.get("assembly_id", "no-tracing-id")
        WorkerCache().add_task_to_cache(cache_key)

        context = {"account": customer_name[4:], "provider_uuid": provider_uuid}

        try:
            report_dict = _get_report_files(
                tracing_id,
                customer_name,
                authentication,
                billing_source,
                provider_type,
                provider_uuid,
                month,
                report_context,
            )
        except (MasuProcessingError, MasuProviderError, ReportDownloaderError) as err:
            worker_stats.REPORT_FILE_DOWNLOAD_ERROR_COUNTER.labels(provider_type=provider_type).inc()
            WorkerCache().remove_task_from_cache(cache_key)
            LOG.warning(log_json(tracing_id, str(err), context))
            return

        stmt = (
            f"Reports to be processed: "
            f" schema_name: {customer_name} "
            f" provider: {provider_type} "
            f" provider_uuid: {provider_uuid}"
        )
        if report_dict:
            stmt += f" file: {report_dict['file']}"
            LOG.info(log_json(tracing_id, stmt, context))
        else:
            WorkerCache().remove_task_from_cache(cache_key)
            return None

        report_meta = {
            "schema_name": schema_name,
            "provider_type": provider_type,
            "provider_uuid": provider_uuid,
            "manifest_id": report_dict.get("manifest_id"),
            "tracing_id": tracing_id,
        }

        try:
            stmt = (
                f"Processing starting: "
                f" schema_name: {customer_name} "
                f" provider: {provider_type} "
                f" provider_uuid: {provider_uuid} "
                f' file: {report_dict.get("file")}'
            )
            LOG.info(log_json(tracing_id, stmt))
            worker_stats.PROCESS_REPORT_ATTEMPTS_COUNTER.labels(provider_type=provider_type).inc()

            report_dict["tracing_id"] = tracing_id
            report_dict["provider_type"] = provider_type

            _process_report_file(schema_name, provider_type, report_dict)

        except (ReportProcessorError, ReportProcessorDBError) as processing_error:
            worker_stats.PROCESS_REPORT_ERROR_COUNTER.labels(provider_type=provider_type).inc()
            LOG.error(log_json(tracing_id, str(processing_error), context))
            WorkerCache().remove_task_from_cache(cache_key)
            raise processing_error
        except NotImplementedError as err:
            LOG.info(log_json(tracing_id, str(err), context))
            WorkerCache().remove_task_from_cache(cache_key)

        WorkerCache().remove_task_from_cache(cache_key)

        return report_meta
    except ReportDownloaderWarning as err:
        LOG.warning(log_json(tracing_id, str(err), context))
        WorkerCache().remove_task_from_cache(cache_key)
    except Exception as err:
        worker_stats.PROCESS_REPORT_ERROR_COUNTER.labels(provider_type=provider_type).inc()
        LOG.error(log_json(tracing_id, str(err), context))
        WorkerCache().remove_task_from_cache(cache_key)


@celery_app.task(name="masu.processor.tasks.remove_expired_data", queue=DEFAULT)
def remove_expired_data(schema_name, provider, simulate, provider_uuid=None, queue_name=None):
    """
    Remove expired report data.

    Args:
        schema_name (String) db schema name
        provider    (String) provider type
        simulate    (Boolean) Simulate report data removal

    Returns:
        None

    """
    stmt = (
        f"remove_expired_data called with args:\n"
        f" schema_name: {schema_name},\n"
        f" provider: {provider},\n"
        f" simulate: {simulate},\n"
        f" provider_uuid: {provider_uuid},\n",
    )
    LOG.info(stmt)
    _remove_expired_data(schema_name, provider, simulate, provider_uuid)
    refresh_materialized_views.s(schema_name, provider, provider_uuid=provider_uuid).apply_async(
        queue=queue_name or REFRESH_MATERIALIZED_VIEWS_QUEUE
    )


@celery_app.task(name="masu.processor.tasks.summarize_reports", queue=SUMMARIZE_REPORTS_QUEUE)
def summarize_reports(reports_to_summarize, queue_name=None):
    """
    Summarize reports returned from line summary task.

    Args:
        reports_to_summarize (list) list of reports to process

    Returns:
        None

    """
    reports_to_summarize = [report for report in reports_to_summarize if report]
    reports_deduplicated = [dict(t) for t in {tuple(d.items()) for d in reports_to_summarize}]

    for report in reports_deduplicated:
        # For day-to-day summarization we choose a small window to
        # cover new data from a window of days.
        # This saves us from re-summarizing unchanged data and cuts down
        # on processing time. There are override mechanisms in the
        # Updater classes for when full-month summarization is
        # required.
        with ReportManifestDBAccessor() as manifest_accesor:
            if manifest_accesor.manifest_ready_for_summary(report.get("manifest_id")):
                if report.get("start") and report.get("end"):
                    LOG.info("using start and end dates from the manifest")
                    start_date = parser.parse(report.get("start")).strftime("%Y-%m-%d")
                    end_date = parser.parse(report.get("end")).strftime("%Y-%m-%d")
                else:
                    LOG.info("generating start and end dates for manifest")
                    start_date = DateAccessor().today() - datetime.timedelta(days=2)
                    start_date = start_date.strftime("%Y-%m-%d")
                    end_date = DateAccessor().today().strftime("%Y-%m-%d")
                msg = f"report to summarize: {str(report)}"
                tracing_id = report.get("tracing_id", report.get("manifest_uuid", "no-tracing-id"))
                LOG.info(log_json(tracing_id, msg))
                update_summary_tables.s(
                    report.get("schema_name"),
                    report.get("provider_type"),
                    report.get("provider_uuid"),
                    start_date=start_date,
                    end_date=end_date,
                    manifest_id=report.get("manifest_id"),
                    queue_name=queue_name,
                    tracing_id=tracing_id,
                ).apply_async(queue=queue_name or UPDATE_SUMMARY_TABLES_QUEUE)


@celery_app.task(name="masu.processor.tasks.update_summary_tables", queue=UPDATE_SUMMARY_TABLES_QUEUE)  # noqa: C901
def update_summary_tables(  # noqa: C901
    schema_name,
    provider,
    provider_uuid,
    start_date,
    end_date=None,
    manifest_id=None,
    queue_name=None,
    synchronous=False,
    tracing_id=None,
):
    """Populate the summary tables for reporting.

    Args:
        schema_name (str) The DB schema name.
        provider    (str) The provider type.
        provider_uuid (str) The provider uuid.
        report_dict (dict) The report data dict from previous task.
        start_date  (str) The date to start populating the table.
        end_date    (str) The date to end on.

    Returns
        None

    """
    worker_stats.REPORT_SUMMARY_ATTEMPTS_COUNTER.labels(provider_type=provider).inc()
    task_name = "masu.processor.tasks.update_summary_tables"
    cache_args = [schema_name, provider]

    if not synchronous:
        worker_cache = WorkerCache()
        if worker_cache.single_task_is_running(task_name, cache_args):
            msg = f"Task {task_name} already running for {cache_args}. Requeuing."
            LOG.info(log_json(tracing_id, msg))
            update_summary_tables.s(
                schema_name,
                provider,
                provider_uuid,
                start_date,
                end_date=end_date,
                manifest_id=manifest_id,
                queue_name=queue_name,
                tracing_id=tracing_id,
            ).apply_async(queue=queue_name or UPDATE_SUMMARY_TABLES_QUEUE)
            return
        worker_cache.lock_single_task(task_name, cache_args, timeout=settings.WORKER_CACHE_TIMEOUT)

    stmt = (
        f"update_summary_tables called with args: "
        f" schema_name: {schema_name}, "
        f" provider: {provider}, "
        f" start_date: {start_date}, "
        f" end_date: {end_date}, "
        f" manifest_id: {manifest_id}, "
        f" tracing_id: {tracing_id}"
    )
    LOG.info(log_json(tracing_id, stmt))

    try:
        updater = ReportSummaryUpdater(schema_name, provider_uuid, manifest_id, tracing_id)
        start_date, end_date = updater.update_daily_tables(start_date, end_date)
        updater.update_summary_tables(start_date, end_date, tracing_id)
    except ReportSummaryUpdaterCloudError as ex:
        LOG.info(
            log_json(tracing_id, f"Failed to correlate OpenShift metrics for provider: {provider_uuid}. Error: {ex}")
        )

    except ReportSummaryUpdaterProviderNotFoundError as pnf_ex:
        LOG.warning(
            log_json(
                tracing_id,
                (
                    f"{pnf_ex} Possible source/provider delete during processing. "
                    + "Processing for this provier will halt."
                ),
            )
        )
        if not synchronous:
            worker_cache.release_single_task(task_name, cache_args)
        return
    except Exception as ex:
        if not synchronous:
            worker_cache.release_single_task(task_name, cache_args)
        raise ex
    if not provider_uuid:
        refresh_materialized_views.s(
            schema_name, provider, manifest_id=manifest_id, queue_name=queue_name, tracing_id=tracing_id
        ).apply_async(queue=queue_name or REFRESH_MATERIALIZED_VIEWS_QUEUE)
        return

    if enable_trino_processing(provider_uuid, provider, schema_name) and provider in (
        Provider.PROVIDER_AWS,
        Provider.PROVIDER_AWS_LOCAL,
        Provider.PROVIDER_AZURE,
        Provider.PROVIDER_AZURE_LOCAL,
    ):
        cost_model = None
        stmt = (
            f"Markup for {provider} is calculated during summarization. No need to run update_cost_model_costs"
            f" schema_name: {schema_name}, "
            f" provider_uuid: {provider_uuid}"
        )
        LOG.info(log_json(tracing_id, stmt))
    else:
        with CostModelDBAccessor(schema_name, provider_uuid) as cost_model_accessor:
            cost_model = cost_model_accessor.cost_model

    if cost_model is not None:
        linked_tasks = update_cost_model_costs.s(
            schema_name, provider_uuid, start_date, end_date, tracing_id=tracing_id
        ).set(queue=queue_name or UPDATE_COST_MODEL_COSTS_QUEUE) | refresh_materialized_views.si(
            schema_name, provider, provider_uuid=provider_uuid, manifest_id=manifest_id, tracing_id=tracing_id
        ).set(
            queue=queue_name or REFRESH_MATERIALIZED_VIEWS_QUEUE
        )
    else:
        stmt = f"update_cost_model_costs skipped. schema_name: {schema_name}, provider_uuid: {provider_uuid}"
        LOG.info(log_json(tracing_id, stmt))
        linked_tasks = refresh_materialized_views.s(
            schema_name, provider, provider_uuid=provider_uuid, manifest_id=manifest_id, tracing_id=tracing_id
        ).set(queue=queue_name or REFRESH_MATERIALIZED_VIEWS_QUEUE)

    chain(linked_tasks).apply_async()
    if not synchronous:
        worker_cache.release_single_task(task_name, cache_args)


@celery_app.task(name="masu.processor.tasks.update_all_summary_tables", queue=UPDATE_SUMMARY_TABLES_QUEUE)
def update_all_summary_tables(start_date, end_date=None):
    """Populate all the summary tables for reporting.

    Args:
        start_date  (str) The date to start populating the table.
        end_date    (str) The date to end on.

    Returns
        None

    """
    # Get all providers for all schemas
    all_accounts = []
    try:
        all_accounts = AccountsAccessor().get_accounts()
        for account in all_accounts:
            log_statement = (
                f"Gathering data for for\n"
                f' schema_name: {account.get("schema_name")}\n'
                f' provider: {account.get("provider_type")}\n'
                f' account (provider uuid): {account.get("provider_uuid")}'
            )
            LOG.info(log_statement)
            schema_name = account.get("schema_name")
            provider = account.get("provider_type")
            provider_uuid = account.get("provider_uuid")
            queue_name = OCP_QUEUE if provider and provider.lower() == "ocp" else None
            update_summary_tables.s(
                schema_name, provider, provider_uuid, str(start_date), end_date, queue_name=queue_name
            ).apply_async(queue=queue_name or UPDATE_SUMMARY_TABLES_QUEUE)
    except AccountsAccessorError as error:
        LOG.error("Unable to get accounts. Error: %s", str(error))


@celery_app.task(name="masu.processor.tasks.update_cost_model_costs", queue=UPDATE_COST_MODEL_COSTS_QUEUE)
def update_cost_model_costs(
    schema_name, provider_uuid, start_date=None, end_date=None, queue_name=None, synchronous=False, tracing_id=None
):
    """Update usage charge information.

    Args:
        schema_name (str) The DB schema name.
        provider_uuid (str) The provider uuid.
        start_date (str, Optional) - Start date of range to update derived cost.
        end_date (str, Optional) - End date of range to update derived cost.

    Returns
        None

    """
    task_name = "masu.processor.tasks.update_cost_model_costs"
    cache_args = [schema_name, provider_uuid, start_date, end_date]
    if not synchronous:
        worker_cache = WorkerCache()
        if worker_cache.single_task_is_running(task_name, cache_args):
            msg = f"Task {task_name} already running for {cache_args}. Requeuing."
            LOG.info(log_json(tracing_id, msg))
            update_cost_model_costs.s(
                schema_name,
                provider_uuid,
                start_date=start_date,
                end_date=end_date,
                queue_name=queue_name,
                synchronous=synchronous,
                tracing_id=tracing_id,
            ).apply_async(queue=queue_name or UPDATE_COST_MODEL_COSTS_QUEUE)
            return
        worker_cache.lock_single_task(task_name, cache_args, timeout=settings.WORKER_CACHE_TIMEOUT)

    worker_stats.COST_MODEL_COST_UPDATE_ATTEMPTS_COUNTER.inc()

    stmt = (
        f"update_cost_model_costs called with args:\n"
        f" schema_name: {schema_name},\n"
        f" provider_uuid: {provider_uuid},\n"
        f" start_date: {start_date},\n"
        f" start_date: {end_date},\n"
        f" tracing_id: {tracing_id}"
    )
    LOG.info(log_json(tracing_id, stmt))

    try:
        updater = CostModelCostUpdater(schema_name, provider_uuid, tracing_id)
        if updater:
            updater.update_cost_model_costs(start_date, end_date)
    except Exception as ex:
        if not synchronous:
            worker_cache.release_single_task(task_name, cache_args)
        raise ex

    if not synchronous:
        worker_cache.release_single_task(task_name, cache_args)


# fmt: off
@celery_app.task(  # noqa: C901
    name="masu.processor.tasks.refresh_materialized_views", queue=REFRESH_MATERIALIZED_VIEWS_QUEUE
)
# fmt: on
def refresh_materialized_views(  # noqa: C901
    schema_name, provider_type, manifest_id=None, provider_uuid=None, synchronous=False, queue_name=None,
    tracing_id=None
):
    """Refresh the database's materialized views for reporting."""
    task_name = "masu.processor.tasks.refresh_materialized_views"
    cache_args = [schema_name, provider_type]
    if not synchronous:
        worker_cache = WorkerCache()
        if worker_cache.single_task_is_running(task_name, cache_args):
            msg = f"Task {task_name} already running for {cache_args}. Requeuing."
            LOG.info(log_json(tracing_id, msg))
            refresh_materialized_views.s(
                schema_name,
                provider_type,
                manifest_id=manifest_id,
                provider_uuid=provider_uuid,
                synchronous=synchronous,
                queue_name=queue_name,
                tracing_id=tracing_id
            ).apply_async(queue=queue_name or REFRESH_MATERIALIZED_VIEWS_QUEUE)
            return
        worker_cache.lock_single_task(task_name, cache_args, timeout=settings.WORKER_CACHE_TIMEOUT)
    materialized_views = ()
<<<<<<< HEAD
    if provider_type in (Provider.PROVIDER_AWS, Provider.PROVIDER_AWS_LOCAL):
        materialized_views = (OCP_ON_AWS_MATERIALIZED_VIEWS + OCP_ON_INFRASTRUCTURE_MATERIALIZED_VIEWS)
        if UNLEASH_CLIENT.is_enabled("cost-aws-materialized-views", fallback_function=fallback_true):
            materialized_views = (
                AWS_MATERIALIZED_VIEWS + OCP_ON_AWS_MATERIALIZED_VIEWS + OCP_ON_INFRASTRUCTURE_MATERIALIZED_VIEWS
            )
    elif provider_type in (Provider.PROVIDER_OCP):
        materialized_views = (
            OCP_ON_AWS_MATERIALIZED_VIEWS
            + OCP_ON_AZURE_MATERIALIZED_VIEWS
            + OCP_ON_INFRASTRUCTURE_MATERIALIZED_VIEWS
        )
    elif provider_type in (Provider.PROVIDER_AZURE, Provider.PROVIDER_AZURE_LOCAL):
        materialized_views = (
            AZURE_MATERIALIZED_VIEWS + OCP_ON_AZURE_MATERIALIZED_VIEWS + OCP_ON_INFRASTRUCTURE_MATERIALIZED_VIEWS
        )
    elif provider_type in (Provider.PROVIDER_GCP, Provider.PROVIDER_GCP_LOCAL):
        materialized_views = (GCP_MATERIALIZED_VIEWS + OCP_ON_INFRASTRUCTURE_MATERIALIZED_VIEWS)
=======
>>>>>>> d3fdc730
    try:
        with schema_context(schema_name):
            for view in materialized_views:
                table_name = view._meta.db_table
                with connection.cursor() as cursor:
                    cursor.execute(f"REFRESH MATERIALIZED VIEW CONCURRENTLY {table_name}")
                    LOG.info(log_json(tracing_id, f"Refreshed {table_name}."))

        invalidate_view_cache_for_tenant_and_source_type(schema_name, provider_type)

        if provider_uuid:
            ProviderDBAccessor(provider_uuid).set_data_updated_timestamp()
        if manifest_id:
            # Processing for this monifest should be complete after this step
            with ReportManifestDBAccessor() as manifest_accessor:
                manifest = manifest_accessor.get_manifest_by_id(manifest_id)
                manifest_accessor.mark_manifest_as_completed(manifest)
    except Exception as ex:
        if not synchronous:
            worker_cache.release_single_task(task_name, cache_args)
        raise ex

    if not synchronous:
        worker_cache.release_single_task(task_name, cache_args)


@celery_app.task(name="masu.processor.tasks.vacuum_schema", queue=DEFAULT)
def vacuum_schema(schema_name):
    """Vacuum the reporting tables in the specified schema."""
    table_sql = """
        SELECT table_name
        FROM information_schema.tables
        WHERE table_schema = %s
            AND table_name like 'reporting_%%'
            AND table_type != 'VIEW'
    """

    with schema_context(schema_name):
        with connection.cursor() as cursor:
            cursor.execute(table_sql, [schema_name])
            tables = cursor.fetchall()
            tables = [table[0] for table in tables]
            for table in tables:
                sql = f"VACUUM ANALYZE {schema_name}.{table}"
                cursor.execute(sql)
                LOG.info(sql)
                LOG.info(cursor.statusmessage)


def normalize_table_options(table_options):
    """Normalize autovaccume_tune_schema table_options to dict type."""
    if not table_options:
        table_options = {}
    elif isinstance(table_options, str):
        table_options = json.loads(table_options)
    return table_options


# The autovacuum settings should be tuned over time to account for a table's records
# growing or shrinking. Based on the number of live tuples recorded from the latest
# statistics run, the autovacuum_vacuum_scale_factor will be adjusted up or down.
# More table rows will adjust the factor downward which should cause the autovacuum
# process to run more frequently on those tables. The effect should be that the
# process runs more frequently, but has less to do so it should overall be faster and
# more efficient.
# At this time, no table parameter will be lowered past the known production engine
# setting of 0.2 by default. However this function's settings can be overridden via the
# AUTOVACUUM_TUNING environment variable. See below.
@celery_app.task(name="masu.processor.tasks.autovacuum_tune_schema", queue_name=DEFAULT)  # noqa: C901
def autovacuum_tune_schema(schema_name):  # noqa: C901
    """Set the autovacuum table settings based on table size for the specified schema."""
    table_sql = """
SELECT s.relname as "table_name",
       s.n_live_tup,
       coalesce(table_options.options, '{}'::jsonb)::jsonb as "options"
  FROM pg_stat_user_tables s
  LEFT
  JOIN (
         select oid,
                jsonb_object_agg(split_part(option, '=', 1), split_part(option, '=', 2)) as options
           from (
                  select oid,
                         unnest(reloptions) as "option"
                    from pg_class
                   where reloptions is not null
                ) table_options_raw
          where option ~ '^autovacuum_vacuum_scale_factor'
          group
             by oid
       ) as table_options
    ON table_options.oid = s.relid
 WHERE s.schemaname = %s
 ORDER
    BY s.n_live_tup desc;
"""

    # initialize settings
    scale_table = [(10000000, Decimal("0.01")), (1000000, Decimal("0.02")), (100000, Decimal("0.05"))]
    alter_count = 0
    no_scale = Decimal("100")
    zero = Decimal("0")
    reset = Decimal("-1")
    scale_factor = zero

    # override with environment
    # This environment variable's data will be a JSON string in the form of:
    # [[threshold, scale], ...]
    # Where:
    #     threshold is a integer number representing the approximate number of rows (tuples)
    #     scale is the autovacuum_vacuum_scale_factor value (deimal number as string. ex "0.05")
    #     See: https://www.postgresql.org/docs/10/runtime-config-autovacuum.html
    #          https://www.2ndquadrant.com/en/blog/autovacuum-tuning-basics/
    autovacuum_settings = json.loads(os.environ.get("AUTOVACUUM_TUNING", "[]"))
    if autovacuum_settings:
        scale_table = [[int(e[0]), Decimal(str(e[1]))] for e in autovacuum_settings]

    scale_table.sort(key=lambda e: e[0], reverse=True)

    # Execute the scale based on table analyzsis
    with schema_context(schema_name):
        with connection.cursor() as cursor:
            cursor.execute(table_sql, [schema_name])
            tables = cursor.fetchall()

            for table in tables:
                scale_factor = zero
                table_name, n_live_tup, table_options = table
                table_options = normalize_table_options(table_options)
                try:
                    table_scale_option = Decimal(table_options.get("autovacuum_vacuum_scale_factor", no_scale))
                except InvalidOperation:
                    table_scale_option = no_scale

                for threshold, scale in scale_table:
                    if n_live_tup >= threshold:
                        scale_factor = scale
                        break

                # If current scale factor is the same as the table setting, then do nothing
                # Reset if table tuples have changed
                if scale_factor > zero and table_scale_option <= scale:
                    continue
                elif scale_factor == zero and "autovacuum_vacuum_scale_factor" in table_options:
                    scale_factor = reset

                # Determine if we adjust downward or upward due to the threshold found.
                if scale_factor > zero:
                    value = [scale_factor]
                    sql = f"""ALTER TABLE {schema_name}.{table_name} set (autovacuum_vacuum_scale_factor = %s);"""
                    sql_log = (sql % str(scale_factor)).replace("'", "")
                elif scale_factor < zero:
                    value = None
                    sql = f"""ALTER TABLE {schema_name}.{table_name} reset (autovacuum_vacuum_scale_factor);"""
                    sql_log = sql

                # Only execute the parameter change if there is something that needs to be changed
                if scale_factor != zero:
                    alter_count += 1
                    cursor.execute(sql, value)
                    LOG.info(sql_log)
                    LOG.info(cursor.statusmessage)

    LOG.info(f"Altered autovacuum_vacuum_scale_factor on {alter_count} tables")


@celery_app.task(name="masu.processor.tasks.remove_stale_tenants", queue=DEFAULT)
def remove_stale_tenants():
    """ Remove stale tenants from the tenant api """
    table_sql = """
        SELECT c.schema_name
        FROM api_customer c
        JOIN api_tenant t
            ON c.schema_name = t.schema_name
        LEFT JOIN api_sources s
            ON c.account_id = s.account_id
        WHERE s.source_id IS null
            AND c.date_updated < now() - INTERVAL '2 weeks'
        ;
    """
    with connection.cursor() as cursor:
        cursor.execute(table_sql)
        data = cursor.fetchall()
        Tenant.objects.filter(schema_name__in=[i[0] for i in data]).delete()
        if data:
            with KokuTenantMiddleware.tenant_lock:
                KokuTenantMiddleware.tenant_cache.clear()
        for name in data:
            LOG.info(f"Deleted tenant: {name}")<|MERGE_RESOLUTION|>--- conflicted
+++ resolved
@@ -568,27 +568,6 @@
             return
         worker_cache.lock_single_task(task_name, cache_args, timeout=settings.WORKER_CACHE_TIMEOUT)
     materialized_views = ()
-<<<<<<< HEAD
-    if provider_type in (Provider.PROVIDER_AWS, Provider.PROVIDER_AWS_LOCAL):
-        materialized_views = (OCP_ON_AWS_MATERIALIZED_VIEWS + OCP_ON_INFRASTRUCTURE_MATERIALIZED_VIEWS)
-        if UNLEASH_CLIENT.is_enabled("cost-aws-materialized-views", fallback_function=fallback_true):
-            materialized_views = (
-                AWS_MATERIALIZED_VIEWS + OCP_ON_AWS_MATERIALIZED_VIEWS + OCP_ON_INFRASTRUCTURE_MATERIALIZED_VIEWS
-            )
-    elif provider_type in (Provider.PROVIDER_OCP):
-        materialized_views = (
-            OCP_ON_AWS_MATERIALIZED_VIEWS
-            + OCP_ON_AZURE_MATERIALIZED_VIEWS
-            + OCP_ON_INFRASTRUCTURE_MATERIALIZED_VIEWS
-        )
-    elif provider_type in (Provider.PROVIDER_AZURE, Provider.PROVIDER_AZURE_LOCAL):
-        materialized_views = (
-            AZURE_MATERIALIZED_VIEWS + OCP_ON_AZURE_MATERIALIZED_VIEWS + OCP_ON_INFRASTRUCTURE_MATERIALIZED_VIEWS
-        )
-    elif provider_type in (Provider.PROVIDER_GCP, Provider.PROVIDER_GCP_LOCAL):
-        materialized_views = (GCP_MATERIALIZED_VIEWS + OCP_ON_INFRASTRUCTURE_MATERIALIZED_VIEWS)
-=======
->>>>>>> d3fdc730
     try:
         with schema_context(schema_name):
             for view in materialized_views:
