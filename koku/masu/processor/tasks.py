#
# Copyright 2018 Red Hat, Inc.
#
# This program is free software: you can redistribute it and/or modify
# it under the terms of the GNU Affero General Public License as
# published by the Free Software Foundation, either version 3 of the
# License, or (at your option) any later version.
#
# This program is distributed in the hope that it will be useful,
# but WITHOUT ANY WARRANTY; without even the implied warranty of
# MERCHANTABILITY or FITNESS FOR A PARTICULAR PURPOSE.  See the
# GNU Affero General Public License for more details.
#
# You should have received a copy of the GNU Affero General Public License
# along with this program.  If not, see <https://www.gnu.org/licenses/>.
#
"""Asynchronous tasks."""

# pylint: disable=too-many-arguments, too-many-function-args
# disabled module-wide due to current state of task signature.
# we expect this situation to be temporary as we iterate on these details.
import datetime
import os

from celery import chain
from celery.utils.log import get_task_logger
<<<<<<< HEAD
=======
from dateutil import parser
>>>>>>> 32b484a4
from django.db import connection
from tenant_schemas.utils import schema_context

import masu.prometheus_stats as worker_stats
from api.provider.models import Provider
from koku.celery import app
from masu.database.report_manifest_db_accessor import ReportManifestDBAccessor
from masu.database.report_stats_db_accessor import ReportStatsDBAccessor
from masu.external.accounts_accessor import AccountsAccessor, AccountsAccessorError
from masu.external.date_accessor import DateAccessor
from masu.processor._tasks.download import _get_report_files
from masu.processor._tasks.process import _process_report_file
from masu.processor._tasks.remove_expired import _remove_expired_data
from masu.processor.report_charge_updater import ReportChargeUpdater
from masu.processor.report_processor import ReportProcessorError
from masu.processor.report_summary_updater import ReportSummaryUpdater
from reporting.models import AWS_MATERIALIZED_VIEWS

LOG = get_task_logger(__name__)


# pylint: disable=too-many-locals
@app.task(name='masu.processor.tasks.get_report_files', queue_name='download',
          bind=True)
def get_report_files(self,
                     customer_name,
                     authentication,
                     billing_source,
                     provider_type,
                     schema_name,
                     provider_uuid,
                     report_month):
    """
    Task to download a Report and process the report.

    FIXME: A 2 hour timeout is arbitrarily set for in progress processing requests.
    Once we know a realistic processing time for the largest CUR file in production
    this value can be adjusted or made configurable.

    Args:
        customer_name     (String): Name of the customer owning the cost usage report.
        authentication    (String): Credential needed to access cost usage report
                                    in the backend provider.
        billing_source    (String): Location of the cost usage report in the backend provider.
        provider_type     (String): Koku defined provider type string.  Example: Amazon = 'AWS'
        schema_name       (String): Name of the DB schema

    Returns:
        None

    """
    worker_stats.GET_REPORT_ATTEMPTS_COUNTER.labels(provider_type=provider_type).inc()
    month = parser.parse(report_month)
    reports = _get_report_files(self,
                                customer_name,
                                authentication,
                                billing_source,
                                provider_type,
                                provider_uuid,
                                month)

    try:
        stmt = (
            f'Reports to be processed:\n'
            f' schema_name: {customer_name}\n'
            f' provider: {provider_type}\n'
            f' provider_uuid: {provider_uuid}\n'
        )
        for report in reports:
            stmt += ' file: ' + str(report['file']) + '\n'
        LOG.info(stmt[:-1])
        reports_to_summarize = []
        for report_dict in reports:
            manifest_id = report_dict.get('manifest_id')
            file_name = os.path.basename(report_dict.get('file'))
            with ReportStatsDBAccessor(file_name, manifest_id) as stats:
                started_date = stats.get_last_started_datetime()
                completed_date = stats.get_last_completed_datetime()

            # Skip processing if already in progress.
            if started_date and not completed_date:
                expired_start_date = started_date + datetime.timedelta(hours=2)
                if DateAccessor().today_with_timezone('UTC') < expired_start_date:
                    LOG.info(
                        'Skipping processing task for %s since it was started at: %s.',
                        file_name,
                        str(started_date),
                    )
                    continue

            # Skip processing if complete.
            if started_date and completed_date:
                LOG.info(
                    'Skipping processing task for %s. Started on: %s and completed on: %s.',
                    file_name,
                    str(started_date),
                    str(completed_date),
                )
                continue

            stmt = (
                f'Processing starting:\n'
                f' schema_name: {customer_name}\n'
                f' provider: {provider_type}\n'
                f' provider_uuid: {provider_uuid}\n'
                f' file: {report_dict.get("file")}'
            )
            LOG.info(stmt)
            worker_stats.PROCESS_REPORT_ATTEMPTS_COUNTER.labels(
                provider_type=provider_type
            ).inc()
            _process_report_file(schema_name, provider_type, provider_uuid, report_dict)
            report_meta = {}
            known_manifest_ids = [
                report.get('manifest_id') for report in reports_to_summarize
            ]
            if report_dict.get('manifest_id') not in known_manifest_ids:
                report_meta['schema_name'] = schema_name
                report_meta['provider_type'] = provider_type
                report_meta['provider_uuid'] = provider_uuid
                report_meta['manifest_id'] = report_dict.get('manifest_id')
                reports_to_summarize.append(report_meta)
    except ReportProcessorError as processing_error:
        worker_stats.PROCESS_REPORT_ERROR_COUNTER.labels(
            provider_type=provider_type
        ).inc()
        LOG.error(str(processing_error))
        raise processing_error

    return reports_to_summarize


@app.task(name='masu.processor.tasks.remove_expired_data', queue_name='remove_expired')
def remove_expired_data(schema_name, provider, simulate, provider_uuid=None):
    """
    Remove expired report data.

    Args:
        schema_name (String) db schema name
        provider    (String) provider type
        simulate    (Boolean) Simulate report data removal

    Returns:
        None

    """
    stmt = (
        f'remove_expired_data called with args:\n'
        f' schema_name: {schema_name},\n'
        f' provider: {provider},\n'
        f' simulate: {simulate},\n'
        f' provider_uuid: {provider_uuid}'
    )
    LOG.info(stmt)
    _remove_expired_data(schema_name, provider, simulate, provider_uuid)


@app.task(name='masu.processor.tasks.summarize_reports', queue_name='process')
def summarize_reports(reports_to_summarize):
    """
    Summarize reports returned from line summary task.

    Args:
        reports_to_summarize (list) list of reports to process

    Returns:
        None

    """
    for report in reports_to_summarize:
        # For day-to-day summarization we choose a small window to
        # cover new data from a window of days.
        # This saves us from re-summarizing unchanged data and cuts down
        # on processing time. There are override mechanisms in the
        # Updater classes for when full-month summarization is
        # required.
        start_date = DateAccessor().today() - datetime.timedelta(days=2)
        start_date = start_date.strftime('%Y-%m-%d')
        end_date = DateAccessor().today().strftime('%Y-%m-%d')
        LOG.info('report to summarize: %s', str(report))
        update_summary_tables.delay(
            report.get('schema_name'),
            report.get('provider_type'),
            report.get('provider_uuid'),
            start_date=start_date,
            end_date=end_date,
            manifest_id=report.get('manifest_id'),
        )


@app.task(name='masu.processor.tasks.update_summary_tables', queue_name='reporting')
def update_summary_tables(
    schema_name, provider, provider_uuid, start_date, end_date=None, manifest_id=None
):
    """Populate the summary tables for reporting.

    Args:
        schema_name (str) The DB schema name.
        provider    (str) The provider type.
        provider_uuid (str) The provider uuid.
        report_dict (dict) The report data dict from previous task.
        start_date  (str) The date to start populating the table.
        end_date    (str) The date to end on.

    Returns
        None

    """
    worker_stats.REPORT_SUMMARY_ATTEMPTS_COUNTER.labels(provider_type=provider).inc()

    stmt = (
        f'update_summary_tables called with args:\n'
        f' schema_name: {schema_name},\n'
        f' provider: {provider},\n'
        f' start_date: {start_date},\n'
        f' end_date: {end_date},\n'
        f' manifest_id: {manifest_id}'
    )
    LOG.info(stmt)

    updater = ReportSummaryUpdater(schema_name, provider_uuid, manifest_id)
    if updater.manifest_is_ready():
        start_date, end_date = updater.update_daily_tables(start_date, end_date)
        updater.update_summary_tables(start_date, end_date)
    if provider_uuid:
        chain(
            update_charge_info.s(schema_name, provider_uuid, start_date, end_date),
            refresh_materialized_views.si(schema_name, provider, manifest_id)
        ).apply_async()
    else:
        refresh_materialized_views.delay(schema_name, provider, manifest_id)


@app.task(name='masu.processor.tasks.update_all_summary_tables', queue_name='reporting')
def update_all_summary_tables(start_date, end_date=None):
    """Populate all the summary tables for reporting.

    Args:
        start_date  (str) The date to start populating the table.
        end_date    (str) The date to end on.

    Returns
        None

    """
    # Get all providers for all schemas
    all_accounts = []
    try:
        all_accounts = AccountsAccessor().get_accounts()
        for account in all_accounts:
            log_statement = (
                f'Gathering data for for\n'
                f' schema_name: {account.get("schema_name")}\n'
                f' provider: {account.get("provider_type")}\n'
                f' account (provider uuid): {account.get("provider_uuid")}'
            )
            LOG.info(log_statement)
            schema_name = account.get('schema_name')
            provider = account.get('provider_type')
            provider_uuid = account.get('provider_uuid')
            update_summary_tables.delay(
                schema_name, provider, provider_uuid, str(start_date), end_date
            )
    except AccountsAccessorError as error:
        LOG.error('Unable to get accounts. Error: %s', str(error))


@app.task(name='masu.processor.tasks.update_charge_info', queue_name='reporting')
def update_charge_info(schema_name, provider_uuid, start_date=None, end_date=None):
    """Update usage charge information.

    Args:
        schema_name (str) The DB schema name.
        provider_uuid (str) The provider uuid.
        start_date (str, Optional) - Start date of range to update derived cost.
        end_date (str, Optional) - End date of range to update derived cost.

    Returns
        None

    """
    worker_stats.CHARGE_UPDATE_ATTEMPTS_COUNTER.inc()

    stmt = (
        f'update_charge_info called with args:\n'
        f' schema_name: {schema_name},\n'
        f' provider_uuid: {provider_uuid}'
    )
    LOG.info(stmt)

    updater = ReportChargeUpdater(schema_name, provider_uuid)
    updater.update_charge_info(start_date, end_date)

<<<<<<< HEAD
@app.task(name='masu.processor.tasks.vacuum_schema', queue_name='reporting')
def vacuum_schema(schema_name):
    """Vacuum the reporting tables in the specified schema."""

    table_sql = """
        SELECT table_name
        FROM information_schema.tables
        WHERE table_schema = %s
            AND table_name like 'reporting_%%'
            AND table_type != 'VIEW'
    """

    with schema_context(schema_name):
        with connection.cursor() as cursor:
            cursor.execute(table_sql, [schema_name])
            tables = cursor.fetchall()
            tables = [table[0] for table in tables]
            for table in tables:
                sql = 'VACUUM ANALYZE {}.{}'.format(schema_name, table)
                cursor.execute(sql)
                LOG.info(sql)
                LOG.info(cursor.statusmessage)
=======

@app.task(name='masu.processor.tasks.refresh_materialized_views', queue_name='reporting')
def refresh_materialized_views(schema_name, provider_type, manifest_id=None):
    """Refresh the database's materialized views for reporting."""
    materialized_views = ()
    if provider_type in (Provider.PROVIDER_AWS, Provider.PROVIDER_AWS_LOCAL):
        materialized_views = AWS_MATERIALIZED_VIEWS
    with schema_context(schema_name):
        for view in materialized_views:
            table_name = view._meta.db_table
            with connection.cursor() as cursor:
                LOG.info(f'Refreshing {table_name}.')
                cursor.execute(
                    f'REFRESH MATERIALIZED VIEW CONCURRENTLY {table_name}'
                )

    if manifest_id:
        # Processing for this monifest should be complete after this step
        with ReportManifestDBAccessor() as manifest_accessor:
            manifest = manifest_accessor.get_manifest_by_id(manifest_id)
            manifest_accessor.mark_manifest_as_completed(manifest)
>>>>>>> 32b484a4
<|MERGE_RESOLUTION|>--- conflicted
+++ resolved
@@ -24,10 +24,7 @@
 
 from celery import chain
 from celery.utils.log import get_task_logger
-<<<<<<< HEAD
-=======
 from dateutil import parser
->>>>>>> 32b484a4
 from django.db import connection
 from tenant_schemas.utils import schema_context
 
@@ -321,31 +318,7 @@
     updater = ReportChargeUpdater(schema_name, provider_uuid)
     updater.update_charge_info(start_date, end_date)
 
-<<<<<<< HEAD
-@app.task(name='masu.processor.tasks.vacuum_schema', queue_name='reporting')
-def vacuum_schema(schema_name):
-    """Vacuum the reporting tables in the specified schema."""
-
-    table_sql = """
-        SELECT table_name
-        FROM information_schema.tables
-        WHERE table_schema = %s
-            AND table_name like 'reporting_%%'
-            AND table_type != 'VIEW'
-    """
-
-    with schema_context(schema_name):
-        with connection.cursor() as cursor:
-            cursor.execute(table_sql, [schema_name])
-            tables = cursor.fetchall()
-            tables = [table[0] for table in tables]
-            for table in tables:
-                sql = 'VACUUM ANALYZE {}.{}'.format(schema_name, table)
-                cursor.execute(sql)
-                LOG.info(sql)
-                LOG.info(cursor.statusmessage)
-=======
-
+    
 @app.task(name='masu.processor.tasks.refresh_materialized_views', queue_name='reporting')
 def refresh_materialized_views(schema_name, provider_type, manifest_id=None):
     """Refresh the database's materialized views for reporting."""
@@ -366,4 +339,27 @@
         with ReportManifestDBAccessor() as manifest_accessor:
             manifest = manifest_accessor.get_manifest_by_id(manifest_id)
             manifest_accessor.mark_manifest_as_completed(manifest)
->>>>>>> 32b484a4
+
+            
+@app.task(name='masu.processor.tasks.vacuum_schema', queue_name='reporting')
+def vacuum_schema(schema_name):
+    """Vacuum the reporting tables in the specified schema."""
+
+    table_sql = """
+        SELECT table_name
+        FROM information_schema.tables
+        WHERE table_schema = %s
+            AND table_name like 'reporting_%%'
+            AND table_type != 'VIEW'
+    """
+
+    with schema_context(schema_name):
+        with connection.cursor() as cursor:
+            cursor.execute(table_sql, [schema_name])
+            tables = cursor.fetchall()
+            tables = [table[0] for table in tables]
+            for table in tables:
+                sql = 'VACUUM ANALYZE {}.{}'.format(schema_name, table)
+                cursor.execute(sql)
+                LOG.info(sql)
+                LOG.info(cursor.statusmessage)