--- conflicted
+++ resolved
@@ -352,12 +352,7 @@
 
         bills_purged = []
         with GCPReportDBAccessor(self._schema) as report_db:
-<<<<<<< HEAD
             temp_table = report_db.create_temp_table(self.table_name._meta.db_table, drop_column="id")
-=======
-            temp_table = report_db.create_temp_table(self.line_item_table_name, drop_column="id")
-
->>>>>>> 1a62fd4a
             for chunk in report_csv:
 
                 # Group the information in the csv by the start time and the project id
@@ -381,8 +376,6 @@
                         self._create_cost_entry_line_item(
                             processed_row, bill_id, project_id, report_db, service_product_id
                         )
-
-<<<<<<< HEAD
                 if self.processed_report.line_items:
                     LOG.info(
                         "Saving report rows %d to %d for %s",
@@ -395,20 +388,6 @@
                     self._update_mappings()
 
             report_db.merge_temp_table(self.table_name._meta.db_table, temp_table, self.line_item_columns)
-=======
-            if self.processed_report.line_items:
-                LOG.info(
-                    "Saving report rows %d to %d for %s",
-                    row_count,
-                    row_count + len(self.processed_report.line_items),
-                    self._report_name,
-                )
-                self._save_to_db(temp_table, report_db)
-                row_count += len(self.processed_report.line_items)
-                report_db.merge_temp_table(self.line_item_table_name, temp_table, self.line_item_columns)
-
-            self._update_mappings()
->>>>>>> 1a62fd4a
 
             LOG.info("Completed report processing for file: %s and schema: %s", self._report_name, self._schema)
 
