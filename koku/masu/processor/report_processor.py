#
# Copyright 2021 Red Hat Inc.
# SPDX-License-Identifier: Apache-2.0
#
"""Report processor external interface."""
import logging

from django.db import InterfaceError as DjangoInterfaceError
from django.db import OperationalError
from psycopg2 import InterfaceError

from api.common import log_json
from api.models import Provider
from koku.database_exc import get_extended_exception_by_type
from masu.processor.parquet.ocp_cloud_parquet_report_processor import OCPCloudParquetReportProcessor
from masu.processor.parquet.parquet_report_processor import ParquetReportProcessor
from masu.processor.parquet.parquet_report_processor import ReportsAlreadyProcessed

LOG = logging.getLogger(__name__)


class ReportProcessorError(Exception):
    """Report Processor error."""


class ReportProcessorDBError(Exception):
    """Report Processor database error."""


class ReportProcessor:
    """Interface for masu to use to processor CUR."""

    def __init__(
        self,
        schema_name,
        report_path,
        compression,
        provider,
        provider_uuid,
        manifest_id,
        context=None,
        ingress_reports=None,
        ingress_reports_uuid=None,
    ):
        """Set the processor based on the data provider."""
        self.schema_name = schema_name
        self.report_path = report_path
        self.compression = compression
        self.provider_type = provider
        self.provider_uuid = provider_uuid
        self.manifest_id = manifest_id
        self.context = context
        self.tracing_id = context.get("tracing_id") if context else None
        self.ingress_reports = ingress_reports
        self.ingress_reports_uuid = ingress_reports_uuid
        try:
            self._processor = self._set_processor()
        except Exception as err:
            raise ReportProcessorError(str(err)) from err

    @property
    def ocp_on_cloud_processor(self):
        """Return the OCP on Cloud processor if one is defined."""
        if self.provider_type in Provider.OPENSHIFT_ON_CLOUD_PROVIDER_LIST:
            return OCPCloudParquetReportProcessor(
                schema_name=self.schema_name,
                report_path=self.report_path,
                provider_uuid=self.provider_uuid,
                provider_type=self.provider_type,
                manifest_id=self.manifest_id,
                context=self.context,
            )
        return None

    def _set_processor(self):
        """
        Create the report processor object.

        Processor is specific to the provider's cloud service.

        Args:
            None

        Returns:
            (Object) : Provider-specific report processor

        """
        return ParquetReportProcessor(
            schema_name=self.schema_name,
            report_path=self.report_path,
            provider_uuid=self.provider_uuid,
            provider_type=self.provider_type,
            manifest_id=self.manifest_id,
            context=self.context,
            ingress_reports=self.ingress_reports,
            ingress_reports_uuid=self.ingress_reports_uuid,
        )

    def process(self):
        """
        Process the current cost usage report.

        Args:
            None

        Returns:
            (List) List of filenames downloaded.

        """
        msg = f"report processing started for {self.report_path}"
        LOG.info(log_json(self.tracing_id, msg=msg, context=self.context))
        try:
            parquet_base_filename, daily_data_frames = self._processor.process()
<<<<<<< HEAD
            if self.ocp_on_cloud_processor and self.provider_type not in (
                Provider.PROVIDER_GCP,
                Provider.PROVIDER_GCP_LOCAL,
            ):
                self.ocp_on_cloud_processor.process(parquet_base_filename, daily_data_frames)
=======
            if self.ocp_on_cloud_processor:
                self.ocp_on_cloud_processor.process(parquet_base_filename, daily_data_frames, self.manifest_id)
>>>>>>> a71d1a2d
            return daily_data_frames != []
        except ReportsAlreadyProcessed:
            LOG.info(log_json(msg="report already processed", context=self.context))
            return True
        except (InterfaceError, DjangoInterfaceError) as err:
            raise ReportProcessorDBError(f"Interface error: {err}") from err
        except OperationalError as o_err:
            db_exc = get_extended_exception_by_type(o_err)
            LOG.error(log_json(self.tracing_id, msg=f"Operation error: {db_exc}", context=db_exc.as_dict()))
            raise db_exc from o_err
        except Exception as err:
            raise ReportProcessorError(f"Unknown processor error: {err}") from err<|MERGE_RESOLUTION|>--- conflicted
+++ resolved
@@ -111,16 +111,11 @@
         LOG.info(log_json(self.tracing_id, msg=msg, context=self.context))
         try:
             parquet_base_filename, daily_data_frames = self._processor.process()
-<<<<<<< HEAD
             if self.ocp_on_cloud_processor and self.provider_type not in (
                 Provider.PROVIDER_GCP,
                 Provider.PROVIDER_GCP_LOCAL,
             ):
-                self.ocp_on_cloud_processor.process(parquet_base_filename, daily_data_frames)
-=======
-            if self.ocp_on_cloud_processor:
                 self.ocp_on_cloud_processor.process(parquet_base_filename, daily_data_frames, self.manifest_id)
->>>>>>> a71d1a2d
             return daily_data_frames != []
         except ReportsAlreadyProcessed:
             LOG.info(log_json(msg="report already processed", context=self.context))
