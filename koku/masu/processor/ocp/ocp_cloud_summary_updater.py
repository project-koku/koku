#
# Copyright 2018 Red Hat, Inc.
#
#    This program is free software: you can redistribute it and/or modify
#    it under the terms of the GNU Affero General Public License as
#    published by the Free Software Foundation, either version 3 of the
#    License, or (at your option) any later version.
#
#    This program is distributed in the hope that it will be useful,
#    but WITHOUT ANY WARRANTY; without even the implied warranty of
#    MERCHANTABILITY or FITNESS FOR A PARTICULAR PURPOSE.  See the
#    GNU Affero General Public License for more details.
#
#    You should have received a copy of the GNU Affero General Public License
#    along with this program.  If not, see <https://www.gnu.org/licenses/>.
#
"""Updates report summary tables in the database."""
# pylint: skip-file
import datetime
import logging
from decimal import Decimal

from django.db import connection
from tenant_schemas.utils import schema_context

from api.provider.models import Provider
from masu.database.aws_report_db_accessor import AWSReportDBAccessor
from masu.database.azure_report_db_accessor import AzureReportDBAccessor
from masu.database.cost_model_db_accessor import CostModelDBAccessor
from masu.database.ocp_report_db_accessor import OCPReportDBAccessor
from masu.processor.ocp.ocp_cloud_updater_base import OCPCloudUpdaterBase
from masu.util.aws.common import \
    get_bills_from_provider as aws_get_bills_from_provider
from masu.util.azure.common import \
    get_bills_from_provider as azure_get_bills_from_provider
from masu.util.common import date_range_pair
from masu.util.ocp.common import get_cluster_id_from_provider
from reporting.models import OCP_ON_INFRASTRUCTURE_MATERIALIZED_VIEWS

LOG = logging.getLogger(__name__)


class OCPCloudReportSummaryUpdater(OCPCloudUpdaterBase):
    """Class to update OCP report summary data."""

    def update_summary_tables(self, start_date: datetime.date, end_date: datetime.date) -> None:
        """Populate the summary tables for reporting.

        Args:
            start_date (date) The date to start populating the table.
            end_date   (date) The date to end on.

        Returns
            None

        """
        infra_map = self.get_infra_map()
        openshift_provider_uuids, infra_provider_uuids = self.get_openshift_and_infra_providers_lists(infra_map)

        if self._provider.type == Provider.PROVIDER_OCP and self._provider_uuid not in openshift_provider_uuids:
            infra_map = self._generate_ocp_infra_map_from_sql(start_date, end_date)
        elif self._provider.type in Provider.CLOUD_PROVIDER_LIST and self._provider_uuid not in infra_provider_uuids:
            # When running for an Infrastructure provider we want all
            # of the matching clusters to run
            infra_map = self._generate_ocp_infra_map_from_sql(start_date, end_date)

        # If running as an infrastructure provider (e.g. AWS)
        # this loop should run for all associated OpenShift clusters.
        # If running for an OpenShift provider, it should just run one time.
        for ocp_provider_uuid, infra_tuple in infra_map.items():
            infra_provider_uuid = infra_tuple[0]
            infra_provider_type = infra_tuple[1]
            if infra_provider_type in (Provider.PROVIDER_AWS, Provider.PROVIDER_AWS_LOCAL):
                self.update_aws_summary_tables(ocp_provider_uuid, infra_provider_uuid, start_date, end_date)
            elif infra_provider_type in (Provider.PROVIDER_AZURE, Provider.PROVIDER_AZURE_LOCAL):
                self.update_azure_summary_tables(ocp_provider_uuid, infra_provider_uuid, start_date, end_date)

        if infra_map:
            self.refresh_openshift_on_infrastructure_views()

    def update_aws_summary_tables(self, openshift_provider_uuid, aws_provider_uuid, start_date, end_date):
        """Update operations specifically for OpenShift on AWS."""
        cluster_id = get_cluster_id_from_provider(openshift_provider_uuid)
        aws_bills = aws_get_bills_from_provider(
            aws_provider_uuid,
            self._schema,
<<<<<<< HEAD
            start_date,
            end_date,
=======
            datetime.datetime.strptime(start_date, "%Y-%m-%d"),
            datetime.datetime.strptime(end_date, "%Y-%m-%d"),
>>>>>>> 167d3d0e
        )
        aws_bill_ids = []
        with schema_context(self._schema):
            aws_bill_ids = [str(bill.id) for bill in aws_bills]

        with CostModelDBAccessor(self._schema, aws_provider_uuid, self._column_map) as cost_model_accessor:
            markup = cost_model_accessor.get_markup()
            markup_value = Decimal(markup.get("value", 0)) / 100

        # OpenShift on AWS
        with AWSReportDBAccessor(self._schema, self._column_map) as accessor:
            for start, end in date_range_pair(start_date, end_date):
                LOG.info(
                    "Updating OpenShift on AWS summary table for "
                    "\n\tSchema: %s \n\tProvider: %s \n\tDates: %s - %s"
                    "\n\tCluster ID: %s, AWS Bill IDs: %s",
                    self._schema,
                    self._provider.uuid,
                    start,
                    end,
                    cluster_id,
                    str(aws_bill_ids),
                )
                accessor.populate_ocp_on_aws_cost_daily_summary(start, end, cluster_id, aws_bill_ids)
            accessor.populate_ocp_on_aws_markup_cost(markup_value, aws_bill_ids)

        with OCPReportDBAccessor(self._schema, self._column_map) as accessor:
            # This call just sends the infrastructure cost to the
            # OCP usage daily summary table
            accessor.update_summary_infrastructure_cost(cluster_id, start_date, end_date)

    def update_azure_summary_tables(self, openshift_provider_uuid, azure_provider_uuid, start_date, end_date):
        """Update operations specifically for OpenShift on Azure."""
        cluster_id = get_cluster_id_from_provider(openshift_provider_uuid)
        azure_bills = azure_get_bills_from_provider(
            azure_provider_uuid,
            self._schema,
<<<<<<< HEAD
            start_date,
            end_date,
=======
            datetime.datetime.strptime(start_date, "%Y-%m-%d"),
            datetime.datetime.strptime(end_date, "%Y-%m-%d"),
>>>>>>> 167d3d0e
        )
        azure_bill_ids = []
        with schema_context(self._schema):
            azure_bill_ids = [str(bill.id) for bill in azure_bills]

        with CostModelDBAccessor(self._schema, azure_provider_uuid, self._column_map) as cost_model_accessor:
            markup = cost_model_accessor.get_markup()
            markup_value = Decimal(markup.get("value", 0)) / 100

        # OpenShift on Azure
        with AzureReportDBAccessor(self._schema, self._column_map) as accessor:
            for start, end in date_range_pair(start_date, end_date):
                LOG.info(
                    "Updating OpenShift on Azure summary table for "
                    "\n\tSchema: %s \n\tProvider: %s \n\tDates: %s - %s"
                    "\n\tCluster ID: %s, Azure Bill IDs: %s",
                    self._schema,
                    self._provider.uuid,
                    start,
                    end,
                    cluster_id,
                    str(azure_bill_ids),
                )
                accessor.populate_ocp_on_azure_cost_daily_summary(start, end, cluster_id, azure_bill_ids)
            accessor.populate_ocp_on_azure_markup_cost(markup_value, azure_bill_ids)

        with OCPReportDBAccessor(self._schema, self._column_map) as accessor:
            # This call just sends the infrastructure cost to the
            # OCP usage daily summary table
            accessor.update_summary_infrastructure_cost(cluster_id, start_date, end_date)

    def refresh_openshift_on_infrastructure_views(self):
        """Refresh MATERIALIZED VIEWs."""
        with schema_context(self._schema):
            for view in OCP_ON_INFRASTRUCTURE_MATERIALIZED_VIEWS:
                table_name = view._meta.db_table
                with connection.cursor() as cursor:
                    cursor.execute(f"REFRESH MATERIALIZED VIEW {table_name}")
                    LOG.info(f"Refreshed {table_name}.")<|MERGE_RESOLUTION|>--- conflicted
+++ resolved
@@ -84,13 +84,8 @@
         aws_bills = aws_get_bills_from_provider(
             aws_provider_uuid,
             self._schema,
-<<<<<<< HEAD
             start_date,
             end_date,
-=======
-            datetime.datetime.strptime(start_date, "%Y-%m-%d"),
-            datetime.datetime.strptime(end_date, "%Y-%m-%d"),
->>>>>>> 167d3d0e
         )
         aws_bill_ids = []
         with schema_context(self._schema):
@@ -128,13 +123,8 @@
         azure_bills = azure_get_bills_from_provider(
             azure_provider_uuid,
             self._schema,
-<<<<<<< HEAD
             start_date,
             end_date,
-=======
-            datetime.datetime.strptime(start_date, "%Y-%m-%d"),
-            datetime.datetime.strptime(end_date, "%Y-%m-%d"),
->>>>>>> 167d3d0e
         )
         azure_bill_ids = []
         with schema_context(self._schema):
