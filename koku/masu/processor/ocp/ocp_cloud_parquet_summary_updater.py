--- conflicted
+++ resolved
@@ -115,7 +115,7 @@
                 LOG.info(f"Processing OCP-ALL for AWS (T)  (s={start_date} e={end_date})")
                 ocp_accessor.populate_ocp_on_all_project_daily_summary("aws", sql_params)
                 ocp_accessor.populate_ocp_on_all_daily_summary("aws", sql_params)
-                ocp_accessor.populate_ocp_on_all_perspectives(sql_params)
+                ocp_accessor.populate_ocp_on_all_ui_summary_tables(sql_params)
 
                 ocp_accessor.populate_ui_summary_tables(
                     start, end, openshift_provider_uuid, UI_SUMMARY_TABLES_MARKUP_SUBSET
@@ -206,11 +206,8 @@
                 LOG.info(f"Processing OCP-ALL for Azure (T)  (s={start_date} e={end_date})")
                 ocp_accessor.populate_ocp_on_all_project_daily_summary("azure", sql_params)
                 ocp_accessor.populate_ocp_on_all_daily_summary("azure", sql_params)
-<<<<<<< HEAD
-                ocp_accessor.populate_ocp_on_all_perspectives(sql_params)
-=======
+                ocp_accessor.populate_ocp_on_all_ui_summary_tables(sql_params)
 
                 ocp_accessor.populate_ui_summary_tables(
                     start, end, openshift_provider_uuid, UI_SUMMARY_TABLES_MARKUP_SUBSET
-                )
->>>>>>> 56af80c8
+                )