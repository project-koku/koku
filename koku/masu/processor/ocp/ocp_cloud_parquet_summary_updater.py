#
# Copyright 2021 Red Hat Inc.
# SPDX-License-Identifier: Apache-2.0
#
"""Updates report summary tables in the database."""
import logging
from decimal import Decimal

from dateutil import parser
from django.conf import settings
from tenant_schemas.utils import schema_context

from masu.database.aws_report_db_accessor import AWSReportDBAccessor
from masu.database.azure_report_db_accessor import AzureReportDBAccessor
from masu.database.cost_model_db_accessor import CostModelDBAccessor
from masu.database.gcp_report_db_accessor import GCPReportDBAccessor
from masu.database.ocp_report_db_accessor import OCPReportDBAccessor
from masu.processor.ocp.ocp_cloud_summary_updater import OCPCloudReportSummaryUpdater
from masu.util.aws.common import get_bills_from_provider as aws_get_bills_from_provider
from masu.util.azure.common import get_bills_from_provider as azure_get_bills_from_provider
from masu.util.common import date_range_pair
from masu.util.gcp.common import get_bills_from_provider as gcp_get_bills_from_provider
from masu.util.ocp.common import get_cluster_alias_from_cluster_id
from masu.util.ocp.common import get_cluster_id_from_provider
from reporting.provider.aws.openshift.models import OCPAWSCostLineItemProjectDailySummary
from reporting.provider.azure.openshift.models import OCPAzureCostLineItemProjectDailySummary
<<<<<<< HEAD
from reporting.provider.gcp.openshift.models import OCPGCPCostLineItemProjectDailySummaryP
from reporting.provider.gcp.openshift.models import UI_SUMMARY_TABLES as OCPGCP_UI_SUMMARY_TABLES
=======
from reporting.provider.ocp.models import UI_SUMMARY_TABLES_MARKUP_SUBSET
>>>>>>> 449d2dd9

LOG = logging.getLogger(__name__)


class OCPCloudParquetReportSummaryUpdater(OCPCloudReportSummaryUpdater):
    """Class to update OCP report summary data."""

    def update_aws_summary_tables(self, openshift_provider_uuid, aws_provider_uuid, start_date, end_date):
        """Update operations specifically for OpenShift on AWS."""
        if isinstance(start_date, str):
            start_date = parser.parse(start_date).date()
        if isinstance(end_date, str):
            end_date = parser.parse(end_date).date()

        cluster_id = get_cluster_id_from_provider(openshift_provider_uuid)
        cluster_alias = get_cluster_alias_from_cluster_id(cluster_id)

        with OCPReportDBAccessor(self._schema) as accessor:
            report_period = accessor.report_periods_for_provider_uuid(openshift_provider_uuid, start_date)
            accessor.delete_infrastructure_raw_cost_from_daily_summary(
                openshift_provider_uuid, report_period.id, start_date, end_date
            )
        aws_bills = aws_get_bills_from_provider(aws_provider_uuid, self._schema, start_date, end_date)
        with schema_context(self._schema):
            self._handle_partitions(
                self._schema,
                (
                    "reporting_ocpawscostlineitem_daily_summary",
                    "reporting_ocpawscostlineitem_project_daily_summary",
                    "reporting_ocpallcostlineitem_daily_summary_p",
                    "reporting_ocpallcostlineitem_project_daily_summary_p",
                ),
                start_date,
                end_date,
            )

            aws_bill_ids = [str(bill.id) for bill in aws_bills]
            current_aws_bill_id = aws_bills.first().id if aws_bills else None
            current_ocp_report_period_id = report_period.id

        with CostModelDBAccessor(self._schema, aws_provider_uuid) as cost_model_accessor:
            markup = cost_model_accessor.markup
            markup_value = Decimal(markup.get("value", 0)) / 100

        with CostModelDBAccessor(self._schema, openshift_provider_uuid) as cost_model_accessor:
            distribution = cost_model_accessor.distribution

        # OpenShift on AWS
        with AWSReportDBAccessor(self._schema) as accessor:
            for start, end in date_range_pair(start_date, end_date, step=settings.TRINO_DATE_STEP):
                LOG.info(
                    "Updating OpenShift on AWS summary table for "
                    "\n\tSchema: %s \n\tProvider: %s \n\tDates: %s - %s"
                    "\n\tCluster ID: %s, AWS Bill ID: %s",
                    self._schema,
                    self._provider.uuid,
                    start,
                    end,
                    cluster_id,
                    current_aws_bill_id,
                )
                accessor.delete_line_item_daily_summary_entries_for_date_range(
                    self._provider.uuid, start, end, table=OCPAWSCostLineItemProjectDailySummary
                )
                accessor.populate_ocp_on_aws_cost_daily_summary_presto(
                    start,
                    end,
                    openshift_provider_uuid,
                    aws_provider_uuid,
                    current_ocp_report_period_id,
                    current_aws_bill_id,
                    markup_value,
                    distribution,
                )
            accessor.back_populate_ocp_on_aws_daily_summary(start_date, end_date, current_ocp_report_period_id)
            accessor.populate_ocp_on_aws_tags_summary_table(aws_bill_ids, start_date, end_date)

            with OCPReportDBAccessor(self._schema) as ocp_accessor:
                sql_params = {
                    "start_date": start_date,
                    "end_date": end_date,
                    "source_uuid": self._provider.uuid,
                    "cluster_id": cluster_id,
                    "cluster_alias": cluster_alias,
                }
                LOG.info(f"Processing OCP-ALL for AWS (T)  (s={start_date} e={end_date})")
                ocp_accessor.populate_ocp_on_all_project_daily_summary("aws", sql_params)
                ocp_accessor.populate_ocp_on_all_daily_summary("aws", sql_params)

                ocp_accessor.populate_ui_summary_tables(
                    start, end, openshift_provider_uuid, UI_SUMMARY_TABLES_MARKUP_SUBSET
                )

    def update_azure_summary_tables(self, openshift_provider_uuid, azure_provider_uuid, start_date, end_date):
        """Update operations specifically for OpenShift on Azure."""
        if isinstance(start_date, str):
            start_date = parser.parse(start_date).date()
        if isinstance(end_date, str):
            end_date = parser.parse(end_date).date()

        cluster_id = get_cluster_id_from_provider(openshift_provider_uuid)
        cluster_alias = get_cluster_alias_from_cluster_id(cluster_id)

        with OCPReportDBAccessor(self._schema) as accessor:
            report_period = accessor.report_periods_for_provider_uuid(openshift_provider_uuid, start_date)
            accessor.delete_infrastructure_raw_cost_from_daily_summary(
                openshift_provider_uuid, report_period.id, start_date, end_date
            )
        azure_bills = azure_get_bills_from_provider(azure_provider_uuid, self._schema, start_date, end_date)
        with schema_context(self._schema):
            self._handle_partitions(
                self._schema,
                (
                    "reporting_ocpazurecostlineitem_daily_summary",
                    "reporting_ocpazurecostlineitem_project_daily_summary",
                    "reporting_ocpallcostlineitem_daily_summary_p",
                    "reporting_ocpallcostlineitem_project_daily_summary_p",
                ),
                start_date,
                end_date,
            )

            azure_bill_ids = [str(bill.id) for bill in azure_bills]
            current_azure_bill_id = azure_bills.first().id if azure_bills else None
            current_ocp_report_period_id = report_period.id

        with CostModelDBAccessor(self._schema, azure_provider_uuid) as cost_model_accessor:
            markup = cost_model_accessor.markup
            markup_value = Decimal(markup.get("value", 0)) / 100

        with CostModelDBAccessor(self._schema, openshift_provider_uuid) as cost_model_accessor:
            distribution = cost_model_accessor.distribution

        # OpenShift on Azure
        with AzureReportDBAccessor(self._schema) as accessor:
            for start, end in date_range_pair(start_date, end_date, step=settings.TRINO_DATE_STEP):
                LOG.info(
                    "Updating OpenShift on Azure summary table for "
                    "\n\tSchema: %s \n\tProvider: %s \n\tDates: %s - %s"
                    "\n\tCluster ID: %s, Azure Bill ID: %s",
                    self._schema,
                    self._provider.uuid,
                    start,
                    end,
                    cluster_id,
                    current_azure_bill_id,
                )
                accessor.delete_line_item_daily_summary_entries_for_date_range(
                    self._provider.uuid, start, end, table=OCPAzureCostLineItemProjectDailySummary
                )
                accessor.populate_ocp_on_azure_cost_daily_summary_presto(
                    start,
                    end,
                    openshift_provider_uuid,
                    azure_provider_uuid,
                    current_ocp_report_period_id,
                    current_azure_bill_id,
                    markup_value,
                    distribution,
                )
            accessor.back_populate_ocp_on_azure_daily_summary(start_date, end_date, current_ocp_report_period_id)
            accessor.populate_ocp_on_azure_tags_summary_table(azure_bill_ids, start_date, end_date)

            with OCPReportDBAccessor(self._schema) as ocp_accessor:
                sql_params = {
                    "start_date": start_date,
                    "end_date": end_date,
                    "source_uuid": self._provider.uuid,
                    "cluster_id": cluster_id,
                    "cluster_alias": cluster_alias,
                }
                LOG.info(f"Processing OCP-ALL for Azure (T)  (s={start_date} e={end_date})")
                ocp_accessor.populate_ocp_on_all_project_daily_summary("azure", sql_params)
                ocp_accessor.populate_ocp_on_all_daily_summary("azure", sql_params)

<<<<<<< HEAD
    def update_gcp_summary_tables(self, openshift_provider_uuid, gcp_provider_uuid, start_date, end_date):
        """Update operations specifically for OpenShift on GCP."""
        if isinstance(start_date, str):
            start_date = parser.parse(start_date).date()
        if isinstance(end_date, str):
            end_date = parser.parse(end_date).date()

        cluster_id = get_cluster_id_from_provider(openshift_provider_uuid)
        with OCPReportDBAccessor(self._schema) as accessor:
            report_period = accessor.report_periods_for_provider_uuid(openshift_provider_uuid, start_date)
            accessor.delete_infrastructure_raw_cost_from_daily_summary(
                openshift_provider_uuid, report_period.id, start_date, end_date
            )
        gcp_bills = gcp_get_bills_from_provider(gcp_provider_uuid, self._schema, start_date, end_date)
        with schema_context(self._schema):
            self._handle_partitions(
                self._schema,
                (
                    (
                        "reporting_ocpgcpcostlineitem_daily_summary_p",
                        "reporting_ocpgcpcostlineitem_project_daily_summary_p",
                    )
                    + OCPGCP_UI_SUMMARY_TABLES
                ),
                start_date,
                end_date,
            )

            gcp_bill_ids = [str(bill.id) for bill in gcp_bills]
            current_gcp_bill_id = gcp_bills.first().id if gcp_bills else None
            current_ocp_report_period_id = report_period.id

        with CostModelDBAccessor(self._schema, gcp_provider_uuid) as cost_model_accessor:
            markup = cost_model_accessor.markup
            markup_value = Decimal(markup.get("value", 0)) / 100

        with CostModelDBAccessor(self._schema, openshift_provider_uuid) as cost_model_accessor:
            distribution = cost_model_accessor.distribution

        # OpenShift on GCP
        with GCPReportDBAccessor(self._schema) as accessor:
            for start, end in date_range_pair(start_date, end_date, step=settings.TRINO_DATE_STEP):
                LOG.info(
                    "Updating OpenShift on GCP summary table for "
                    "\n\tSchema: %s \n\tProvider: %s \n\tDates: %s - %s"
                    "\n\tCluster ID: %s, GCP Bill ID: %s",
                    self._schema,
                    self._provider.uuid,
                    start,
                    end,
                    cluster_id,
                    current_gcp_bill_id,
                )
                accessor.delete_line_item_daily_summary_entries_for_date_range(
                    self._provider.uuid, start, end, table=OCPGCPCostLineItemProjectDailySummaryP
                )
                accessor.populate_ocp_on_gcp_cost_daily_summary_presto(
                    start,
                    end,
                    openshift_provider_uuid,
                    cluster_id,
                    gcp_provider_uuid,
                    current_ocp_report_period_id,
                    current_gcp_bill_id,
                    markup_value,
                    distribution,
                )
            accessor.back_populate_ocp_on_gcp_daily_summary_trino(start_date, end_date, current_ocp_report_period_id)
            accessor.populate_ui_summary_tables(
                start_date, end_date, openshift_provider_uuid, gcp_provider_uuid, current_ocp_report_period_id
            )
            accessor.populate_ocp_on_gcp_tags_summary_table(gcp_bill_ids, start_date, end_date)
=======
                ocp_accessor.populate_ui_summary_tables(
                    start, end, openshift_provider_uuid, UI_SUMMARY_TABLES_MARKUP_SUBSET
                )
>>>>>>> 449d2dd9
<|MERGE_RESOLUTION|>--- conflicted
+++ resolved
@@ -24,13 +24,9 @@
 from masu.util.ocp.common import get_cluster_id_from_provider
 from reporting.provider.aws.openshift.models import OCPAWSCostLineItemProjectDailySummary
 from reporting.provider.azure.openshift.models import OCPAzureCostLineItemProjectDailySummary
-<<<<<<< HEAD
+from reporting.provider.ocp.models import UI_SUMMARY_TABLES_MARKUP_SUBSET
 from reporting.provider.gcp.openshift.models import OCPGCPCostLineItemProjectDailySummaryP
 from reporting.provider.gcp.openshift.models import UI_SUMMARY_TABLES as OCPGCP_UI_SUMMARY_TABLES
-=======
-from reporting.provider.ocp.models import UI_SUMMARY_TABLES_MARKUP_SUBSET
->>>>>>> 449d2dd9
-
 LOG = logging.getLogger(__name__)
 
 
@@ -204,8 +200,10 @@
                 LOG.info(f"Processing OCP-ALL for Azure (T)  (s={start_date} e={end_date})")
                 ocp_accessor.populate_ocp_on_all_project_daily_summary("azure", sql_params)
                 ocp_accessor.populate_ocp_on_all_daily_summary("azure", sql_params)
-
-<<<<<<< HEAD
+                ocp_accessor.populate_ui_summary_tables(
+                    start, end, openshift_provider_uuid, UI_SUMMARY_TABLES_MARKUP_SUBSET
+                )
+
     def update_gcp_summary_tables(self, openshift_provider_uuid, gcp_provider_uuid, start_date, end_date):
         """Update operations specifically for OpenShift on GCP."""
         if isinstance(start_date, str):
@@ -278,8 +276,3 @@
                 start_date, end_date, openshift_provider_uuid, gcp_provider_uuid, current_ocp_report_period_id
             )
             accessor.populate_ocp_on_gcp_tags_summary_table(gcp_bill_ids, start_date, end_date)
-=======
-                ocp_accessor.populate_ui_summary_tables(
-                    start, end, openshift_provider_uuid, UI_SUMMARY_TABLES_MARKUP_SUBSET
-                )
->>>>>>> 449d2dd9
