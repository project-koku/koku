#
# Copyright 2020 Red Hat, Inc.
#
#    This program is free software: you can redistribute it and/or modify
#    it under the terms of the GNU Affero General Public License as
#    published by the Free Software Foundation, either version 3 of the
#    License, or (at your option) any later version.
#
#    This program is distributed in the hope that it will be useful,
#    but WITHOUT ANY WARRANTY; without even the implied warranty of
#    MERCHANTABILITY or FITNESS FOR A PARTICULAR PURPOSE.  See the
#    GNU Affero General Public License for more details.
#
#    You should have received a copy of the GNU Affero General Public License
#    along with this program.  If not, see <https://www.gnu.org/licenses/>.
#
"""Updates report summary tables in the database."""
import logging
from decimal import Decimal

from dateutil import parser
from django.conf import settings
from tenant_schemas.utils import schema_context

from masu.database.aws_report_db_accessor import AWSReportDBAccessor
from masu.database.azure_report_db_accessor import AzureReportDBAccessor
from masu.database.cost_model_db_accessor import CostModelDBAccessor
from masu.database.ocp_report_db_accessor import OCPReportDBAccessor
from masu.processor.ocp.ocp_cloud_summary_updater import OCPCloudReportSummaryUpdater
from masu.util.aws.common import get_bills_from_provider as aws_get_bills_from_provider
from masu.util.azure.common import get_bills_from_provider as azure_get_bills_from_provider
from masu.util.common import date_range_pair
from masu.util.ocp.common import get_cluster_id_from_provider

LOG = logging.getLogger(__name__)


class OCPCloudParquetReportSummaryUpdater(OCPCloudReportSummaryUpdater):
    """Class to update OCP report summary data."""

    def update_aws_summary_tables(self, openshift_provider_uuid, aws_provider_uuid, start_date, end_date):
        """Update operations specifically for OpenShift on AWS."""
        if isinstance(start_date, str):
            start_date = parser.parse(start_date).date()
        if isinstance(end_date, str):
            end_date = parser.parse(end_date).date()

        cluster_id = get_cluster_id_from_provider(openshift_provider_uuid)
        aws_bills = aws_get_bills_from_provider(aws_provider_uuid, self._schema, start_date, end_date)
        with schema_context(self._schema):
            aws_bill_ids = [str(bill.id) for bill in aws_bills]
            current_aws_bill_id = aws_bills.first().id if aws_bills else None

        with CostModelDBAccessor(self._schema, aws_provider_uuid) as cost_model_accessor:
            markup = cost_model_accessor.markup
            markup_value = Decimal(markup.get("value", 0)) / 100

        # OpenShift on AWS
        with AWSReportDBAccessor(self._schema) as accessor:
<<<<<<< HEAD
            LOG.info(
                "Updating OpenShift on AWS summary table for "
                "\n\tSchema: %s \n\tProvider: %s \n\tDates: %s - %s"
                "\n\tCluster ID: %s, AWS Bill ID: %s",
                self._schema,
                self._provider.uuid,
                start_date,
                end_date,
                cluster_id,
                current_aws_bill_id,
            )
            accessor.populate_ocp_on_aws_cost_daily_summary_presto(
                start_date,
                end_date,
                openshift_provider_uuid,
                aws_provider_uuid,
                cluster_id,
                current_aws_bill_id,
                markup_value,
            )
            accessor.populate_ocp_on_aws_tags_summary_table(aws_bill_ids, start_date, end_date)
=======
            for start, end in date_range_pair(start_date, end_date, step=settings.TRINO_DATE_STEP):
                LOG.info(
                    "Updating OpenShift on AWS summary table for "
                    "\n\tSchema: %s \n\tProvider: %s \n\tDates: %s - %s"
                    "\n\tCluster ID: %s, AWS Bill ID: %s",
                    self._schema,
                    self._provider.uuid,
                    start,
                    end,
                    cluster_id,
                    current_aws_bill_id,
                )
                accessor.populate_ocp_on_aws_cost_daily_summary_presto(
                    start,
                    end,
                    openshift_provider_uuid,
                    aws_provider_uuid,
                    cluster_id,
                    current_aws_bill_id,
                    markup_value,
                )
            accessor.populate_ocp_on_aws_tags_summary_table()
>>>>>>> 434c4a0a

        with OCPReportDBAccessor(self._schema) as accessor:
            # This call just sends the infrastructure cost to the
            # OCP usage daily summary table
            accessor.update_summary_infrastructure_cost(cluster_id, start_date, end_date)

    def update_azure_summary_tables(self, openshift_provider_uuid, azure_provider_uuid, start_date, end_date):
        """Update operations specifically for OpenShift on Azure."""
        if isinstance(start_date, str):
            start_date = parser.parse(start_date).date()
        if isinstance(end_date, str):
            end_date = parser.parse(end_date).date()

        cluster_id = get_cluster_id_from_provider(openshift_provider_uuid)
        azure_bills = azure_get_bills_from_provider(azure_provider_uuid, self._schema, start_date, end_date)
        with schema_context(self._schema):
            azure_bill_ids = [str(bill.id) for bill in azure_bills]
            current_azure_bill_id = azure_bills.first().id if azure_bills else None

        with CostModelDBAccessor(self._schema, azure_provider_uuid) as cost_model_accessor:
            markup = cost_model_accessor.markup
            markup_value = Decimal(markup.get("value", 0)) / 100

        # OpenShift on Azure
        with AzureReportDBAccessor(self._schema) as accessor:
<<<<<<< HEAD
            LOG.info(
                "Updating OpenShift on Azure summary table for "
                "\n\tSchema: %s \n\tProvider: %s \n\tDates: %s - %s"
                "\n\tCluster ID: %s, Azure Bill ID: %s",
                self._schema,
                self._provider.uuid,
                start_date,
                end_date,
                cluster_id,
                current_azure_bill_id,
            )
            accessor.populate_ocp_on_azure_cost_daily_summary_presto(
                start_date,
                end_date,
                openshift_provider_uuid,
                azure_provider_uuid,
                cluster_id,
                current_azure_bill_id,
                markup_value,
            )
            accessor.populate_ocp_on_azure_tags_summary_table(azure_bill_ids, start_date, end_date)
=======
            for start, end in date_range_pair(start_date, end_date, step=settings.TRINO_DATE_STEP):
                LOG.info(
                    "Updating OpenShift on Azure summary table for "
                    "\n\tSchema: %s \n\tProvider: %s \n\tDates: %s - %s"
                    "\n\tCluster ID: %s, Azure Bill ID: %s",
                    self._schema,
                    self._provider.uuid,
                    start,
                    end,
                    cluster_id,
                    current_azure_bill_id,
                )
                accessor.populate_ocp_on_azure_cost_daily_summary_presto(
                    start,
                    end,
                    openshift_provider_uuid,
                    azure_provider_uuid,
                    cluster_id,
                    current_azure_bill_id,
                    markup_value,
                )
            accessor.populate_ocp_on_azure_tags_summary_table()
>>>>>>> 434c4a0a

        with OCPReportDBAccessor(self._schema) as accessor:
            # This call just sends the infrastructure cost to the
            # OCP usage daily summary table
            accessor.update_summary_infrastructure_cost(cluster_id, start_date, end_date)<|MERGE_RESOLUTION|>--- conflicted
+++ resolved
@@ -57,29 +57,6 @@
 
         # OpenShift on AWS
         with AWSReportDBAccessor(self._schema) as accessor:
-<<<<<<< HEAD
-            LOG.info(
-                "Updating OpenShift on AWS summary table for "
-                "\n\tSchema: %s \n\tProvider: %s \n\tDates: %s - %s"
-                "\n\tCluster ID: %s, AWS Bill ID: %s",
-                self._schema,
-                self._provider.uuid,
-                start_date,
-                end_date,
-                cluster_id,
-                current_aws_bill_id,
-            )
-            accessor.populate_ocp_on_aws_cost_daily_summary_presto(
-                start_date,
-                end_date,
-                openshift_provider_uuid,
-                aws_provider_uuid,
-                cluster_id,
-                current_aws_bill_id,
-                markup_value,
-            )
-            accessor.populate_ocp_on_aws_tags_summary_table(aws_bill_ids, start_date, end_date)
-=======
             for start, end in date_range_pair(start_date, end_date, step=settings.TRINO_DATE_STEP):
                 LOG.info(
                     "Updating OpenShift on AWS summary table for "
@@ -101,8 +78,7 @@
                     current_aws_bill_id,
                     markup_value,
                 )
-            accessor.populate_ocp_on_aws_tags_summary_table()
->>>>>>> 434c4a0a
+            accessor.populate_ocp_on_aws_tags_summary_table(aws_bill_ids, start_date, end_date)
 
         with OCPReportDBAccessor(self._schema) as accessor:
             # This call just sends the infrastructure cost to the
@@ -128,29 +104,6 @@
 
         # OpenShift on Azure
         with AzureReportDBAccessor(self._schema) as accessor:
-<<<<<<< HEAD
-            LOG.info(
-                "Updating OpenShift on Azure summary table for "
-                "\n\tSchema: %s \n\tProvider: %s \n\tDates: %s - %s"
-                "\n\tCluster ID: %s, Azure Bill ID: %s",
-                self._schema,
-                self._provider.uuid,
-                start_date,
-                end_date,
-                cluster_id,
-                current_azure_bill_id,
-            )
-            accessor.populate_ocp_on_azure_cost_daily_summary_presto(
-                start_date,
-                end_date,
-                openshift_provider_uuid,
-                azure_provider_uuid,
-                cluster_id,
-                current_azure_bill_id,
-                markup_value,
-            )
-            accessor.populate_ocp_on_azure_tags_summary_table(azure_bill_ids, start_date, end_date)
-=======
             for start, end in date_range_pair(start_date, end_date, step=settings.TRINO_DATE_STEP):
                 LOG.info(
                     "Updating OpenShift on Azure summary table for "
@@ -172,8 +125,7 @@
                     current_azure_bill_id,
                     markup_value,
                 )
-            accessor.populate_ocp_on_azure_tags_summary_table()
->>>>>>> 434c4a0a
+            accessor.populate_ocp_on_azure_tags_summary_table(azure_bill_ids, start_date, end_date)
 
         with OCPReportDBAccessor(self._schema) as accessor:
             # This call just sends the infrastructure cost to the
