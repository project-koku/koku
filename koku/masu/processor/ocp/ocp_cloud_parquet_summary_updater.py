#
# Copyright 2021 Red Hat Inc.
# SPDX-License-Identifier: Apache-2.0
#
"""Updates report summary tables in the database."""
import logging
from decimal import Decimal

from dateutil import parser
from django.conf import settings
from tenant_schemas.utils import schema_context

from masu.database.aws_report_db_accessor import AWSReportDBAccessor
from masu.database.azure_report_db_accessor import AzureReportDBAccessor
from masu.database.cost_model_db_accessor import CostModelDBAccessor
from masu.database.ocp_report_db_accessor import OCPReportDBAccessor
from masu.processor.ocp.ocp_cloud_summary_updater import OCPCloudReportSummaryUpdater
from masu.util.aws.common import get_bills_from_provider as aws_get_bills_from_provider
from masu.util.azure.common import get_bills_from_provider as azure_get_bills_from_provider
from masu.util.common import date_range_pair
from masu.util.ocp.common import get_cluster_alias_from_cluster_id
from masu.util.ocp.common import get_cluster_id_from_provider
from reporting.provider.aws.openshift.models import OCPAWSCostLineItemProjectDailySummaryP
from reporting.provider.azure.openshift.models import OCPAzureCostLineItemProjectDailySummaryP
from reporting.provider.ocp.models import UI_SUMMARY_TABLES_MARKUP_SUBSET

LOG = logging.getLogger(__name__)


class OCPCloudParquetReportSummaryUpdater(OCPCloudReportSummaryUpdater):
    """Class to update OCP report summary data."""

    def update_aws_summary_tables(self, openshift_provider_uuid, aws_provider_uuid, start_date, end_date):
        """Update operations specifically for OpenShift on AWS."""
        if isinstance(start_date, str):
            start_date = parser.parse(start_date).date()
        if isinstance(end_date, str):
            end_date = parser.parse(end_date).date()

        cluster_id = get_cluster_id_from_provider(openshift_provider_uuid)
        cluster_alias = get_cluster_alias_from_cluster_id(cluster_id)

        with OCPReportDBAccessor(self._schema) as accessor:
            report_period = accessor.report_periods_for_provider_uuid(openshift_provider_uuid, start_date)
            accessor.delete_infrastructure_raw_cost_from_daily_summary(
                openshift_provider_uuid, report_period.id, start_date, end_date
            )
        aws_bills = aws_get_bills_from_provider(aws_provider_uuid, self._schema, start_date, end_date)
        with schema_context(self._schema):
            self._handle_partitions(
                self._schema,
                (
                    "reporting_ocpawscostlineitem_daily_summary_p",
                    "reporting_ocpawscostlineitem_project_daily_summary_p",
                    "reporting_ocpaws_compute_summary_p",
                    "reporting_ocpaws_cost_summary_p",
                    "reporting_ocpaws_cost_summary_by_account_p",
                    "reporting_ocpaws_cost_summary_by_region_p",
                    "reporting_ocpaws_cost_summary_by_service_p",
                    "reporting_ocpaws_storage_summary_p",
                    "reporting_ocpaws_database_summary_p",
                    "reporting_ocpaws_network_summary_p",
                    "reporting_ocpallcostlineitem_daily_summary_p",
                    "reporting_ocpallcostlineitem_project_daily_summary_p",
                    "reporting_ocpall_compute_summary_pt",
                    "reporting_ocpall_cost_summary_pt",
                ),
                start_date,
                end_date,
            )

            aws_bill_ids = [str(bill.id) for bill in aws_bills]
            current_aws_bill_id = aws_bills.first().id if aws_bills else None
            current_ocp_report_period_id = report_period.id

        with CostModelDBAccessor(self._schema, aws_provider_uuid) as cost_model_accessor:
            markup = cost_model_accessor.markup
            markup_value = Decimal(markup.get("value", 0)) / 100

        with CostModelDBAccessor(self._schema, openshift_provider_uuid) as cost_model_accessor:
            distribution = cost_model_accessor.distribution

        # OpenShift on AWS
        sql_params = {
            "schema_name": self._schema,
            "start_date": start_date,
            "end_date": end_date,
            "source_uuid": aws_provider_uuid,
            "cluster_id": cluster_id,
            "cluster_alias": cluster_alias,
        }
        with AWSReportDBAccessor(self._schema) as accessor:
            for start, end in date_range_pair(start_date, end_date, step=settings.TRINO_DATE_STEP):
                LOG.info(
                    "Updating OpenShift on AWS summary table for "
                    "\n\tSchema: %s \n\tProvider: %s \n\tDates: %s - %s"
                    "\n\tCluster ID: %s, AWS Bill ID: %s",
                    self._schema,
                    self._provider.uuid,
                    start,
                    end,
                    cluster_id,
                    current_aws_bill_id,
                )
                accessor.delete_line_item_daily_summary_entries_for_date_range(
                    self._provider.uuid,
                    start,
                    end,
                    table=OCPAWSCostLineItemProjectDailySummaryP,
                    filters={"cluster_id": cluster_id},
                )
                accessor.populate_ocp_on_aws_cost_daily_summary_presto(
                    start,
                    end,
                    openshift_provider_uuid,
                    aws_provider_uuid,
                    current_ocp_report_period_id,
                    current_aws_bill_id,
                    markup_value,
                    distribution,
                )
            accessor.back_populate_ocp_on_aws_daily_summary(start_date, end_date, current_ocp_report_period_id)
            accessor.populate_ocp_on_aws_tags_summary_table(aws_bill_ids, start_date, end_date)
            accessor.populate_ocp_on_aws_ui_summary_tables(sql_params)

            with OCPReportDBAccessor(self._schema) as ocp_accessor:
                sql_params["source_type"] = "AWS"
                LOG.info(f"Processing OCP-ALL for AWS (T)  (s={start_date} e={end_date})")
                ocp_accessor.populate_ocp_on_all_project_daily_summary("aws", sql_params)
                ocp_accessor.populate_ocp_on_all_daily_summary("aws", sql_params)
                ocp_accessor.populate_ocp_on_all_ui_summary_tables(sql_params)

                ocp_accessor.populate_ui_summary_tables(
                    start, end, openshift_provider_uuid, UI_SUMMARY_TABLES_MARKUP_SUBSET
                )

    def update_azure_summary_tables(self, openshift_provider_uuid, azure_provider_uuid, start_date, end_date):
        """Update operations specifically for OpenShift on Azure."""
        if isinstance(start_date, str):
            start_date = parser.parse(start_date).date()
        if isinstance(end_date, str):
            end_date = parser.parse(end_date).date()

        cluster_id = get_cluster_id_from_provider(openshift_provider_uuid)
        cluster_alias = get_cluster_alias_from_cluster_id(cluster_id)

        with OCPReportDBAccessor(self._schema) as accessor:
            report_period = accessor.report_periods_for_provider_uuid(openshift_provider_uuid, start_date)
            accessor.delete_infrastructure_raw_cost_from_daily_summary(
                openshift_provider_uuid, report_period.id, start_date, end_date
            )
        azure_bills = azure_get_bills_from_provider(azure_provider_uuid, self._schema, start_date, end_date)
        with schema_context(self._schema):
            self._handle_partitions(
                self._schema,
                (
                    "reporting_ocpazurecostlineitem_daily_summary_p",
                    "reporting_ocpazurecostlineitem_project_daily_summary_p",
                    "reporting_ocpallcostlineitem_daily_summary_p",
                    "reporting_ocpallcostlineitem_project_daily_summary_p",
                    "reporting_ocpall_compute_summary_pt",
                    "reporting_ocpall_cost_summary_pt",
                    "reporting_ocpazure_cost_summary_p",
                    "reporting_ocpazure_cost_summary_by_account_p",
                    "reporting_ocpazure_cost_summary_by_location_p",
                    "reporting_ocpazure_cost_summary_by_service_p",
                    "reporting_ocpazure_compute_summary_p",
                    "reporting_ocpazure_storage_summary_p",
                    "reporting_ocpazure_network_summary_p",
                    "reporting_ocpazure_database_summary_p",
                ),
                start_date,
                end_date,
            )

            azure_bill_ids = [str(bill.id) for bill in azure_bills]
            current_azure_bill_id = azure_bills.first().id if azure_bills else None
            current_ocp_report_period_id = report_period.id

        with CostModelDBAccessor(self._schema, azure_provider_uuid) as cost_model_accessor:
            markup = cost_model_accessor.markup
            markup_value = Decimal(markup.get("value", 0)) / 100

        with CostModelDBAccessor(self._schema, openshift_provider_uuid) as cost_model_accessor:
            distribution = cost_model_accessor.distribution

        # OpenShift on Azure
        sql_params = {
            "schema_name": self._schema,
            "start_date": start_date,
            "end_date": end_date,
            "source_uuid": azure_provider_uuid,
            "cluster_id": cluster_id,
            "cluster_alias": cluster_alias,
        }
        with AzureReportDBAccessor(self._schema) as accessor:
            for start, end in date_range_pair(start_date, end_date, step=settings.TRINO_DATE_STEP):
                LOG.info(
                    "Updating OpenShift on Azure summary table for "
                    "\n\tSchema: %s \n\tProvider: %s \n\tDates: %s - %s"
                    "\n\tCluster ID: %s, Azure Bill ID: %s",
                    self._schema,
                    self._provider.uuid,
                    start,
                    end,
                    cluster_id,
                    current_azure_bill_id,
                )
                accessor.delete_line_item_daily_summary_entries_for_date_range(
                    self._provider.uuid,
                    start,
                    end,
                    table=OCPAzureCostLineItemProjectDailySummaryP,
                    filters={"cluster_id": cluster_id},
                )
                accessor.populate_ocp_on_azure_cost_daily_summary_presto(
                    start,
                    end,
                    openshift_provider_uuid,
                    azure_provider_uuid,
                    current_ocp_report_period_id,
                    current_azure_bill_id,
                    markup_value,
                    distribution,
                )
            accessor.back_populate_ocp_on_azure_daily_summary(start_date, end_date, current_ocp_report_period_id)
            accessor.populate_ocp_on_azure_tags_summary_table(azure_bill_ids, start_date, end_date)
            accessor.populate_ocp_on_azure_ui_summary_tables(sql_params)

            with OCPReportDBAccessor(self._schema) as ocp_accessor:
                sql_params["source_type"] = "Azure"
                LOG.info(f"Processing OCP-ALL for Azure (T)  (s={start_date} e={end_date})")
                ocp_accessor.populate_ocp_on_all_project_daily_summary("azure", sql_params)
                ocp_accessor.populate_ocp_on_all_daily_summary("azure", sql_params)
                ocp_accessor.populate_ocp_on_all_ui_summary_tables(sql_params)

                ocp_accessor.populate_ui_summary_tables(
                    start, end, openshift_provider_uuid, UI_SUMMARY_TABLES_MARKUP_SUBSET
<<<<<<< HEAD
                )

    def update_gcp_summary_tables(self, openshift_provider_uuid, gcp_provider_uuid, start_date, end_date):
        """Update operations specifically for OpenShift on GCP."""
        if isinstance(start_date, str):
            start_date = parser.parse(start_date).date()
        if isinstance(end_date, str):
            end_date = parser.parse(end_date).date()

        cluster_id = get_cluster_id_from_provider(openshift_provider_uuid)
        cluster_alias = get_cluster_alias_from_cluster_id(cluster_id)

        with OCPReportDBAccessor(self._schema) as accessor:
            report_period = accessor.report_periods_for_provider_uuid(openshift_provider_uuid, start_date)
            accessor.delete_infrastructure_raw_cost_from_daily_summary(
                openshift_provider_uuid, report_period.id, start_date, end_date
            )
        gcp_bills = gcp_get_bills_from_provider(gcp_provider_uuid, self._schema, start_date, end_date)
        with schema_context(self._schema):
            self._handle_partitions(
                self._schema,
                (
                    (
                        "reporting_ocpgcpcostlineitem_daily_summary_p",
                        "reporting_ocpgcpcostlineitem_project_daily_summary_p",
                        "reporting_ocpallcostlineitem_daily_summary_p",
                        "reporting_ocpallcostlineitem_project_daily_summary_p",
                        "reporting_ocpall_compute_summary_pt",
                        "reporting_ocpall_cost_summary_pt",
                    )
                    + OCPGCP_UI_SUMMARY_TABLES
                ),
                start_date,
                end_date,
            )

            gcp_bill_ids = [str(bill.id) for bill in gcp_bills]
            current_gcp_bill_id = gcp_bills.first().id if gcp_bills else None
            current_ocp_report_period_id = report_period.id

        with CostModelDBAccessor(self._schema, gcp_provider_uuid) as cost_model_accessor:
            markup = cost_model_accessor.markup
            markup_value = Decimal(markup.get("value", 0)) / 100

        with CostModelDBAccessor(self._schema, openshift_provider_uuid) as cost_model_accessor:
            distribution = cost_model_accessor.distribution

        # OpenShift on GCP
        sql_params = {
            "schema_name": self._schema,
            "start_date": start_date,
            "end_date": end_date,
            "source_uuid": gcp_provider_uuid,
            "cluster_id": cluster_id,
            "cluster_alias": cluster_alias,
            "year": start_date.strftime("%Y"),
            "month": start_date.strftime("%m"),
        }
        with GCPReportDBAccessor(self._schema) as accessor:
            for start, end in date_range_pair(start_date, end_date, step=settings.TRINO_DATE_STEP):
                LOG.info(
                    "Updating OpenShift on GCP summary table for "
                    "\n\tSchema: %s \n\tProvider: %s \n\tDates: %s - %s"
                    "\n\tCluster ID: %s, GCP Bill ID: %s",
                    self._schema,
                    self._provider.uuid,
                    start,
                    end,
                    cluster_id,
                    current_gcp_bill_id,
                )
                accessor.delete_line_item_daily_summary_entries_for_date_range(
                    self._provider.uuid, start, end, table=OCPGCPCostLineItemProjectDailySummaryP
                )
                accessor.populate_ocp_on_gcp_cost_daily_summary_presto(
                    start,
                    end,
                    openshift_provider_uuid,
                    cluster_id,
                    gcp_provider_uuid,
                    current_ocp_report_period_id,
                    current_gcp_bill_id,
                    markup_value,
                    distribution,
                )
            accessor.back_populate_ocp_on_gcp_daily_summary_trino(start_date, end_date, current_ocp_report_period_id)
            accessor.populate_ocp_on_gcp_ui_summary_tables(sql_params)
            accessor.populate_ocp_on_gcp_tags_summary_table(gcp_bill_ids, start_date, end_date)

            with OCPReportDBAccessor(self._schema) as ocp_accessor:
                sql_params["source_type"] = "GCP"
                LOG.info(f"Processing OCP-ALL for GCP (T)  (s={start_date} e={end_date})")
                ocp_accessor.populate_ocp_on_all_project_daily_summary("gcp", sql_params)
                ocp_accessor.populate_ocp_on_all_daily_summary("gcp", sql_params)
                ocp_accessor.populate_ocp_on_all_ui_summary_tables(sql_params)

                ocp_accessor.populate_ui_summary_tables(
                    start, end, openshift_provider_uuid, UI_SUMMARY_TABLES_MARKUP_SUBSET
=======
>>>>>>> d6ead997
                )<|MERGE_RESOLUTION|>--- conflicted
+++ resolved
@@ -236,105 +236,4 @@
 
                 ocp_accessor.populate_ui_summary_tables(
                     start, end, openshift_provider_uuid, UI_SUMMARY_TABLES_MARKUP_SUBSET
-<<<<<<< HEAD
-                )
-
-    def update_gcp_summary_tables(self, openshift_provider_uuid, gcp_provider_uuid, start_date, end_date):
-        """Update operations specifically for OpenShift on GCP."""
-        if isinstance(start_date, str):
-            start_date = parser.parse(start_date).date()
-        if isinstance(end_date, str):
-            end_date = parser.parse(end_date).date()
-
-        cluster_id = get_cluster_id_from_provider(openshift_provider_uuid)
-        cluster_alias = get_cluster_alias_from_cluster_id(cluster_id)
-
-        with OCPReportDBAccessor(self._schema) as accessor:
-            report_period = accessor.report_periods_for_provider_uuid(openshift_provider_uuid, start_date)
-            accessor.delete_infrastructure_raw_cost_from_daily_summary(
-                openshift_provider_uuid, report_period.id, start_date, end_date
-            )
-        gcp_bills = gcp_get_bills_from_provider(gcp_provider_uuid, self._schema, start_date, end_date)
-        with schema_context(self._schema):
-            self._handle_partitions(
-                self._schema,
-                (
-                    (
-                        "reporting_ocpgcpcostlineitem_daily_summary_p",
-                        "reporting_ocpgcpcostlineitem_project_daily_summary_p",
-                        "reporting_ocpallcostlineitem_daily_summary_p",
-                        "reporting_ocpallcostlineitem_project_daily_summary_p",
-                        "reporting_ocpall_compute_summary_pt",
-                        "reporting_ocpall_cost_summary_pt",
-                    )
-                    + OCPGCP_UI_SUMMARY_TABLES
-                ),
-                start_date,
-                end_date,
-            )
-
-            gcp_bill_ids = [str(bill.id) for bill in gcp_bills]
-            current_gcp_bill_id = gcp_bills.first().id if gcp_bills else None
-            current_ocp_report_period_id = report_period.id
-
-        with CostModelDBAccessor(self._schema, gcp_provider_uuid) as cost_model_accessor:
-            markup = cost_model_accessor.markup
-            markup_value = Decimal(markup.get("value", 0)) / 100
-
-        with CostModelDBAccessor(self._schema, openshift_provider_uuid) as cost_model_accessor:
-            distribution = cost_model_accessor.distribution
-
-        # OpenShift on GCP
-        sql_params = {
-            "schema_name": self._schema,
-            "start_date": start_date,
-            "end_date": end_date,
-            "source_uuid": gcp_provider_uuid,
-            "cluster_id": cluster_id,
-            "cluster_alias": cluster_alias,
-            "year": start_date.strftime("%Y"),
-            "month": start_date.strftime("%m"),
-        }
-        with GCPReportDBAccessor(self._schema) as accessor:
-            for start, end in date_range_pair(start_date, end_date, step=settings.TRINO_DATE_STEP):
-                LOG.info(
-                    "Updating OpenShift on GCP summary table for "
-                    "\n\tSchema: %s \n\tProvider: %s \n\tDates: %s - %s"
-                    "\n\tCluster ID: %s, GCP Bill ID: %s",
-                    self._schema,
-                    self._provider.uuid,
-                    start,
-                    end,
-                    cluster_id,
-                    current_gcp_bill_id,
-                )
-                accessor.delete_line_item_daily_summary_entries_for_date_range(
-                    self._provider.uuid, start, end, table=OCPGCPCostLineItemProjectDailySummaryP
-                )
-                accessor.populate_ocp_on_gcp_cost_daily_summary_presto(
-                    start,
-                    end,
-                    openshift_provider_uuid,
-                    cluster_id,
-                    gcp_provider_uuid,
-                    current_ocp_report_period_id,
-                    current_gcp_bill_id,
-                    markup_value,
-                    distribution,
-                )
-            accessor.back_populate_ocp_on_gcp_daily_summary_trino(start_date, end_date, current_ocp_report_period_id)
-            accessor.populate_ocp_on_gcp_ui_summary_tables(sql_params)
-            accessor.populate_ocp_on_gcp_tags_summary_table(gcp_bill_ids, start_date, end_date)
-
-            with OCPReportDBAccessor(self._schema) as ocp_accessor:
-                sql_params["source_type"] = "GCP"
-                LOG.info(f"Processing OCP-ALL for GCP (T)  (s={start_date} e={end_date})")
-                ocp_accessor.populate_ocp_on_all_project_daily_summary("gcp", sql_params)
-                ocp_accessor.populate_ocp_on_all_daily_summary("gcp", sql_params)
-                ocp_accessor.populate_ocp_on_all_ui_summary_tables(sql_params)
-
-                ocp_accessor.populate_ui_summary_tables(
-                    start, end, openshift_provider_uuid, UI_SUMMARY_TABLES_MARKUP_SUBSET
-=======
->>>>>>> d6ead997
                 )