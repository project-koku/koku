#
# Copyright 2018 Red Hat, Inc.
#
# This program is free software: you can redistribute it and/or modify
# it under the terms of the GNU Affero General Public License as
# published by the Free Software Foundation, either version 3 of the
# License, or (at your option) any later version.
#
# This program is distributed in the hope that it will be useful,
# but WITHOUT ANY WARRANTY; without even the implied warranty of
# MERCHANTABILITY or FITNESS FOR A PARTICULAR PURPOSE.  See the
# GNU Affero General Public License for more details.
#
# You should have received a copy of the GNU Affero General Public License
# along with this program.  If not, see <https://www.gnu.org/licenses/>.
#
"""Prometheus Stats."""
<<<<<<< HEAD
from prometheus_client import CollectorRegistry, Counter, multiprocess
# from external.kafka_msg_handler import initialize_kafka_handler
=======
from prometheus_client import CollectorRegistry
from prometheus_client import Counter
from prometheus_client import multiprocess
from prometheus_client import start_http_server
>>>>>>> 167d3d0e


WORKER_REGISTRY = CollectorRegistry()
multiprocess.MultiProcessCollector(WORKER_REGISTRY)

<<<<<<< HEAD
GET_REPORT_ATTEMPTS_COUNTER = Counter('get_report_files_attempts_count',
                                      'Number of ingest attempts',
                                      ['provider_type'],
                                      registry=WORKER_REGISTRY)
REPORT_FILE_DOWNLOAD_ERROR_COUNTER = Counter('report_file_download_error_count',
                                             'Number of report file download errors',
                                             ['provider_type'],
                                             registry=WORKER_REGISTRY)
PROCESS_REPORT_ATTEMPTS_COUNTER = Counter('process_report_attempts_count',
                                          'Number of report files attempted processing',
                                          ['provider_type'],
                                          registry=WORKER_REGISTRY)
PROCESS_REPORT_ERROR_COUNTER = Counter('process_report_error_count',
                                       'Number of report files attempted processing',
                                       ['provider_type'],
                                       registry=WORKER_REGISTRY)
REPORT_SUMMARY_ATTEMPTS_COUNTER = Counter('report_summary_attempts_count',
                                          'Number of report summary attempts',
                                          ['provider_type'],
                                          registry=WORKER_REGISTRY)
CHARGE_UPDATE_ATTEMPTS_COUNTER = Counter('charge_update_attempts_count',
                                         'Number of derivied cost update attempts',
                                         registry=WORKER_REGISTRY)

COST_SUMMARY_ATTEMPTS_COUNTER = Counter('cost_summary_attempts_count',
                                        'Number of cost summary update attempts',
                                        registry=WORKER_REGISTRY)

KAFKA_CONNECTION_ERRORS_COUNTER = Counter('kafka_connection_errors',
                                          'Number of Kafka connection errors',
                                          registry=WORKER_REGISTRY)

CELERY_ERRORS_COUNTER = Counter('celery_errors',
                                'Number of celery errors',
                                registry=WORKER_REGISTRY)
=======
GET_REPORT_ATTEMPTS_COUNTER = Counter(
    "get_report_files_attempts_count", "Number of ingest attempts", ["provider_type"], registry=WORKER_REGISTRY
)
REPORT_FILE_DOWNLOAD_ERROR_COUNTER = Counter(
    "report_file_download_error_count",
    "Number of report file download errors",
    ["provider_type"],
    registry=WORKER_REGISTRY,
)
PROCESS_REPORT_ATTEMPTS_COUNTER = Counter(
    "process_report_attempts_count",
    "Number of report files attempted processing",
    ["provider_type"],
    registry=WORKER_REGISTRY,
)
PROCESS_REPORT_ERROR_COUNTER = Counter(
    "process_report_error_count",
    "Number of report files attempted processing",
    ["provider_type"],
    registry=WORKER_REGISTRY,
)
REPORT_SUMMARY_ATTEMPTS_COUNTER = Counter(
    "report_summary_attempts_count", "Number of report summary attempts", ["provider_type"], registry=WORKER_REGISTRY
)
CHARGE_UPDATE_ATTEMPTS_COUNTER = Counter(
    "charge_update_attempts_count", "Number of derivied cost update attempts", registry=WORKER_REGISTRY
)

COST_SUMMARY_ATTEMPTS_COUNTER = Counter(
    "cost_summary_attempts_count", "Number of cost summary update attempts", registry=WORKER_REGISTRY
)

KAFKA_CONNECTION_ERRORS_COUNTER = Counter(
    "kafka_connection_errors", "Number of Kafka connection errors", registry=WORKER_REGISTRY
)

CELERY_ERRORS_COUNTER = Counter("celery_errors", "Number of celery errors", registry=WORKER_REGISTRY)


def initialize_prometheus_exporter():
    """Start Prometheus stats HTTP server."""
    start_http_server(9999, registry=WORKER_REGISTRY)
>>>>>>> 167d3d0e
<|MERGE_RESOLUTION|>--- conflicted
+++ resolved
@@ -15,57 +15,15 @@
 # along with this program.  If not, see <https://www.gnu.org/licenses/>.
 #
 """Prometheus Stats."""
-<<<<<<< HEAD
-from prometheus_client import CollectorRegistry, Counter, multiprocess
-# from external.kafka_msg_handler import initialize_kafka_handler
-=======
+
 from prometheus_client import CollectorRegistry
 from prometheus_client import Counter
 from prometheus_client import multiprocess
-from prometheus_client import start_http_server
->>>>>>> 167d3d0e
 
 
 WORKER_REGISTRY = CollectorRegistry()
 multiprocess.MultiProcessCollector(WORKER_REGISTRY)
 
-<<<<<<< HEAD
-GET_REPORT_ATTEMPTS_COUNTER = Counter('get_report_files_attempts_count',
-                                      'Number of ingest attempts',
-                                      ['provider_type'],
-                                      registry=WORKER_REGISTRY)
-REPORT_FILE_DOWNLOAD_ERROR_COUNTER = Counter('report_file_download_error_count',
-                                             'Number of report file download errors',
-                                             ['provider_type'],
-                                             registry=WORKER_REGISTRY)
-PROCESS_REPORT_ATTEMPTS_COUNTER = Counter('process_report_attempts_count',
-                                          'Number of report files attempted processing',
-                                          ['provider_type'],
-                                          registry=WORKER_REGISTRY)
-PROCESS_REPORT_ERROR_COUNTER = Counter('process_report_error_count',
-                                       'Number of report files attempted processing',
-                                       ['provider_type'],
-                                       registry=WORKER_REGISTRY)
-REPORT_SUMMARY_ATTEMPTS_COUNTER = Counter('report_summary_attempts_count',
-                                          'Number of report summary attempts',
-                                          ['provider_type'],
-                                          registry=WORKER_REGISTRY)
-CHARGE_UPDATE_ATTEMPTS_COUNTER = Counter('charge_update_attempts_count',
-                                         'Number of derivied cost update attempts',
-                                         registry=WORKER_REGISTRY)
-
-COST_SUMMARY_ATTEMPTS_COUNTER = Counter('cost_summary_attempts_count',
-                                        'Number of cost summary update attempts',
-                                        registry=WORKER_REGISTRY)
-
-KAFKA_CONNECTION_ERRORS_COUNTER = Counter('kafka_connection_errors',
-                                          'Number of Kafka connection errors',
-                                          registry=WORKER_REGISTRY)
-
-CELERY_ERRORS_COUNTER = Counter('celery_errors',
-                                'Number of celery errors',
-                                registry=WORKER_REGISTRY)
-=======
 GET_REPORT_ATTEMPTS_COUNTER = Counter(
     "get_report_files_attempts_count", "Number of ingest attempts", ["provider_type"], registry=WORKER_REGISTRY
 )
@@ -102,10 +60,4 @@
     "kafka_connection_errors", "Number of Kafka connection errors", registry=WORKER_REGISTRY
 )
 
-CELERY_ERRORS_COUNTER = Counter("celery_errors", "Number of celery errors", registry=WORKER_REGISTRY)
-
-
-def initialize_prometheus_exporter():
-    """Start Prometheus stats HTTP server."""
-    start_http_server(9999, registry=WORKER_REGISTRY)
->>>>>>> 167d3d0e
+CELERY_ERRORS_COUNTER = Counter("celery_errors", "Number of celery errors", registry=WORKER_REGISTRY)