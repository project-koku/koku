--- conflicted
+++ resolved
@@ -44,15 +44,14 @@
 CHARGE_UPDATE_ATTEMPTS_COUNTER = Counter('charge_update_attempts_count',
                                          'Number of derivied cost update attempts',
                                          registry=WORKER_REGISTRY)
-<<<<<<< HEAD
+
 COST_SUMMARY_ATTEMPTS_COUNTER = Counter('cost_summary_attempts_count',
                                         'Number of cost summary update attempts',
                                         registry=WORKER_REGISTRY)
-=======
+
 KAFKA_CONNECTION_ERRORS_COUNTER = Counter('kafka_connection_errors',
                                           'Number of Kafka connection errors',
                                           registry=WORKER_REGISTRY)
->>>>>>> 4261acbe
 
 
 def initialize_prometheus_exporter():
