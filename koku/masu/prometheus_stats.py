#
# Copyright 2021 Red Hat Inc.
# SPDX-License-Identifier: Apache-2.0
#
"""Prometheus Stats."""
from prometheus_client import CollectorRegistry
from prometheus_client import Counter
from prometheus_client import Gauge
from prometheus_client import multiprocess


WORKER_REGISTRY = CollectorRegistry()
multiprocess.MultiProcessCollector(WORKER_REGISTRY)

GET_REPORT_ATTEMPTS_COUNTER = Counter(
    "get_report_files_attempts_count", "Number of ingest attempts", ["provider_type"], registry=WORKER_REGISTRY
)
REPORT_FILE_DOWNLOAD_ERROR_COUNTER = Counter(
    "report_file_download_error_count",
    "Number of report file download errors",
    ["provider_type"],
    registry=WORKER_REGISTRY,
)
PROCESS_REPORT_ATTEMPTS_COUNTER = Counter(
    "process_report_attempts_count",
    "Number of report files attempted processing",
    ["provider_type"],
    registry=WORKER_REGISTRY,
)
PROCESS_REPORT_ERROR_COUNTER = Counter(
    "process_report_error_count",
    "Number of report files attempted processing",
    ["provider_type"],
    registry=WORKER_REGISTRY,
)
REPORT_SUMMARY_ATTEMPTS_COUNTER = Counter(
    "report_summary_attempts_count", "Number of report summary attempts", ["provider_type"], registry=WORKER_REGISTRY
)
COST_MODEL_COST_UPDATE_ATTEMPTS_COUNTER = Counter(
    "charge_update_attempts_count", "Number of derivied cost update attempts", registry=WORKER_REGISTRY
)

COST_SUMMARY_ATTEMPTS_COUNTER = Counter(
    "cost_summary_attempts_count", "Number of cost summary update attempts", registry=WORKER_REGISTRY
)

KAFKA_CONNECTION_ERRORS_COUNTER = Counter(
    "kafka_connection_errors", "Number of Kafka connection errors", registry=WORKER_REGISTRY
)

CELERY_ERRORS_COUNTER = Counter("celery_errors", "Number of celery errors", registry=WORKER_REGISTRY)

DOWNLOAD_BACKLOG = Gauge(
    "download_backlog",
    "Number of celery tasks in the download queue",
    registry=WORKER_REGISTRY,
    multiprocess_mode="livesum",
)
DOWNLOAD_XL_BACKLOG = Gauge(
    "download_xl_backlog",
    "Number of celery tasks in the download_xl queue",
    registry=WORKER_REGISTRY,
    multiprocess_mode="livesum",
)
SUMMARY_BACKLOG = Gauge(
    "summary_backlog",
    "Number of celery tasks in the summary queue",
    registry=WORKER_REGISTRY,
    multiprocess_mode="livesum",
)
SUMMARY_XL_BACKLOG = Gauge(
    "summary_xl_backlog",
    "Number of celery tasks in the summary_xl queue",
    registry=WORKER_REGISTRY,
    multiprocess_mode="livesum",
)
PRIORITY_BACKLOG = Gauge(
    "priority_backlog",
    "Number of celery tasks in the priority queue",
    registry=WORKER_REGISTRY,
    multiprocess_mode="livesum",
)
PRIORITY_XL_BACKLOG = Gauge(
    "priority_xl_backlog",
    "Number of celery tasks in the priority_xl queue",
    registry=WORKER_REGISTRY,
    multiprocess_mode="livesum",
)
REFRESH_BACKLOG = Gauge(
    "refresh_backlog",
    "Number of celery tasks in the refresh queue",
    registry=WORKER_REGISTRY,
    multiprocess_mode="livesum",
)
REFRESH_XL_BACKLOG = Gauge(
    "refresh_xl_backlog",
    "Number of celery tasks in the refresh_xl queue",
    registry=WORKER_REGISTRY,
    multiprocess_mode="livesum",
)
COST_MODEL_BACKLOG = Gauge(
    "cost_model_backlog",
    "Number of celery tasks in the cost_model queue",
    registry=WORKER_REGISTRY,
    multiprocess_mode="livesum",
)
COST_MODEL_XL_BACKLOG = Gauge(
    "cost_model_xl_backlog",
    "Number of celery tasks in the cost_model_xl queue",
    registry=WORKER_REGISTRY,
    multiprocess_mode="livesum",
)
DEFAULT_BACKLOG = Gauge(
    "default_backlog",
    "Number of celery tasks in the default queue",
    registry=WORKER_REGISTRY,
    multiprocess_mode="livesum",
)
OCP_BACKLOG = Gauge(
    "ocp_backlog", "Number of celery tasks in the OCP queue", registry=WORKER_REGISTRY, multiprocess_mode="livesum"
)
OCP_XL_BACKLOG = Gauge(
    "ocp_xl_backlog",
    "Number of celery tasks in the OCP_xl queue",
    registry=WORKER_REGISTRY,
    multiprocess_mode="livesum",
)

HCS_BACKLOG = Gauge(
    "hcs_backlog", "Number of celery tasks in the HCS queue", registry=WORKER_REGISTRY, multiprocess_mode="livesum"
)

<<<<<<< HEAD
SUBS_EXTRACTION_BACKLOG = Gauge(
    "subs_extraction_backlog",
    "Number of celery tasks in the SUBS Data Extraction queue",
    registry=WORKER_REGISTRY,
    multiprocess_mode="livesum",
)
SUBS_TRANSMISSION_BACKLOG = Gauge(
    "subs_transmission_backlog",
    "Number of celery tasks in the SUBS Data Transmission queue",
    registry=WORKER_REGISTRY,
    multiprocess_mode="livesum",
)

=======
>>>>>>> 31add962
QUEUES = {
    "download": DOWNLOAD_BACKLOG,
    "download_xl": DOWNLOAD_XL_BACKLOG,
    "summary": SUMMARY_BACKLOG,
    "summary_xl": SUMMARY_XL_BACKLOG,
    "priority": PRIORITY_BACKLOG,
    "priority_xl": PRIORITY_XL_BACKLOG,
    "refresh": REFRESH_BACKLOG,
    "refresh_xl": REFRESH_XL_BACKLOG,
    "cost_model": COST_MODEL_BACKLOG,
    "cost_model_xl": COST_MODEL_XL_BACKLOG,
    "celery": DEFAULT_BACKLOG,
    "ocp": OCP_BACKLOG,
    "ocp_xl": OCP_XL_BACKLOG,
    "hcs": HCS_BACKLOG,
}

SOURCES_KAFKA_LOOP_RETRY = Counter(
    "sources_kafka_retry_errors", "Number of sources kafka retry errors", registry=WORKER_REGISTRY
)

SOURCES_PROVIDER_OP_RETRY_LOOP_COUNTER = Counter(
    "sources_provider_op_retry_errors", "Number of sources provider operation retry errors", registry=WORKER_REGISTRY
)

SOURCES_HTTP_CLIENT_ERROR_COUNTER = Counter(
    "sources_http_client_errors", "Number of sources http client errors", registry=WORKER_REGISTRY
)<|MERGE_RESOLUTION|>--- conflicted
+++ resolved
@@ -130,7 +130,6 @@
     "hcs_backlog", "Number of celery tasks in the HCS queue", registry=WORKER_REGISTRY, multiprocess_mode="livesum"
 )
 
-<<<<<<< HEAD
 SUBS_EXTRACTION_BACKLOG = Gauge(
     "subs_extraction_backlog",
     "Number of celery tasks in the SUBS Data Extraction queue",
@@ -144,8 +143,6 @@
     multiprocess_mode="livesum",
 )
 
-=======
->>>>>>> 31add962
 QUEUES = {
     "download": DOWNLOAD_BACKLOG,
     "download_xl": DOWNLOAD_XL_BACKLOG,
