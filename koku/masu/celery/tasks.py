#
# Copyright 2018 Red Hat, Inc.
#
# This program is free software: you can redistribute it and/or modify
# it under the terms of the GNU Affero General Public License as
# published by the Free Software Foundation, either version 3 of the
# License, or (at your option) any later version.
#
# This program is distributed in the hope that it will be useful,
# but WITHOUT ANY WARRANTY; without even the implied warranty of
# MERCHANTABILITY or FITNESS FOR A PARTICULAR PURPOSE.  See the
# GNU Affero General Public License for more details.
#
# You should have received a copy of the GNU Affero General Public License
# along with this program.  If not, see <https://www.gnu.org/licenses/>.
#
"""Asynchronous tasks."""

# pylint: disable=too-many-arguments, too-many-function-args
# disabled module-wide due to current state of task signature.
# we expect this situation to be temporary as we iterate on these details.
import calendar
<<<<<<< HEAD
import csv
import math
=======
import math
import uuid
>>>>>>> 20d42a08
from datetime import date

import boto3
from botocore.exceptions import ClientError
from celery.exceptions import MaxRetriesExceededError
from celery.utils.log import get_task_logger
from dateutil.parser import parse
from dateutil.relativedelta import relativedelta
from dateutil.rrule import DAILY, rrule
from django.conf import settings
from django.core.exceptions import ImproperlyConfigured
<<<<<<< HEAD
from django.db import connection
=======
>>>>>>> 20d42a08

from api.dataexport.models import DataExportRequest
from api.dataexport.syncer import AwsS3Syncer, SyncedFileInColdStorageError
from api.dataexport.uploader import AwsS3Uploader
from api.iam.models import Tenant
from koku.celery import app
from masu.celery.export import table_export_settings
from masu.external.date_accessor import DateAccessor
from masu.processor.orchestrator import Orchestrator
from masu.processor.tasks import vacuum_schema
from masu.util.common import NamedTemporaryGZip, dictify_table_export_settings
from masu.util.upload import get_upload_path

LOG = get_task_logger(__name__)
_DB_FETCH_BATCH_SIZE = 2000


@app.task(name='masu.celery.tasks.check_report_updates')
def check_report_updates():
    """Scheduled task to initiate scanning process on a regular interval."""
    orchestrator = Orchestrator()
    orchestrator.prepare()


@app.task(name='masu.celery.tasks.remove_expired_data')
def remove_expired_data():
    """Scheduled task to initiate a job to remove expired report data."""
    today = DateAccessor().today()
    LOG.info('Removing expired data at %s', str(today))
    orchestrator = Orchestrator()
    orchestrator.remove_expired_report_data()


@app.task(name='masu.celery.tasks.upload_normalized_data', queue_name='upload')
def upload_normalized_data():
    """Scheduled task to export normalized data to s3."""
    LOG.info('Beginning upload_normalized_data')
    curr_date = DateAccessor().today()
    curr_month_range = calendar.monthrange(curr_date.year, curr_date.month)
    curr_month_first_day = date(year=curr_date.year, month=curr_date.month, day=1)
    curr_month_last_day = date(year=curr_date.year, month=curr_date.month, day=curr_month_range[1])

    previous_month = curr_date - relativedelta(months=1)

    prev_month_range = calendar.monthrange(previous_month.year, previous_month.month)
    prev_month_first_day = date(year=previous_month.year, month=previous_month.month, day=1)
    prev_month_last_day = date(year=previous_month.year, month=previous_month.month, day=prev_month_range[1])

    accounts, _ = Orchestrator.get_accounts()

    for account in accounts:
        LOG.info(
            'processing schema %s provider uuid %s',
            account['schema_name'],
            account['provider_uuid'],
        )
        for table in table_export_settings:

            # Celery does not serialize named tuples, convert it
            # to a dict before handing it off to the celery task.
            table_dict = dictify_table_export_settings(table)

            # Upload this month's reports
            query_and_upload_to_s3.delay(
                account['schema_name'],
                account['provider_uuid'],
                table_dict,
                curr_month_first_day,
                curr_month_last_day,
            )

            # Upload last month's reports
            query_and_upload_to_s3.delay(
                account['schema_name'],
                account['provider_uuid'],
                table_dict,
                prev_month_first_day,
                prev_month_last_day,
            )
    LOG.info('Completed upload_normalized_data')


@app.task(
    name='masu.celery.tasks.delete_archived_data',
    queue_name='delete_archived_data',
    autoretry_for=(ClientError,),
    max_retries=10,
    retry_backoff=10,
)
def delete_archived_data(schema_name, provider_type, provider_uuid):
    """
    Delete archived data from our S3 bucket for a given provider.

    This function chiefly follows the deletion of a provider.

    This task is defined to attempt up to 10 retries using exponential backoff
    starting with a 10-second delay. This is intended to allow graceful handling
    of temporary AWS S3 connectivity issues because it is relatively important
    for us to delete this archived data.

    Args:
        schema_name (str): Koku user account (schema) name.
        provider_type (str): Koku backend provider type identifier.
        provider_uuid (UUID): Koku backend provider UUID.

    """
    if not schema_name or not provider_type or not provider_uuid:
        # Sanity-check all of these inputs in case somehow any receives an
        # empty value such as None or '' because we need to minimize the risk
        # of deleting unrelated files from our S3 bucket.
        messages = []
        if not schema_name:
            message = 'missing required argument: schema_name'
            LOG.error(message)
            messages.append(message)
        if not provider_type:
            message = 'missing required argument: provider_type'
            LOG.error(message)
            messages.append(message)
        if not provider_uuid:
            message = 'missing required argument: provider_uuid'
            LOG.error(message)
            messages.append(message)
        raise TypeError('delete_archived_data() %s', ', '.join(messages))

    if not settings.ENABLE_S3_ARCHIVING:
        LOG.info('Skipping delete_archived_data; upload feature is disabled')
        return

    if not settings.S3_BUCKET_PATH:
        message = 'settings.S3_BUCKET_PATH must have a not-empty value'
        LOG.error(message)
        raise ImproperlyConfigured(message)

    # We need to normalize capitalization and "-local" dev providers.
    provider_slug = provider_type.lower().split('-')[0]
    prefix = f'{settings.S3_BUCKET_PATH}/{schema_name}/{provider_slug}/{provider_uuid}/'
    LOG.info('attempting to delete our archived data in S3 under %s', prefix)

    s3_resource = boto3.resource('s3', settings.S3_REGION)
    s3_bucket = s3_resource.Bucket(settings.S3_BUCKET_NAME)
    object_keys = [
        {'Key': s3_object.key} for s3_object in s3_bucket.objects.filter(Prefix=prefix)
    ]
    batch_size = 1000  # AWS S3 delete API limits to 1000 objects per request.
    for batch_number in range(math.ceil(len(object_keys) / batch_size)):
        batch_start = batch_size * batch_number
        batch_end = batch_start + batch_size
        object_keys_batch = object_keys[batch_start:batch_end]
        s3_bucket.delete_objects(Delete={'Objects': object_keys_batch})

    remaining_objects = list(s3_bucket.objects.filter(Prefix=prefix))
    if remaining_objects:
        LOG.warning(
            'Found %s objects after attempting to delete all objects with prefix %s',
            len(remaining_objects),
            prefix,
        )


@app.task(
    name='masu.celery.tasks.delete_archived_data',
    queue_name='delete_archived_data',
    autoretry_for=(ClientError,),
    max_retries=10,
    retry_backoff=10,
)
def delete_archived_data(schema_name, provider_type, provider_uuid):
    """
    Delete archived data from our S3 bucket for a given provider.

    This function chiefly follows the deletion of a provider.

    This task is defined to attempt up to 10 retries using exponential backoff
    starting with a 10-second delay. This is intended to allow graceful handling
    of temporary AWS S3 connectivity issues because it is relatively important
    for us to delete this archived data.

    Args:
        schema_name (str): Koku user account (schema) name.
        provider_type (str): Koku backend provider type identifier.
        provider_uuid (UUID): Koku backend provider UUID.

    """
    if not schema_name or not provider_type or not provider_uuid:
        # Sanity-check all of these inputs in case somehow any receives an
        # empty value such as None or '' because we need to minimize the risk
        # of deleting unrelated files from our S3 bucket.
        messages = []
        if not schema_name:
            message = 'missing required argument: schema_name'
            LOG.error(message)
            messages.append(message)
        if not provider_type:
            message = 'missing required argument: provider_type'
            LOG.error(message)
            messages.append(message)
        if not provider_uuid:
            message = 'missing required argument: provider_uuid'
            LOG.error(message)
            messages.append(message)
        raise TypeError('delete_archived_data() %s', ', '.join(messages))

    if not settings.ENABLE_S3_ARCHIVING:
        LOG.info('Skipping delete_archived_data; upload feature is disabled')
        return

    if not settings.S3_BUCKET_PATH:
        message = 'settings.S3_BUCKET_PATH must have a not-empty value'
        LOG.error(message)
        raise ImproperlyConfigured(message)

    # We need to normalize capitalization and "-local" dev providers.
    provider_slug = provider_type.lower().split('-')[0]
    prefix = f'{settings.S3_BUCKET_PATH}/{schema_name}/{provider_slug}/{provider_uuid}/'
    LOG.info('attempting to delete our archived data in S3 under %s', prefix)

    s3_resource = boto3.resource('s3', settings.S3_REGION)
    s3_bucket = s3_resource.Bucket(settings.S3_BUCKET_NAME)
    object_keys = [
        {'Key': s3_object.key} for s3_object in s3_bucket.objects.filter(Prefix=prefix)
    ]
    batch_size = 1000  # AWS S3 delete API limits to 1000 objects per request.
    for batch_number in range(math.ceil(len(object_keys) / batch_size)):
        batch_start = batch_size * batch_number
        batch_end = batch_start + batch_size
        object_keys_batch = object_keys[batch_start:batch_end]
        s3_bucket.delete_objects(Delete={'Objects': object_keys_batch})

    remaining_objects = list(s3_bucket.objects.filter(Prefix=prefix))
    if remaining_objects:
        LOG.warning(
            'Found %s objects after attempting to delete all objects with prefix %s',
            len(remaining_objects),
            prefix,
        )


@app.task(name='masu.celery.tasks.sync_data_to_customer',
          queue_name='customer_data_sync',
          retry_kwargs={'max_retries': 5,
                        'countdown': settings.COLD_STORAGE_RETRIVAL_WAIT_TIME})
def sync_data_to_customer(dump_request_uuid):
    """
    Scheduled task to sync normalized data to our customers S3 bucket.

    If the sync request raises SyncedFileInColdStorageError, this task
    will automatically retry in a set amount of time. This time is to give
    the storage solution time to retrieve a file from cold storage.
    This task will retry 5 times, and then fail.

    """
    dump_request = DataExportRequest.objects.get(uuid=dump_request_uuid)
    dump_request.status = DataExportRequest.PROCESSING
    dump_request.save()

    try:
        syncer = AwsS3Syncer(settings.S3_BUCKET_NAME)
        syncer.sync_bucket(
            dump_request.created_by.customer.schema_name,
            dump_request.bucket_name,
            (dump_request.start_date, dump_request.end_date))
    except ClientError:
        LOG.exception(
            f'Encountered an error while processing DataExportRequest '
            f'{dump_request.uuid}, for {dump_request.created_by}.')
        dump_request.status = DataExportRequest.ERROR
        dump_request.save()
        return
    except SyncedFileInColdStorageError:
        LOG.info(
            f'One of the requested files is currently in cold storage for '
            f'DataExportRequest {dump_request.uuid}. This task will automatically retry.')
        dump_request.status = DataExportRequest.WAITING
        dump_request.save()
        try:
            raise sync_data_to_customer.retry(countdown=10, max_retries=5)
        except MaxRetriesExceededError:
            LOG.exception(
                f'Max retires exceeded for restoring a file in cold storage for '
                f'DataExportRequest {dump_request.uuid}, for {dump_request.created_by}.')
            dump_request.status = DataExportRequest.ERROR
            dump_request.save()
            return
    dump_request.status = DataExportRequest.COMPLETE
    dump_request.save()


@app.task(name='masu.celery.tasks.query_and_upload_to_s3', queue_name='query_upload')
def query_and_upload_to_s3(schema_name, provider_uuid, table_export_setting, start_date, end_date):
    """
    Query the database and upload the results to s3.

    Args:
        schema_name (str): Account schema name in which to execute the query.
        provider_uuid (UUID): Provider UUID for filtering the query.
        table_export_setting (dict): Settings for the table export.
        start_date (string): start date (inclusive)
        end_date (string): end date (inclusive)
    """
    LOG.info(
        'query_and_upload_to_s3: schema %s provider_uuid %s table.output_name %s for %s',
        schema_name,
        provider_uuid,
        table_export_setting['output_name'],
        (start_date, end_date),
    )
    if isinstance(start_date, str):
        start_date = parse(start_date)
    if isinstance(end_date, str):
        end_date = parse(end_date)

    uploader = AwsS3Uploader(settings.S3_BUCKET_NAME)
    iterate_daily = table_export_setting['iterate_daily']
    dates_to_iterate = rrule(
        DAILY, dtstart=start_date, until=end_date if iterate_daily else start_date
    )

    for the_date in dates_to_iterate:
        with NamedTemporaryGZip() as temp_file:
            with connection.cursor() as cursor:
                cursor.db.set_schema(schema_name)
                upload_path = get_upload_path(
                    schema_name,
                    table_export_setting['provider'],
                    provider_uuid,
                    the_date,
                    table_export_setting['output_name'],
                    iterate_daily,
                )
                cursor.execute(
                    table_export_setting['sql'].format(schema=schema_name),
                    {
                        'start_date': the_date,
                        'end_date': the_date if iterate_daily else end_date,
                        'provider_uuid': provider_uuid,
                    },
                )
                # Don't upload if result set is empty
                if cursor.rowcount == 0:
                    continue
                writer = csv.writer(temp_file, quotechar='"', quoting=csv.QUOTE_MINIMAL)
                writer.writerow([field.name for field in cursor.description])
                while True:
                    records = cursor.fetchmany(size=_DB_FETCH_BATCH_SIZE)
                    if not records:
                        break
                    for row in records:
                        writer.writerow(row)
            temp_file.close()
            uploader.upload_file(temp_file.name, upload_path)


@app.task(name='masu.celery.tasks.vacuum_schemas', queue_name='reporting')
def vacuum_schemas():
    tenants = Tenant.objects.values('schema_name')
    schema_names = [
        tenant.get('schema_name') for tenant in tenants
        if (tenant.get('schema_name') and tenant.get('schema_name') != 'public')
    ]

    for schema_name in schema_names:
        LOG.info('Scheduling VACUUM task for %s', schema_name)
        vacuum_schema.delay(schema_name)<|MERGE_RESOLUTION|>--- conflicted
+++ resolved
@@ -20,13 +20,8 @@
 # disabled module-wide due to current state of task signature.
 # we expect this situation to be temporary as we iterate on these details.
 import calendar
-<<<<<<< HEAD
 import csv
 import math
-=======
-import math
-import uuid
->>>>>>> 20d42a08
 from datetime import date
 
 import boto3
@@ -38,10 +33,7 @@
 from dateutil.rrule import DAILY, rrule
 from django.conf import settings
 from django.core.exceptions import ImproperlyConfigured
-<<<<<<< HEAD
 from django.db import connection
-=======
->>>>>>> 20d42a08
 
 from api.dataexport.models import DataExportRequest
 from api.dataexport.syncer import AwsS3Syncer, SyncedFileInColdStorageError
