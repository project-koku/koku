--- conflicted
+++ resolved
@@ -389,11 +389,7 @@
 
         # Look for a known crawler class to handle this provider
         if provider.type == Provider.PROVIDER_AWS:
-<<<<<<< HEAD
             crawler = AWSOrgUnitCrawler(provider)
-=======
-            crawler = AWSOrgUnitCrawler(provider.account)
->>>>>>> c4cdd460
 
         if crawler:
             LOG.info(
