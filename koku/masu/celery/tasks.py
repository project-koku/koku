#
# Copyright 2018 Red Hat, Inc.
#
# This program is free software: you can redistribute it and/or modify
# it under the terms of the GNU Affero General Public License as
# published by the Free Software Foundation, either version 3 of the
# License, or (at your option) any later version.
#
# This program is distributed in the hope that it will be useful,
# but WITHOUT ANY WARRANTY; without even the implied warranty of
# MERCHANTABILITY or FITNESS FOR A PARTICULAR PURPOSE.  See the
# GNU Affero General Public License for more details.
#
# You should have received a copy of the GNU Affero General Public License
# along with this program.  If not, see <https://www.gnu.org/licenses/>.
#
"""Asynchronous tasks."""

# pylint: disable=too-many-arguments, too-many-function-args
# disabled module-wide due to current state of task signature.
# we expect this situation to be temporary as we iterate on these details.

from celery.utils.log import get_task_logger

<<<<<<< HEAD
from masu.external.date_accessor import DateAccessor
from masu.processor.orchestrator import Orchestrator

from koku.celery import celery
=======
from koku.celery import CELERY as celery
from masu.external.date_accessor import DateAccessor
from masu.processor.orchestrator import Orchestrator

>>>>>>> f03ccece

LOG = get_task_logger(__name__)


@celery.task(name='masu.celery.tasks.check_report_updates')
def check_report_updates():
    """Scheduled task to initiate scanning process on a regular interval."""
    orchestrator = Orchestrator()
    orchestrator.prepare()


@celery.task(name='masu.celery.tasks.remove_expired_data')
def remove_expired_data():
    """Scheduled task to initiate a job to remove expired report data."""
    today = DateAccessor().today()
    LOG.info('Removing expired data at %s', str(today))
    orchestrator = Orchestrator()
    orchestrator.remove_expired_report_data()<|MERGE_RESOLUTION|>--- conflicted
+++ resolved
@@ -22,17 +22,10 @@
 
 from celery.utils.log import get_task_logger
 
-<<<<<<< HEAD
-from masu.external.date_accessor import DateAccessor
-from masu.processor.orchestrator import Orchestrator
-
-from koku.celery import celery
-=======
 from koku.celery import CELERY as celery
 from masu.external.date_accessor import DateAccessor
 from masu.processor.orchestrator import Orchestrator
 
->>>>>>> f03ccece
 
 LOG = get_task_logger(__name__)
 
