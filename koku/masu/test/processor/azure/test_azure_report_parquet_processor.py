--- conflicted
+++ resolved
@@ -20,11 +20,8 @@
 from api.utils import DateHelper
 from masu.processor.azure.azure_report_parquet_processor import AzureReportParquetProcessor
 from masu.test import MasuTestCase
-<<<<<<< HEAD
-=======
 from reporting.provider.azure.models import AzureCostEntryBill
 from reporting.provider.azure.models import AzureCostEntryLineItemDailySummary
->>>>>>> 2abe885c
 from reporting.provider.azure.models import PRESTO_LINE_ITEM_TABLE
 
 
@@ -46,9 +43,6 @@
 
     def test_azure_table_name(self):
         """Test the Azure table name generation."""
-<<<<<<< HEAD
-        self.assertEqual(self.processor._table_name, PRESTO_LINE_ITEM_TABLE)
-=======
         self.assertEqual(self.processor._table_name, PRESTO_LINE_ITEM_TABLE)
 
     def test_postgres_summary_table(self):
@@ -81,5 +75,4 @@
             bill = AzureCostEntryBill.objects.filter(
                 billing_period_start=start_date, billing_period_end=end_date, provider=self.azure_provider_uuid
             )
-            self.assertIsNotNone(bill.first())
->>>>>>> 2abe885c
+            self.assertIsNotNone(bill.first())