#
# Copyright 2020 Red Hat, Inc.
#
# This program is free software: you can redistribute it and/or modify
# it under the terms of the GNU Affero General Public License as
# published by the Free Software Foundation, either version 3 of the
# License, or (at your option) any later version.
#
# This program is distributed in the hope that it will be useful,
# but WITHOUT ANY WARRANTY; without even the implied warranty of
# MERCHANTABILITY or FITNESS FOR A PARTICULAR PURPOSE.  See the
# GNU Affero General Public License for more details.
#
# You should have received a copy of the GNU Affero General Public License
# along with this program.  If not, see <https://www.gnu.org/licenses/>.
#
"""Test the ExpiredDataRemover object."""
import logging
import re
from datetime import datetime
from unittest.mock import patch
from uuid import uuid4

import pytz
from dateutil import relativedelta

from api.models import Provider
from masu.external.date_accessor import DateAccessor
from masu.processor.expired_data_remover import ExpiredDataRemover
from masu.processor.expired_data_remover import ExpiredDataRemoverError
from masu.test import MasuTestCase
from reporting_common.models import CostUsageReportManifest


class ExpiredDataRemoverTest(MasuTestCase):
    """Test Cases for the ExpiredDataRemover object."""

    def test_initializer(self):
        """Test to init."""
        remover = ExpiredDataRemover(self.schema, Provider.PROVIDER_AWS)
        self.assertEqual(remover._months_to_keep, 3)
        self.assertEqual(remover._line_items_months, 1)
        remover2 = ExpiredDataRemover(self.schema, Provider.PROVIDER_AWS, 2, 2)
        self.assertEqual(remover2._months_to_keep, 2)
        self.assertEqual(remover2._line_items_months, 2)

    def test_initializer_ocp(self):
        """Test to init for OCP."""
        remover = ExpiredDataRemover(self.schema, Provider.PROVIDER_OCP)
        self.assertEqual(remover._months_to_keep, 3)
        self.assertEqual(remover._line_items_months, 1)

    def test_initializer_azure(self):
        """Test to init for Azure."""
        remover = ExpiredDataRemover(self.schema, Provider.PROVIDER_AZURE)
        self.assertEqual(remover._months_to_keep, 3)
        self.assertEqual(remover._line_items_months, 1)

    def test_initializer_invalid_provider(self):
        """Test to init with unknown provider."""
        with self.assertRaises(ExpiredDataRemoverError):
            ExpiredDataRemover(self.schema, "BAD")

    @patch("masu.processor.aws.aws_report_db_cleaner.AWSReportDBCleaner.__init__", side_effect=Exception)
    def test_initializer_provider_exception(self, mock_aws_cleaner):
        """Test to init."""
        with self.assertRaises(ExpiredDataRemoverError):
            ExpiredDataRemover(self.schema, Provider.PROVIDER_AWS)

    def test_calculate_expiration_date(self):
        """Test that the expiration date is correctly calculated."""
        date_matrix = [
            {
                "current_date": datetime(year=2018, month=7, day=1),
                "expected_expire": datetime(year=2018, month=4, day=1, tzinfo=pytz.UTC),
                "months_to_keep": None,
            },
            {
                "current_date": datetime(year=2018, month=7, day=31),
                "expected_expire": datetime(year=2018, month=4, day=1, tzinfo=pytz.UTC),
                "months_to_keep": None,
            },
            {
                "current_date": datetime(year=2018, month=3, day=20),
                "expected_expire": datetime(year=2017, month=12, day=1, tzinfo=pytz.UTC),
                "months_to_keep": None,
            },
            {
                "current_date": datetime(year=2018, month=7, day=1),
                "expected_expire": datetime(year=2017, month=7, day=1, tzinfo=pytz.UTC),
                "months_to_keep": 12,
            },
            {
                "current_date": datetime(year=2018, month=7, day=31),
                "expected_expire": datetime(year=2017, month=7, day=1, tzinfo=pytz.UTC),
                "months_to_keep": 12,
            },
            {
                "current_date": datetime(year=2018, month=3, day=20),
                "expected_expire": datetime(year=2016, month=3, day=1, tzinfo=pytz.UTC),
                "months_to_keep": 24,
            },
        ]
        for test_case in date_matrix:
            with patch.object(DateAccessor, "today", return_value=test_case.get("current_date")):
                retention_policy = test_case.get("months_to_keep")
                if retention_policy:
                    remover = ExpiredDataRemover(self.schema, Provider.PROVIDER_AWS, retention_policy)
                else:
                    remover = ExpiredDataRemover(self.schema, Provider.PROVIDER_AWS)
                expire_date = remover._calculate_expiration_date()
                self.assertEqual(expire_date, test_case.get("expected_expire"))

    def test_remove(self):
        """Test that removes the expired data based on the retention policy."""
        remover = ExpiredDataRemover(self.schema, Provider.PROVIDER_AWS)
        removed_data = remover.remove()
        self.assertEqual(len(removed_data), 0)

    @patch("masu.processor.expired_data_remover.AWSReportDBCleaner.purge_expired_report_data")
    def test_remove_provider(self, mock_purge):
        """Test that remove is called with provider_uuid."""
        provider_uuid = self.aws_provider_uuid
        remover = ExpiredDataRemover(self.schema, Provider.PROVIDER_AWS)
        remover.remove(provider_uuid=provider_uuid)
        mock_purge.assert_called_with(simulate=False, provider_uuid=provider_uuid)

    @patch("masu.processor.expired_data_remover.AWSReportDBCleaner.purge_expired_line_item")
    def test_remove_provider_items_only(self, mock_purge):
        """Test that remove is called with provider_uuid items only."""
        provider_uuid = self.aws_provider_uuid
        remover = ExpiredDataRemover(self.schema, Provider.PROVIDER_AWS)
        date = remover._calculate_expiration_date(line_items_only=True)
        remover.remove(provider_uuid=provider_uuid, line_items_only=True)
        mock_purge.assert_called_with(expired_date=date, simulate=False, provider_uuid=provider_uuid)

    @patch("masu.processor.expired_data_remover.AWSReportDBCleaner.purge_expired_line_item")
    def test_remove_items_only(self, mock_purge):
        """Test that remove is called with provider_uuid items only."""
        remover = ExpiredDataRemover(self.schema, Provider.PROVIDER_AWS)
        date = remover._calculate_expiration_date(line_items_only=True)
        remover.remove(line_items_only=True)
        mock_purge.assert_called_with(expired_date=date, simulate=False)

<<<<<<< HEAD
    def test_delete_expired_cost_usage_report_manifest(self):
        """
        Test that expired CostUsageReportManifests are removed.

        This test inserts CostUsageReportManifest objects,
        And then deletes CostUsageReportManifest objects older than
        the calculated expiration_date.
        """
        provider_type_dict = {
            Provider.PROVIDER_AWS: self.aws_provider_uuid,
            Provider.PROVIDER_AZURE: self.azure_provider_uuid,
            Provider.PROVIDER_OCP: self.ocp_provider_uuid,
        }
        for provider_type in provider_type_dict:
            remover = ExpiredDataRemover(self.schema, provider_type)
            expiration_date = remover._calculate_expiration_date()
            current_month = datetime.today().replace(day=1)
            day_before_cutoff = expiration_date - relativedelta.relativedelta(days=1)
            dates = [current_month, day_before_cutoff, expiration_date]
            uuids = []
            uuids_to_be_deleted = []
            for date in dates:
                manifest_creation_datetime = current_month
                manifest_updated_datetime = manifest_creation_datetime + relativedelta.relativedelta(days=2)
                uuid = uuid4()
                data = {
                    "assembly_id": uuid,
                    "manifest_creation_datetime": manifest_creation_datetime,
                    "manifest_updated_datetime": manifest_updated_datetime,
                    "billing_period_start_datetime": date,
                    "num_processed_files": 1,
                    "num_total_files": 1,
                    "provider_id": provider_type_dict[provider_type],
                }
                uuids.append(uuid)
                if date == day_before_cutoff:
                    uuids_to_be_deleted.append(uuid)
                manifest_entry = CostUsageReportManifest(**data)
                manifest_entry.save()

            remover.remove()
            for uuid in uuids:
                record_count = CostUsageReportManifest.objects.filter(assembly_id=uuid).count()
                if uuid in uuids_to_be_deleted:
                    self.assertEqual(0, record_count)
                else:
                    self.assertEqual(1, record_count)

        # There should be 6 records in the database; 9 inserted - 3 deleted.
        self.assertEqual(6, CostUsageReportManifest.objects.count())

    def test_simulate_delete_expired_cost_usage_report_manifest(self):
        """
        Test that expired CostUsageReportManifest is not removed during simulation.

        Test that the number of records that would have been deleted is logged.
        """

        remover = ExpiredDataRemover(self.schema, Provider.PROVIDER_AWS)
        expiration_date = remover._calculate_expiration_date()
        day_before_cutoff = expiration_date - relativedelta.relativedelta(days=1)
        day_before_cutoff_data = {
            "assembly_id": uuid4(),
            "manifest_creation_datetime": None,
            "manifest_updated_datetime": None,
            "billing_period_start_datetime": day_before_cutoff,
            "num_processed_files": 1,
            "num_total_files": 1,
            "provider_id": self.aws_provider_uuid,
        }
        CostUsageReportManifest(**day_before_cutoff_data).save()
        with self.assertLogs(logger="masu.processor.expired_data_remover", level="INFO") as cm:
            logging.disable(logging.NOTSET)
            remover.remove(simulate=True)
            expected_log_message = "Simulated removing CostUsageReportManifest"
            # Check if the log message exists in the log output:
            self.assertTrue(
                any(match is not None for match in [re.search(expected_log_message, line) for line in cm.output]),
                "Expected to see log message: "
                + expected_log_message
                + "in the list of log messages"
                + " but the list of log messages was instead : "
                + str(cm.output),
            )
        # Re-enable log suppression
        logging.disable(logging.CRITICAL)

        self.assertEqual(1, CostUsageReportManifest.objects.count())

    def test_remove_cost_usage_manifests_by_provider_uuid(self):
        """
        Test that calling remove(provider_uuid) deletes CostUsageReportManifests.

        CostUsageReportManifests that are associated with the provider_uuid
        should be deleted.
        """
        remover = ExpiredDataRemover(self.schema, Provider.PROVIDER_AWS)
        expiration_date = remover._calculate_expiration_date()
        current_month = datetime.today().replace(day=1)
        day_before_cutoff = expiration_date - relativedelta.relativedelta(days=1)
        random_aws_uuid = uuid4()
        fixture_records = [
            (self.aws_provider_uuid, expiration_date),  # not expired, should not delete
            (self.aws_provider_uuid, day_before_cutoff),  # expired, should delete
            (random_aws_uuid, day_before_cutoff),  # expired, should not delete
            (self.azure_provider_uuid, day_before_cutoff),  # expired, should not delete
        ]
        manifest_uuids = []
        manifest_uuids_to_be_deleted = []
        manifest_creation_datetime = current_month
        manifest_updated_datetime = manifest_creation_datetime + relativedelta.relativedelta(days=2)
        for fixture_record in fixture_records:
            manifest_uuid = uuid4()
            data = {
                "assembly_id": manifest_uuid,
                "manifest_creation_datetime": manifest_creation_datetime,
                "manifest_updated_datetime": manifest_updated_datetime,
                "billing_period_start_datetime": fixture_record[1],
                "num_processed_files": 1,
                "num_total_files": 1,
                "provider_id": fixture_record[0],
            }
            CostUsageReportManifest(**data).save()
            manifest_uuids.append(manifest_uuid)
            if fixture_record[1] == day_before_cutoff and fixture_record[0] == self.aws_provider_uuid:
                manifest_uuids_to_be_deleted.append(manifest_uuid)

        remover.remove(self.aws_provider_uuid)

        for manifest_uuid in manifest_uuids:
            record_count = CostUsageReportManifest.objects.filter(assembly_id=manifest_uuid).count()
            if manifest_uuid in manifest_uuids_to_be_deleted:
                self.assertEqual(0, record_count)
            else:
                self.assertEqual(1, record_count)
=======
    def test_remove_items_only_azure(self):
        """Test that remove is called with provider_uuid items only."""
        azure_types = [Provider.PROVIDER_AZURE, Provider.PROVIDER_AZURE_LOCAL]
        for az_type in azure_types:
            remover = ExpiredDataRemover(self.schema, az_type)
            result_no_provider = remover.remove(line_items_only=True)
            self.assertIsNone(result_no_provider)
            result_with_provider = remover.remove(line_items_only=True, provider_uuid="1234")
            self.assertIsNone(result_with_provider)
>>>>>>> 69994b8a
<|MERGE_RESOLUTION|>--- conflicted
+++ resolved
@@ -142,7 +142,6 @@
         remover.remove(line_items_only=True)
         mock_purge.assert_called_with(expired_date=date, simulate=False)
 
-<<<<<<< HEAD
     def test_delete_expired_cost_usage_report_manifest(self):
         """
         Test that expired CostUsageReportManifests are removed.
@@ -278,7 +277,7 @@
                 self.assertEqual(0, record_count)
             else:
                 self.assertEqual(1, record_count)
-=======
+
     def test_remove_items_only_azure(self):
         """Test that remove is called with provider_uuid items only."""
         azure_types = [Provider.PROVIDER_AZURE, Provider.PROVIDER_AZURE_LOCAL]
@@ -287,5 +286,4 @@
             result_no_provider = remover.remove(line_items_only=True)
             self.assertIsNone(result_no_provider)
             result_with_provider = remover.remove(line_items_only=True, provider_uuid="1234")
-            self.assertIsNone(result_with_provider)
->>>>>>> 69994b8a
+            self.assertIsNone(result_with_provider)