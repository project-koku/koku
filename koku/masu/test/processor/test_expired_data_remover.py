#
# Copyright 2018 Red Hat, Inc.
#
# This program is free software: you can redistribute it and/or modify
# it under the terms of the GNU Affero General Public License as
# published by the Free Software Foundation, either version 3 of the
# License, or (at your option) any later version.
#
# This program is distributed in the hope that it will be useful,
# but WITHOUT ANY WARRANTY; without even the implied warranty of
# MERCHANTABILITY or FITNESS FOR A PARTICULAR PURPOSE.  See the
# GNU Affero General Public License for more details.
#
# You should have received a copy of the GNU Affero General Public License
# along with this program.  If not, see <https://www.gnu.org/licenses/>.
#
"""Test the ExpiredDataRemover object."""
from datetime import datetime
from unittest.mock import patch
from uuid import uuid4

import pytz
from dateutil import relativedelta

from api.models import Provider
from masu.external.date_accessor import DateAccessor
from masu.processor.expired_data_remover import ExpiredDataRemover
from masu.processor.expired_data_remover import ExpiredDataRemoverError
from masu.test import MasuTestCase
from reporting_common.models import CostUsageReportManifest


class ExpiredDataRemoverTest(MasuTestCase):
    """Test Cases for the ExpiredDataRemover object."""

    def test_initializer(self):
        """Test to init."""
        remover = ExpiredDataRemover(self.schema, Provider.PROVIDER_AWS)
        self.assertEqual(remover._months_to_keep, 3)
        self.assertEqual(remover._line_items_months, 1)
        remover2 = ExpiredDataRemover(self.schema, Provider.PROVIDER_AWS, 2, 2)
        self.assertEqual(remover2._months_to_keep, 2)
        self.assertEqual(remover2._line_items_months, 2)

    def test_initializer_ocp(self):
        """Test to init for OCP."""
        remover = ExpiredDataRemover(self.schema, Provider.PROVIDER_OCP)
        self.assertEqual(remover._months_to_keep, 3)
        self.assertEqual(remover._line_items_months, 1)

    def test_initializer_azure(self):
        """Test to init for Azure."""
        remover = ExpiredDataRemover(self.schema, Provider.PROVIDER_AZURE)
        self.assertEqual(remover._months_to_keep, 3)
        self.assertEqual(remover._line_items_months, 1)

    def test_initializer_invalid_provider(self):
        """Test to init with unknown provider."""
        with self.assertRaises(ExpiredDataRemoverError):
            ExpiredDataRemover(self.schema, "BAD")

    @patch("masu.processor.aws.aws_report_db_cleaner.AWSReportDBCleaner.__init__", side_effect=Exception)
    def test_initializer_provider_exception(self, mock_aws_cleaner):
        """Test to init."""
        with self.assertRaises(ExpiredDataRemoverError):
            ExpiredDataRemover(self.schema, Provider.PROVIDER_AWS)

    def test_calculate_expiration_date(self):
        """Test that the expiration date is correctly calculated."""
        date_matrix = [
            {
                "current_date": datetime(year=2018, month=7, day=1),
                "expected_expire": datetime(year=2018, month=4, day=1, tzinfo=pytz.UTC),
                "months_to_keep": None,
            },
            {
                "current_date": datetime(year=2018, month=7, day=31),
                "expected_expire": datetime(year=2018, month=4, day=1, tzinfo=pytz.UTC),
                "months_to_keep": None,
            },
            {
                "current_date": datetime(year=2018, month=3, day=20),
                "expected_expire": datetime(year=2017, month=12, day=1, tzinfo=pytz.UTC),
                "months_to_keep": None,
            },
            {
                "current_date": datetime(year=2018, month=7, day=1),
                "expected_expire": datetime(year=2017, month=7, day=1, tzinfo=pytz.UTC),
                "months_to_keep": 12,
            },
            {
                "current_date": datetime(year=2018, month=7, day=31),
                "expected_expire": datetime(year=2017, month=7, day=1, tzinfo=pytz.UTC),
                "months_to_keep": 12,
            },
            {
                "current_date": datetime(year=2018, month=3, day=20),
                "expected_expire": datetime(year=2016, month=3, day=1, tzinfo=pytz.UTC),
                "months_to_keep": 24,
            },
        ]
        for test_case in date_matrix:
            with patch.object(DateAccessor, "today", return_value=test_case.get("current_date")):
                retention_policy = test_case.get("months_to_keep")
                if retention_policy:
                    remover = ExpiredDataRemover(self.schema, Provider.PROVIDER_AWS, retention_policy)
                else:
                    remover = ExpiredDataRemover(self.schema, Provider.PROVIDER_AWS)
                expire_date = remover._calculate_expiration_date()
                self.assertEqual(expire_date, test_case.get("expected_expire"))

    def test_remove(self):
        """Test that removes the expired data based on the retention policy."""
        remover = ExpiredDataRemover(self.schema, Provider.PROVIDER_AWS)
        removed_data = remover.remove()
        self.assertEqual(len(removed_data), 0)

    @patch("masu.processor.expired_data_remover.AWSReportDBCleaner.purge_expired_report_data")
    def test_remove_provider(self, mock_purge):
        """Test that remove is called with provider_uuid."""
        provider_uuid = self.aws_provider_uuid
        remover = ExpiredDataRemover(self.schema, Provider.PROVIDER_AWS)
        remover.remove(provider_uuid=provider_uuid)
        mock_purge.assert_called_with(simulate=False, provider_uuid=provider_uuid)

<<<<<<< HEAD
    def test_delete_expired_cost_usage_report_manifest(self):
        """
        Test that expired CostUsageReportManifests are removed.

        This test inserts CostUsageReportManifest objects,
        And then deletes CostUsageReportManifest objects older than
        the calculated expiration_date.
        """
        remover = ExpiredDataRemover(self.schema, Provider.PROVIDER_AWS)
        expiration_date = remover._calculate_expiration_date()
        this_month = datetime.today().replace(day=1)
        day_before_cutoff = expiration_date - relativedelta.relativedelta(days=1)

        # Record A
        manifest_creation_datetime = this_month
        manifest_updated_datetime = manifest_creation_datetime + relativedelta.relativedelta(days=2)
        record_a_uuid = uuid4()
        data = {
            "assembly_id": record_a_uuid,
            "manifest_creation_datetime": manifest_creation_datetime,
            "manifest_updated_datetime": manifest_updated_datetime,
            "billing_period_start_datetime": this_month,
            "num_processed_files": 1,
            "num_total_files": 1,
            "provider_id": self.aws_provider_uuid,
        }
        manifest_entry = CostUsageReportManifest(**data)
        manifest_entry.save()
        manifest_entries = CostUsageReportManifest.objects.all()
        assert len(manifest_entries) == 1

        # Record B
        # This record should be deleted because the billing_period_start_datetime
        # is before the expiration_date
        record_b_uuid = uuid4()
        day_before_cutoff_data = {
            "assembly_id": record_b_uuid,
            "manifest_creation_datetime": manifest_creation_datetime,
            "manifest_updated_datetime": manifest_updated_datetime,
            "billing_period_start_datetime": day_before_cutoff,
            "num_processed_files": 1,
            "num_total_files": 1,
            "provider_id": self.azure_provider_uuid,
        }
        manifest_entry_2 = CostUsageReportManifest(**day_before_cutoff_data)
        manifest_entry_2.save()
        manifest_entries = CostUsageReportManifest.objects.all()
        assert len(manifest_entries) == 2

        # Record C
        # This record should not get deleted as it occurs on the date of the expiration, not before.
        record_c_uuid = uuid4()
        data_day_of_expiration = {
            "assembly_id": record_c_uuid,
            "manifest_creation_datetime": manifest_creation_datetime,
            "manifest_updated_datetime": manifest_updated_datetime,
            "billing_period_start_datetime": expiration_date,  # Don't delete me!
            "num_processed_files": 1,
            "num_total_files": 1,
            "provider_id": self.ocp_provider_uuid,
        }
        manifest_entry_3 = CostUsageReportManifest(**data_day_of_expiration)
        manifest_entry_3.save()
        manifest_entries = CostUsageReportManifest.objects.all()
        assert len(manifest_entries) == 3

        remover.remove()

        # Check if record A still exists (it should):
        record_a = CostUsageReportManifest.objects.filter(assembly_id=record_a_uuid)
        self.assertEqual(len(record_a), 1)
        record_b = CostUsageReportManifest.objects.filter(assembly_id=record_b_uuid)
        self.assertEqual(len(record_b), 0)
        record_c = CostUsageReportManifest.objects.filter(assembly_id=record_c_uuid)
        self.assertEqual(len(record_c), 1)
=======
    @patch("masu.processor.expired_data_remover.AWSReportDBCleaner.purge_expired_line_item")
    def test_remove_provider_items_only(self, mock_purge):
        """Test that remove is called with provider_uuid items only."""
        provider_uuid = self.aws_provider_uuid
        remover = ExpiredDataRemover(self.schema, Provider.PROVIDER_AWS)
        remover.remove(provider_uuid=provider_uuid, line_items_only=True)
        mock_purge.assert_called_with(simulate=False, provider_uuid=provider_uuid)

    @patch("masu.processor.expired_data_remover.AWSReportDBCleaner.purge_expired_line_item")
    def test_remove_items_only(self, mock_purge):
        """Test that remove is called with provider_uuid items only."""
        remover = ExpiredDataRemover(self.schema, Provider.PROVIDER_AWS)
        date = remover._calculate_expiration_date(line_items_only=True)
        remover.remove(line_items_only=True)
        mock_purge.assert_called_with(expired_date=date, simulate=False)
>>>>>>> f22f16b0
<|MERGE_RESOLUTION|>--- conflicted
+++ resolved
@@ -123,7 +123,6 @@
         remover.remove(provider_uuid=provider_uuid)
         mock_purge.assert_called_with(simulate=False, provider_uuid=provider_uuid)
 
-<<<<<<< HEAD
     def test_delete_expired_cost_usage_report_manifest(self):
         """
         Test that expired CostUsageReportManifests are removed.
@@ -192,14 +191,14 @@
 
         remover.remove()
 
-        # Check if record A still exists (it should):
+        # Check if record A and C still exist. B should be deleted.
         record_a = CostUsageReportManifest.objects.filter(assembly_id=record_a_uuid)
         self.assertEqual(len(record_a), 1)
         record_b = CostUsageReportManifest.objects.filter(assembly_id=record_b_uuid)
         self.assertEqual(len(record_b), 0)
         record_c = CostUsageReportManifest.objects.filter(assembly_id=record_c_uuid)
         self.assertEqual(len(record_c), 1)
-=======
+
     @patch("masu.processor.expired_data_remover.AWSReportDBCleaner.purge_expired_line_item")
     def test_remove_provider_items_only(self, mock_purge):
         """Test that remove is called with provider_uuid items only."""
@@ -214,5 +213,4 @@
         remover = ExpiredDataRemover(self.schema, Provider.PROVIDER_AWS)
         date = remover._calculate_expiration_date(line_items_only=True)
         remover.remove(line_items_only=True)
-        mock_purge.assert_called_with(expired_date=date, simulate=False)
->>>>>>> f22f16b0
+        mock_purge.assert_called_with(expired_date=date, simulate=False)