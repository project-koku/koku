#
# Copyright 2018 Red Hat, Inc.
#
# This program is free software: you can redistribute it and/or modify
# it under the terms of the GNU Affero General Public License as
# published by the Free Software Foundation, either version 3 of the
# License, or (at your option) any later version.
#
# This program is distributed in the hope that it will be useful,
# but WITHOUT ANY WARRANTY; without even the implied warranty of
# MERCHANTABILITY or FITNESS FOR A PARTICULAR PURPOSE.  See the
# GNU Affero General Public License for more details.
#
# You should have received a copy of the GNU Affero General Public License
# along with this program.  If not, see <https://www.gnu.org/licenses/>.
#

"""Test the OCPCloudReportSummaryUpdaterTest."""
import datetime
from unittest.mock import patch, Mock
from dateutil import relativedelta

from masu.database import AWS_CUR_TABLE_MAP, OCP_REPORT_TABLE_MAP
from masu.database.aws_report_db_accessor import AWSReportDBAccessor
from masu.database.ocp_report_db_accessor import OCPReportDBAccessor
from masu.database.provider_db_accessor import ProviderDBAccessor
from masu.database.report_manifest_db_accessor import ReportManifestDBAccessor
from masu.database.reporting_common_db_accessor import ReportingCommonDBAccessor

from masu.external.date_accessor import DateAccessor
from masu.util.ocp.common import get_cluster_id_from_provider

from masu.processor.ocp.ocp_cloud_summary_updater import OCPCloudReportSummaryUpdater

<<<<<<< HEAD
from masu.test import MasuTestCase
=======
from tests import MasuTestCase
from tests.database.helpers import ReportObjectCreator
>>>>>>> 23566d04


class OCPCloudReportSummaryUpdaterTest(MasuTestCase):
    """Test cases for the OCPCloudReportSummaryUpdaterTest class."""

    @classmethod
    def setUpClass(cls):
        """Set up the test class with required objects."""
        super().setUpClass()
        cls.date_accessor = DateAccessor()

    def setUp(self):
        """Setup tests."""
        super().setUp()
        self.column_map = ReportingCommonDBAccessor().column_map
        self.accessor = AWSReportDBAccessor(
            schema='acct10001',
            column_map=self.column_map
        )
        self.manifest_accessor = ReportManifestDBAccessor()

    def tearDown(self):
        """Return the database to a pre-test state."""
        self.accessor._session.rollback()

        aws_tables = list(AWS_CUR_TABLE_MAP.values())
        with AWSReportDBAccessor(self.test_schema, self.column_map) as aws_accessor:
            aws_accessor._session.rollback()
            for table_name in aws_tables:
                tables = aws_accessor._get_db_obj_query(table_name).all()
                for table in tables:
                    aws_accessor._session.delete(table)
                aws_accessor.commit()

        ocp_tables = list(OCP_REPORT_TABLE_MAP.values())
        with OCPReportDBAccessor(self.test_schema, self.column_map) as ocp_accessor:
            for table_name in ocp_tables:
                tables = ocp_accessor._get_db_obj_query(table_name).all()
                for table in tables:
                    ocp_accessor._session.delete(table)
                ocp_accessor.commit()

        manifests = self.manifest_accessor._get_db_obj_query().all()
        for manifest in manifests:
            self.manifest_accessor.delete(manifest)
        self.manifest_accessor.commit()

    def _generate_ocp_on_aws_data(self):
        """Test that the OCP on AWS cost summary table is populated."""
        creator = ReportObjectCreator(
            self.accessor,
            self.column_map,
            self.accessor.report_schema.column_types
        )

        bill_ids = []

        today = DateAccessor().today_with_timezone('UTC')
        last_month = today - relativedelta.relativedelta(months=1)
        resource_id = 'i-12345'
        for cost_entry_date in (today, last_month):
            bill = creator.create_cost_entry_bill(cost_entry_date)
            bill_ids.append(str(bill.id))
            cost_entry = creator.create_cost_entry(bill, cost_entry_date)
            product = creator.create_cost_entry_product('Compute Instance')
            pricing = creator.create_cost_entry_pricing()
            reservation = creator.create_cost_entry_reservation()
            creator.create_cost_entry_line_item(
                bill,
                cost_entry,
                product,
                pricing,
                reservation,
                resource_id=resource_id
            )

        self.accessor.populate_line_item_daily_table(last_month, today, bill_ids)

        with OCPReportDBAccessor(self.test_schema, self.column_map) as ocp_accessor:
            cluster_id = self.ocp_provider_resource_name
            with ProviderDBAccessor(provider_uuid=self.ocp_test_provider_uuid) as provider_access:
                provider_id = provider_access.get_provider().id

            for cost_entry_date in (today, last_month):
                period = creator.create_ocp_report_period(cost_entry_date, provider_id=provider_id, cluster_id=cluster_id)
                report = creator.create_ocp_report(period, cost_entry_date)
                creator.create_ocp_usage_line_item(
                    period,
                    report,
                    resource_id=resource_id
                )
            cluster_id = get_cluster_id_from_provider(self.ocp_test_provider_uuid)
            ocp_accessor.populate_line_item_daily_table(last_month, today, cluster_id)
 
     def test_get_infra_db_key_for_provider_type(self):
        """Test db_key private method for OCP-on-AWS infrastructure map."""
        with ProviderDBAccessor(self.ocp_test_provider_uuid) as provider_accessor:
            provider = provider_accessor.get_provider()
        updater = OCPCloudReportSummaryUpdater(
            schema='acct10001',
            provider=provider,
            manifest=None
        )
        self.assertEqual(updater._get_infra_db_key_for_provider_type('AWS'), 'aws_uuid')
        self.assertEqual(updater._get_infra_db_key_for_provider_type('AWS-local'), 'aws_uuid')
        self.assertEqual(updater._get_infra_db_key_for_provider_type('OCP'), 'ocp_uuid')
        self.assertEqual(updater._get_infra_db_key_for_provider_type('WRONG'), None)

    @patch('masu.processor.ocp.ocp_cloud_summary_updater.AWSReportDBAccessor.populate_ocp_on_aws_cost_daily_summary')
    @patch('masu.database.ocp_report_db_accessor.OCPReportDBAccessor.populate_cost_summary_table')
    @patch('masu.processor.ocp.ocp_cloud_summary_updater.OCPCloudReportSummaryUpdater._get_ocp_cluster_id_for_provider')
    def test_update_summary_tables_with_ocp_provider(self, mock_utility,
                                                     mock_ocp, mock_ocp_on_aws):
        """Test that summary tables are properly run for an OCP provider."""
        fake_cluster = 'my-ocp-cluster'
        mock_utility.return_value = fake_cluster
        start_date = self.date_accessor.today_with_timezone('UTC')
        end_date = start_date + datetime.timedelta(days=1)
        start_date_str = start_date.strftime('%Y-%m-%d')
        end_date_str = end_date.strftime('%Y-%m-%d')
        with ProviderDBAccessor(self.ocp_test_provider_uuid) as provider_accessor:
            provider = provider_accessor.get_provider()
        updater = OCPCloudReportSummaryUpdater(
            schema='acct10001',
            provider=provider,
            manifest=None
        )
        updater.update_summary_tables(start_date_str, end_date_str)

        mock_ocp_on_aws.assert_called_with(start_date_str, end_date_str,
                                           fake_cluster, [])
        mock_ocp.assert_called_with(fake_cluster, start_date_str, end_date_str)

    @patch('masu.processor.ocp.ocp_cloud_summary_updater.AWSReportDBAccessor.populate_ocp_on_aws_cost_daily_summary')
    @patch('masu.database.ocp_report_db_accessor.OCPReportDBAccessor.populate_cost_summary_table')
    @patch('masu.processor.ocp.ocp_cloud_summary_updater.get_bills_from_provider')
    @patch('masu.processor.ocp.ocp_cloud_summary_updater.OCPCloudReportSummaryUpdater._get_ocp_cluster_id_for_provider')
    def test_update_summary_tables_with_aws_provider(self, mock_cluster_id_utility, mock_utility,
                                                     mock_ocp, mock_ocp_on_aws):
        """Test that summary tables are properly run for an OCP provider."""
        fake_cluster_id = 'my-ocp-cluster'
        mock_cluster_id_utility.return_value = fake_cluster_id

        fake_bills = [Mock(), Mock()]
        fake_bills[0].id = 1
        fake_bills[1].id = 2
        bill_ids = [str(bill.id) for bill in fake_bills]
        mock_utility.return_value = fake_bills
        start_date = self.date_accessor.today_with_timezone('UTC')
        end_date = start_date + datetime.timedelta(days=1)
        start_date_str = start_date.strftime('%Y-%m-%d')
        end_date_str = end_date.strftime('%Y-%m-%d')
        with ProviderDBAccessor(self.aws_test_provider_uuid) as provider_accessor:
            provider = provider_accessor.get_provider()
        updater = OCPCloudReportSummaryUpdater(
            schema='acct10001',
            provider=provider,
            manifest=None
        )
        updater.update_summary_tables(start_date_str, end_date_str)
        mock_ocp_on_aws.assert_called_with(start_date_str, end_date_str,
                                           fake_cluster_id, bill_ids)
        mock_ocp.assert_called_with(fake_cluster_id, start_date_str, end_date_str)

    @patch('masu.processor.ocp.ocp_cloud_summary_updater.AWSReportDBAccessor.populate_ocp_on_aws_cost_daily_summary')
    @patch('masu.database.ocp_report_db_accessor.OCPReportDBAccessor.populate_cost_summary_table')
    def test_update_summary_tables_no_ocp_on_aws(self, mock_ocp, mock_ocp_on_aws):
        """Test that summary tables do not run when OCP-on-AWS does not exist."""
        test_provider_list = [self.aws_test_provider_uuid, self.ocp_test_provider_uuid]

        for provider_uuid in test_provider_list:
            start_date = self.date_accessor.today_with_timezone('UTC')
            end_date = start_date + datetime.timedelta(days=1)
            start_date_str = start_date.strftime('%Y-%m-%d')
            end_date_str = end_date.strftime('%Y-%m-%d')

            with ProviderDBAccessor(provider_uuid) as provider_accessor:
                provider = provider_accessor.get_provider()

            updater = OCPCloudReportSummaryUpdater(
                schema='acct10001',
                provider=provider,
                manifest=None
            )

            updater.update_summary_tables(start_date_str, end_date_str)
            mock_ocp.assert_called()
            mock_ocp_on_aws.assert_not_called()

    def test_update_summary_tables(self):
        """Test that summary tables are updated correctly."""
        self._generate_ocp_on_aws_data()

        start_date = self.date_accessor.today_with_timezone('UTC')
        end_date = start_date + datetime.timedelta(days=1)
        start_date_str = start_date.strftime('%Y-%m-%d')
        end_date_str = end_date.strftime('%Y-%m-%d')
        with ProviderDBAccessor(self.ocp_test_provider_uuid) as provider_accessor:
            provider = provider_accessor.get_provider()
        updater = OCPCloudReportSummaryUpdater(
            schema='acct10001',
            provider=provider,
            manifest=None
        )

        with AWSReportDBAccessor(self.test_schema, self.column_map) as aws_accessor:
            summary_table_name = AWS_CUR_TABLE_MAP['ocp_on_aws_daily_summary']
            query = aws_accessor._get_db_obj_query(summary_table_name)
            initial_count = query.count()
            updater.update_summary_tables(start_date_str, end_date_str)
            self.assertNotEqual(query.count(), initial_count)<|MERGE_RESOLUTION|>--- conflicted
+++ resolved
@@ -32,12 +32,7 @@
 
 from masu.processor.ocp.ocp_cloud_summary_updater import OCPCloudReportSummaryUpdater
 
-<<<<<<< HEAD
 from masu.test import MasuTestCase
-=======
-from tests import MasuTestCase
-from tests.database.helpers import ReportObjectCreator
->>>>>>> 23566d04
 
 
 class OCPCloudReportSummaryUpdaterTest(MasuTestCase):
@@ -131,7 +126,7 @@
                 )
             cluster_id = get_cluster_id_from_provider(self.ocp_test_provider_uuid)
             ocp_accessor.populate_line_item_daily_table(last_month, today, cluster_id)
- 
+
      def test_get_infra_db_key_for_provider_type(self):
         """Test db_key private method for OCP-on-AWS infrastructure map."""
         with ProviderDBAccessor(self.ocp_test_provider_uuid) as provider_accessor:
