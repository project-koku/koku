#
# Copyright 2020 Red Hat, Inc.
#
# This program is free software: you can redistribute it and/or modify
# it under the terms of the GNU Affero General Public License as
# published by the Free Software Foundation, either version 3 of the
# License, or (at your option) any later version.
#
# This program is distributed in the hope that it will be useful,
# but WITHOUT ANY WARRANTY; without even the implied warranty of
# MERCHANTABILITY or FITNESS FOR A PARTICULAR PURPOSE.  See the
# GNU Affero General Public License for more details.
#
# You should have received a copy of the GNU Affero General Public License
# along with this program.  If not, see <https://www.gnu.org/licenses/>.
#
"""Test the OCPReportParquetProcessor."""
<<<<<<< HEAD
from dateutil.relativedelta import relativedelta
=======
>>>>>>> 2998bce3
from tenant_schemas.utils import schema_context

from api.utils import DateHelper
from masu.processor.ocp.ocp_report_parquet_processor import OCPReportParquetProcessor
from masu.test import MasuTestCase
from reporting.provider.ocp.models import OCPUsageLineItemDailySummary
from reporting.provider.ocp.models import OCPUsageReportPeriod
from reporting.provider.ocp.models import PRESTO_LINE_ITEM_TABLE_MAP


class OCPReportProcessorParquetTest(MasuTestCase):
    """Test cases for the OCPReportParquetProcessor."""

    def setUp(self):
        """Setup up shared variables."""
        super().setUp()

        self.manifest_id = 1
        self.account = 10001
        self.s3_path = "/s3/path"
        self.provider_uuid = self.ocp_provider_uuid
        self.local_parquet = "/local/path"
        self.report_type = "pod_usage"
        self.processor = OCPReportParquetProcessor(
            self.manifest_id, self.account, self.s3_path, self.provider_uuid, self.local_parquet, self.report_type
        )

    def test_ocp_table_name(self):
        """Test the OCP table name generation."""
        self.assertEqual(self.processor._table_name, PRESTO_LINE_ITEM_TABLE_MAP[self.report_type])

    def test_postgres_summary_table(self):
        """Test that the correct table is returned."""
        self.assertEqual(self.processor.postgres_summary_table, OCPUsageLineItemDailySummary)

    def test_create_bill(self):
        """Test that a bill is created in the Postgres database."""
<<<<<<< HEAD
        bill_date = DateHelper().this_month_start + relativedelta(months=1)
        start_date = bill_date
        end_date = DateHelper().this_month_end + relativedelta(months=1)

=======
        bill_date = DateHelper().next_month_start
        start_date = bill_date
        end_date = DateHelper().next_month_end
>>>>>>> 2998bce3
        self.processor.create_bill(bill_date.date())

        with schema_context(self.schema):
            report_period = OCPUsageReportPeriod.objects.filter(
                cluster_id=self.ocp_cluster_id,
                report_period_start=start_date,
                report_period_end=end_date,
                provider=self.ocp_provider_uuid,
            )
            self.assertIsNotNone(report_period.first())

    def test_create_bill_with_string_arg(self):
        """Test that a bill is created in the Postgres database."""
<<<<<<< HEAD
        bill_date = DateHelper().this_month_start + relativedelta(months=1)
        start_date = bill_date
        end_date = DateHelper().this_month_end + relativedelta(months=1)
=======
        bill_date = DateHelper().next_month_start
        start_date = bill_date
        end_date = DateHelper().next_month_end
>>>>>>> 2998bce3

        self.processor.create_bill(str(bill_date.date()))

        with schema_context(self.schema):
            report_period = OCPUsageReportPeriod.objects.filter(
                cluster_id=self.ocp_cluster_id,
                report_period_start=start_date,
                report_period_end=end_date,
                provider=self.ocp_provider_uuid,
            )
            self.assertIsNotNone(report_period.first())<|MERGE_RESOLUTION|>--- conflicted
+++ resolved
@@ -15,10 +15,6 @@
 # along with this program.  If not, see <https://www.gnu.org/licenses/>.
 #
 """Test the OCPReportParquetProcessor."""
-<<<<<<< HEAD
-from dateutil.relativedelta import relativedelta
-=======
->>>>>>> 2998bce3
 from tenant_schemas.utils import schema_context
 
 from api.utils import DateHelper
@@ -56,16 +52,9 @@
 
     def test_create_bill(self):
         """Test that a bill is created in the Postgres database."""
-<<<<<<< HEAD
-        bill_date = DateHelper().this_month_start + relativedelta(months=1)
-        start_date = bill_date
-        end_date = DateHelper().this_month_end + relativedelta(months=1)
-
-=======
         bill_date = DateHelper().next_month_start
         start_date = bill_date
         end_date = DateHelper().next_month_end
->>>>>>> 2998bce3
         self.processor.create_bill(bill_date.date())
 
         with schema_context(self.schema):
@@ -79,15 +68,9 @@
 
     def test_create_bill_with_string_arg(self):
         """Test that a bill is created in the Postgres database."""
-<<<<<<< HEAD
-        bill_date = DateHelper().this_month_start + relativedelta(months=1)
-        start_date = bill_date
-        end_date = DateHelper().this_month_end + relativedelta(months=1)
-=======
         bill_date = DateHelper().next_month_start
         start_date = bill_date
         end_date = DateHelper().next_month_end
->>>>>>> 2998bce3
 
         self.processor.create_bill(str(bill_date.date()))
 
