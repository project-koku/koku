#
# Copyright 2020 Red Hat, Inc.
#
# This program is free software: you can redistribute it and/or modify
# it under the terms of the GNU Affero General Public License as
# published by the Free Software Foundation, either version 3 of the
# License, or (at your option) any later version.
#
# This program is distributed in the hope that it will be useful,
# but WITHOUT ANY WARRANTY; without even the implied warranty of
# MERCHANTABILITY or FITNESS FOR A PARTICULAR PURPOSE.  See the
# GNU Affero General Public License for more details.
#
# You should have received a copy of the GNU Affero General Public License
# along with this program.  If not, see <https://www.gnu.org/licenses/>.
#
"""Test the OCPReportParquetProcessor."""
from dateutil.relativedelta import relativedelta
from tenant_schemas.utils import schema_context

from api.utils import DateHelper
from masu.processor.ocp.ocp_report_parquet_processor import OCPReportParquetProcessor
from masu.test import MasuTestCase
<<<<<<< HEAD
=======
from reporting.provider.ocp.models import OCPUsageLineItemDailySummary
from reporting.provider.ocp.models import OCPUsageReportPeriod
>>>>>>> 2abe885c
from reporting.provider.ocp.models import PRESTO_LINE_ITEM_TABLE_MAP


class OCPReportProcessorParquetTest(MasuTestCase):
    """Test cases for the OCPReportParquetProcessor."""

    def setUp(self):
        """Setup up shared variables."""
        super().setUp()

        self.manifest_id = 1
        self.account = 10001
        self.s3_path = "/s3/path"
        self.provider_uuid = self.ocp_provider_uuid
        self.local_parquet = "/local/path"
        self.report_type = "pod_usage"
        self.processor = OCPReportParquetProcessor(
            self.manifest_id, self.account, self.s3_path, self.provider_uuid, self.local_parquet, self.report_type
        )

    def test_ocp_table_name(self):
        """Test the OCP table name generation."""
<<<<<<< HEAD
        self.assertEqual(self.processor._table_name, PRESTO_LINE_ITEM_TABLE_MAP[self.report_type])
=======
        self.assertEqual(self.processor._table_name, PRESTO_LINE_ITEM_TABLE_MAP[self.report_type])

    def test_postgres_summary_table(self):
        """Test that the correct table is returned."""
        self.assertEqual(self.processor.postgres_summary_table, OCPUsageLineItemDailySummary)

    def test_create_bill(self):
        """Test that a bill is created in the Postgres database."""
        bill_date = DateHelper().this_month_start + relativedelta(months=1)
        start_date = bill_date
        end_date = DateHelper().this_month_end + relativedelta(months=1)

        self.processor.create_bill(bill_date.date())

        with schema_context(self.schema):
            report_period = OCPUsageReportPeriod.objects.filter(
                cluster_id=self.ocp_cluster_id,
                report_period_start=start_date,
                report_period_end=end_date,
                provider=self.ocp_provider_uuid,
            )
            self.assertIsNotNone(report_period.first())

    def test_create_bill_with_string_arg(self):
        """Test that a bill is created in the Postgres database."""
        bill_date = DateHelper().this_month_start + relativedelta(months=1)
        start_date = bill_date
        end_date = DateHelper().this_month_end + relativedelta(months=1)

        self.processor.create_bill(str(bill_date.date()))

        with schema_context(self.schema):
            report_period = OCPUsageReportPeriod.objects.filter(
                cluster_id=self.ocp_cluster_id,
                report_period_start=start_date,
                report_period_end=end_date,
                provider=self.ocp_provider_uuid,
            )
            self.assertIsNotNone(report_period.first())
>>>>>>> 2abe885c
<|MERGE_RESOLUTION|>--- conflicted
+++ resolved
@@ -21,11 +21,8 @@
 from api.utils import DateHelper
 from masu.processor.ocp.ocp_report_parquet_processor import OCPReportParquetProcessor
 from masu.test import MasuTestCase
-<<<<<<< HEAD
-=======
 from reporting.provider.ocp.models import OCPUsageLineItemDailySummary
 from reporting.provider.ocp.models import OCPUsageReportPeriod
->>>>>>> 2abe885c
 from reporting.provider.ocp.models import PRESTO_LINE_ITEM_TABLE_MAP
 
 
@@ -48,9 +45,6 @@
 
     def test_ocp_table_name(self):
         """Test the OCP table name generation."""
-<<<<<<< HEAD
-        self.assertEqual(self.processor._table_name, PRESTO_LINE_ITEM_TABLE_MAP[self.report_type])
-=======
         self.assertEqual(self.processor._table_name, PRESTO_LINE_ITEM_TABLE_MAP[self.report_type])
 
     def test_postgres_summary_table(self):
@@ -89,5 +83,4 @@
                 report_period_end=end_date,
                 provider=self.ocp_provider_uuid,
             )
-            self.assertIsNotNone(report_period.first())
->>>>>>> 2abe885c
+            self.assertIsNotNone(report_period.first())