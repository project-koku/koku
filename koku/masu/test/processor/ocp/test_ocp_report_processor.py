--- conflicted
+++ resolved
@@ -25,12 +25,7 @@
 import shutil
 import tempfile
 
-<<<<<<< HEAD
 from tenant_schemas.utils import schema_context
-=======
-from dateutil import parser
-from sqlalchemy.sql.expression import delete
->>>>>>> 23566d04
 
 from masu.config import Config
 from masu.database import OCP_REPORT_TABLE_MAP
@@ -84,14 +79,8 @@
         cls.storage_report = (
             './koku/masu/test/data/ocp/e6b3701e-1e91-433b-b238-a31e49937558_storage.csv'
         )
-<<<<<<< HEAD
         cls.unknown_report = './koku/masu/test/data/test_cur.csv'
         cls.test_report_gzip = './koku/masu/test/data/test_cur.csv.gz'
-=======
-        cls.unknown_report = './tests/data/test_cur.csv'
-        cls.test_report_gzip = './tests/data/test_cur.csv.gz'
-        cls.provider_id = 1
->>>>>>> 23566d04
 
         cls.ocp_processor = OCPReportProcessor(
             schema_name=cls.schema,
@@ -134,11 +123,7 @@
 
     @classmethod
     def tearDownClass(cls):
-<<<<<<< HEAD
         super().tearDownClass()
-=======
-        cls.manifest_accessor.close_session()
->>>>>>> 23566d04
         cls.accessor.close_connections()
 
     def setUp(self):
