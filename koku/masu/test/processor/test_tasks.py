--- conflicted
+++ resolved
@@ -875,15 +875,6 @@
 
         mock_update.delay.assert_called_with(ANY, ANY, ANY, str(start_date), ANY)
 
-<<<<<<< HEAD
-    def test_vacuum_schema(self):
-        """Test that the vacuum schema task runs."""
-        logging.disable(logging.NOTSET)
-        expected = 'INFO:masu.processor.tasks:VACUUM'
-        with self.assertLogs('masu.processor.tasks', level='INFO') as logger:
-            vacuum_schema(self.schema)
-            self.assertIn(expected, logger.output)
-=======
     def test_refresh_materialized_views(self):
         """Test that materialized views are refreshed."""
         manifest_dict = {
@@ -915,4 +906,11 @@
         with ReportManifestDBAccessor() as manifest_accessor:
             manifest = manifest_accessor.get_manifest_by_id(manifest.id)
             self.assertIsNotNone(manifest.manifest_completed_datetime)
->>>>>>> 32b484a4
+
+    def test_vacuum_schema(self):
+        """Test that the vacuum schema task runs."""
+        logging.disable(logging.NOTSET)
+        expected = 'INFO:masu.processor.tasks:VACUUM'
+        with self.assertLogs('masu.processor.tasks', level='INFO') as logger:
+            vacuum_schema(self.schema)
+            self.assertIn(expected, logger.output)