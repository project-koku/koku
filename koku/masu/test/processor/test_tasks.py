#
# Copyright 2018 Red Hat, Inc.
#
# This program is free software: you can redistribute it and/or modify
# it under the terms of the GNU Affero General Public License as
# published by the Free Software Foundation, either version 3 of the
# License, or (at your option) any later version.
#
# This program is distributed in the hope that it will be useful,
# but WITHOUT ANY WARRANTY; without even the implied warranty of
# MERCHANTABILITY or FITNESS FOR A PARTICULAR PURPOSE.  See the
# GNU Affero General Public License for more details.
#
# You should have received a copy of the GNU Affero General Public License
# along with this program.  If not, see <https://www.gnu.org/licenses/>.
#
"""Test the download task."""
import json
import logging
import os
import shutil
import tempfile
from datetime import date
from datetime import timedelta
from decimal import Decimal
from unittest.mock import ANY
from unittest.mock import Mock
from unittest.mock import patch
from uuid import uuid4

import faker
from dateutil import relativedelta
from django.db.models import Max
from django.db.models import Min
from django.db.utils import IntegrityError
from tenant_schemas.utils import schema_context

import koku.celery as koku_celery
from api.models import Provider
from api.utils import DateHelper
from masu.config import Config
from masu.database import AWS_CUR_TABLE_MAP
from masu.database import OCP_REPORT_TABLE_MAP
from masu.database.aws_report_db_accessor import AWSReportDBAccessor
from masu.database.ocp_report_db_accessor import OCPReportDBAccessor
from masu.database.provider_db_accessor import ProviderDBAccessor
from masu.database.provider_status_accessor import ProviderStatusCode
from masu.database.report_manifest_db_accessor import ReportManifestDBAccessor
from masu.database.report_stats_db_accessor import ReportStatsDBAccessor
from masu.external.report_downloader import ReportDownloaderError
from masu.processor._tasks.download import _get_report_files
from masu.processor._tasks.process import _process_report_file
from masu.processor.expired_data_remover import ExpiredDataRemover
from masu.processor.report_processor import ReportProcessorError
from masu.processor.tasks import autovacuum_tune_schema
from masu.processor.tasks import convert_to_parquet
from masu.processor.tasks import get_report_files
from masu.processor.tasks import record_all_manifest_files
<<<<<<< HEAD
from masu.processor.tasks import record_report_status
=======
>>>>>>> 5a708011
from masu.processor.tasks import refresh_materialized_views
from masu.processor.tasks import remove_expired_data
from masu.processor.tasks import summarize_reports
from masu.processor.tasks import update_all_summary_tables
from masu.processor.tasks import update_cost_model_costs
from masu.processor.tasks import update_summary_tables
from masu.processor.tasks import vacuum_schema
from masu.test import MasuTestCase
from masu.test.database.helpers import ReportObjectCreator
from masu.test.external.downloader.aws import fake_arn
from reporting.models import AWS_MATERIALIZED_VIEWS
from reporting.models import AZURE_MATERIALIZED_VIEWS
from reporting.models import OCP_MATERIALIZED_VIEWS
from reporting_common.models import CostUsageReportStatus


class FakeDownloader(Mock):
    """Fake Downloader."""

    def download_report(self):
        """Get reports for fake downloader."""
        fake_file_list = [
            "/var/tmp/masu/my-report-name/aws/my-report-file.csv",
            "/var/tmp/masu/other-report-name/aws/other-report-file.csv",
        ]
        return fake_file_list


class GetReportFileTests(MasuTestCase):
    """Test Cases for the celery task."""

    fake = faker.Faker()

    @patch("masu.processor._tasks.download.ReportDownloader", return_value=FakeDownloader)
    def test_get_report(self, fake_downloader):
        """Test task."""
        account = fake_arn(service="iam", generate_account_id=True)
        report = _get_report_files(
            Mock(),
            customer_name=self.fake.word(),
            authentication=account,
            provider_type=Provider.PROVIDER_AWS,
            report_month=DateHelper().today,
            provider_uuid=self.aws_provider_uuid,
            billing_source=self.fake.word(),
            cache_key=self.fake.word(),
            report_context={},
        )

        self.assertIsInstance(report, list)
        self.assertGreater(len(report), 0)

    @patch("masu.processor._tasks.download.ReportDownloader", return_value=FakeDownloader)
    def test_disk_status_logging(self, fake_downloader):
        """Test task for logging when temp directory exists."""
        logging.disable(logging.NOTSET)
        os.makedirs(Config.TMP_DIR, exist_ok=True)

        account = fake_arn(service="iam", generate_account_id=True)
        expected = "Available disk space"
        with self.assertLogs("masu.processor._tasks.download", level="INFO") as logger:
            _get_report_files(
                Mock(),
                customer_name=self.fake.word(),
                authentication=account,
                provider_type=Provider.PROVIDER_AWS,
                report_month=DateHelper().today,
                provider_uuid=self.aws_provider_uuid,
                billing_source=self.fake.word(),
                cache_key=self.fake.word(),
                report_context={},
            )
            statement_found = False
            for log in logger.output:
                if expected in log:
                    statement_found = True
            self.assertTrue(statement_found)

        shutil.rmtree(Config.TMP_DIR, ignore_errors=True)

    @patch("masu.processor._tasks.download.ReportDownloader", return_value=FakeDownloader)
    def test_disk_status_logging_no_dir(self, fake_downloader):
        """Test task for logging when temp directory does not exist."""
        logging.disable(logging.NOTSET)

        Config.PVC_DIR = "/this/path/does/not/exist"

        account = fake_arn(service="iam", generate_account_id=True)
        expected = "Unable to find" + f" available disk space. {Config.PVC_DIR} does not exist"
        with self.assertLogs("masu.processor._tasks.download", level="INFO") as logger:
            _get_report_files(
                Mock(),
                customer_name=self.fake.word(),
                authentication=account,
                provider_type=Provider.PROVIDER_AWS,
                report_month=DateHelper().today,
                provider_uuid=self.aws_provider_uuid,
                billing_source=self.fake.word(),
                cache_key=self.fake.word(),
                report_context={},
            )
            statement_found = False
            for log in logger.output:
                if expected in log:
                    statement_found = True
            self.assertTrue(statement_found)

    @patch("masu.processor._tasks.download.ReportDownloader._set_downloader", side_effect=Exception("only a test"))
    def test_get_report_exception(self, fake_downloader):
        """Test task."""
        account = fake_arn(service="iam", generate_account_id=True)

        with self.assertRaises(Exception):
            _get_report_files(
                Mock(),
                customer_name=self.fake.word(),
                authentication=account,
                provider_type=Provider.PROVIDER_AWS,
                report_month=DateHelper().today,
                provider_uuid=uuid4(),
                billing_source=self.fake.word(),
                cache_key=self.fake.word(),
                report_context={},
            )

    @patch("masu.processor._tasks.download.ProviderStatus.set_error")
    @patch(
        "masu.processor._tasks.download.ReportDownloader._set_downloader",
        side_effect=ReportDownloaderError("only a test"),
    )
    def test_get_report_exception_update_status(self, fake_downloader, fake_status):
        """Test that status is updated when an exception is raised."""
        account = fake_arn(service="iam", generate_account_id=True)

        try:
            _get_report_files(
                Mock(),
                customer_name=self.fake.word(),
                authentication=account,
                provider_type=Provider.PROVIDER_AWS,
                report_month=DateHelper().today,
                provider_uuid=self.aws_provider_uuid,
                billing_source=self.fake.word(),
                cache_key=self.fake.word(),
                report_context={},
            )
        except ReportDownloaderError:
            pass
        fake_status.assert_called()

    @patch("masu.processor._tasks.download.ProviderStatus.set_status")
    @patch("masu.processor._tasks.download.ReportDownloader", spec=True)
    def test_get_report_update_status(self, fake_downloader, fake_status):
        """Test that status is updated when downloading is complete."""
        account = fake_arn(service="iam", generate_account_id=True)

        _get_report_files(
            Mock(),
            customer_name=self.fake.word(),
            authentication=account,
            provider_type=Provider.PROVIDER_AWS,
            report_month=DateHelper().today,
            provider_uuid=self.aws_provider_uuid,
            billing_source=self.fake.word(),
            cache_key=self.fake.word(),
            report_context={},
        )
        fake_status.assert_called_with(ProviderStatusCode.READY)


class ProcessReportFileTests(MasuTestCase):
    """Test Cases for the Orchestrator object."""

    @patch("masu.processor._tasks.process.ProviderDBAccessor")
    @patch("masu.processor._tasks.process.ReportProcessor")
    @patch("masu.processor._tasks.process.ReportStatsDBAccessor")
    @patch("masu.processor._tasks.process.ReportManifestDBAccessor")
    def test_process_file_initial_ingest(
        self, mock_manifest_accessor, mock_stats_accessor, mock_processor, mock_provider_accessor
    ):
        """Test the process_report_file functionality on initial ingest."""
        report_dir = tempfile.mkdtemp()
        path = "{}/{}".format(report_dir, "file1.csv")
        schema_name = self.schema
        provider = Provider.PROVIDER_AWS
        provider_uuid = self.aws_provider_uuid
        report_dict = {"file": path, "compression": "gzip", "start_date": str(DateHelper().today)}

        mock_proc = mock_processor()
        mock_stats_acc = mock_stats_accessor().__enter__()
        mock_manifest_acc = mock_manifest_accessor().__enter__()
        mock_provider_acc = mock_provider_accessor().__enter__()
        mock_provider_acc.get_setup_complete.return_value = False

        _process_report_file(schema_name, provider, provider_uuid, report_dict)

        mock_proc.process.assert_called()
        mock_proc.remove_processed_files.assert_not_called()
        mock_stats_acc.log_last_started_datetime.assert_called()
        mock_stats_acc.log_last_completed_datetime.assert_called()
        mock_manifest_acc.mark_manifest_as_updated.assert_called()
        mock_provider_acc.setup_complete.assert_called()
        shutil.rmtree(report_dir)

    @patch("masu.processor._tasks.process.ProviderDBAccessor")
    @patch("masu.processor._tasks.process.ReportProcessor")
    @patch("masu.processor._tasks.process.ReportStatsDBAccessor")
    @patch("masu.processor._tasks.process.ReportManifestDBAccessor")
    def test_process_file_non_initial_ingest(
        self, mock_manifest_accessor, mock_stats_accessor, mock_processor, mock_provider_accessor
    ):
        """Test the process_report_file functionality on non-initial ingest."""
        report_dir = tempfile.mkdtemp()
        path = "{}/{}".format(report_dir, "file1.csv")
        schema_name = self.schema
        provider = Provider.PROVIDER_AWS
        provider_uuid = self.aws_provider_uuid
        report_dict = {"file": path, "compression": "gzip", "start_date": str(DateHelper().today)}

        mock_proc = mock_processor()
        mock_stats_acc = mock_stats_accessor().__enter__()
        mock_manifest_acc = mock_manifest_accessor().__enter__()
        mock_provider_acc = mock_provider_accessor().__enter__()
        mock_provider_acc.get_setup_complete.return_value = True

        _process_report_file(schema_name, provider, provider_uuid, report_dict)

        mock_proc.process.assert_called()
        mock_proc.remove_processed_files.assert_called()
        mock_stats_acc.log_last_started_datetime.assert_called()
        mock_stats_acc.log_last_completed_datetime.assert_called()
        mock_manifest_acc.mark_manifest_as_updated.assert_called()
        mock_provider_acc.setup_complete.assert_called()
        shutil.rmtree(report_dir)

    @patch("masu.processor._tasks.process.ReportProcessor")
    @patch("masu.processor._tasks.process.ReportStatsDBAccessor")
    def test_process_file_exception(self, mock_stats_accessor, mock_processor):
        """Test the process_report_file functionality when exception is thrown."""
        report_dir = tempfile.mkdtemp()
        path = "{}/{}".format(report_dir, "file1.csv")
        schema_name = self.schema
        provider = Provider.PROVIDER_AWS
        provider_uuid = self.aws_provider_uuid
        report_dict = {"file": path, "compression": "gzip", "start_date": str(DateHelper().today)}

        mock_processor.side_effect = ReportProcessorError("mock error")
        mock_stats_acc = mock_stats_accessor().__enter__()

        with self.assertRaises(ReportProcessorError):
            _process_report_file(schema_name, provider, provider_uuid, report_dict)

        mock_stats_acc.log_last_started_datetime.assert_called()
        mock_stats_acc.log_last_completed_datetime.assert_not_called()
        shutil.rmtree(report_dir)

    @patch("masu.processor._tasks.process.ReportProcessor")
    @patch("masu.processor._tasks.process.ReportStatsDBAccessor")
    @patch("masu.database.report_manifest_db_accessor.ReportManifestDBAccessor")
    def test_process_file_missing_manifest(self, mock_manifest_accessor, mock_stats_accessor, mock_processor):
        """Test the process_report_file functionality when manifest is missing."""
        mock_manifest_accessor.get_manifest_by_id.return_value = None
        report_dir = tempfile.mkdtemp()
        path = "{}/{}".format(report_dir, "file1.csv")
        schema_name = self.schema
        provider = Provider.PROVIDER_AWS
        provider_uuid = self.aws_provider_uuid
        report_dict = {"file": path, "compression": "gzip", "start_date": str(DateHelper().today)}

        mock_proc = mock_processor()
        mock_stats_acc = mock_stats_accessor().__enter__()
        mock_manifest_acc = mock_manifest_accessor().__enter__()

        _process_report_file(schema_name, provider, provider_uuid, report_dict)

        mock_proc.process.assert_called()
        mock_stats_acc.log_last_started_datetime.assert_called()
        mock_stats_acc.log_last_completed_datetime.assert_called()
        mock_manifest_acc.mark_manifest_as_updated.assert_not_called()
        shutil.rmtree(report_dir)

    @patch("masu.processor.tasks.update_summary_tables")
    def test_summarize_reports_empty_list(self, mock_update_summary):
        """Test that the summarize_reports task is called when empty processing list is provided."""
        mock_update_summary.delay = Mock()

        summarize_reports([])
        mock_update_summary.delay.assert_not_called()

    @patch("masu.processor.tasks.update_summary_tables")
    def test_summarize_reports_processing_list(self, mock_update_summary):
        """Test that the summarize_reports task is called when a processing list is provided."""
        mock_update_summary.delay = Mock()

        report_meta = {}
        report_meta["start_date"] = str(DateHelper().today)
        report_meta["schema_name"] = self.schema
        report_meta["provider_type"] = Provider.PROVIDER_OCP
        report_meta["provider_uuid"] = self.ocp_test_provider_uuid
        report_meta["manifest_id"] = 1
        reports_to_summarize = [report_meta]

        summarize_reports(reports_to_summarize)
        mock_update_summary.delay.assert_called()


class TestProcessorTasks(MasuTestCase):
    """Test cases for Processor Celery tasks."""

    @classmethod
    def setUpClass(cls):
        """Set up the class."""
        super().setUpClass()
        cls.fake = faker.Faker()
        # cls.fake_reports = [
        #     {"file": cls.fake.word(), "compression": "GZIP"},
        #     {"file": cls.fake.word(), "compression": "PLAIN"},
        # ]

        # cls.fake_account = fake_arn(service="iam", generate_account_id=True)
        cls.fake_uuid = "d4703b6e-cd1f-4253-bfd4-32bdeaf24f97"
        cls.today = DateHelper().today
        cls.yesterday = cls.today - timedelta(days=1)

    def setUp(self):
        """Set up shared test variables."""
        super().setUp()
        self.test_assembly_id = "882083b7-ea62-4aab-aa6a-f0d08d65ee2b"
        self.test_etag = "fake_etag"
        self.get_report_args = {
            "customer_name": self.schema,
            "authentication": self.aws_provider.authentication.provider_resource_name,
            "provider_type": Provider.PROVIDER_AWS_LOCAL,
            "schema_name": self.schema,
            "billing_source": self.aws_provider.billing_source.bucket,
            "provider_uuid": self.aws_provider_uuid,
            "report_month": DateHelper().today,
            "report_context": {"current_file": f"/my/{self.test_assembly_id}/koku-1.csv.gz"},
        }

    @patch("masu.processor.tasks._get_report_files")
    @patch("masu.processor.tasks._process_report_file", side_effect=ReportProcessorError("Mocked Error!"))
    def test_get_report_exception(self, mock_process_files, mock_get_files):
        """Test raising processor exception is handled."""
        mock_get_files.return_value = {"file": self.fake.word(), "compression": "GZIP"}

        # Check that exception is raised
        with self.assertRaises(ReportProcessorError):
            # Check that the exception logs an ERROR
            with self.assertLogs("masu.processor.tasks.get_report_files", level="ERROR"):
                get_report_files(**self.get_report_args)

    def test_convert_to_parquet(self):
        """Test the convert_to_parquet task."""
        logging.disable(logging.NOTSET)
        expected_logs = [
            "missing required argument: request_id",
            "missing required argument: account",
            "missing required argument: provider_uuid",
        ]
        with self.assertLogs("masu.processor.tasks", level="INFO") as logger:
            with patch("masu.processor.tasks.settings", ENABLE_S3_ARCHIVING=True):
                convert_to_parquet(None, None, None, None, "start_date", "manifest_id", [])
                for expected in expected_logs:
                    self.assertIn(expected, " ".join(logger.output))

        expected = "Skipping convert_to_parquet. S3 archiving feature is disabled."
        with self.assertLogs("masu.processor.tasks", level="INFO") as logger:
            convert_to_parquet(
                "request_id", "account", "provider_uuid", "provider_type", "start_date", "manifest_id", "csv_file"
            )
            self.assertIn(expected, " ".join(logger.output))

        expected = "S3 archiving feature is enabled, but no start_date was given for processing."
        with patch("masu.processor.tasks.settings", ENABLE_S3_ARCHIVING=True):
            with self.assertLogs("masu.processor.tasks", level="INFO") as logger:
                convert_to_parquet(
                    "request_id", "account", "provider_uuid", "provider_type", None, "manifest_id", "csv_file"
                )
                self.assertIn(expected, " ".join(logger.output))

        expected = "S3 archiving feature is enabled, but the start_date was not a valid date string ISO 8601 format."
        with patch("masu.processor.tasks.settings", ENABLE_S3_ARCHIVING=True):
            with self.assertLogs("masu.processor.tasks", level="INFO") as logger:
                convert_to_parquet(
                    "request_id", "account", "provider_uuid", "provider_type", "bad_date", "manifest_id", "csv_file"
                )
                self.assertIn(expected, " ".join(logger.output))

        with patch("masu.processor.tasks.settings", ENABLE_S3_ARCHIVING=True):
            with patch("masu.processor.tasks.get_path_prefix"):
                with patch("masu.processor.tasks.get_file_keys_from_s3_with_manifest_id", return_value=["cur.csv.gz"]):
                    with patch("masu.processor.tasks.remove_files_not_in_set_from_s3_bucket"):
                        with patch("masu.processor.tasks.convert_csv_to_parquet"):
                            convert_to_parquet(
                                "request_id",
                                "account",
                                "provider_uuid",
                                "AWS",
                                "2020-01-01T12:00:00",
                                "manifest_id",
                                "csv_file",
                            )

        expected = "Failed to convert the following files to parquet"
        with patch("masu.processor.tasks.settings", ENABLE_S3_ARCHIVING=True):
            with patch("masu.processor.tasks.get_path_prefix"):
                with patch(
                    "masu.processor.tasks.get_file_keys_from_s3_with_manifest_id", return_value=["cost_export.csv"]
                ):
                    with patch("masu.processor.tasks.convert_csv_to_parquet", return_value=False):
                        with self.assertLogs("masu.processor.tasks", level="INFO") as logger:
                            convert_to_parquet(
                                "request_id",
                                "account",
                                "provider_uuid",
                                "provider_type",
                                "2020-01-01T12:00:00",
                                "manifest_id",
                                "csv_file",
                            )
                            self.assertIn(expected, " ".join(logger.output))

        with patch("masu.processor.tasks.settings", ENABLE_S3_ARCHIVING=True):
            with patch("masu.processor.tasks.get_path_prefix"):
                with patch(
                    "masu.processor.tasks.get_file_keys_from_s3_with_manifest_id", return_value=["storage_usage.csv"]
                ):
                    with patch("masu.processor.tasks.convert_csv_to_parquet"):
                        convert_to_parquet(
                            "request_id",
                            "account",
                            "provider_uuid",
                            "OCP",
                            "2020-01-01T12:00:00",
                            "manifest_id",
                            "csv_file",
                        )


class TestRemoveExpiredDataTasks(MasuTestCase):
    """Test cases for Processor Celery tasks."""

    @patch.object(ExpiredDataRemover, "remove")
    @patch("masu.processor.tasks.refresh_materialized_views.delay")
    def test_remove_expired_data(self, fake_view, fake_remover):
        """Test task."""
        expected_results = [{"account_payer_id": "999999999", "billing_period_start": "2018-06-24 15:47:33.052509"}]
        fake_remover.return_value = expected_results

        expected = "INFO:masu.processor._tasks.remove_expired:Expired Data:\n {}"

        # disable logging override set in masu/__init__.py
        logging.disable(logging.NOTSET)
        with self.assertLogs("masu.processor._tasks.remove_expired") as logger:
            remove_expired_data(schema_name=self.schema, provider=Provider.PROVIDER_AWS, simulate=True)
            self.assertIn(expected.format(str(expected_results)), logger.output)

    @patch.object(ExpiredDataRemover, "remove")
    @patch("masu.processor.tasks.refresh_materialized_views.delay")
    def test_remove_expired_line_items_only(self, fake_view, fake_remover):
        """Test task."""
        expected_results = [{"account_payer_id": "999999999", "billing_period_start": "2018-06-24 15:47:33.052509"}]
        fake_remover.return_value = expected_results

        expected = "INFO:masu.processor._tasks.remove_expired:Expired Data:\n {}"

        # disable logging override set in masu/__init__.py
        logging.disable(logging.NOTSET)
        with self.assertLogs("masu.processor._tasks.remove_expired") as logger:
            remove_expired_data(
                schema_name=self.schema, provider=Provider.PROVIDER_AWS, simulate=True, line_items_only=True
            )
            self.assertIn(expected.format(str(expected_results)), logger.output)


class TestUpdateSummaryTablesTask(MasuTestCase):
    """Test cases for Processor summary table Celery tasks."""

    @classmethod
    def setUpClass(cls):
        """Set up for the class."""
        super().setUpClass()
        cls.aws_tables = list(AWS_CUR_TABLE_MAP.values())
        cls.ocp_tables = list(OCP_REPORT_TABLE_MAP.values())
        cls.all_tables = list(AWS_CUR_TABLE_MAP.values()) + list(OCP_REPORT_TABLE_MAP.values())

        cls.creator = ReportObjectCreator(cls.schema)

    def setUp(self):
        """Set up each test."""
        super().setUp()
        self.aws_accessor = AWSReportDBAccessor(schema=self.schema)
        self.ocp_accessor = OCPReportDBAccessor(schema=self.schema)

        # Populate some line item data so that the summary tables
        # have something to pull from
        self.start_date = DateHelper().today.replace(day=1)

    @patch("masu.processor.tasks.chain")
    @patch("masu.processor.tasks.refresh_materialized_views")
    @patch("masu.processor.tasks.update_cost_model_costs")
    def test_update_summary_tables_aws(self, mock_charge_info, mock_views, mock_chain):
        """Test that the summary table task runs."""
        provider = Provider.PROVIDER_AWS
        provider_aws_uuid = self.aws_provider_uuid

        daily_table_name = AWS_CUR_TABLE_MAP["line_item_daily"]
        summary_table_name = AWS_CUR_TABLE_MAP["line_item_daily_summary"]
        start_date = self.start_date.replace(day=1) + relativedelta.relativedelta(months=-1)

        with schema_context(self.schema):
            daily_query = self.aws_accessor._get_db_obj_query(daily_table_name)
            summary_query = self.aws_accessor._get_db_obj_query(summary_table_name)
            daily_query.delete()
            summary_query.delete()

            initial_daily_count = daily_query.count()
            initial_summary_count = summary_query.count()

        self.assertEqual(initial_daily_count, 0)
        self.assertEqual(initial_summary_count, 0)

        update_summary_tables(self.schema, provider, provider_aws_uuid, start_date)

        with schema_context(self.schema):
            self.assertNotEqual(daily_query.count(), initial_daily_count)
            self.assertNotEqual(summary_query.count(), initial_summary_count)

        mock_chain.return_value.apply_async.assert_called()

    @patch("masu.processor.tasks.chain")
    def test_update_summary_tables_aws_end_date(self, mock_charge_info):
        """Test that the summary table task respects a date range."""
        provider = Provider.PROVIDER_AWS_LOCAL
        provider_aws_uuid = self.aws_provider_uuid
        ce_table_name = AWS_CUR_TABLE_MAP["cost_entry"]
        daily_table_name = AWS_CUR_TABLE_MAP["line_item_daily"]
        summary_table_name = AWS_CUR_TABLE_MAP["line_item_daily_summary"]

        start_date = DateHelper().last_month_start

        end_date = DateHelper().last_month_end

        daily_table = getattr(self.aws_accessor.report_schema, daily_table_name)
        summary_table = getattr(self.aws_accessor.report_schema, summary_table_name)
        ce_table = getattr(self.aws_accessor.report_schema, ce_table_name)
        with schema_context(self.schema):
            daily_table.objects.all().delete()
            summary_table.objects.all().delete()
            ce_start_date = ce_table.objects.filter(interval_start__gte=start_date.date()).aggregate(
                Min("interval_start")
            )["interval_start__min"]
            ce_end_date = ce_table.objects.filter(interval_start__lte=end_date.date()).aggregate(
                Max("interval_start")
            )["interval_start__max"]

        # The summary tables will only include dates where there is data
        expected_start_date = max(start_date, ce_start_date)
        expected_start_date = expected_start_date.replace(hour=0, minute=0, second=0, microsecond=0)
        expected_end_date = min(end_date, ce_end_date)
        expected_end_date = expected_end_date.replace(hour=0, minute=0, second=0, microsecond=0)

        update_summary_tables(self.schema, provider, provider_aws_uuid, start_date, end_date)

        with schema_context(self.schema):
            daily_entry = daily_table.objects.all().aggregate(Min("usage_start"), Max("usage_end"))
            result_start_date = daily_entry["usage_start__min"]
            result_end_date = daily_entry["usage_end__max"]

        self.assertEqual(result_start_date, expected_start_date.date())
        self.assertEqual(result_end_date, expected_end_date.date())

        with schema_context(self.schema):
            summary_entry = summary_table.objects.all().aggregate(Min("usage_start"), Max("usage_end"))
            result_start_date = summary_entry["usage_start__min"]
            result_end_date = summary_entry["usage_end__max"]

        self.assertEqual(result_start_date, expected_start_date.date())
        self.assertEqual(result_end_date, expected_end_date.date())

    @patch("masu.processor.tasks.CostModelDBAccessor")
    @patch("masu.processor.tasks.chain")
    @patch("masu.processor.tasks.refresh_materialized_views")
    @patch("masu.processor.tasks.update_cost_model_costs")
    @patch("masu.processor.ocp.ocp_cost_model_cost_updater.CostModelDBAccessor")
    def test_update_summary_tables_ocp(
        self, mock_cost_model, mock_charge_info, mock_view, mock_chain, mock_task_cost_model
    ):
        """Test that the summary table task runs."""
        infrastructure_rates = {
            "cpu_core_usage_per_hour": 1.5,
            "memory_gb_usage_per_hour": 2.5,
            "storage_gb_usage_per_month": 0.5,
        }
        markup = {}

        mock_cost_model.return_value.__enter__.return_value.infrastructure_rates = infrastructure_rates
        mock_cost_model.return_value.__enter__.return_value.supplementary_rates = {}
        mock_cost_model.return_value.__enter__.return_value.markup = markup
        # We need to bypass the None check for cost model in update_cost_model_costs
        mock_task_cost_model.return_value.__enter__.return_value.cost_model = {}

        provider = Provider.PROVIDER_OCP
        provider_ocp_uuid = self.ocp_test_provider_uuid

        daily_table_name = OCP_REPORT_TABLE_MAP["line_item_daily"]
        start_date = DateHelper().last_month_start
        end_date = DateHelper().last_month_end

        with schema_context(self.schema):
            daily_query = self.ocp_accessor._get_db_obj_query(daily_table_name)
            daily_query.delete()

            initial_daily_count = daily_query.count()

        self.assertEqual(initial_daily_count, 0)
        update_summary_tables(self.schema, provider, provider_ocp_uuid, start_date, end_date)

        with schema_context(self.schema):
            self.assertNotEqual(daily_query.count(), initial_daily_count)

        update_cost_model_costs(
            schema_name=self.schema, provider_uuid=provider_ocp_uuid, start_date=start_date, end_date=end_date
        )

        table_name = OCP_REPORT_TABLE_MAP["line_item_daily_summary"]
        with ProviderDBAccessor(provider_ocp_uuid) as provider_accessor:
            provider_obj = provider_accessor.get_provider()

        usage_period_qry = self.ocp_accessor.get_usage_period_query_by_provider(provider_obj.uuid)
        with schema_context(self.schema):
            cluster_id = usage_period_qry.first().cluster_id

            items = self.ocp_accessor._get_db_obj_query(table_name).filter(
                usage_start__gte=start_date, usage_start__lte=end_date, cluster_id=cluster_id, data_source="Pod"
            )
            for item in items:
                self.assertNotEqual(item.infrastructure_usage_cost.get("cpu"), 0)
                self.assertNotEqual(item.infrastructure_usage_cost.get("memory"), 0)

            storage_daily_name = OCP_REPORT_TABLE_MAP["storage_line_item_daily"]

            items = self.ocp_accessor._get_db_obj_query(storage_daily_name).filter(cluster_id=cluster_id)
            for item in items:
                self.assertIsNotNone(item.volume_request_storage_byte_seconds)
                self.assertIsNotNone(item.persistentvolumeclaim_usage_byte_seconds)

            storage_summary_name = OCP_REPORT_TABLE_MAP["line_item_daily_summary"]
            items = self.ocp_accessor._get_db_obj_query(storage_summary_name).filter(
                cluster_id=cluster_id, data_source="Storage"
            )
            for item in items:
                self.assertIsNotNone(item.volume_request_storage_gigabyte_months)
                self.assertIsNotNone(item.persistentvolumeclaim_usage_gigabyte_months)

        mock_chain.return_value.apply_async.assert_called()

    @patch("masu.processor.tasks.chain")
    @patch("masu.database.cost_model_db_accessor.CostModelDBAccessor.get_memory_gb_usage_per_hour_rates")
    @patch("masu.database.cost_model_db_accessor.CostModelDBAccessor.get_cpu_core_usage_per_hour_rates")
    def test_update_summary_tables_ocp_end_date(self, mock_cpu_rate, mock_mem_rate, mock_charge_info):
        """Test that the summary table task respects a date range."""
        mock_cpu_rate.return_value = 1.5
        mock_mem_rate.return_value = 2.5
        provider = Provider.PROVIDER_OCP
        provider_ocp_uuid = self.ocp_test_provider_uuid
        ce_table_name = OCP_REPORT_TABLE_MAP["report"]
        daily_table_name = OCP_REPORT_TABLE_MAP["line_item_daily"]

        start_date = DateHelper().last_month_start
        end_date = DateHelper().last_month_end
        daily_table = getattr(self.ocp_accessor.report_schema, daily_table_name)
        ce_table = getattr(self.ocp_accessor.report_schema, ce_table_name)

        with schema_context(self.schema):
            daily_table.objects.all().delete()
            ce_start_date = ce_table.objects.filter(interval_start__gte=start_date.date()).aggregate(
                Min("interval_start")
            )["interval_start__min"]

            ce_end_date = ce_table.objects.filter(interval_start__lte=end_date.date()).aggregate(
                Max("interval_start")
            )["interval_start__max"]

        # The summary tables will only include dates where there is data
        expected_start_date = max(start_date, ce_start_date)
        expected_end_date = min(end_date, ce_end_date)

        update_summary_tables(self.schema, provider, provider_ocp_uuid, start_date, end_date)
        with schema_context(self.schema):
            daily_entry = daily_table.objects.all().aggregate(Min("usage_start"), Max("usage_end"))
            result_start_date = daily_entry["usage_start__min"]
            result_end_date = daily_entry["usage_end__max"]

        self.assertEqual(result_start_date, expected_start_date.date())
        self.assertEqual(result_end_date, expected_end_date.date())

    @patch("masu.processor.tasks.chain")
    @patch("masu.processor.tasks.CostModelDBAccessor")
    def test_update_summary_tables_remove_expired_data(self, mock_accessor, mock_chain):
        provider = Provider.PROVIDER_AWS
        provider_aws_uuid = self.aws_provider_uuid
        start_date = DateHelper().last_month_start - relativedelta.relativedelta(months=1)
        end_date = DateHelper().today
        expected_start_date = start_date.strftime("%Y-%m-%d")
        expected_end_date = end_date.strftime("%Y-%m-%d")
        manifest_id = 1

        update_summary_tables(self.schema, provider, provider_aws_uuid, start_date, end_date, manifest_id)
        mock_chain.assert_called_once_with(
            update_cost_model_costs.s(self.schema, provider_aws_uuid, expected_start_date, expected_end_date)
            | refresh_materialized_views.si(self.schema, provider, manifest_id)
            | remove_expired_data.si(self.schema, provider, False, provider_aws_uuid, True)
        )

    @patch("masu.processor.tasks.update_summary_tables")
    def test_get_report_data_for_all_providers(self, mock_update):
        """Test GET report_data endpoint with provider_uuid=*."""
        start_date = date.today()
        update_all_summary_tables(start_date)

        mock_update.delay.assert_called_with(ANY, ANY, ANY, str(start_date), ANY)

    def test_refresh_materialized_views_aws(self):
        """Test that materialized views are refreshed."""
        manifest_dict = {
            "assembly_id": "12345",
            "billing_period_start_datetime": DateHelper().today,
            "num_total_files": 2,
            "provider_uuid": self.aws_provider_uuid,
        }

        with ReportManifestDBAccessor() as manifest_accessor:
            manifest = manifest_accessor.add(**manifest_dict)
            manifest.save()

        refresh_materialized_views(self.schema, Provider.PROVIDER_AWS, manifest_id=manifest.id)

        views_to_check = [view for view in AWS_MATERIALIZED_VIEWS if "Cost" in view._meta.db_table]

        with schema_context(self.schema):
            for view in views_to_check:
                self.assertNotEqual(view.objects.count(), 0)

        with ReportManifestDBAccessor() as manifest_accessor:
            manifest = manifest_accessor.get_manifest_by_id(manifest.id)
            self.assertIsNotNone(manifest.manifest_completed_datetime)

    def test_refresh_materialized_views_azure(self):
        """Test that materialized views are refreshed."""
        manifest_dict = {
            "assembly_id": "12345",
            "billing_period_start_datetime": DateHelper().today,
            "num_total_files": 2,
            "provider_uuid": self.aws_provider_uuid,
        }

        with ReportManifestDBAccessor() as manifest_accessor:
            manifest = manifest_accessor.add(**manifest_dict)
            manifest.save()

        refresh_materialized_views(self.schema, Provider.PROVIDER_AZURE, manifest_id=manifest.id)

        views_to_check = [view for view in AZURE_MATERIALIZED_VIEWS if "Cost" in view._meta.db_table]

        with schema_context(self.schema):
            for view in views_to_check:
                self.assertNotEqual(view.objects.count(), 0)

        with ReportManifestDBAccessor() as manifest_accessor:
            manifest = manifest_accessor.get_manifest_by_id(manifest.id)
            self.assertIsNotNone(manifest.manifest_completed_datetime)

    def test_refresh_materialized_views_ocp(self):
        """Test that materialized views are refreshed."""
        manifest_dict = {
            "assembly_id": "12345",
            "billing_period_start_datetime": DateHelper().today,
            "num_total_files": 2,
            "provider_uuid": self.aws_provider_uuid,
        }

        with ReportManifestDBAccessor() as manifest_accessor:
            manifest = manifest_accessor.add(**manifest_dict)
            manifest.save()

        refresh_materialized_views(self.schema, Provider.PROVIDER_OCP, manifest_id=manifest.id)

        views_to_check = [view for view in OCP_MATERIALIZED_VIEWS if "Cost" in view._meta.db_table]

        with schema_context(self.schema):
            for view in views_to_check:
                self.assertNotEqual(view.objects.count(), 0)

        with ReportManifestDBAccessor() as manifest_accessor:
            manifest = manifest_accessor.get_manifest_by_id(manifest.id)
            self.assertIsNotNone(manifest.manifest_completed_datetime)

    @patch("masu.processor.tasks.connection")
    def test_vacuum_schema(self, mock_conn):
        """Test that the vacuum schema task runs."""
        logging.disable(logging.NOTSET)
        mock_conn.cursor.return_value.__enter__.return_value.fetchall.return_value = [("table",)]
        expected = "INFO:masu.processor.tasks:VACUUM ANALYZE acct10001.table"
        with self.assertLogs("masu.processor.tasks", level="INFO") as logger:
            vacuum_schema(self.schema)
            self.assertIn(expected, logger.output)

    @patch("masu.processor.tasks.connection")
    def test_autovacuum_tune_schema_default_table(self, mock_conn):
        """Test that the autovacuum tuning runs."""
        logging.disable(logging.NOTSET)

        # Make sure that the AUTOVACUUM_TUNING environment variable is unset!
        if "AUTOVACUUM_TUNING" in os.environ:
            del os.environ["AUTOVACUUM_TUNING"]

        mock_conn.cursor.return_value.__enter__.return_value.fetchall.return_value = [("cost_model", 20000000, {})]
        expected = (
            "INFO:masu.processor.tasks:ALTER TABLE acct10001.cost_model set (autovacuum_vacuum_scale_factor = 0.01);"
        )
        with self.assertLogs("masu.processor.tasks", level="INFO") as logger:
            autovacuum_tune_schema(self.schema)
            self.assertIn(expected, logger.output)

        mock_conn.cursor.return_value.__enter__.return_value.fetchall.return_value = [("cost_model", 2000000, {})]
        expected = (
            "INFO:masu.processor.tasks:ALTER TABLE acct10001.cost_model set (autovacuum_vacuum_scale_factor = 0.02);"
        )
        with self.assertLogs("masu.processor.tasks", level="INFO") as logger:
            autovacuum_tune_schema(self.schema)
            self.assertIn(expected, logger.output)

        mock_conn.cursor.return_value.__enter__.return_value.fetchall.return_value = [("cost_model", 200000, {})]
        expected = (
            "INFO:masu.processor.tasks:ALTER TABLE acct10001.cost_model set (autovacuum_vacuum_scale_factor = 0.05);"
        )
        with self.assertLogs("masu.processor.tasks", level="INFO") as logger:
            autovacuum_tune_schema(self.schema)
            self.assertIn(expected, logger.output)

        mock_conn.cursor.return_value.__enter__.return_value.fetchall.return_value = [
            ("cost_model", 200000, {"autovacuum_vacuum_scale_factor": Decimal("0.05")})
        ]
        expected = "INFO:masu.processor.tasks:Altered autovacuum_vacuum_scale_factor on 0 tables"
        with self.assertLogs("masu.processor.tasks", level="INFO") as logger:
            autovacuum_tune_schema(self.schema)
            self.assertIn(expected, logger.output)

        mock_conn.cursor.return_value.__enter__.return_value.fetchall.return_value = [
            ("cost_model", 20000, {"autovacuum_vacuum_scale_factor": Decimal("0.02")})
        ]
        expected = "INFO:masu.processor.tasks:ALTER TABLE acct10001.cost_model reset (autovacuum_vacuum_scale_factor);"
        with self.assertLogs("masu.processor.tasks", level="INFO") as logger:
            autovacuum_tune_schema(self.schema)
            self.assertIn(expected, logger.output)

    @patch("masu.processor.tasks.connection")
    def test_autovacuum_tune_schema_custom_table(self, mock_conn):
        """Test that the autovacuum tuning runs."""
        logging.disable(logging.NOTSET)
        scale_table = [(10000000, "0.0001"), (1000000, "0.004"), (100000, "0.011")]
        os.environ["AUTOVACUUM_TUNING"] = json.dumps(scale_table)

        mock_conn.cursor.return_value.__enter__.return_value.fetchall.return_value = [("cost_model", 20000000, {})]
        expected = (
            "INFO:masu.processor.tasks:ALTER TABLE acct10001.cost_model set (autovacuum_vacuum_scale_factor = 0.0001);"
        )
        with self.assertLogs("masu.processor.tasks", level="INFO") as logger:
            autovacuum_tune_schema(self.schema)
            self.assertIn(expected, logger.output)

        mock_conn.cursor.return_value.__enter__.return_value.fetchall.return_value = [("cost_model", 2000000, {})]
        expected = (
            "INFO:masu.processor.tasks:ALTER TABLE acct10001.cost_model set (autovacuum_vacuum_scale_factor = 0.004);"
        )
        with self.assertLogs("masu.processor.tasks", level="INFO") as logger:
            autovacuum_tune_schema(self.schema)
            self.assertIn(expected, logger.output)

        mock_conn.cursor.return_value.__enter__.return_value.fetchall.return_value = [("cost_model", 200000, {})]
        expected = (
            "INFO:masu.processor.tasks:ALTER TABLE acct10001.cost_model set (autovacuum_vacuum_scale_factor = 0.011);"
        )
        with self.assertLogs("masu.processor.tasks", level="INFO") as logger:
            autovacuum_tune_schema(self.schema)
            self.assertIn(expected, logger.output)

        mock_conn.cursor.return_value.__enter__.return_value.fetchall.return_value = [
            ("cost_model", 200000, {"autovacuum_vacuum_scale_factor": Decimal("0.011")})
        ]
        expected = "INFO:masu.processor.tasks:Altered autovacuum_vacuum_scale_factor on 0 tables"
        with self.assertLogs("masu.processor.tasks", level="INFO") as logger:
            autovacuum_tune_schema(self.schema)
            self.assertIn(expected, logger.output)

        mock_conn.cursor.return_value.__enter__.return_value.fetchall.return_value = [
            ("cost_model", 20000, {"autovacuum_vacuum_scale_factor": Decimal("0.004")})
        ]
        expected = "INFO:masu.processor.tasks:ALTER TABLE acct10001.cost_model reset (autovacuum_vacuum_scale_factor);"
        with self.assertLogs("masu.processor.tasks", level="INFO") as logger:
            autovacuum_tune_schema(self.schema)
            self.assertIn(expected, logger.output)

        del os.environ["AUTOVACUUM_TUNING"]

    @patch("masu.processor.tasks.connection")
    def test_autovacuum_tune_schema_manual_setting(self, mock_conn):
        """Test that the autovacuum tuning runs."""
        logging.disable(logging.NOTSET)

        # Make sure that the AUTOVACUUM_TUNING environment variable is unset!
        if "AUTOVACUUM_TUNING" in os.environ:
            del os.environ["AUTOVACUUM_TUNING"]

        mock_conn.cursor.return_value.__enter__.return_value.fetchall.return_value = [
            ("cost_model", 200000, {"autovacuum_vacuum_scale_factor": Decimal("0.04")})
        ]
        expected = "INFO:masu.processor.tasks:Altered autovacuum_vacuum_scale_factor on 0 tables"
        with self.assertLogs("masu.processor.tasks", level="INFO") as logger:
            autovacuum_tune_schema(self.schema)
            self.assertIn(expected, logger.output)

        mock_conn.cursor.return_value.__enter__.return_value.fetchall.return_value = [
            ("cost_model", 200000, {"autovacuum_vacuum_scale_factor": Decimal("0.06")})
        ]
        expected = (
            "INFO:masu.processor.tasks:ALTER TABLE acct10001.cost_model set (autovacuum_vacuum_scale_factor = 0.05);"
        )
        with self.assertLogs("masu.processor.tasks", level="INFO") as logger:
            autovacuum_tune_schema(self.schema)
            self.assertIn(expected, logger.output)

    @patch("masu.processor.tasks.connection")
    def test_autovacuum_tune_schema_invalid_setting(self, mock_conn):
        """Test that the autovacuum tuning runs."""
        logging.disable(logging.NOTSET)

        # Make sure that the AUTOVACUUM_TUNING environment variable is unset!
        if "AUTOVACUUM_TUNING" in os.environ:
            del os.environ["AUTOVACUUM_TUNING"]

        # This invalid setting should be treated as though there was no setting
        mock_conn.cursor.return_value.__enter__.return_value.fetchall.return_value = [
            ("cost_model", 20000000, {"autovacuum_vacuum_scale_factor": ""})
        ]
        expected = (
            "INFO:masu.processor.tasks:ALTER TABLE acct10001.cost_model set (autovacuum_vacuum_scale_factor = 0.01);"
        )
        with self.assertLogs("masu.processor.tasks", level="INFO") as logger:
            autovacuum_tune_schema(self.schema)
            self.assertIn(expected, logger.output)

    def test_autovacuum_tune_schedule(self):
        vh = next(iter(koku_celery.app.conf.beat_schedule["vacuum-schemas"]["schedule"].hour))
        avh = next(iter(koku_celery.app.conf.beat_schedule["autovacuum-tune-schemas"]["schedule"].hour))
        self.assertTrue(avh == (23 if vh == 0 else (vh - 1)))

<<<<<<< HEAD
    @patch("masu.processor.tasks.ReportStatsDBAccessor.get_last_completed_datetime")
    def test_record_report_status(self, mock_accessor):
        mock_accessor.return_value = True
        manifest_id = 1
        file_name = "testfile.csv"
        request_id = 3
        already_processed = record_report_status(manifest_id, file_name, request_id)
        self.assertTrue(already_processed)

        mock_accessor.return_value = False
        already_processed = record_report_status(manifest_id, file_name, request_id)
        self.assertFalse(already_processed)

=======
>>>>>>> 5a708011
    def test_record_all_manifest_files(self):
        """Test that file list is saved in ReportStatsDBAccessor."""
        files_list = ["file1.csv", "file2.csv", "file3.csv"]
        manifest_id = 1

        record_all_manifest_files(manifest_id, files_list)

        for report_file in files_list:
            CostUsageReportStatus.objects.filter(report_name=report_file).exists()

    def test_record_all_manifest_files_concurrent_writes(self):
        """Test that file list is saved in ReportStatsDBAccessor race condition."""
        files_list = ["file1.csv", "file2.csv", "file3.csv"]
        manifest_id = 1

        record_all_manifest_files(manifest_id, files_list)
<<<<<<< HEAD
        with patch.object(ReportStatsDBAccessor, "add", side_effect=IntegrityError):
            record_all_manifest_files(manifest_id, files_list)
=======
        with patch.object(ReportStatsDBAccessor, "does_db_entry_exist", return_value=False):
            with patch.object(ReportStatsDBAccessor, "add", side_effect=IntegrityError):
                record_all_manifest_files(manifest_id, files_list)
>>>>>>> 5a708011

        for report_file in files_list:
            CostUsageReportStatus.objects.filter(report_name=report_file).exists()<|MERGE_RESOLUTION|>--- conflicted
+++ resolved
@@ -56,10 +56,7 @@
 from masu.processor.tasks import convert_to_parquet
 from masu.processor.tasks import get_report_files
 from masu.processor.tasks import record_all_manifest_files
-<<<<<<< HEAD
 from masu.processor.tasks import record_report_status
-=======
->>>>>>> 5a708011
 from masu.processor.tasks import refresh_materialized_views
 from masu.processor.tasks import remove_expired_data
 from masu.processor.tasks import summarize_reports
@@ -1019,7 +1016,6 @@
         avh = next(iter(koku_celery.app.conf.beat_schedule["autovacuum-tune-schemas"]["schedule"].hour))
         self.assertTrue(avh == (23 if vh == 0 else (vh - 1)))
 
-<<<<<<< HEAD
     @patch("masu.processor.tasks.ReportStatsDBAccessor.get_last_completed_datetime")
     def test_record_report_status(self, mock_accessor):
         mock_accessor.return_value = True
@@ -1033,8 +1029,6 @@
         already_processed = record_report_status(manifest_id, file_name, request_id)
         self.assertFalse(already_processed)
 
-=======
->>>>>>> 5a708011
     def test_record_all_manifest_files(self):
         """Test that file list is saved in ReportStatsDBAccessor."""
         files_list = ["file1.csv", "file2.csv", "file3.csv"]
@@ -1051,14 +1045,9 @@
         manifest_id = 1
 
         record_all_manifest_files(manifest_id, files_list)
-<<<<<<< HEAD
-        with patch.object(ReportStatsDBAccessor, "add", side_effect=IntegrityError):
-            record_all_manifest_files(manifest_id, files_list)
-=======
         with patch.object(ReportStatsDBAccessor, "does_db_entry_exist", return_value=False):
             with patch.object(ReportStatsDBAccessor, "add", side_effect=IntegrityError):
                 record_all_manifest_files(manifest_id, files_list)
->>>>>>> 5a708011
 
         for report_file in files_list:
             CostUsageReportStatus.objects.filter(report_name=report_file).exists()