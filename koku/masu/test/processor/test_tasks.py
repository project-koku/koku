--- conflicted
+++ resolved
@@ -67,11 +67,6 @@
 from masu.test import MasuTestCase
 from masu.test.database.helpers import ReportObjectCreator
 from masu.test.external.downloader.aws import fake_arn
-<<<<<<< HEAD
-from reporting.models import OCP_MATERIALIZED_VIEWS
-=======
-from reporting.models import GCP_MATERIALIZED_VIEWS
->>>>>>> 5000a8a7
 from reporting_common.models import CostUsageReportStatus
 
 
@@ -781,56 +776,6 @@
 
         mock_update.s.assert_called_with(ANY, ANY, ANY, str(start_date), ANY, queue_name=ANY)
 
-    @patch("masu.processor.worker_cache.CELERY_INSPECT")
-<<<<<<< HEAD
-    def test_refresh_materialized_views_ocp(self, mock_cache):
-=======
-    def test_refresh_materialized_views_gcp(self, mock_cache):
->>>>>>> 5000a8a7
-        """Test that materialized views are refreshed."""
-        manifest_dict = {
-            "assembly_id": "12345",
-            "billing_period_start_datetime": DateHelper().today,
-            "num_total_files": 2,
-<<<<<<< HEAD
-            "provider_uuid": self.ocp_provider_uuid,
-=======
-            "provider_uuid": self.gcp_provider_uuid,
->>>>>>> 5000a8a7
-        }
-
-        with ReportManifestDBAccessor() as manifest_accessor:
-            manifest = manifest_accessor.add(**manifest_dict)
-            manifest.save()
-
-        refresh_materialized_views(
-<<<<<<< HEAD
-            self.schema, Provider.PROVIDER_OCP, provider_uuid=self.ocp_provider_uuid, manifest_id=manifest.id
-        )
-
-        views_to_check = [view for view in OCP_MATERIALIZED_VIEWS if "Cost" in view._meta.db_table]
-=======
-            self.schema, Provider.PROVIDER_GCP, provider_uuid=self.gcp_provider_uuid, manifest_id=manifest.id
-        )
-
-        views_to_check = [view for view in GCP_MATERIALIZED_VIEWS if "Cost" in view._meta.db_table]
->>>>>>> 5000a8a7
-
-        with schema_context(self.schema):
-            for view in views_to_check:
-                self.assertNotEqual(view.objects.count(), 0)
-
-        with ReportManifestDBAccessor() as manifest_accessor:
-            manifest = manifest_accessor.get_manifest_by_id(manifest.id)
-            self.assertIsNotNone(manifest.manifest_completed_datetime)
-
-<<<<<<< HEAD
-        with ProviderDBAccessor(self.ocp_provider_uuid) as accessor:
-=======
-        with ProviderDBAccessor(self.gcp_provider_uuid) as accessor:
->>>>>>> 5000a8a7
-            self.assertIsNotNone(accessor.provider.data_updated_timestamp)
-
     @patch("masu.processor.tasks.connection")
     def test_vacuum_schema(self, mock_conn):
         """Test that the vacuum schema task runs."""
