#
# Copyright 2021 Red Hat Inc.
# SPDX-License-Identifier: Apache-2.0
#
"""Test the download task."""
import datetime
import json
import logging
import os
import shutil
import tempfile
import time
from datetime import date
from datetime import timedelta
from decimal import Decimal
from unittest import skip
from unittest.mock import ANY
from unittest.mock import call
from unittest.mock import Mock
from unittest.mock import patch
from uuid import uuid4

import faker
from cachetools import TTLCache
from dateutil import relativedelta
from django.conf import settings
from django.core.cache import caches
from django.db.utils import IntegrityError
from django.test.utils import override_settings
from django_tenants.utils import schema_context

from api.iam.models import Tenant
from api.models import Provider
from common.queues import SummaryQueue
from koku.middleware import KokuTenantMiddleware
from masu.config import Config
from masu.database import AWS_CUR_TABLE_MAP
from masu.database import OCP_REPORT_TABLE_MAP
from masu.database.aws_report_db_accessor import AWSReportDBAccessor
from masu.database.ocp_report_db_accessor import OCPReportDBAccessor
from masu.exceptions import MasuProcessingError
from masu.exceptions import MasuProviderError
from masu.external.downloader.report_downloader_base import ReportDownloaderWarning
from masu.external.report_downloader import ReportDownloaderError
from masu.processor._tasks.download import _get_report_files
from masu.processor._tasks.process import _process_report_file
from masu.processor.expired_data_remover import ExpiredDataRemover
from masu.processor.report_processor import ReportProcessorError
from masu.processor.report_summary_updater import ReportSummaryUpdaterCloudError
from masu.processor.report_summary_updater import ReportSummaryUpdaterError
from masu.processor.report_summary_updater import ReportSummaryUpdaterProviderNotFoundError
from masu.processor.tasks import autovacuum_tune_schema
from masu.processor.tasks import get_report_files
from masu.processor.tasks import mark_manifest_complete
from masu.processor.tasks import normalize_table_options
from masu.processor.tasks import process_daily_openshift_on_cloud
from masu.processor.tasks import process_openshift_on_cloud
from masu.processor.tasks import process_openshift_on_cloud_trino
from masu.processor.tasks import record_all_manifest_files
from masu.processor.tasks import record_report_status
from masu.processor.tasks import remove_expired_data
from masu.processor.tasks import remove_expired_trino_partitions
from masu.processor.tasks import remove_stale_tenants
from masu.processor.tasks import summarize_reports
from masu.processor.tasks import update_all_summary_tables
from masu.processor.tasks import update_cost_model_costs
from masu.processor.tasks import update_openshift_on_cloud
from masu.processor.tasks import update_summary_tables
from masu.processor.tasks import validate_daily_data
from masu.processor.worker_cache import create_single_task_cache_key
from masu.test import MasuTestCase
from masu.test.external.downloader.aws import fake_arn
from reporting.ingress.models import IngressReports
from reporting.models import OCPUsageLineItemDailySummary
from reporting_common.models import CostUsageReportManifest
from reporting_common.models import CostUsageReportStatus


class FakeDownloader(Mock):
    """Fake Downloader."""

    def download_report(self):
        """Get reports for fake downloader."""
        fake_file_list = [
            "/var/tmp/masu/my-report-name/aws/my-report-file.csv",
            "/var/tmp/masu/other-report-name/aws/other-report-file.csv",
        ]
        return fake_file_list


class GetReportFileTests(MasuTestCase):
    """Test Cases for the celery task."""

    fake = faker.Faker()

    @patch("masu.processor._tasks.download.ReportDownloader", return_value=FakeDownloader)
    def test_get_report(self, fake_downloader):
        """Test task."""
        account = fake_arn(service="iam", generate_account_id=True)
        report = _get_report_files(
            Mock(),
            customer_name=self.fake.word(),
            authentication=account,
            provider_type=Provider.PROVIDER_AWS,
            report_month=self.dh.today,
            provider_uuid=self.aws_provider_uuid,
            billing_source=self.fake.word(),
            report_context={"manifest_id": 1},
        )

        self.assertIsInstance(report, list)
        self.assertGreater(len(report), 0)

    @patch("masu.processor._tasks.download.ReportDownloader", return_value=FakeDownloader)
    def test_disk_status_logging(self, fake_downloader):
        """Test task for logging when temp directory exists."""
        logging.disable(logging.NOTSET)
        os.makedirs(Config.TMP_DIR, exist_ok=True)

        account = fake_arn(service="iam", generate_account_id=True)
        expected = "Available disk space"
        with self.assertLogs("masu.processor._tasks.download", level="INFO") as logger:
            _get_report_files(
                Mock(),
                customer_name=self.fake.word(),
                authentication=account,
                provider_type=Provider.PROVIDER_AWS,
                report_month=self.dh.today,
                provider_uuid=self.aws_provider_uuid,
                billing_source=self.fake.word(),
                report_context={"manifest_id": 1},
            )
            statement_found = any(expected in log for log in logger.output)
            self.assertTrue(statement_found)

        shutil.rmtree(Config.TMP_DIR, ignore_errors=True)

    @patch("masu.processor._tasks.download.ReportDownloader", return_value=FakeDownloader)
    def test_disk_status_logging_no_dir(self, fake_downloader):
        """Test task for logging when temp directory does not exist."""
        logging.disable(logging.NOTSET)

        Config.DATA_DIR = "/this/path/does/not/exist"

        account = fake_arn(service="iam", generate_account_id=True)
        expected = "Unable to find" + f" available disk space. {Config.DATA_DIR} does not exist"
        with self.assertLogs("masu.processor._tasks.download", level="INFO") as logger:
            _get_report_files(
                Mock(),
                customer_name=self.fake.word(),
                authentication=account,
                provider_type=Provider.PROVIDER_AWS,
                report_month=self.dh.today,
                provider_uuid=self.aws_provider_uuid,
                billing_source=self.fake.word(),
                report_context={"manifest_id": 1},
            )
            statement_found = any(expected in log for log in logger.output)
            self.assertTrue(statement_found)

    @patch("masu.processor.worker_cache.CELERY_INSPECT")
    @patch("masu.processor._tasks.download.ReportDownloader._set_downloader", side_effect=Exception("only a test"))
    def test_get_report_task_exception(self, fake_downloader, mock_inspect):
        """Test task."""
        account = fake_arn(service="iam", generate_account_id=True)

        with self.assertRaises(Exception):
            _get_report_files(
                Mock(),
                customer_name=self.fake.word(),
                authentication=account,
                provider_type=Provider.PROVIDER_AWS,
                report_month=self.dh.today,
                provider_uuid=uuid4(),
                billing_source=self.fake.word(),
                report_context={},
            )


class ProcessReportFileTests(MasuTestCase):
    """Test Cases for the Orchestrator object."""

    @patch("masu.processor._tasks.process.ReportProcessor")
    @patch("masu.processor._tasks.process.CostUsageReportStatus.objects")
    def test_process_file_initial_ingest(self, mock_stats, mock_processor):
        """Test the process_report_file functionality on initial ingest."""
        report_dir = tempfile.mkdtemp()
        path = "{}/{}".format(report_dir, "file1.csv")
        schema_name = self.schema
        provider = Provider.PROVIDER_AWS
        provider_uuid = self.aws_provider_uuid
        report_dict = {
            "file": path,
            "compression": "gzip",
            "start_date": str(self.dh.today),
            "provider_uuid": provider_uuid,
        }

        mock_proc = mock_processor()
        mock_stats.get.return_value = mock_stats
        self.aws_provider.refresh_from_db()
        self.assertFalse(self.aws_provider.setup_complete)

        _process_report_file(schema_name, provider, report_dict)

        mock_proc.process.assert_called()
        mock_stats.set_started_datetime.assert_called()
        mock_stats.set_completed_datetime.assert_called()
        self.aws_provider.refresh_from_db()
        self.assertTrue(self.aws_provider.setup_complete)
        shutil.rmtree(report_dir)

    @patch("masu.processor._tasks.process.ReportProcessor")
    @patch("masu.processor._tasks.process.CostUsageReportStatus.objects")
    def test_process_file_non_initial_ingest(self, mock_stats, mock_processor):
        """Test the process_report_file functionality on non-initial ingest."""
        report_dir = tempfile.mkdtemp()
        path = "{}/{}".format(report_dir, "file1.csv")
        schema_name = self.schema
        provider = Provider.PROVIDER_AWS
        provider_uuid = self.aws_provider_uuid
        report_dict = {
            "file": path,
            "compression": "gzip",
            "start_date": str(self.dh.today),
            "provider_uuid": provider_uuid,
        }

        mock_proc = mock_processor()
        mock_stats.get.return_value = mock_stats
        self.aws_provider.set_setup_complete()

        _process_report_file(schema_name, provider, report_dict)

        mock_proc.process.assert_called()
        mock_stats.set_started_datetime.assert_called()
        mock_stats.set_completed_datetime.assert_called()
        shutil.rmtree(report_dir)

    @patch("masu.processor._tasks.process.ReportProcessor")
    @patch("masu.processor._tasks.process.CostUsageReportStatus.objects")
    def test_process_file_exception(self, mock_stats, mock_processor):
        """Test the process_report_file functionality when exception is thrown."""
        report_dir = tempfile.mkdtemp()
        path = "{}/{}".format(report_dir, "file1.csv")
        schema_name = self.schema
        provider = Provider.PROVIDER_AWS
        provider_uuid = self.aws_provider_uuid
        report_dict = {
            "file": path,
            "compression": "gzip",
            "start_date": str(self.dh.today),
            "provider_uuid": provider_uuid,
            "manifest_id": 1,
        }

        mock_processor.side_effect = ReportProcessorError("mock error")
        mock_stats.get.return_value = mock_stats

        with self.assertRaises(ReportProcessorError):
            _process_report_file(schema_name, provider, report_dict)

        mock_stats.set_started_datetime.assert_called()
        mock_stats.set_completed_datetime.assert_not_called()
        shutil.rmtree(report_dir)

    @patch("masu.processor._tasks.process.ReportProcessor")
    @patch("masu.processor._tasks.process.CostUsageReportStatus.objects")
    def test_process_file_not_implemented_exception(self, mock_stats, mock_processor):
        """Test the process_report_file functionality when exception is thrown."""
        report_dir = tempfile.mkdtemp()
        path = "{}/{}".format(report_dir, "file1.csv")
        schema_name = self.schema
        provider = Provider.PROVIDER_AWS
        provider_uuid = self.aws_provider_uuid
        report_dict = {
            "file": path,
            "compression": "gzip",
            "start_date": str(self.dh.today),
            "provider_uuid": provider_uuid,
            "manifest_id": 1,
        }

        mock_processor.side_effect = NotImplementedError("mock error")
        mock_stats.get.return_value = mock_stats

        with self.assertRaises(NotImplementedError):
            _process_report_file(schema_name, provider, report_dict)

        mock_stats.set_started_datetime.assert_called()
        mock_stats.set_completed_datetime.assert_called()
        shutil.rmtree(report_dir)

    @patch("masu.processor._tasks.process.ReportProcessor")
    @patch("masu.processor._tasks.process.CostUsageReportStatus.objects")
    @patch("masu.database.report_manifest_db_accessor.ReportManifestDBAccessor")
    def test_process_file_missing_manifest(self, mock_manifest_accessor, mock_stats, mock_processor):
        """Test the process_report_file functionality when manifest is missing."""
        mock_manifest_accessor.get_manifest_by_id.return_value = None
        report_dir = tempfile.mkdtemp()
        path = "{}/{}".format(report_dir, "file1.csv")
        schema_name = self.schema
        provider = Provider.PROVIDER_AWS
        provider_uuid = self.aws_provider_uuid
        report_dict = {
            "file": path,
            "compression": "gzip",
            "start_date": str(self.dh.today),
            "provider_uuid": provider_uuid,
            "manifest_id": 1,
        }

        mock_proc = mock_processor()
        mock_stats.get.return_value = mock_stats

        _process_report_file(schema_name, provider, report_dict)

        mock_proc.process.assert_called()
        mock_stats.set_started_datetime.assert_called()
        mock_stats.set_completed_datetime.assert_called()
        shutil.rmtree(report_dir)

    @patch("masu.processor.tasks.update_summary_tables")
    def test_summarize_reports_empty_list(self, mock_update_summary):
        """Test that the summarize_reports task is called when empty processing list is provided."""
        mock_update_summary.delay = Mock()

        summarize_reports([])
        mock_update_summary.delay.assert_not_called()

    @patch("masu.processor.tasks.update_summary_tables")
    def test_summarize_reports_processing_list(self, mock_update_summary):
        """Test that the summarize_reports task is called when a processing list is provided."""
        providers = [
            {"type": Provider.PROVIDER_OCP, "uuid": self.ocp_test_provider_uuid},
            {"type": Provider.PROVIDER_GCP, "uuid": self.gcp_test_provider_uuid},
            {"type": Provider.PROVIDER_OCI, "uuid": self.oci_test_provider_uuid},
        ]
        test_date = datetime.datetime(2023, 3, 3, tzinfo=settings.UTC)

        for provider_dict in providers:
            invoice_month = self.dh.gcp_find_invoice_months_in_date_range(self.dh.yesterday, self.dh.today)[0]
            provider_type = provider_dict.get("type")
            provider_uuid = provider_dict.get("uuid")

            with self.subTest(provider_dict=provider_dict):
                mock_update_summary.s = Mock()
                report_meta = {}
                report_meta["start_date"] = test_date.strftime("%Y-%m-%d")
                report_meta["schema_name"] = self.schema
                report_meta["provider_type"] = provider_type
                report_meta["provider_uuid"] = provider_uuid
                report_meta["manifest_id"] = 1
                report_meta["start"] = test_date.strftime("%Y-%m-%d")
                report_meta["end"] = test_date.strftime("%Y-%m-%d")
                if provider_type == Provider.PROVIDER_GCP:
                    report_meta["invoice_month"] = invoice_month

                # add a report with start/end dates specified
                report2_meta = {}
                report2_meta["start_date"] = test_date.strftime("%Y-%m-%d")
                report2_meta["schema_name"] = self.schema
                report2_meta["provider_type"] = provider_type
                report2_meta["provider_uuid"] = provider_uuid
                report2_meta["manifest_id"] = 2
                report2_meta["start"] = test_date.strftime("%Y-%m-%d")
                report2_meta["end"] = test_date.strftime("%Y-%m-%d")
                if provider_type == Provider.PROVIDER_GCP:
                    report2_meta["invoice_month"] = invoice_month

                reports_to_summarize = [report_meta, report2_meta]

                summarize_reports(reports_to_summarize)
                mock_update_summary.s.assert_called()

    @patch("masu.processor.tasks.update_summary_tables")
    def test_summarize_reports_processing_with_XL_queue(self, mock_update_summary):
        """Test that the summarize_reports task is called with XL queue."""
        test_date = datetime.datetime(2023, 3, 3, tzinfo=settings.UTC)
        provider_type = Provider.PROVIDER_OCP
        provider_uuid = self.ocp_test_provider_uuid
        report_meta = {}
        report_meta["start_date"] = test_date.strftime("%Y-%m-%d")
        report_meta["schema_name"] = self.schema
        report_meta["provider_type"] = provider_type
        report_meta["provider_uuid"] = provider_uuid
        report_meta["manifest_id"] = 1
        reports_to_summarize = [report_meta]
        with patch("masu.processor.tasks.get_customer_queue", return_value=SummaryQueue.XL):
            summarize_reports(reports_to_summarize)
            mock_update_summary.s.return_value.apply_async.assert_called_with(queue=SummaryQueue.XL)

    @patch("masu.processor.tasks.update_summary_tables")
    def test_summarize_reports_processing_list_with_none(self, mock_update_summary):
        """Test that the summarize_reports task is called when a processing list with a None provided."""
        mock_update_summary.s = Mock()

        report_meta = {
            "start": str(self.dh.today),
            "end": str(self.dh.today),
            "schema_name": self.schema,
            "provider_type": Provider.PROVIDER_OCP,
            "provider_uuid": self.ocp_test_provider_uuid,
            "manifest_id": 1,
        }
        reports_to_summarize = [report_meta, None]

        summarize_reports(reports_to_summarize)

        mock_update_summary.s.assert_called()

    @patch("masu.processor.tasks.update_summary_tables")
    def test_summarize_reports_processing_list_only_none(self, mock_update_summary):
        """Test that the summarize_reports task is called when a processing list with only None provided."""
        mock_update_summary.s = Mock()
        reports_to_summarize = [None, None]

        summarize_reports(reports_to_summarize)
        mock_update_summary.s.assert_not_called()


class TestProcessorTasks(MasuTestCase):
    """Test cases for Processor Celery tasks."""

    @classmethod
    def setUpClass(cls):
        """Set up the class."""
        super().setUpClass()
        cls.fake = faker.Faker()
        # cls.fake_reports = [
        #     {"file": cls.fake.word(), "compression": "GZIP"},
        #     {"file": cls.fake.word(), "compression": "PLAIN"},
        # ]

        # cls.fake_account = fake_arn(service="iam", generate_account_id=True)
        cls.fake_uuid = "d4703b6e-cd1f-4253-bfd4-32bdeaf24f97"
        cls.today = cls.dh.today
        cls.yesterday = cls.today - timedelta(days=1)

    def setUp(self):
        """Set up shared test variables."""
        super().setUp()
        self.test_assembly_id = "882083b7-ea62-4aab-aa6a-f0d08d65ee2b"
        self.test_etag = "fake_etag"
        self.get_report_args = {
            "customer_name": self.schema,
            "authentication": self.aws_provider.authentication.credentials,
            "provider_type": Provider.PROVIDER_AWS_LOCAL,
            "schema_name": self.schema,
            "billing_source": self.aws_provider.billing_source.data_source,
            "provider_uuid": self.aws_provider_uuid,
            "report_month": self.today,
            "report_context": {"current_file": f"/my/{self.test_assembly_id}/koku-1.csv.gz"},
            "tracing_id": "my-totally-made-up-id",
        }
        self.get_report_args_gcp = {
            "customer_name": self.schema,
            "authentication": self.gcp_provider.authentication.credentials,
            "provider_type": Provider.PROVIDER_GCP_LOCAL,
            "schema_name": self.schema,
            "billing_source": self.gcp_provider.billing_source.data_source,
            "provider_uuid": self.gcp_provider_uuid,
            "report_month": self.today,
            "report_context": {"current_file": f"/my/{self.test_assembly_id}/koku-1.csv.gz"},
            "tracing_id": "my-totally-made-up-id",
        }

    @patch("masu.processor.tasks.WorkerCache.remove_task_from_cache")
    @patch("masu.processor.worker_cache.CELERY_INSPECT")
    @patch("masu.processor.tasks._process_report_file")
    def test_get_report_files_exception(self, mock_process_files, mock_inspect, mock_cache_remove):
        """Test raising download exception is handled."""
        exceptions = [MasuProcessingError, MasuProviderError, ReportDownloaderError]
        for exception in exceptions:
            with self.subTest(exception=exception):
                with patch(
                    "masu.processor.tasks._get_report_files", side_effect=exception("Mocked exception!")
                ) as mock_get_files:
                    get_report_files(**self.get_report_args)
                    mock_get_files.assert_called()
                    mock_cache_remove.assert_called()
                    mock_process_files.assert_not_called()

    @patch("masu.processor.tasks.WorkerCache.remove_task_from_cache")
    @patch("masu.processor.worker_cache.CELERY_INSPECT")
    @patch("masu.processor.tasks._process_report_file")
    def test_get_report_files_report_dict_none(self, mock_process_files, mock_inspect, mock_cache_remove):
        """Test raising download exception is handled."""
        expected_log = "no report to be processed"
        with patch("masu.processor.tasks._get_report_files", return_value=None) as mock_get_files:
            with self.assertLogs("masu.processor.tasks", level="INFO") as logger:
                get_report_files(**self.get_report_args)
                mock_get_files.assert_called()
                mock_cache_remove.assert_called()
                mock_process_files.assert_not_called()
                self.assertIn(expected_log.lower(), logger.output[0].lower())

    @patch("masu.processor.tasks.WorkerCache.remove_task_from_cache")
    @patch("masu.processor.worker_cache.CELERY_INSPECT")
    @patch("masu.processor.tasks._get_report_files")
    @patch("masu.processor.tasks._process_report_file")
    def test_get_report_files_report_dict_invoice_month(
        self, mock_process_files, mock_get_files, mock_inspect, mock_cache_remove
    ):
        """Test raising download exception is handled."""
        expected_log = "'invoice_month': '202201'"
        mock_get_files.return_value = {"file": self.fake.word(), "compression": "GZIP", "invoice_month": "202201"}
        with self.assertLogs("masu.processor.tasks", level="INFO") as logger:
            get_report_files(**self.get_report_args_gcp)
            self.assertIn(expected_log, logger.output[0])

    @patch("masu.processor.tasks.WorkerCache.remove_task_from_cache")
    @patch("masu.processor.worker_cache.CELERY_INSPECT")
    @patch("masu.processor.tasks._get_report_files")
    @patch("masu.processor.tasks._process_report_file", side_effect=ReportProcessorError("Mocked process error!"))
    def test_get_report_process_exception(self, mock_process_files, mock_get_files, mock_inspect, mock_cache_remove):
        """Test raising processor exception is handled."""
        mock_get_files.return_value = {"file": self.fake.word(), "compression": "GZIP"}

        get_report_files(**self.get_report_args)
        mock_cache_remove.assert_called()

    @patch("masu.processor.tasks.WorkerCache.remove_task_from_cache")
    @patch("masu.processor.worker_cache.CELERY_INSPECT")
    @patch("masu.processor.tasks._get_report_files")
    @patch("masu.processor.tasks._process_report_file", side_effect=NotImplementedError)
    def test_get_report_process_not_implemented_error(
        self, mock_process_files, mock_get_files, mock_inspect, mock_cache_remove
    ):
        """Test raising processor exception is handled."""
        mock_get_files.return_value = {"file": self.fake.word(), "compression": "PLAIN"}

        get_report_files(**self.get_report_args)
        mock_cache_remove.assert_called()

    @patch("masu.processor.tasks.WorkerCache.remove_task_from_cache")
    @patch("masu.processor.worker_cache.CELERY_INSPECT")
    @patch("masu.processor.tasks._get_report_files")
    @patch("masu.processor.tasks._process_report_file", return_value=False)
    def test_get_report_files_returns_none(self, mock_process_files, mock_get_files, mock_inspect, mock_cache_remove):
        """Test to check no reports are return for summary after failed csv to parquet conversion."""
        mock_get_files.return_value = {"file": self.fake.word(), "compression": "PLAIN"}

        result = get_report_files(**self.get_report_args)
        mock_cache_remove.assert_called()
        self.assertFalse(result)

    @patch("masu.processor.tasks.WorkerCache.remove_task_from_cache")
    @patch("masu.processor.worker_cache.CELERY_INSPECT")
    @patch("masu.processor.tasks._get_report_files", side_effect=Exception("Mocked download error!"))
    def test_get_report_broad_exception(self, mock_get_files, mock_inspect, mock_cache_remove):
        """Test raising download broad exception is handled."""
        mock_get_files.return_value = {"file": self.fake.word(), "compression": "GZIP"}

        get_report_files(**self.get_report_args)
        mock_cache_remove.assert_called()

    @patch("masu.processor.tasks.WorkerCache.remove_task_from_cache")
    @patch("masu.processor.worker_cache.CELERY_INSPECT")
    @patch("masu.processor.tasks._get_report_files", side_effect=ReportDownloaderWarning("Mocked download warning!"))
    def test_get_report_download_warning(self, mock_get_files, mock_inspect, mock_cache_remove):
        """Test raising download warning is handled."""
        mock_get_files.return_value = {"file": self.fake.word(), "compression": "GZIP"}

        get_report_files(**self.get_report_args)
        mock_cache_remove.assert_called()

    @patch("masu.processor.tasks.OCPCloudParquetReportProcessor.process")
    @patch("masu.processor.tasks.remove_files_not_in_set_from_s3_bucket")
    @patch("masu.processor.tasks.execute_trino_query")
    @patch("masu.processor._tasks.process.CostUsageReportStatus.objects")
    def test_process_openshift_on_cloud(self, mock_stats, mock_trino, mock_s3_delete, mock_process):
        """Test the process_openshift_on_cloud task."""
        tracing_id = uuid4()
        month_start = self.dh.this_month_start
        year = month_start.strftime("%Y")
        month = month_start.strftime("%m")
        mock_trino.return_value = ([[1000]], ["column_name"])
        process_openshift_on_cloud(self.schema, self.aws_provider_uuid, month_start, tracing_id=tracing_id)

        expected_count_sql = (
            "SELECT count(*) FROM aws_line_items_daily "
            f"WHERE source='{self.aws_provider_uuid}' AND year='{year}'"
            f" AND month='{month}'"
        )

        expected_fetch_sql = (
            "SELECT * FROM aws_line_items_daily "
            f"WHERE source='{self.aws_provider_uuid}' AND year='{year}'"
            f" AND month='{month}' OFFSET 0 LIMIT {settings.PARQUET_PROCESSING_BATCH_SIZE}"
        )
        expected_calls = [
            call(self.schema, expected_count_sql),
            call(self.schema, expected_fetch_sql),
        ]
        mock_trino.assert_has_calls(expected_calls, any_order=True)
        mock_s3_delete.assert_called()
        mock_process.assert_called()

    @patch("masu.processor.tasks.OCPCloudParquetReportProcessor.process")
    @patch("masu.processor.tasks.remove_files_not_in_set_from_s3_bucket")
    @patch("masu.processor.tasks.execute_trino_query")
    @patch("masu.processor._tasks.process.CostUsageReportStatus.objects")
    def test_process_daily_openshift_on_cloud(self, mock_stats, mock_trino, mock_s3_delete, mock_process):
        """Test the process_daily_openshift_on_cloud task."""
        tracing_id = uuid4()
        month_start = self.dh.last_month_start
        end_date = month_start.replace(day=14)
        year = month_start.strftime("%Y")
        month = month_start.strftime("%m")
        mock_trino.return_value = ([[1000]], ["column_name"])
        process_daily_openshift_on_cloud(
            self.schema, self.gcp_provider_uuid, month_start, month_start, end_date, tracing_id=tracing_id
        )
        day_where_clause = (
            "usage_start_time >= TIMESTAMP '{0}' AND usage_start_time < date_add('day', 1, TIMESTAMP '{0}')"
        )
        days = self.dh.list_days(month_start, end_date)
        expected_calls = []
        for day in days:
            today_where_clause = day_where_clause.format(day)
            expected_count_sql = (
                "SELECT count(*) FROM gcp_line_items_daily "
                f"WHERE source='{self.gcp_provider_uuid}' AND year='{year}'"
                f" AND month='{month}' AND {today_where_clause}"
            )

            expected_fetch_sql = (
                "SELECT * FROM gcp_line_items_daily "
                f"WHERE source='{self.gcp_provider_uuid}' AND year='{year}'"
                f" AND month='{month}' AND {today_where_clause}"
                f" OFFSET 0 LIMIT {settings.PARQUET_PROCESSING_BATCH_SIZE}"
            )
            expected_calls.extend(
                [
                    call(self.schema, expected_count_sql),
                    call(self.schema, expected_fetch_sql),
                ]
            )
        mock_trino.assert_has_calls(expected_calls, any_order=True)
        mock_s3_delete.assert_called()
        mock_process.assert_called()

    @patch("masu.processor.tasks.DataValidator")
    @patch(
        "masu.processor.tasks.is_validation_enabled",
        return_value=True,
    )
    def test_validate_data_task(self, mock_unleash, mock_validate_daily_data):
        """Test validate data task."""
        context = {"unit": "test"}
        validate_daily_data(self.schema, self.start_date, self.start_date, self.aws_provider_uuid, context=context)
        mock_validate_daily_data.assert_called()

    @patch("masu.processor.tasks.DataValidator")
    def test_validate_data_task_skip(self, mock_validate_daily_data):
        """Test skipping validate data task."""
        context = {"unit": "test"}
        with self.assertLogs("masu.processor.tasks", level="INFO") as logger:
            validate_daily_data(self.schema, self.start_date, self.start_date, self.aws_provider_uuid, context=context)
            mock_validate_daily_data.assert_not_called()
            expected = "skipping validation, disabled for schema"
            found = any(expected in log for log in logger.output)
            self.assertTrue(found)


class TestRemoveExpiredDataTasks(MasuTestCase):
    """Test cases for Processor Celery tasks."""

    @patch.object(ExpiredDataRemover, "remove")
    def test_remove_expired_data_simulate(self, fake_remover):
        """Test task."""
        expected_results = [{"account_payer_id": "999999999", "billing_period_start": "2018-06-24 15:47:33.052509"}]
        fake_remover.return_value = expected_results

        schema = self.schema
        provider = Provider.PROVIDER_AWS
        simulate = True

        expected_initial_remove_log = (
            "INFO:masu.processor._tasks.remove_expired:"
            "{'message': 'Remove expired data', 'tracing_id': '', "
            "'schema': '" + schema + "', "
            "'provider_type': '" + provider + "', "
            "'provider_uuid': " + str(None) + ", "
            "'simulate': " + str(simulate) + "}"
        )

        expected_expired_data_log = (
            "INFO:masu.processor._tasks.remove_expired:"
            "{'message': 'Expired Data', 'tracing_id': '', "
            "'schema': '" + schema + "', "
            "'provider_type': '" + provider + "', "
            "'provider_uuid': " + str(None) + ", "
            "'simulate': " + str(simulate) + ", "
            "'removed_data': " + str(expected_results) + "}"
        )

        # disable logging override set in masu/__init__.py
        logging.disable(logging.NOTSET)
        with self.assertLogs("masu.processor._tasks.remove_expired") as logger:
            remove_expired_data(schema_name=schema, provider=provider, simulate=simulate)

            self.assertIn(expected_initial_remove_log, logger.output)
            self.assertIn(expected_expired_data_log, logger.output)

    @patch.object(ExpiredDataRemover, "remove")
    def test_remove_expired_data_no_simulate(self, fake_remover):
        """Test task."""
        expected_results = [{"account_payer_id": "999999999", "billing_period_start": "2018-06-24 15:47:33.052509"}]
        fake_remover.return_value = expected_results

        schema = self.schema
        provider = Provider.PROVIDER_AWS
        simulate = False

        expected_initial_remove_log = (
            "INFO:masu.processor._tasks.remove_expired:"
            "{'message': 'Remove expired data', 'tracing_id': '', "
            "'schema': '" + schema + "', "
            "'provider_type': '" + provider + "', "
            "'provider_uuid': " + str(None) + ", "
            "'simulate': " + str(simulate) + "}"
        )

        expected_expired_data_log = (
            "INFO:masu.processor._tasks.remove_expired:"
            "{'message': 'Expired Data', 'tracing_id': '', "
            "'schema': '" + schema + "', "
            "'provider_type': '" + provider + "', "
            "'provider_uuid': " + str(None) + ", "
            "'simulate': " + str(simulate) + ", "
            "'removed_data': " + str(expected_results) + "}"
        )

        # disable logging override set in masu/__init__.py
        logging.disable(logging.NOTSET)
        with self.assertLogs("masu.processor._tasks.remove_expired") as logger:
            remove_expired_data(schema_name=schema, provider=provider, simulate=simulate)

            self.assertIn(expected_initial_remove_log, logger.output)
            self.assertNotIn(expected_expired_data_log, logger.output)

    @patch.object(ExpiredDataRemover, "remove_expired_trino_partitions")
    def test_remove_expired_trino_partitions(self, fake_remover):
        """Test task."""
        expected_results = ["A"]
        fake_remover.return_value = expected_results

        # disable logging override set in masu/__init__.py
        logging.disable(logging.NOTSET)
        for simulate in [True, False]:
            with self.subTest(simulate=simulate):
                with self.assertLogs("masu.processor._tasks.remove_expired") as logger:
                    expected_initial_remove_log = (
                        "INFO:masu.processor._tasks.remove_expired:"
                        "{'message': 'Remove expired partitions', 'tracing_id': '', "
                        "'schema': '" + self.schema + "', "
                        "'provider_type': '" + Provider.PROVIDER_OCP + "', "
                        "'simulate': " + str(simulate) + "}"
                    )

                    expected_expired_data_log = (
                        "INFO:masu.processor._tasks.remove_expired:"
                        "{'message': 'Removed Partitions', 'tracing_id': '', "
                        "'schema': '" + self.schema + "', "
                        "'provider_type': '" + Provider.PROVIDER_OCP + "', "
                        "'simulate': " + str(simulate) + ", "
                        "'removed_data': " + str(expected_results) + "}"
                    )
                    remove_expired_trino_partitions(
                        schema_name=self.schema, provider_type=Provider.PROVIDER_OCP, simulate=simulate
                    )

                    self.assertIn(expected_initial_remove_log, logger.output)
                    if simulate:
                        self.assertNotIn(expected_expired_data_log, logger.output)
                    else:
                        self.assertIn(expected_expired_data_log, logger.output)


class TestUpdateSummaryTablesTask(MasuTestCase):
    """Test cases for Processor summary table Celery tasks."""

    @classmethod
    def setUpClass(cls):
        """Set up for the class."""
        super().setUpClass()
        cls.aws_tables = list(AWS_CUR_TABLE_MAP.values())
        cls.ocp_tables = list(OCP_REPORT_TABLE_MAP.values())
        cls.all_tables = list(AWS_CUR_TABLE_MAP.values()) + list(OCP_REPORT_TABLE_MAP.values())

    def setUp(self):
        """Set up each test."""
        super().setUp()
        self.aws_accessor = AWSReportDBAccessor(schema=self.schema)
        self.ocp_accessor = OCPReportDBAccessor(schema=self.schema)

        # Populate some line item data so that the summary tables
        # have something to pull from
        self.start_date = self.dh.today.replace(day=1)

    @patch("masu.util.common.trino_db.connect")
    @patch(
        "masu.processor.ocp.ocp_report_parquet_summary_updater.OCPReportParquetSummaryUpdater._check_parquet_date_range"
    )
    @patch("masu.processor.worker_cache.CELERY_INSPECT")
    @patch("masu.processor.tasks.CostModelDBAccessor")
    @patch("masu.processor.tasks.chain")
    @patch("masu.processor.tasks.update_cost_model_costs")
    @patch("masu.processor.ocp.ocp_cost_model_cost_updater.CostModelDBAccessor")
    @patch("masu.database.report_manifest_db_accessor.CostUsageReportManifest.objects.select_for_update")
    def test_update_summary_tables_ocp(
        self,
        mock_select_for_update,
        mock_cost_model,
        mock_charge_info,
        mock_chain,
        mock_task_cost_model,
        mock_cache,
        mock_date_check,
        mock_conn,
    ):
        """Test that the summary table task runs."""
        mock_queryset = mock_select_for_update.return_value
        mock_queryset.get.return_value = None
        infrastructure_rates = {
            "cpu_core_usage_per_hour": 1.5,
            "memory_gb_usage_per_hour": 2.5,
            "storage_gb_usage_per_month": 0.5,
        }
        markup = {}

        mock_cost_model.return_value.__enter__.return_value.infrastructure_rates = infrastructure_rates
        mock_cost_model.return_value.__enter__.return_value.supplementary_rates = {}
        mock_cost_model.return_value.__enter__.return_value.markup = markup
        mock_cost_model.return_value.__enter__.return_value.distribution_info = {
            "distribution_type": "cpu",
            "platform_cost": False,
            "worker_cost": False,
        }
        # We need to bypass the None check for cost model in update_cost_model_costs
        mock_task_cost_model.return_value.__enter__.return_value.cost_model = {}

        provider_type = Provider.PROVIDER_OCP
        provider_ocp_uuid = self.ocp_test_provider_uuid

        start_date = self.dh.last_month_start
        end_date = self.dh.last_month_end
        mock_date_check.return_value = (start_date, end_date)

        update_summary_tables(
            self.schema, provider_type, provider_ocp_uuid, start_date, end_date, manifest_id=1, synchronous=True
        )
        update_cost_model_costs(
            schema_name=self.schema,
            provider_uuid=provider_ocp_uuid,
            start_date=start_date,
            end_date=end_date,
            synchronous=True,
        )

        usage_period_qry = self.ocp_accessor.get_usage_period_query_by_provider(self.ocp_provider.uuid)
        with schema_context(self.schema):
            cluster_id = usage_period_qry.first().cluster_id

            items = OCPUsageLineItemDailySummary.objects.filter(
                usage_start__gte=start_date,
                usage_start__lte=end_date,
                cluster_id=cluster_id,
                data_source="Pod",
                infrastructure_raw_cost__isnull=True,
            )
            for item in items:
                self.assertNotEqual(item.infrastructure_usage_cost.get("cpu"), 0)
                self.assertNotEqual(item.infrastructure_usage_cost.get("memory"), 0)

            items = OCPUsageLineItemDailySummary.objects.filter(
                cluster_id=cluster_id,
                data_source="Storage",
                infrastructure_raw_cost__isnull=True,
                cost_model_rate_type__isnull=True,
            )
            for item in items:
                self.assertIsNotNone(item.volume_request_storage_gigabyte_months)
                self.assertIsNotNone(item.persistentvolumeclaim_usage_gigabyte_months)

        mock_chain.return_value.apply_async.assert_called()

    @patch(
        "masu.processor.tasks.is_summary_processing_disabled",
        return_value=True,
    )
    @patch("masu.processor.worker_cache.CELERY_INSPECT")
    @patch("masu.processor.tasks.CostModelDBAccessor")
    @patch("masu.processor.tasks.chain")
    @patch("masu.processor.tasks.update_cost_model_costs")
    @patch("masu.processor.ocp.ocp_cost_model_cost_updater.CostModelDBAccessor")
    def test_update_summary_tables_ocp_unleash_check(
        self, mock_cost_model, mock_charge_info, mock_chain, mock_task_cost_model, mock_cache, mock_unleash
    ):
        """Test that the summary table task runs."""

        provider_type = Provider.PROVIDER_OCP
        provider_ocp_uuid = self.ocp_test_provider_uuid

        start_date = self.dh.last_month_start
        end_date = self.dh.last_month_end
        update_summary_tables(self.schema, provider_type, provider_ocp_uuid, start_date, end_date, synchronous=True)
        mock_chain.return_value.apply_async.assert_not_called()

    @patch("masu.util.common.trino_db.connect")
    @patch(
        "masu.processor.ocp.ocp_report_parquet_summary_updater.OCPReportParquetSummaryUpdater._check_parquet_date_range"
    )
    @patch(
        "masu.processor.tasks.is_ocp_on_cloud_summary_disabled",
        return_value=True,
    )
    @patch("masu.processor.worker_cache.CELERY_INSPECT")
    @patch("masu.processor.tasks.CostModelDBAccessor")
    @patch("masu.processor.tasks.chain")
    @patch("masu.processor.tasks.update_cost_model_costs")
    @patch("masu.processor.ocp.ocp_cost_model_cost_updater.CostModelDBAccessor")
    @patch("masu.database.report_manifest_db_accessor.CostUsageReportManifest.objects.select_for_update")
    def test_update_summary_tables_ocp_disabled_check(
        self,
        mock_select_for_update,
        mock_cost_model,
        mock_charge_info,
        mock_chain,
        mock_task_cost_model,
        mock_cache,
        mock_unleash,
        mock_date_check,
        mock_conn,
    ):
        """Test that the summary table task runs."""
        mock_queryset = mock_select_for_update.return_value
        mock_queryset.get.return_value = None
        provider_type = Provider.PROVIDER_OCP
        provider_ocp_uuid = self.ocp_test_provider_uuid

        start_date = self.dh.last_month_start
        end_date = self.dh.last_month_end
        mock_date_check.return_value = (start_date, end_date)
        update_summary_tables(
            self.schema, provider_type, provider_ocp_uuid, start_date, end_date, manifest_id=1, synchronous=True
        )
        mock_chain.return_value.apply_async.assert_called()

    @patch("masu.util.common.trino_db.connect")
    @patch("masu.processor.tasks.CostModelDBAccessor")
    @patch("masu.processor.tasks.chain")
    @patch("masu.database.report_manifest_db_accessor.CostUsageReportManifest.objects.select_for_update")
    def test_update_summary_tables_remove_expired_data(self, mock_select_for_update, mock_chain, *args):
        """Test that the update summary table task runs."""
        mock_queryset = mock_select_for_update.return_value
        mock_queryset.get.return_value = None

        provider_type = Provider.PROVIDER_AWS
        provider_aws_uuid = self.aws_provider_uuid
        start_date = self.dh.last_month_start - relativedelta.relativedelta(months=1)
        end_date = self.dh.today
        manifest_id = 1
        tracing_id = "1234"

        update_summary_tables(
            self.schema,
            provider_type,
            provider_aws_uuid,
            start_date,
            end_date,
            tracing_id=tracing_id,
            manifest_id=manifest_id,
            synchronous=True,
        )
        mock_chain.assert_called()
        mock_chain.return_value.apply_async.assert_called()

    @patch("masu.processor.tasks.CostModelDBAccessor")
    @patch("masu.processor.tasks.chain")
    @patch("masu.database.report_manifest_db_accessor.CostUsageReportManifest.objects.select_for_update")
    def test_update_summary_tables_remove_expired_data_gcp(self, mock_select_for_update, mock_chain, *args):
        """Test that the update summary table task runs for GCP."""
        mock_queryset = mock_select_for_update.return_value
        mock_queryset.get.return_value = None
        provider_type = Provider.PROVIDER_GCP
        start_date = self.dh.last_month_start - relativedelta.relativedelta(months=1)
        end_date = self.dh.today
        manifest_id = 1
        tracing_id = "1234"

        invoice_month = self.dh.gcp_find_invoice_months_in_date_range(start_date, end_date)[0]
        update_summary_tables(
            self.schema,
            provider_type,
            self.gcp_provider_uuid,
            start_date,
            end_date,
            tracing_id=tracing_id,
            manifest_id=manifest_id,
            synchronous=True,
            invoice_month=invoice_month,
        )
        mock_chain.assert_called()
        mock_chain.return_value.apply_async.assert_called()

    @patch("masu.util.common.trino_db.connect")
    @patch("masu.processor.tasks.update_openshift_on_cloud")
    @patch("masu.processor.tasks.delete_openshift_on_cloud_data")
    @patch("masu.processor.tasks.chain")
    @patch("masu.processor.tasks.CostModelDBAccessor")
    @patch("masu.database.report_manifest_db_accessor.CostUsageReportManifest.objects.select_for_update")
    def test_update_summary_tables_ocp_on_cloud(
        self, mock_select_for_update, mock_accessor, mock_chain, mock_delete, mock_update, _
    ):
        """Test that we call delete tasks and ocp on cloud summary"""
        mock_queryset = mock_select_for_update.return_value
        mock_queryset.get.return_value = None

        start_date = self.dh.last_month_start
        end_date = self.dh.last_month_end
        manifest_id = 1
        tracing_id = "1234"

        update_summary_tables(
            self.schema,
            self.aws_provider.type,
            self.aws_provider_uuid,
            start_date,
            end_date,
            manifest_id=manifest_id,
            tracing_id=tracing_id,
            synchronous=True,
        )
        mock_delete.si.assert_called()
        mock_update.si.assert_called()
        mock_chain.return_value.apply_async.assert_called()

    @patch("masu.processor.tasks.update_summary_tables")
    def test_get_report_data_for_all_providers(self, mock_update):
        """Test GET report_data endpoint with provider_uuid=*."""
        start_date = date.today()
        update_all_summary_tables(start_date)
        mock_update.s.assert_called_with(ANY, ANY, ANY, str(start_date), ANY, queue_name=ANY)

    @patch("masu.processor.tasks.update_summary_tables")
    def test_get_report_data_for_provider_with_XL_queue(self, mock_update):
        """Test GET report_data endpoint with provider and XL queue"""
        start_date = date.today()
        with patch("masu.processor.tasks.get_customer_queue", return_value=SummaryQueue.XL):
            update_all_summary_tables(start_date)
            mock_update.s.return_value.apply_async.assert_called_with(queue=SummaryQueue.XL)

    @patch("masu.processor.tasks.connection")
    def test_autovacuum_tune_schema_default_table(self, mock_conn):
        """Test that the autovacuum tuning runs."""
        logging.disable(logging.NOTSET)

        # Make sure that the AUTOVACUUM_TUNING environment variable is unset!
        if "AUTOVACUUM_TUNING" in os.environ:
            del os.environ["AUTOVACUUM_TUNING"]

        mock_conn.cursor.return_value.__enter__.return_value.fetchall.return_value = [("cost_model", 20000000, {})]
        expected = (
            "INFO:masu.processor.tasks:ALTER TABLE org1234567.cost_model set (autovacuum_vacuum_scale_factor = 0.01);"
        )
        with self.assertLogs("masu.processor.tasks", level="INFO") as logger:
            autovacuum_tune_schema(self.schema)
            self.assertIn(expected, logger.output)

        mock_conn.cursor.return_value.__enter__.return_value.fetchall.return_value = [("cost_model", 2000000, {})]
        expected = (
            "INFO:masu.processor.tasks:ALTER TABLE org1234567.cost_model set (autovacuum_vacuum_scale_factor = 0.02);"
        )
        with self.assertLogs("masu.processor.tasks", level="INFO") as logger:
            autovacuum_tune_schema(self.schema)
            self.assertIn(expected, logger.output)

        mock_conn.cursor.return_value.__enter__.return_value.fetchall.return_value = [("cost_model", 200000, {})]
        expected = (
            "INFO:masu.processor.tasks:ALTER TABLE org1234567.cost_model set (autovacuum_vacuum_scale_factor = 0.05);"
        )
        with self.assertLogs("masu.processor.tasks", level="INFO") as logger:
            autovacuum_tune_schema(self.schema)
            self.assertIn(expected, logger.output)

        mock_conn.cursor.return_value.__enter__.return_value.fetchall.return_value = [
            ("cost_model", 200000, {"autovacuum_vacuum_scale_factor": Decimal("0.05")})
        ]
        expected = "INFO:masu.processor.tasks:Altered autovacuum_vacuum_scale_factor on 0 tables"
        with self.assertLogs("masu.processor.tasks", level="INFO") as logger:
            autovacuum_tune_schema(self.schema)
            self.assertIn(expected, logger.output)

        mock_conn.cursor.return_value.__enter__.return_value.fetchall.return_value = [
            ("cost_model", 20000, {"autovacuum_vacuum_scale_factor": Decimal("0.02")})
        ]
        expected = (
            "INFO:masu.processor.tasks:ALTER TABLE org1234567.cost_model reset (autovacuum_vacuum_scale_factor);"
        )
        with self.assertLogs("masu.processor.tasks", level="INFO") as logger:
            autovacuum_tune_schema(self.schema)
            self.assertIn(expected, logger.output)

    @patch("masu.processor.tasks.connection")
    def test_autovacuum_tune_schema_custom_table(self, mock_conn):
        """Test that the autovacuum tuning runs."""
        logging.disable(logging.NOTSET)
        scale_table = [(10000000, "0.0001"), (1000000, "0.004"), (100000, "0.011")]
        os.environ["AUTOVACUUM_TUNING"] = json.dumps(scale_table)

        mock_conn.cursor.return_value.__enter__.return_value.fetchall.return_value = [("cost_model", 20000000, {})]
        expected = (
            "INFO:masu.processor.tasks:ALTER TABLE org1234567.cost_model "
            "set (autovacuum_vacuum_scale_factor = 0.0001);"
        )
        with self.assertLogs("masu.processor.tasks", level="INFO") as logger:
            autovacuum_tune_schema(self.schema)
            self.assertIn(expected, logger.output)

        mock_conn.cursor.return_value.__enter__.return_value.fetchall.return_value = [("cost_model", 2000000, {})]
        expected = (
            "INFO:masu.processor.tasks:ALTER TABLE org1234567.cost_model set (autovacuum_vacuum_scale_factor = 0.004);"
        )
        with self.assertLogs("masu.processor.tasks", level="INFO") as logger:
            autovacuum_tune_schema(self.schema)
            self.assertIn(expected, logger.output)

        mock_conn.cursor.return_value.__enter__.return_value.fetchall.return_value = [("cost_model", 200000, {})]
        expected = (
            "INFO:masu.processor.tasks:ALTER TABLE org1234567.cost_model set (autovacuum_vacuum_scale_factor = 0.011);"
        )
        with self.assertLogs("masu.processor.tasks", level="INFO") as logger:
            autovacuum_tune_schema(self.schema)
            self.assertIn(expected, logger.output)

        mock_conn.cursor.return_value.__enter__.return_value.fetchall.return_value = [
            ("cost_model", 200000, {"autovacuum_vacuum_scale_factor": Decimal("0.011")})
        ]
        expected = "INFO:masu.processor.tasks:Altered autovacuum_vacuum_scale_factor on 0 tables"
        with self.assertLogs("masu.processor.tasks", level="INFO") as logger:
            autovacuum_tune_schema(self.schema)
            self.assertIn(expected, logger.output)

        mock_conn.cursor.return_value.__enter__.return_value.fetchall.return_value = [
            ("cost_model", 20000, {"autovacuum_vacuum_scale_factor": Decimal("0.004")})
        ]
        expected = (
            "INFO:masu.processor.tasks:ALTER TABLE org1234567.cost_model reset (autovacuum_vacuum_scale_factor);"
        )
        with self.assertLogs("masu.processor.tasks", level="INFO") as logger:
            autovacuum_tune_schema(self.schema)
            self.assertIn(expected, logger.output)

        del os.environ["AUTOVACUUM_TUNING"]

    @patch("masu.processor.tasks.connection")
    def test_autovacuum_tune_schema_manual_setting(self, mock_conn):
        """Test that the autovacuum tuning runs."""
        logging.disable(logging.NOTSET)

        # Make sure that the AUTOVACUUM_TUNING environment variable is unset!
        if "AUTOVACUUM_TUNING" in os.environ:
            del os.environ["AUTOVACUUM_TUNING"]

        mock_conn.cursor.return_value.__enter__.return_value.fetchall.return_value = [
            ("cost_model", 200000, {"autovacuum_vacuum_scale_factor": Decimal("0.04")})
        ]
        expected = "INFO:masu.processor.tasks:Altered autovacuum_vacuum_scale_factor on 0 tables"
        with self.assertLogs("masu.processor.tasks", level="INFO") as logger:
            autovacuum_tune_schema(self.schema)
            self.assertIn(expected, logger.output)

        mock_conn.cursor.return_value.__enter__.return_value.fetchall.return_value = [
            ("cost_model", 200000, {"autovacuum_vacuum_scale_factor": Decimal("0.06")})
        ]
        expected = (
            "INFO:masu.processor.tasks:ALTER TABLE org1234567.cost_model set (autovacuum_vacuum_scale_factor = 0.05);"
        )
        with self.assertLogs("masu.processor.tasks", level="INFO") as logger:
            autovacuum_tune_schema(self.schema)
            self.assertIn(expected, logger.output)

    @patch("masu.processor.tasks.connection")
    def test_autovacuum_tune_schema_invalid_setting(self, mock_conn):
        """Test that the autovacuum tuning runs."""
        logging.disable(logging.NOTSET)

        # Make sure that the AUTOVACUUM_TUNING environment variable is unset!
        if "AUTOVACUUM_TUNING" in os.environ:
            del os.environ["AUTOVACUUM_TUNING"]

        # This invalid setting should be treated as though there was no setting
        mock_conn.cursor.return_value.__enter__.return_value.fetchall.return_value = [
            ("cost_model", 20000000, {"autovacuum_vacuum_scale_factor": ""})
        ]
        expected = (
            "INFO:masu.processor.tasks:ALTER TABLE org1234567.cost_model set (autovacuum_vacuum_scale_factor = 0.01);"
        )
        with self.assertLogs("masu.processor.tasks", level="INFO") as logger:
            autovacuum_tune_schema(self.schema)
            self.assertIn(expected, logger.output)

    def test_autovacuum_tune_schema_normalize(self):
        """Test that the autovacuum tuning runs."""
        test_matrix = [
            {"table_options": None, "expected": {}},
            {"table_options": "{}", "expected": {}},
            {"table_options": {"foo": "bar"}, "expected": {"foo": "bar"}},
        ]
        for test in test_matrix:
            self.assertEqual(normalize_table_options(test.get("table_options")), test.get("expected"))

    @patch("masu.processor.tasks.CostUsageReportStatus.objects")
    def test_record_report_status(self, mock_stats):
        mock_stats.filter.return_value.first.return_value = mock_stats
        mock_stats.completed_datetime = True
        manifest_id = 1
        file_name = "testfile.csv"
        request_id = 3
        already_processed = record_report_status(manifest_id, file_name, request_id)
        self.assertTrue(already_processed)

        mock_stats.completed_datetime = False
        already_processed = record_report_status(manifest_id, file_name, request_id)
        self.assertFalse(already_processed)

    def test_record_all_manifest_files(self):
        """Test that file list is saved in CostUsageReportStatus."""
        files_list = ["file1.csv", "file2.csv", "file3.csv"]
        manifest_id = 1
        tracing_id = "1234"
        record_all_manifest_files(manifest_id, files_list, tracing_id)

        for report_file in files_list:
            CostUsageReportStatus.objects.filter(report_name=report_file).exists()

    def test_record_all_manifest_files_concurrent_writes(self):
        """Test that file list is saved in CostUsageReportStatus race condition."""
        files_list = ["file1.csv", "file2.csv", "file3.csv"]
        manifest_id = 1
        tracing_id = "1234"
        record_all_manifest_files(manifest_id, files_list, tracing_id)
        with patch("masu.processor.tasks.CostUsageReportStatus.objects") as mock_stats:
            mock_stats.get_or_create.side_effect = IntegrityError
            record_all_manifest_files(manifest_id, files_list, tracing_id)

        for report_file in files_list:
            CostUsageReportStatus.objects.filter(report_name=report_file).exists()
            self.assertEqual(CostUsageReportStatus.objects.filter(report_name=report_file).count(), 1)

    @patch("masu.processor.tasks.ReportSummaryUpdater.update_openshift_on_cloud_summary_tables")
    @patch("masu.processor.tasks.update_cost_model_costs.s")
    @patch("masu.processor.tasks.validate_daily_data.s")
    def test_update_openshift_on_cloud(self, mock_data_validator, mock_cost_updater, mock_updater):
        """Test that this task runs."""
        start_date = self.dh.this_month_start.date()
        end_date = self.dh.today.date()

        update_openshift_on_cloud(
            self.schema,
            self.ocp_on_aws_ocp_provider.uuid,
            self.aws_provider_uuid,
            Provider.PROVIDER_AWS,
            start_date,
            end_date,
            synchronous=True,
        )

        mock_updater.side_effect = ReportSummaryUpdaterCloudError
        with self.assertRaises(ReportSummaryUpdaterCloudError):
            update_openshift_on_cloud(
                self.schema,
                self.ocp_on_aws_ocp_provider.uuid,
                self.aws_provider_uuid,
                Provider.PROVIDER_AWS,
                start_date,
                end_date,
                synchronous=True,
            )

    @patch(
        "masu.processor.tasks.is_ocp_on_cloud_summary_disabled",
        return_value=True,
    )
    def test_update_openshift_on_cloud_unleash_gated(self, _):
        """Test that this task runs."""
        start_date = self.dh.this_month_start.date()
        end_date = self.dh.today.date()

        expecte_msg = f"OCP on Cloud summary disabled for {self.schema}."
        with self.assertLogs("masu.processor.tasks", level="INFO") as logger:
            update_openshift_on_cloud(
                self.schema,
                self.ocp_on_aws_ocp_provider.uuid,
                self.aws_provider_uuid,
                Provider.PROVIDER_AWS,
                start_date,
                end_date,
                synchronous=True,
            )

            statement_found = False
            for log in logger.output:
                if expecte_msg in log:
                    statement_found = True
            self.assertTrue(statement_found)

    @patch("masu.processor.tasks.mark_manifest_complete")
    @patch("masu.processor.tasks.ReportSummaryUpdater.update_summary_tables")
    @patch("masu.database.report_manifest_db_accessor.CostUsageReportManifest.objects.select_for_update")
    def test_update_summary_tables(self, mock_select_for_update, mock_updater, mock_complete):
        """Test that this task runs."""
        mock_queryset = mock_select_for_update.return_value
        mock_queryset.get.return_value = None
        start_date = self.dh.this_month_start.date()
        end_date = self.dh.today.date()
        mock_updater.return_value = (start_date, end_date)

        update_summary_tables(
            self.schema,
            Provider.PROVIDER_AWS,
            self.aws_provider_uuid,
            str(start_date),
            end_date,
            synchronous=True,
        )

        mock_updater.side_effect = ReportSummaryUpdaterError
        with self.assertRaises(ReportSummaryUpdaterError):
            update_summary_tables(
                self.schema,
                Provider.PROVIDER_AWS,
                self.aws_provider_uuid,
                start_date,
                end_date,
                synchronous=True,
            )


class TestMarkManifestCompleteTask(MasuTestCase):
    """Test cases for Processor summary table Celery tasks."""

    def test_mark_manifest_complete(self):
        """Test that we mark a manifest complete."""
        provider = self.ocp_provider
        initial_update_time = provider.data_updated_timestamp
        start = self.dh.this_month_start
        manifest = CostUsageReportManifest(
            **{
                "assembly_id": "1",
                "provider_id": str(provider.uuid),
                "billing_period_start_datetime": start,
                "num_total_files": 1,
            }
        )
        manifest.save()
        mark_manifest_complete(
            self.schema, provider.type, manifest_list=[manifest.id], provider_uuid=str(provider.uuid), tracing_id=1
        )

        provider = Provider.objects.filter(uuid=self.ocp_provider.uuid).first()
        manifest = CostUsageReportManifest.objects.filter(id=manifest.id).first()
        self.assertGreater(provider.data_updated_timestamp, initial_update_time)
        self.assertIsNotNone(manifest.completed_datetime)

    def test_mark_manifest_complete_no_manifest(self):
        """Test that we mark a manifest complete."""
        provider = self.ocp_provider
        initial_update_time = provider.data_updated_timestamp
        mark_manifest_complete(
            self.schema, provider.type, manifest_list=None, provider_uuid=str(provider.uuid), tracing_id=1
        )

        provider = Provider.objects.filter(uuid=self.ocp_provider.uuid).first()
        self.assertGreater(provider.data_updated_timestamp, initial_update_time)

    def test_mark_ingress_report_complete(self):
        """Test that we mark ingress reports complete."""
        provider = self.aws_provider
        start = self.dh.this_month_start
        manifest = CostUsageReportManifest(
            **{
                "assembly_id": "1",
                "provider_id": str(provider.uuid),
                "billing_period_start_datetime": start,
                "num_total_files": 1,
            }
        )
        manifest.save()
        with schema_context(self.schema):
            ingress_report = IngressReports(
                **{
                    "uuid": str(uuid4()),
                    "created_timestamp": start,
                    "completed_timestamp": None,
                    "reports_list": ["test"],
                    "source": provider,
                }
            )
            ingress_report.save()
        mark_manifest_complete(
            self.schema,
            provider.type,
            manifest_list=[manifest.id],
            provider_uuid=str(provider.uuid),
            ingress_report_uuid=ingress_report.uuid,
            tracing_id=1,
        )

        with schema_context(self.schema):
            ingress_report.refresh_from_db()
            self.assertIsNotNone(ingress_report.completed_timestamp)


@override_settings(HOSTNAME="kokuworker")
class TestWorkerCacheThrottling(MasuTestCase):
    """Tests for tasks that use the worker cache."""

    def single_task_is_running(self, task_name, task_args=None):
        """Check for a single task key in the cache."""
        cache = caches["worker"]
        cache_str = create_single_task_cache_key(task_name, task_args)
        return bool(cache.get(cache_str))

    def lock_single_task(self, task_name, task_args=None, timeout=None):
        """Add a cache entry for a single task to lock a specific task."""
        cache = caches["worker"]
        cache_str = create_single_task_cache_key(task_name, task_args)
        cache.add(cache_str, "kokuworker", 3)

    @patch("masu.processor.tasks.group")
    @patch("masu.processor.tasks.update_summary_tables.s")
    @patch("masu.processor.tasks.ReportSummaryUpdater.update_summary_tables")
    @patch("masu.processor.tasks.chain")
    @patch("masu.processor.tasks.mark_manifest_complete")
    @patch("masu.processor.tasks.update_cost_model_costs")
    @patch("masu.processor.tasks.WorkerCache.release_single_task")
    @patch("masu.processor.tasks.WorkerCache.lock_single_task")
    @patch("masu.processor.worker_cache.CELERY_INSPECT")
    @patch("masu.database.report_manifest_db_accessor.CostUsageReportManifest.objects.select_for_update")
    def test_update_summary_tables_worker_throttled(
        self,
        mock_select_for_update,
        mock_inspect,
        mock_lock,
        mock_release,
        mock_update_cost,
        mock_complete,
        mock_chain,
        mock_summary,
        mock_delay,
        mock_ocp_on_cloud,
    ):
        """Test that the worker cache is used."""
        mock_queryset = mock_select_for_update.return_value
        mock_queryset.get.return_value = None
        mock_inspect.reserved.return_value = {"celery@kokuworker": []}
        task_name = "masu.processor.tasks.update_summary_tables"
        start_date = self.dh.this_month_start
        end_date = self.dh.this_month_end
        cache_args = [self.schema, Provider.PROVIDER_AWS, self.aws_provider_uuid, str(start_date.strftime("%Y-%m"))]
        mock_lock.side_effect = self.lock_single_task

        mock_summary.return_value = start_date, end_date
        update_summary_tables(self.schema, Provider.PROVIDER_AWS, self.aws_provider_uuid, start_date, end_date)
        mock_delay.assert_not_called()
        update_summary_tables(self.schema, Provider.PROVIDER_AWS, self.aws_provider_uuid, start_date, end_date)
        mock_delay.assert_called()
        self.assertTrue(self.single_task_is_running(task_name, cache_args))
        # Let the cache entry expire
        time.sleep(3)
        self.assertFalse(self.single_task_is_running(task_name, cache_args))

        with patch("masu.processor.tasks.get_customer_queue", return_value=SummaryQueue.XL):
            with patch("masu.processor.tasks.rate_limit_tasks") as mock_rate_limit:
                mock_rate_limit.return_value = False
                mock_delay.reset_mock()
                update_summary_tables(self.schema, Provider.PROVIDER_AWS, self.aws_provider_uuid, start_date, end_date)
                mock_delay.assert_not_called()

                mock_rate_limit.return_value = True

                update_summary_tables(self.schema, Provider.PROVIDER_AWS, self.aws_provider_uuid, start_date, end_date)
                mock_delay.assert_called()

    @patch("masu.processor.tasks.update_summary_tables.s")
    @patch("masu.processor.tasks.ReportSummaryUpdater.update_summary_tables")
    @patch("masu.processor.tasks.chain")
    @patch("masu.processor.tasks.mark_manifest_complete")
    @patch("masu.processor.tasks.update_cost_model_costs")
    @patch("masu.processor.tasks.WorkerCache.release_single_task")
    @patch("masu.processor.tasks.WorkerCache.lock_single_task")
    @patch("masu.processor.worker_cache.CELERY_INSPECT")
    def test_update_summary_tables_worker_error(
        self,
        mock_inspect,
        mock_lock,
        mock_release,
        mock_update_cost,
        mock_complete,
        mock_chain,
        mock_summary,
        mock_delay,
    ):
        """Test that the worker cache is used."""
        mock_inspect.reserved.return_value = {"celery@kokuworker": []}
        task_name = "masu.processor.tasks.update_summary_tables"
        cache_args = [self.schema]

        start_date = self.dh.this_month_start
        end_date = self.dh.this_month_end
        mock_summary.side_effect = ReportProcessorError
        with self.assertRaises(ReportProcessorError):
            update_summary_tables(self.schema, Provider.PROVIDER_AWS, self.aws_provider_uuid, start_date, end_date)
            mock_delay.assert_not_called()
            self.assertFalse(self.single_task_is_running(task_name, cache_args))

    @patch("masu.processor.tasks.update_summary_tables.s")
    @patch("masu.processor.tasks.ReportSummaryUpdater.update_summary_tables")
    @patch("masu.processor.tasks.chain")
    @patch("masu.processor.tasks.mark_manifest_complete")
    @patch("masu.processor.tasks.update_cost_model_costs")
    @patch("masu.processor.tasks.WorkerCache.release_single_task")
    @patch("masu.processor.tasks.WorkerCache.lock_single_task")
    @patch("masu.processor.worker_cache.CELERY_INSPECT")
    @patch("masu.database.report_manifest_db_accessor.CostUsageReportManifest.objects.select_for_update")
    def test_update_summary_tables_cloud_summary_error(
        self,
        mock_select_for_update,
        mock_inspect,
        mock_lock,
        mock_release,
        mock_update_cost,
        mock_complete,
        mock_chain,
        mock_summary,
        mock_delay,
    ):
        """Test that the update_summary_table cloud exception is caught."""
        mock_queryset = mock_select_for_update.return_value
        mock_queryset.get.return_value = None
        mock_inspect.reserved.return_value = {"celery@kokuworker": []}
        start_date = self.dh.this_month_start
        end_date = self.dh.this_month_end
        mock_summary.side_effect = ReportSummaryUpdaterCloudError
        expected = "failed to correlate"
        with self.assertLogs("masu.processor.tasks", level="INFO") as logger:
            update_summary_tables(self.schema, Provider.PROVIDER_AWS, self.aws_provider_uuid, start_date, end_date)
            statement_found = any(expected in log for log in logger.output)
            self.assertTrue(statement_found)

    @patch("masu.processor.tasks.update_summary_tables.s")
    @patch("masu.processor.tasks.ReportSummaryUpdater.update_summary_tables")
    @patch("masu.processor.tasks.chain")
    @patch("masu.processor.tasks.mark_manifest_complete")
    @patch("masu.processor.tasks.update_cost_model_costs")
    @patch("masu.processor.tasks.WorkerCache.release_single_task")
    @patch("masu.processor.tasks.WorkerCache.lock_single_task")
    @patch("masu.processor.worker_cache.CELERY_INSPECT")
    @patch("masu.util.common.CostUsageReportManifest")
    @patch("masu.database.report_manifest_db_accessor.CostUsageReportManifest.objects.select_for_update")
    def test_update_summary_tables_provider_not_found_error(
        self,
        mock_select_for_update,
        mock_manifest,
        mock_inspect,
        mock_lock,
        mock_release,
        mock_update_cost,
        mock_complete,
        mock_chain,
        mock_summary,
        mock_delay,
    ):
        """Test that the update_summary_table provider not found exception is caught."""
        mock_inspect.reserved.return_value = {"celery@kokuworker": []}
        start_date = self.dh.this_month_start
        end_date = self.dh.this_month_end
        mock_queryset = mock_select_for_update.return_value
        mock_queryset.get.return_value = None
        mock_summary.side_effect = ReportSummaryUpdaterProviderNotFoundError
        expected = "halting processing"
        with self.assertLogs("masu.processor.tasks", level="INFO") as logger:
            update_summary_tables(self.schema, Provider.PROVIDER_AWS, str(uuid4()), start_date, end_date)
            statement_found = any(expected in log for log in logger.output)
            self.assertTrue(statement_found)

    @patch("masu.util.common.CostUsageReportManifest")
    @patch("masu.processor.tasks.WorkerCache.release_single_task")
    @patch("masu.processor.tasks.WorkerCache.lock_single_task")
    @patch("masu.processor.worker_cache.CELERY_INSPECT")
    @patch("masu.database.report_manifest_db_accessor.CostUsageReportManifest.objects.select_for_update")
    def test_update_openshift_on_cloud_provider_not_found_error(
        self,
        mock_select_for_update,
        mock_inspect,
        *args,
    ):
        """Test that the update_summary_table provider not found exception is caught."""
        mock_inspect.reserved.return_value = {"celery@kokuworker": []}
        mock_queryset = mock_select_for_update.return_value
        mock_queryset.get.return_value = None
        start_date = self.dh.this_month_start
        end_date = self.dh.this_month_end
        expected = "halting processing"
        with self.assertLogs("masu.processor.tasks", level="INFO") as logger:
            update_openshift_on_cloud(
                self.schema,
                str(uuid4()),
                str(uuid4()),
                Provider.PROVIDER_AWS,
                start_date,
                end_date,
            )
            statement_found = any(expected in log for log in logger.output)
            self.assertTrue(statement_found)

    @skip("cost model calcs are taking longer with the conversion to partables. This test needs a rethink.")
    @patch("masu.processor.tasks.update_cost_model_costs.s")
    @patch("masu.processor.tasks.WorkerCache.release_single_task")
    @patch("masu.processor.tasks.WorkerCache.lock_single_task")
    @patch("masu.processor.worker_cache.CELERY_INSPECT")
    def test_update_cost_model_costs_throttled(self, mock_inspect, mock_lock, mock_release, mock_delay):
        """Test that refresh materialized views runs with cache lock."""
        mock_inspect.reserved.return_value = {"celery@kokuworker": []}
        mock_lock.side_effect = self.lock_single_task

        start_date = self.dh.last_month_start - relativedelta.relativedelta(months=1)
        end_date = self.dh.today
        expected_start_date = start_date.strftime("%Y-%m-%d")
        expected_end_date = end_date.strftime("%Y-%m-%d")
        task_name = "masu.processor.tasks.update_cost_model_costs"
        cache_args = [self.schema, self.aws_provider_uuid, expected_start_date, expected_end_date]

        manifest_dict = {
            "assembly_id": "12345",
            "billing_period_start_datetime": self.dh.today,
            "num_total_files": 2,
            "provider_uuid": self.aws_provider_uuid,
        }
        self.baker.make("CostUsageReportManifest", **manifest_dict)

        update_cost_model_costs(self.schema, self.aws_provider_uuid, expected_start_date, expected_end_date)
        mock_delay.assert_not_called()
        update_cost_model_costs(self.schema, self.aws_provider_uuid, expected_start_date, expected_end_date)
        mock_delay.assert_called()
        self.assertTrue(self.single_task_is_running(task_name, cache_args))
        # Let the cache entry expire
        time.sleep(3)
        self.assertFalse(self.single_task_is_running(task_name, cache_args))

    @patch("masu.processor.tasks.CostModelCostUpdater")
    @patch("masu.processor.tasks.WorkerCache.release_single_task")
    @patch("masu.processor.tasks.WorkerCache.lock_single_task")
    @patch("masu.processor.worker_cache.CELERY_INSPECT")
    def test_update_cost_model_costs_error(self, mock_inspect, mock_lock, mock_release, mock_updater):
        """Test that refresh materialized views runs with cache lock."""
        mock_inspect.reserved.return_value = {"celery@kokuworker": []}
        start_date = self.dh.last_month_start - relativedelta.relativedelta(months=1)
        end_date = self.dh.today
        expected_start_date = start_date.strftime("%Y-%m-%d")
        expected_end_date = end_date.strftime("%Y-%m-%d")
        task_name = "masu.processor.tasks.update_cost_model_costs"
        cache_args = [self.schema, self.aws_provider_uuid, expected_start_date, expected_end_date]

        mock_updater.side_effect = ReportProcessorError
        with self.assertRaises(ReportProcessorError):
            update_cost_model_costs(self.schema, self.aws_provider_uuid, expected_start_date, expected_end_date)
            self.assertFalse(self.single_task_is_running(task_name, cache_args))

    @patch("masu.processor.tasks.ReportSummaryUpdater.update_openshift_on_cloud_summary_tables")
    @patch("masu.processor.tasks.update_openshift_on_cloud.s")
    @patch("masu.processor.tasks.WorkerCache.release_single_task")
    @patch("masu.processor.tasks.WorkerCache.lock_single_task")
    @patch("masu.processor.worker_cache.CELERY_INSPECT")
    @patch("masu.processor.tasks.update_cost_model_costs.s")
    @patch("masu.processor.tasks.validate_daily_data.s")
    def test_update_openshift_on_cloud_throttled(
        self, mock_data_validator, mock_model_update, mock_inspect, mock_lock, mock_release, mock_delay, mock_update
    ):
        """Test that refresh materialized views runs with cache lock."""
        start_date = self.dh.this_month_start.date()
        end_date = self.dh.today.date()

        mock_lock.side_effect = self.lock_single_task
        mock_inspect.reserved.return_value = {"celery@kokuworker": []}

        task_name = "masu.processor.tasks.update_openshift_on_cloud"
        cache_args = [
            self.schema,
            self.aws_provider_uuid,
            self.ocpaws_provider_uuid,
            str(start_date.strftime("%Y-%m")),
        ]

        manifest_dict = {
            "assembly_id": "12345",
            "billing_period_start_datetime": self.dh.today,
            "num_total_files": 2,
            "provider_id": self.aws_provider_uuid,
        }
        self.baker.make("CostUsageReportManifest", **manifest_dict)

        update_openshift_on_cloud(
            self.schema,
            self.ocpaws_provider_uuid,
            self.aws_provider_uuid,
            Provider.PROVIDER_AWS,
            start_date,
            end_date,
        )
        mock_model_update.assert_called_once()
        mock_delay.assert_not_called()
        update_openshift_on_cloud(
            self.schema,
            self.ocpaws_provider_uuid,
            self.aws_provider_uuid,
            Provider.PROVIDER_AWS,
            start_date,
            end_date,
        )
        update_openshift_on_cloud(
            self.schema,
            self.ocpaws_provider_uuid,
            self.aws_provider_uuid,
            Provider.PROVIDER_AWS,
            start_date,
            end_date,
        )
        mock_delay.assert_called()
        self.assertTrue(self.single_task_is_running(task_name, cache_args))
        # Let the cache entry expire
        time.sleep(3)
        self.assertFalse(self.single_task_is_running(task_name, cache_args))

        with patch("masu.processor.tasks.get_customer_queue", return_value=SummaryQueue.XL):
            with patch("masu.processor.tasks.rate_limit_tasks") as mock_rate_limit:
                mock_rate_limit.return_value = False
                mock_delay.reset_mock()
                update_openshift_on_cloud(
                    self.schema,
                    self.ocpaws_provider_uuid,
                    self.aws_provider_uuid,
                    Provider.PROVIDER_AWS,
                    start_date,
                    end_date,
                )
                mock_delay.assert_not_called()

                mock_rate_limit.return_value = True

                update_openshift_on_cloud(
                    self.schema,
                    self.ocpaws_provider_uuid,
                    self.aws_provider_uuid,
                    Provider.PROVIDER_AWS,
                    start_date,
                    end_date,
                )
                mock_delay.assert_called()

    @patch("masu.processor.tasks.chain")
    def test_unleash_disable_source(self, mock_chain):
        """Test unleash flag to disable processing by source_uuid."""
        provider_type = Provider.PROVIDER_OCP
        provider_ocp_uuid = self.ocp_test_provider_uuid

        start_date = self.dh.last_month_start
        end_date = self.dh.last_month_end
        with patch("masu.processor.tasks.is_source_disabled") as disable_source:
            disable_source.return_value = True
            update_summary_tables(
                self.schema, provider_type, provider_ocp_uuid, start_date, end_date, synchronous=True
            )
            mock_chain.return_value.apply_async.assert_not_called()


class TestRemoveStaleTenants(MasuTestCase):
    def setUp(self):
        """Set up middleware tests."""
        super().setUp()
        request = self.request_context["request"]
        request.path = "/api/v1/tags/aws/"

    @patch("koku.middleware.KokuTenantMiddleware.tenant_cache", TTLCache(5, 10))
    def test_remove_stale_tenant(self):
        """Test removal of stale tenants that are older than two weeks"""
        days = 14
        initial_date_updated = self.customer.date_updated
        self.assertIsNotNone(initial_date_updated)
        with schema_context("public"):
            mock_request = self.request_context["request"]
            mock_get_response = Mock()
            middleware = KokuTenantMiddleware(mock_get_response)
            middleware._get_tenant(mock_request)
            self.assertNotEqual(KokuTenantMiddleware.tenant_cache.currsize, 0)
            remove_stale_tenants()  # Check that it is not clearing the cache unless removing
            self.assertNotEqual(KokuTenantMiddleware.tenant_cache.currsize, 0)
            self.customer.date_updated = self.dh.n_days_ago(self.customer.date_updated, days)
            self.customer.save()
            before_len = Tenant.objects.count()
            remove_stale_tenants()
            after_len = Tenant.objects.count()
            self.assertGreater(before_len, after_len)
            self.assertEqual(KokuTenantMiddleware.tenant_cache.currsize, 0)


class TestProcessOpenshiftOnCloudTrino(MasuTestCase):
    @patch(
        "masu.processor.tasks.is_managed_ocp_cloud_processing_enabled",
        return_value=True,
    )
    @patch("masu.processor.tasks.OCPCloudParquetReportProcessor.process_ocp_cloud_trino")
    def test_process_openshift_on_cloud_trino(self, mock_process, mock_unleash):
        """Test that the process_openshift_on_cloud_trino task performs expected functions"""
        end = self.dh.today.strftime("%Y-%m-%d")
        start = self.dh.month_start(end).strftime("%Y-%m-%d")
        reports = [
            {
                "schema_name": self.schema,
                "provider_type": self.aws_provider.type,
                "provider_uuid": str(self.aws_provider.uuid),
                "tracing_id": "",
                "start": start,
                "end": end,
                "manifest_id": 1,
            }
        ]
        process_openshift_on_cloud_trino(reports, self.aws_provider.type, self.schema, self.provider_uuid, "")
        mock_process.assert_called_with(start, end)

    @patch(
        "masu.processor.tasks.is_managed_ocp_cloud_processing_enabled",
        return_value=True,
    )
<<<<<<< HEAD
    @patch(
        "masu.processor.tasks.is_managed_ocp_cloud_summary_enabled",
        return_value=True,
    )
    @patch("masu.processor.tasks.OCPCloudParquetReportProcessor.process_ocp_cloud_trino")
    @patch("masu.processor.tasks.trigger_ocp_on_cloud_summary")
    def test_process_openshift_on_cloud_trino_summary_trigger(
        self, mock_trigger, mock_process, mock_unleash_summary, mock_unleash_processing
    ):
        """Test that the process_openshift_on_cloud_trino task performs expected functions"""
        start = "2024-08-01"
        end = "2024-08-05"
        reports = [
            {
                "schema_name": self.schema,
                "provider_type": self.aws_provider.type,
                "provider_uuid": str(self.aws_provider.uuid),
                "tracing_id": "",
                "start": start,
                "end": end,
                "manifest_id": 1,
            }
        ]
        process_openshift_on_cloud_trino(reports, self.aws_provider.type, self.schema, self.provider_uuid, "")
        mock_process.assert_called_with(start, end)
        mock_trigger.assert_called_once()

=======
>>>>>>> ead5a873
    @patch("masu.processor.tasks.OCPCloudParquetReportProcessor.process_ocp_cloud_trino")
    def test_process_openshift_on_cloud_trino_unleash_false(self, mock_process, mock_unleash):
        """Test that the process_openshift_on_cloud_trino task performs expected functions"""
        start = "2024-08-01"
        end = "2024-08-05"
        reports = [
            {
                "schema_name": self.schema,
                "provider_type": self.aws_provider.type,
                "provider_uuid": str(self.aws_provider.uuid),
                "tracing_id": "",
                "start": start,
                "end": end,
                "manifest_id": 1,
            }
        ]
        process_openshift_on_cloud_trino(reports, self.aws_provider.type, self.schema, self.provider_uuid, "")
        mock_process.assert_called()

    @patch(
        "masu.processor.tasks.is_managed_ocp_cloud_processing_enabled",
        return_value=True,
    )
    @patch("masu.processor.tasks.OCPCloudParquetReportProcessor.process_ocp_cloud_trino")
    def test_process_openshift_on_cloud_trino_bad_provider_type(self, mock_process, mock_unleash):
        """Test that the process_openshift_on_cloud_trino task performs expected functions"""
        start = "2024-08-01"
        end = "2024-08-05"
        reports = [
            {
                "schema_name": self.schema,
                "provider_type": self.oci_provider.type,
                "provider_uuid": str(self.oci_provider.uuid),
                "tracing_id": "",
                "start": start,
                "end": end,
                "manifest_id": 1,
            }
        ]
        process_openshift_on_cloud_trino(reports, self.oci_provider.type, self.schema, self.provider_uuid, "")
        mock_process.assert_not_called()

    @patch(
        "masu.processor.tasks.is_managed_ocp_cloud_processing_enabled",
        return_value=True,
    )
    @patch("masu.processor.tasks.OCPCloudParquetReportProcessor.process_ocp_cloud_trino")
    def test_process_openshift_on_cloud_trino_manifest_not_ready(self, mock_process, mock_unleash):
        """Test that the process_openshift_on_cloud_trino task performs expected functions"""
        start = "2024-08-01"
        end = "2024-08-05"
        reports = [
            {
                "schema_name": self.schema,
                "provider_type": self.oci_provider.type,
                "provider_uuid": str(self.aws_provider.uuid),
                "tracing_id": "",
                "start": start,
                "end": end,
                "manifest_id": 1000,
            }
        ]
        process_openshift_on_cloud_trino(reports, self.aws_provider.type, self.schema, self.provider_uuid, "")
        mock_process.assert_not_called()<|MERGE_RESOLUTION|>--- conflicted
+++ resolved
@@ -1836,7 +1836,6 @@
         "masu.processor.tasks.is_managed_ocp_cloud_processing_enabled",
         return_value=True,
     )
-<<<<<<< HEAD
     @patch(
         "masu.processor.tasks.is_managed_ocp_cloud_summary_enabled",
         return_value=True,
@@ -1864,8 +1863,10 @@
         mock_process.assert_called_with(start, end)
         mock_trigger.assert_called_once()
 
-=======
->>>>>>> ead5a873
+    @patch(
+        "masu.processor.tasks.is_managed_ocp_cloud_processing_enabled",
+        return_value=True,
+    )
     @patch("masu.processor.tasks.OCPCloudParquetReportProcessor.process_ocp_cloud_trino")
     def test_process_openshift_on_cloud_trino_unleash_false(self, mock_process, mock_unleash):
         """Test that the process_openshift_on_cloud_trino task performs expected functions"""
