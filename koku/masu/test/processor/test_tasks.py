#
# Copyright 2018 Red Hat, Inc.
#
# This program is free software: you can redistribute it and/or modify
# it under the terms of the GNU Affero General Public License as
# published by the Free Software Foundation, either version 3 of the
# License, or (at your option) any later version.
#
# This program is distributed in the hope that it will be useful,
# but WITHOUT ANY WARRANTY; without even the implied warranty of
# MERCHANTABILITY or FITNESS FOR A PARTICULAR PURPOSE.  See the
# GNU Affero General Public License for more details.
#
# You should have received a copy of the GNU Affero General Public License
# along with this program.  If not, see <https://www.gnu.org/licenses/>.
#
"""Test the download task."""
import json
import logging
import os
import shutil
import tempfile
from datetime import date
from datetime import timedelta
from decimal import Decimal
from unittest.mock import ANY
from unittest.mock import Mock
from unittest.mock import patch
from uuid import uuid4

import faker
from dateutil import relativedelta
from django.db.models import Max
from django.db.models import Min
from django.db.utils import IntegrityError
from tenant_schemas.utils import schema_context

import koku.celery as koku_celery
from api.iam.models import Customer
from api.iam.models import Tenant
from api.models import Provider
from api.utils import DateHelper
from koku.middleware import KokuTenantMiddleware
from masu.config import Config
from masu.database import AWS_CUR_TABLE_MAP
from masu.database import OCP_REPORT_TABLE_MAP
from masu.database.aws_report_db_accessor import AWSReportDBAccessor
from masu.database.ocp_report_db_accessor import OCPReportDBAccessor
from masu.database.provider_db_accessor import ProviderDBAccessor
from masu.database.report_manifest_db_accessor import ReportManifestDBAccessor
from masu.database.report_stats_db_accessor import ReportStatsDBAccessor
from masu.processor._tasks.download import _get_report_files
from masu.processor._tasks.process import _process_report_file
from masu.processor.expired_data_remover import ExpiredDataRemover
from masu.processor.report_processor import ReportProcessorError
from masu.processor.tasks import autovacuum_tune_schema
from masu.processor.tasks import convert_to_parquet
from masu.processor.tasks import get_report_files
from masu.processor.tasks import record_all_manifest_files
from masu.processor.tasks import record_report_status
from masu.processor.tasks import refresh_materialized_views
from masu.processor.tasks import remove_expired_data
from masu.processor.tasks import remove_stale_tenants
from masu.processor.tasks import summarize_reports
from masu.processor.tasks import TaskRunningError
from masu.processor.tasks import update_all_summary_tables
from masu.processor.tasks import update_cost_model_costs
from masu.processor.tasks import update_summary_tables
from masu.processor.tasks import vacuum_schema
from masu.test import MasuTestCase
from masu.test.database.helpers import ReportObjectCreator
from masu.test.external.downloader.aws import fake_arn
from reporting.models import AWS_MATERIALIZED_VIEWS
from reporting.models import AZURE_MATERIALIZED_VIEWS
from reporting.models import OCP_MATERIALIZED_VIEWS
from reporting_common.models import CostUsageReportStatus

# from koku.api.utils import DateHelper

LOG = logging.getLogger(__name__)


class FakeDownloader(Mock):
    """Fake Downloader."""

    def download_report(self):
        """Get reports for fake downloader."""
        fake_file_list = [
            "/var/tmp/masu/my-report-name/aws/my-report-file.csv",
            "/var/tmp/masu/other-report-name/aws/other-report-file.csv",
        ]
        return fake_file_list


class GetReportFileTests(MasuTestCase):
    """Test Cases for the celery task."""

    fake = faker.Faker()

    @patch("masu.processor._tasks.download.ReportDownloader", return_value=FakeDownloader)
    def test_get_report(self, fake_downloader):
        """Test task."""
        account = fake_arn(service="iam", generate_account_id=True)
        report = _get_report_files(
            Mock(),
            customer_name=self.fake.word(),
            authentication=account,
            provider_type=Provider.PROVIDER_AWS,
            report_month=DateHelper().today,
            provider_uuid=self.aws_provider_uuid,
            billing_source=self.fake.word(),
            cache_key=self.fake.word(),
            report_context={},
        )

        self.assertIsInstance(report, list)
        self.assertGreater(len(report), 0)

    @patch("masu.processor._tasks.download.ReportDownloader", return_value=FakeDownloader)
    def test_disk_status_logging(self, fake_downloader):
        """Test task for logging when temp directory exists."""
        logging.disable(logging.NOTSET)
        os.makedirs(Config.TMP_DIR, exist_ok=True)

        account = fake_arn(service="iam", generate_account_id=True)
        expected = "Available disk space"
        with self.assertLogs("masu.processor._tasks.download", level="INFO") as logger:
            _get_report_files(
                Mock(),
                customer_name=self.fake.word(),
                authentication=account,
                provider_type=Provider.PROVIDER_AWS,
                report_month=DateHelper().today,
                provider_uuid=self.aws_provider_uuid,
                billing_source=self.fake.word(),
                cache_key=self.fake.word(),
                report_context={},
            )
            statement_found = False
            for log in logger.output:
                if expected in log:
                    statement_found = True
            self.assertTrue(statement_found)

        shutil.rmtree(Config.TMP_DIR, ignore_errors=True)

    @patch("masu.processor._tasks.download.ReportDownloader", return_value=FakeDownloader)
    def test_disk_status_logging_no_dir(self, fake_downloader):
        """Test task for logging when temp directory does not exist."""
        logging.disable(logging.NOTSET)

        Config.PVC_DIR = "/this/path/does/not/exist"

        account = fake_arn(service="iam", generate_account_id=True)
        expected = "Unable to find" + f" available disk space. {Config.PVC_DIR} does not exist"
        with self.assertLogs("masu.processor._tasks.download", level="INFO") as logger:
            _get_report_files(
                Mock(),
                customer_name=self.fake.word(),
                authentication=account,
                provider_type=Provider.PROVIDER_AWS,
                report_month=DateHelper().today,
                provider_uuid=self.aws_provider_uuid,
                billing_source=self.fake.word(),
                cache_key=self.fake.word(),
                report_context={},
            )
            statement_found = False
            for log in logger.output:
                if expected in log:
                    statement_found = True
            self.assertTrue(statement_found)

    @patch("masu.processor.worker_cache.CELERY_INSPECT")
    @patch("masu.processor._tasks.download.ReportDownloader._set_downloader", side_effect=Exception("only a test"))
    def test_get_report_task_exception(self, fake_downloader, mock_inspect):
        """Test task."""
        account = fake_arn(service="iam", generate_account_id=True)

        with self.assertRaises(Exception):
            _get_report_files(
                Mock(),
                customer_name=self.fake.word(),
                authentication=account,
                provider_type=Provider.PROVIDER_AWS,
                report_month=DateHelper().today,
                provider_uuid=uuid4(),
                billing_source=self.fake.word(),
                cache_key=self.fake.word(),
                report_context={},
            )


class ProcessReportFileTests(MasuTestCase):
    """Test Cases for the Orchestrator object."""

    @patch("masu.processor._tasks.process.ProviderDBAccessor")
    @patch("masu.processor._tasks.process.ReportProcessor")
    @patch("masu.processor._tasks.process.ReportStatsDBAccessor")
    @patch("masu.processor._tasks.process.ReportManifestDBAccessor")
    def test_process_file_initial_ingest(
        self, mock_manifest_accessor, mock_stats_accessor, mock_processor, mock_provider_accessor
    ):
        """Test the process_report_file functionality on initial ingest."""
        report_dir = tempfile.mkdtemp()
        path = "{}/{}".format(report_dir, "file1.csv")
        schema_name = self.schema
        provider = Provider.PROVIDER_AWS
        provider_uuid = self.aws_provider_uuid
        report_dict = {
            "file": path,
            "compression": "gzip",
            "start_date": str(DateHelper().today),
            "provider_uuid": provider_uuid,
        }

        mock_proc = mock_processor()
        mock_stats_acc = mock_stats_accessor().__enter__()
        mock_manifest_acc = mock_manifest_accessor().__enter__()
        mock_provider_acc = mock_provider_accessor().__enter__()
        mock_provider_acc.get_setup_complete.return_value = False

        _process_report_file(schema_name, provider, report_dict)

        mock_proc.process.assert_called()
        mock_proc.remove_processed_files.assert_not_called()
        mock_stats_acc.log_last_started_datetime.assert_called()
        mock_stats_acc.log_last_completed_datetime.assert_called()
        mock_manifest_acc.mark_manifest_as_updated.assert_called()
        mock_provider_acc.setup_complete.assert_called()
        shutil.rmtree(report_dir)

    @patch("masu.processor._tasks.process.ProviderDBAccessor")
    @patch("masu.processor._tasks.process.ReportProcessor")
    @patch("masu.processor._tasks.process.ReportStatsDBAccessor")
    @patch("masu.processor._tasks.process.ReportManifestDBAccessor")
    def test_process_file_non_initial_ingest(
        self, mock_manifest_accessor, mock_stats_accessor, mock_processor, mock_provider_accessor
    ):
        """Test the process_report_file functionality on non-initial ingest."""
        report_dir = tempfile.mkdtemp()
        path = "{}/{}".format(report_dir, "file1.csv")
        schema_name = self.schema
        provider = Provider.PROVIDER_AWS
        provider_uuid = self.aws_provider_uuid
        report_dict = {
            "file": path,
            "compression": "gzip",
            "start_date": str(DateHelper().today),
            "provider_uuid": provider_uuid,
        }

        mock_proc = mock_processor()
        mock_stats_acc = mock_stats_accessor().__enter__()
        mock_manifest_acc = mock_manifest_accessor().__enter__()
        mock_provider_acc = mock_provider_accessor().__enter__()
        mock_provider_acc.get_setup_complete.return_value = True

        _process_report_file(schema_name, provider, report_dict)

        mock_proc.process.assert_called()
        mock_proc.remove_processed_files.assert_called()
        mock_stats_acc.log_last_started_datetime.assert_called()
        mock_stats_acc.log_last_completed_datetime.assert_called()
        mock_manifest_acc.mark_manifest_as_updated.assert_called()
        mock_provider_acc.setup_complete.assert_called()
        shutil.rmtree(report_dir)

    @patch("masu.processor._tasks.process.ReportProcessor")
    @patch("masu.processor._tasks.process.ReportStatsDBAccessor")
    def test_process_file_exception(self, mock_stats_accessor, mock_processor):
        """Test the process_report_file functionality when exception is thrown."""
        report_dir = tempfile.mkdtemp()
        path = "{}/{}".format(report_dir, "file1.csv")
        schema_name = self.schema
        provider = Provider.PROVIDER_AWS
        provider_uuid = self.aws_provider_uuid
        report_dict = {
            "file": path,
            "compression": "gzip",
            "start_date": str(DateHelper().today),
            "provider_uuid": provider_uuid,
        }

        mock_processor.side_effect = ReportProcessorError("mock error")
        mock_stats_acc = mock_stats_accessor().__enter__()

        with self.assertRaises(ReportProcessorError):
            _process_report_file(schema_name, provider, report_dict)

        mock_stats_acc.log_last_started_datetime.assert_called()
        mock_stats_acc.log_last_completed_datetime.assert_not_called()
        shutil.rmtree(report_dir)

    @patch("masu.processor._tasks.process.ReportProcessor")
    @patch("masu.processor._tasks.process.ReportStatsDBAccessor")
    @patch("masu.database.report_manifest_db_accessor.ReportManifestDBAccessor")
    def test_process_file_missing_manifest(self, mock_manifest_accessor, mock_stats_accessor, mock_processor):
        """Test the process_report_file functionality when manifest is missing."""
        mock_manifest_accessor.get_manifest_by_id.return_value = None
        report_dir = tempfile.mkdtemp()
        path = "{}/{}".format(report_dir, "file1.csv")
        schema_name = self.schema
        provider = Provider.PROVIDER_AWS
        provider_uuid = self.aws_provider_uuid
        report_dict = {
            "file": path,
            "compression": "gzip",
            "start_date": str(DateHelper().today),
            "provider_uuid": provider_uuid,
        }

        mock_proc = mock_processor()
        mock_stats_acc = mock_stats_accessor().__enter__()
        mock_manifest_acc = mock_manifest_accessor().__enter__()

        _process_report_file(schema_name, provider, report_dict)

        mock_proc.process.assert_called()
        mock_stats_acc.log_last_started_datetime.assert_called()
        mock_stats_acc.log_last_completed_datetime.assert_called()
        mock_manifest_acc.mark_manifest_as_updated.assert_not_called()
        shutil.rmtree(report_dir)

    @patch("masu.processor.tasks.update_summary_tables")
    def test_summarize_reports_empty_list(self, mock_update_summary):
        """Test that the summarize_reports task is called when empty processing list is provided."""
        mock_update_summary.delay = Mock()

        summarize_reports([])
        mock_update_summary.delay.assert_not_called()

    @patch("masu.processor.tasks.update_summary_tables")
    def test_summarize_reports_processing_list(self, mock_update_summary):
        """Test that the summarize_reports task is called when a processing list is provided."""
        mock_update_summary.delay = Mock()

        report_meta = {}
        report_meta["start_date"] = str(DateHelper().today)
        report_meta["schema_name"] = self.schema
        report_meta["provider_type"] = Provider.PROVIDER_OCP
        report_meta["provider_uuid"] = self.ocp_test_provider_uuid
        report_meta["manifest_id"] = 1
        reports_to_summarize = [report_meta]

        summarize_reports(reports_to_summarize)
        mock_update_summary.delay.assert_called()

    @patch("masu.processor.tasks.update_summary_tables")
    def test_summarize_reports_processing_list_with_none(self, mock_update_summary):
        """Test that the summarize_reports task is called when a processing list when a None provided."""
        mock_update_summary.delay = Mock()

        report_meta = {}
        report_meta["start_date"] = str(DateHelper().today)
        report_meta["schema_name"] = self.schema
        report_meta["provider_type"] = Provider.PROVIDER_OCP
        report_meta["provider_uuid"] = self.ocp_test_provider_uuid
        report_meta["manifest_id"] = 1
        reports_to_summarize = [report_meta, None]

        summarize_reports(reports_to_summarize)
        mock_update_summary.delay.assert_called()

    @patch("masu.processor.tasks.update_summary_tables")
    def test_summarize_reports_processing_list_only_none(self, mock_update_summary):
        """Test that the summarize_reports task is called when a processing list with None provided."""
        mock_update_summary.delay = Mock()
        reports_to_summarize = [None, None]

        summarize_reports(reports_to_summarize)
        mock_update_summary.delay.assert_not_called()


class TestProcessorTasks(MasuTestCase):
    """Test cases for Processor Celery tasks."""

    @classmethod
    def setUpClass(cls):
        """Set up the class."""
        super().setUpClass()
        cls.fake = faker.Faker()
        # cls.fake_reports = [
        #     {"file": cls.fake.word(), "compression": "GZIP"},
        #     {"file": cls.fake.word(), "compression": "PLAIN"},
        # ]

        # cls.fake_account = fake_arn(service="iam", generate_account_id=True)
        cls.fake_uuid = "d4703b6e-cd1f-4253-bfd4-32bdeaf24f97"
        cls.today = DateHelper().today
        cls.yesterday = cls.today - timedelta(days=1)

    def setUp(self):
        """Set up shared test variables."""
        super().setUp()
        self.test_assembly_id = "882083b7-ea62-4aab-aa6a-f0d08d65ee2b"
        self.test_etag = "fake_etag"
        self.get_report_args = {
            "customer_name": self.schema,
            "authentication": self.aws_provider.authentication.credentials,
            "provider_type": Provider.PROVIDER_AWS_LOCAL,
            "schema_name": self.schema,
            "billing_source": self.aws_provider.billing_source.data_source,
            "provider_uuid": self.aws_provider_uuid,
            "report_month": DateHelper().today,
            "report_context": {"current_file": f"/my/{self.test_assembly_id}/koku-1.csv.gz"},
        }

    @patch("masu.processor.tasks.WorkerCache.remove_task_from_cache")
    @patch("masu.processor.worker_cache.CELERY_INSPECT")
    @patch("masu.processor.tasks._get_report_files")
    @patch("masu.processor.tasks._process_report_file", side_effect=ReportProcessorError("Mocked process error!"))
    def test_get_report_process_exception(self, mock_process_files, mock_get_files, mock_inspect, mock_cache_remove):
        """Test raising processor exception is handled."""
        mock_get_files.return_value = {"file": self.fake.word(), "compression": "GZIP"}

        get_report_files(**self.get_report_args)
        mock_cache_remove.assert_called()

    @patch("masu.processor.tasks.WorkerCache.remove_task_from_cache")
    @patch("masu.processor.worker_cache.CELERY_INSPECT")
    @patch("masu.processor.tasks._get_report_files", side_effect=Exception("Mocked download error!"))
    def test_get_report_broad_exception(self, mock_get_files, mock_inspect, mock_cache_remove):
        """Test raising download broad exception is handled."""
        mock_get_files.return_value = {"file": self.fake.word(), "compression": "GZIP"}

        get_report_files(**self.get_report_args)
        mock_cache_remove.assert_called()

    def test_convert_to_parquet(self):
        """Test the convert_to_parquet task."""
        logging.disable(logging.NOTSET)
        expected_logs = [
            "missing required argument: request_id",
            "missing required argument: account",
            "missing required argument: provider_uuid",
        ]
        with self.assertLogs("masu.processor.tasks", level="INFO") as logger:
            with patch("masu.processor.tasks.settings", ENABLE_S3_ARCHIVING=True):
                convert_to_parquet(None, None, None, None, "start_date", "manifest_id", [])
                for expected in expected_logs:
                    self.assertIn(expected, " ".join(logger.output))

        expected = "Skipping convert_to_parquet. S3 archiving feature is disabled."
        with self.assertLogs("masu.processor.tasks", level="INFO") as logger:
            convert_to_parquet(
                "request_id", "account", "provider_uuid", "provider_type", "start_date", "manifest_id", "csv_file"
            )
            self.assertIn(expected, " ".join(logger.output))

        expected = "S3 archiving feature is enabled, but no start_date was given for processing."
        with patch("masu.processor.tasks.settings", ENABLE_S3_ARCHIVING=True):
            with self.assertLogs("masu.processor.tasks", level="INFO") as logger:
                convert_to_parquet(
                    "request_id", "account", "provider_uuid", "provider_type", None, "manifest_id", "csv_file"
                )
                self.assertIn(expected, " ".join(logger.output))

        expected = "S3 archiving feature is enabled, but the start_date was not a valid date string ISO 8601 format."
        with patch("masu.processor.tasks.settings", ENABLE_S3_ARCHIVING=True):
            with self.assertLogs("masu.processor.tasks", level="INFO") as logger:
                convert_to_parquet(
                    "request_id", "account", "provider_uuid", "provider_type", "bad_date", "manifest_id", "csv_file"
                )
                self.assertIn(expected, " ".join(logger.output))

        with patch("masu.processor.tasks.settings", ENABLE_S3_ARCHIVING=True):
            with patch("masu.processor.tasks.get_path_prefix"):
                with patch("masu.processor.tasks.get_file_keys_from_s3_with_manifest_id", return_value=["cur.csv.gz"]):
                    with patch("masu.processor.tasks.remove_files_not_in_set_from_s3_bucket"):
                        with patch("masu.processor.tasks.convert_csv_to_parquet"):
                            convert_to_parquet(
                                "request_id",
                                "account",
                                "provider_uuid",
                                "AWS",
                                "2020-01-01T12:00:00",
                                "manifest_id",
                                "csv_file",
                            )

        expected = "Failed to convert the following files to parquet"
        with patch("masu.processor.tasks.settings", ENABLE_S3_ARCHIVING=True):
            with patch("masu.processor.tasks.get_path_prefix"):
                with patch(
                    "masu.processor.tasks.get_file_keys_from_s3_with_manifest_id", return_value=["cost_export.csv"]
                ):
                    with patch("masu.processor.tasks.convert_csv_to_parquet", return_value=False):
                        with self.assertLogs("masu.processor.tasks", level="INFO") as logger:
                            convert_to_parquet(
                                "request_id",
                                "account",
                                "provider_uuid",
                                "provider_type",
                                "2020-01-01T12:00:00",
                                "manifest_id",
                                "csv_file",
                            )
                            self.assertIn(expected, " ".join(logger.output))

        with patch("masu.processor.tasks.settings", ENABLE_S3_ARCHIVING=True):
            with patch("masu.processor.tasks.get_path_prefix"):
                with patch(
                    "masu.processor.tasks.get_file_keys_from_s3_with_manifest_id", return_value=["storage_usage.csv"]
                ):
                    with patch("masu.processor.tasks.convert_csv_to_parquet"):
                        convert_to_parquet(
                            "request_id",
                            "account",
                            "provider_uuid",
                            "OCP",
                            "2020-01-01T12:00:00",
                            "manifest_id",
                            "csv_file",
                        )


class TestRemoveExpiredDataTasks(MasuTestCase):
    """Test cases for Processor Celery tasks."""

    @patch.object(ExpiredDataRemover, "remove")
    @patch("masu.processor.tasks.refresh_materialized_views.delay")
    def test_remove_expired_data(self, fake_view, fake_remover):
        """Test task."""
        expected_results = [{"account_payer_id": "999999999", "billing_period_start": "2018-06-24 15:47:33.052509"}]
        fake_remover.return_value = expected_results

        expected = "INFO:masu.processor._tasks.remove_expired:Expired Data:\n {}"

        # disable logging override set in masu/__init__.py
        logging.disable(logging.NOTSET)
        with self.assertLogs("masu.processor._tasks.remove_expired") as logger:
            remove_expired_data(schema_name=self.schema, provider=Provider.PROVIDER_AWS, simulate=True)
            self.assertIn(expected.format(str(expected_results)), logger.output)

    @patch.object(ExpiredDataRemover, "remove")
    @patch("masu.processor.tasks.refresh_materialized_views.delay")
    def test_remove_expired_line_items_only(self, fake_view, fake_remover):
        """Test task."""
        expected_results = [{"account_payer_id": "999999999", "billing_period_start": "2018-06-24 15:47:33.052509"}]
        fake_remover.return_value = expected_results

        expected = "INFO:masu.processor._tasks.remove_expired:Expired Data:\n {}"

        # disable logging override set in masu/__init__.py
        logging.disable(logging.NOTSET)
        with self.assertLogs("masu.processor._tasks.remove_expired") as logger:
            remove_expired_data(
                schema_name=self.schema, provider=Provider.PROVIDER_AWS, simulate=True, line_items_only=True
            )
            self.assertIn(expected.format(str(expected_results)), logger.output)


class TestUpdateSummaryTablesTask(MasuTestCase):
    """Test cases for Processor summary table Celery tasks."""

    @classmethod
    def setUpClass(cls):
        """Set up for the class."""
        super().setUpClass()
        cls.aws_tables = list(AWS_CUR_TABLE_MAP.values())
        cls.ocp_tables = list(OCP_REPORT_TABLE_MAP.values())
        cls.all_tables = list(AWS_CUR_TABLE_MAP.values()) + list(OCP_REPORT_TABLE_MAP.values())

        cls.creator = ReportObjectCreator(cls.schema)

    def setUp(self):
        """Set up each test."""
        super().setUp()
        self.aws_accessor = AWSReportDBAccessor(schema=self.schema)
        self.ocp_accessor = OCPReportDBAccessor(schema=self.schema)

        # Populate some line item data so that the summary tables
        # have something to pull from
        self.start_date = DateHelper().today.replace(day=1)

    @patch("masu.processor.tasks.chain")
    @patch("masu.processor.tasks.refresh_materialized_views")
    @patch("masu.processor.tasks.update_cost_model_costs")
    def test_update_summary_tables_aws(self, mock_charge_info, mock_views, mock_chain):
        """Test that the summary table task runs."""
        provider = Provider.PROVIDER_AWS
        provider_aws_uuid = self.aws_provider_uuid

        daily_table_name = AWS_CUR_TABLE_MAP["line_item_daily"]
        summary_table_name = AWS_CUR_TABLE_MAP["line_item_daily_summary"]
        start_date = self.start_date.replace(day=1) + relativedelta.relativedelta(months=-1)

        with schema_context(self.schema):
            daily_query = self.aws_accessor._get_db_obj_query(daily_table_name)
            summary_query = self.aws_accessor._get_db_obj_query(summary_table_name)
            daily_query.delete()
            summary_query.delete()

            initial_daily_count = daily_query.count()
            initial_summary_count = summary_query.count()

        self.assertEqual(initial_daily_count, 0)
        self.assertEqual(initial_summary_count, 0)

        update_summary_tables(self.schema, provider, provider_aws_uuid, start_date)

        with schema_context(self.schema):
            self.assertNotEqual(daily_query.count(), initial_daily_count)
            self.assertNotEqual(summary_query.count(), initial_summary_count)

        mock_chain.return_value.apply_async.assert_called()

    @patch("masu.processor.tasks.chain")
    def test_update_summary_tables_aws_end_date(self, mock_charge_info):
        """Test that the summary table task respects a date range."""
        provider = Provider.PROVIDER_AWS_LOCAL
        provider_aws_uuid = self.aws_provider_uuid
        ce_table_name = AWS_CUR_TABLE_MAP["cost_entry"]
        daily_table_name = AWS_CUR_TABLE_MAP["line_item_daily"]
        summary_table_name = AWS_CUR_TABLE_MAP["line_item_daily_summary"]

        start_date = DateHelper().last_month_start

        end_date = DateHelper().last_month_end

        daily_table = getattr(self.aws_accessor.report_schema, daily_table_name)
        summary_table = getattr(self.aws_accessor.report_schema, summary_table_name)
        ce_table = getattr(self.aws_accessor.report_schema, ce_table_name)
        with schema_context(self.schema):
            daily_table.objects.all().delete()
            summary_table.objects.all().delete()
            ce_start_date = ce_table.objects.filter(interval_start__gte=start_date.date()).aggregate(
                Min("interval_start")
            )["interval_start__min"]
            ce_end_date = ce_table.objects.filter(interval_start__lte=end_date.date()).aggregate(
                Max("interval_start")
            )["interval_start__max"]

        # The summary tables will only include dates where there is data
        expected_start_date = max(start_date, ce_start_date)
        expected_start_date = expected_start_date.replace(hour=0, minute=0, second=0, microsecond=0)
        expected_end_date = min(end_date, ce_end_date)
        expected_end_date = expected_end_date.replace(hour=0, minute=0, second=0, microsecond=0)

        update_summary_tables(self.schema, provider, provider_aws_uuid, start_date, end_date)

        with schema_context(self.schema):
            daily_entry = daily_table.objects.all().aggregate(Min("usage_start"), Max("usage_end"))
            result_start_date = daily_entry["usage_start__min"]
            result_end_date = daily_entry["usage_end__max"]

        self.assertEqual(result_start_date, expected_start_date.date())
        self.assertEqual(result_end_date, expected_end_date.date())

        with schema_context(self.schema):
            summary_entry = summary_table.objects.all().aggregate(Min("usage_start"), Max("usage_end"))
            result_start_date = summary_entry["usage_start__min"]
            result_end_date = summary_entry["usage_end__max"]

        self.assertEqual(result_start_date, expected_start_date.date())
        self.assertEqual(result_end_date, expected_end_date.date())

    @patch("masu.processor.tasks.CostModelDBAccessor")
    @patch("masu.processor.tasks.chain")
    @patch("masu.processor.tasks.refresh_materialized_views")
    @patch("masu.processor.tasks.update_cost_model_costs")
    @patch("masu.processor.ocp.ocp_cost_model_cost_updater.CostModelDBAccessor")
    def test_update_summary_tables_ocp(
        self, mock_cost_model, mock_charge_info, mock_view, mock_chain, mock_task_cost_model
    ):
        """Test that the summary table task runs."""
        infrastructure_rates = {
            "cpu_core_usage_per_hour": 1.5,
            "memory_gb_usage_per_hour": 2.5,
            "storage_gb_usage_per_month": 0.5,
        }
        markup = {}

        mock_cost_model.return_value.__enter__.return_value.infrastructure_rates = infrastructure_rates
        mock_cost_model.return_value.__enter__.return_value.supplementary_rates = {}
        mock_cost_model.return_value.__enter__.return_value.markup = markup
        # We need to bypass the None check for cost model in update_cost_model_costs
        mock_task_cost_model.return_value.__enter__.return_value.cost_model = {}

        provider = Provider.PROVIDER_OCP
        provider_ocp_uuid = self.ocp_test_provider_uuid

        daily_table_name = OCP_REPORT_TABLE_MAP["line_item_daily"]
        start_date = DateHelper().last_month_start
        end_date = DateHelper().last_month_end

        with schema_context(self.schema):
            daily_query = self.ocp_accessor._get_db_obj_query(daily_table_name)
            daily_query.delete()

            initial_daily_count = daily_query.count()

        self.assertEqual(initial_daily_count, 0)
        update_summary_tables(self.schema, provider, provider_ocp_uuid, start_date, end_date)

        with schema_context(self.schema):
            self.assertNotEqual(daily_query.count(), initial_daily_count)

        update_cost_model_costs(
            schema_name=self.schema, provider_uuid=provider_ocp_uuid, start_date=start_date, end_date=end_date
        )

        table_name = OCP_REPORT_TABLE_MAP["line_item_daily_summary"]
        with ProviderDBAccessor(provider_ocp_uuid) as provider_accessor:
            provider_obj = provider_accessor.get_provider()

        usage_period_qry = self.ocp_accessor.get_usage_period_query_by_provider(provider_obj.uuid)
        with schema_context(self.schema):
            cluster_id = usage_period_qry.first().cluster_id

            items = self.ocp_accessor._get_db_obj_query(table_name).filter(
                usage_start__gte=start_date, usage_start__lte=end_date, cluster_id=cluster_id, data_source="Pod"
            )
            for item in items:
                self.assertNotEqual(item.infrastructure_usage_cost.get("cpu"), 0)
                self.assertNotEqual(item.infrastructure_usage_cost.get("memory"), 0)

            storage_daily_name = OCP_REPORT_TABLE_MAP["storage_line_item_daily"]

            items = self.ocp_accessor._get_db_obj_query(storage_daily_name).filter(cluster_id=cluster_id)
            for item in items:
                self.assertIsNotNone(item.volume_request_storage_byte_seconds)
                self.assertIsNotNone(item.persistentvolumeclaim_usage_byte_seconds)

            storage_summary_name = OCP_REPORT_TABLE_MAP["line_item_daily_summary"]
            items = self.ocp_accessor._get_db_obj_query(storage_summary_name).filter(
                cluster_id=cluster_id, data_source="Storage"
            )
            for item in items:
                self.assertIsNotNone(item.volume_request_storage_gigabyte_months)
                self.assertIsNotNone(item.persistentvolumeclaim_usage_gigabyte_months)

        mock_chain.return_value.apply_async.assert_called()

    @patch("masu.processor.tasks.chain")
    @patch("masu.database.cost_model_db_accessor.CostModelDBAccessor.get_memory_gb_usage_per_hour_rates")
    @patch("masu.database.cost_model_db_accessor.CostModelDBAccessor.get_cpu_core_usage_per_hour_rates")
    def test_update_summary_tables_ocp_end_date(self, mock_cpu_rate, mock_mem_rate, mock_charge_info):
        """Test that the summary table task respects a date range."""
        mock_cpu_rate.return_value = 1.5
        mock_mem_rate.return_value = 2.5
        provider = Provider.PROVIDER_OCP
        provider_ocp_uuid = self.ocp_test_provider_uuid
        ce_table_name = OCP_REPORT_TABLE_MAP["report"]
        daily_table_name = OCP_REPORT_TABLE_MAP["line_item_daily"]

        start_date = DateHelper().last_month_start
        end_date = DateHelper().last_month_end
        daily_table = getattr(self.ocp_accessor.report_schema, daily_table_name)
        ce_table = getattr(self.ocp_accessor.report_schema, ce_table_name)

        with schema_context(self.schema):
            daily_table.objects.all().delete()
            ce_start_date = ce_table.objects.filter(interval_start__gte=start_date.date()).aggregate(
                Min("interval_start")
            )["interval_start__min"]

            ce_end_date = ce_table.objects.filter(interval_start__lte=end_date.date()).aggregate(
                Max("interval_start")
            )["interval_start__max"]

        # The summary tables will only include dates where there is data
        expected_start_date = max(start_date, ce_start_date)
        expected_end_date = min(end_date, ce_end_date)

        update_summary_tables(self.schema, provider, provider_ocp_uuid, start_date, end_date)
        with schema_context(self.schema):
            daily_entry = daily_table.objects.all().aggregate(Min("usage_start"), Max("usage_end"))
            result_start_date = daily_entry["usage_start__min"]
            result_end_date = daily_entry["usage_end__max"]

        self.assertEqual(result_start_date, expected_start_date.date())
        self.assertEqual(result_end_date, expected_end_date.date())

    @patch("masu.processor.tasks.chain")
    @patch("masu.processor.tasks.CostModelDBAccessor")
    def test_update_summary_tables_remove_expired_data(self, mock_accessor, mock_chain):
        provider = Provider.PROVIDER_AWS
        provider_aws_uuid = self.aws_provider_uuid
        start_date = DateHelper().last_month_start - relativedelta.relativedelta(months=1)
        end_date = DateHelper().today
        expected_start_date = start_date.strftime("%Y-%m-%d")
        expected_end_date = end_date.strftime("%Y-%m-%d")
        manifest_id = 1

        update_summary_tables(self.schema, provider, provider_aws_uuid, start_date, end_date, manifest_id)
        mock_chain.assert_called_once_with(
            update_cost_model_costs.s(self.schema, provider_aws_uuid, expected_start_date, expected_end_date)
            | refresh_materialized_views.si(self.schema, provider, manifest_id)
            | remove_expired_data.si(self.schema, provider, False, provider_aws_uuid, True)
        )

    @patch("masu.processor.tasks.update_summary_tables")
    def test_get_report_data_for_all_providers(self, mock_update):
        """Test GET report_data endpoint with provider_uuid=*."""
        start_date = date.today()
        update_all_summary_tables(start_date)

        mock_update.delay.assert_called_with(ANY, ANY, ANY, str(start_date), ANY)

    def test_refresh_materialized_views_aws(self):
        """Test that materialized views are refreshed."""
        manifest_dict = {
            "assembly_id": "12345",
            "billing_period_start_datetime": DateHelper().today,
            "num_total_files": 2,
            "provider_uuid": self.aws_provider_uuid,
        }

        with ReportManifestDBAccessor() as manifest_accessor:
            manifest = manifest_accessor.add(**manifest_dict)
            manifest.save()

        refresh_materialized_views(self.schema, Provider.PROVIDER_AWS, manifest_id=manifest.id)

        views_to_check = [view for view in AWS_MATERIALIZED_VIEWS if "Cost" in view._meta.db_table]

        with schema_context(self.schema):
            for view in views_to_check:
                self.assertNotEqual(view.objects.count(), 0)

        with ReportManifestDBAccessor() as manifest_accessor:
            manifest = manifest_accessor.get_manifest_by_id(manifest.id)
            self.assertIsNotNone(manifest.manifest_completed_datetime)

    def test_refresh_materialized_views_azure(self):
        """Test that materialized views are refreshed."""
        manifest_dict = {
            "assembly_id": "12345",
            "billing_period_start_datetime": DateHelper().today,
            "num_total_files": 2,
            "provider_uuid": self.aws_provider_uuid,
        }

        with ReportManifestDBAccessor() as manifest_accessor:
            manifest = manifest_accessor.add(**manifest_dict)
            manifest.save()

        refresh_materialized_views(self.schema, Provider.PROVIDER_AZURE, manifest_id=manifest.id)

        views_to_check = [view for view in AZURE_MATERIALIZED_VIEWS if "Cost" in view._meta.db_table]

        with schema_context(self.schema):
            for view in views_to_check:
                self.assertNotEqual(view.objects.count(), 0)

        with ReportManifestDBAccessor() as manifest_accessor:
            manifest = manifest_accessor.get_manifest_by_id(manifest.id)
            self.assertIsNotNone(manifest.manifest_completed_datetime)

    def test_refresh_materialized_views_ocp(self):
        """Test that materialized views are refreshed."""
        manifest_dict = {
            "assembly_id": "12345",
            "billing_period_start_datetime": DateHelper().today,
            "num_total_files": 2,
            "provider_uuid": self.aws_provider_uuid,
        }

        with ReportManifestDBAccessor() as manifest_accessor:
            manifest = manifest_accessor.add(**manifest_dict)
            manifest.save()

        refresh_materialized_views(self.schema, Provider.PROVIDER_OCP, manifest_id=manifest.id)

        views_to_check = [view for view in OCP_MATERIALIZED_VIEWS if "Cost" in view._meta.db_table]

        with schema_context(self.schema):
            for view in views_to_check:
                self.assertNotEqual(view.objects.count(), 0)

        with ReportManifestDBAccessor() as manifest_accessor:
            manifest = manifest_accessor.get_manifest_by_id(manifest.id)
            self.assertIsNotNone(manifest.manifest_completed_datetime)

    @patch("masu.processor.tasks.connection")
    def test_vacuum_schema(self, mock_conn):
        """Test that the vacuum schema task runs."""
        logging.disable(logging.NOTSET)
        mock_conn.cursor.return_value.__enter__.return_value.fetchall.return_value = [("table",)]
        expected = "INFO:masu.processor.tasks:VACUUM ANALYZE acct10001.table"
        with self.assertLogs("masu.processor.tasks", level="INFO") as logger:
            vacuum_schema(self.schema)
            self.assertIn(expected, logger.output)

    @patch("masu.processor.tasks.connection")
    def test_autovacuum_tune_schema_default_table(self, mock_conn):
        """Test that the autovacuum tuning runs."""
        logging.disable(logging.NOTSET)

        # Make sure that the AUTOVACUUM_TUNING environment variable is unset!
        if "AUTOVACUUM_TUNING" in os.environ:
            del os.environ["AUTOVACUUM_TUNING"]

        mock_conn.cursor.return_value.__enter__.return_value.fetchall.return_value = [("cost_model", 20000000, {})]
        expected = (
            "INFO:masu.processor.tasks:ALTER TABLE acct10001.cost_model set (autovacuum_vacuum_scale_factor = 0.01);"
        )
        with self.assertLogs("masu.processor.tasks", level="INFO") as logger:
            autovacuum_tune_schema(self.schema)
            self.assertIn(expected, logger.output)

        mock_conn.cursor.return_value.__enter__.return_value.fetchall.return_value = [("cost_model", 2000000, {})]
        expected = (
            "INFO:masu.processor.tasks:ALTER TABLE acct10001.cost_model set (autovacuum_vacuum_scale_factor = 0.02);"
        )
        with self.assertLogs("masu.processor.tasks", level="INFO") as logger:
            autovacuum_tune_schema(self.schema)
            self.assertIn(expected, logger.output)

        mock_conn.cursor.return_value.__enter__.return_value.fetchall.return_value = [("cost_model", 200000, {})]
        expected = (
            "INFO:masu.processor.tasks:ALTER TABLE acct10001.cost_model set (autovacuum_vacuum_scale_factor = 0.05);"
        )
        with self.assertLogs("masu.processor.tasks", level="INFO") as logger:
            autovacuum_tune_schema(self.schema)
            self.assertIn(expected, logger.output)

        mock_conn.cursor.return_value.__enter__.return_value.fetchall.return_value = [
            ("cost_model", 200000, {"autovacuum_vacuum_scale_factor": Decimal("0.05")})
        ]
        expected = "INFO:masu.processor.tasks:Altered autovacuum_vacuum_scale_factor on 0 tables"
        with self.assertLogs("masu.processor.tasks", level="INFO") as logger:
            autovacuum_tune_schema(self.schema)
            self.assertIn(expected, logger.output)

        mock_conn.cursor.return_value.__enter__.return_value.fetchall.return_value = [
            ("cost_model", 20000, {"autovacuum_vacuum_scale_factor": Decimal("0.02")})
        ]
        expected = "INFO:masu.processor.tasks:ALTER TABLE acct10001.cost_model reset (autovacuum_vacuum_scale_factor);"
        with self.assertLogs("masu.processor.tasks", level="INFO") as logger:
            autovacuum_tune_schema(self.schema)
            self.assertIn(expected, logger.output)

    @patch("masu.processor.tasks.connection")
    def test_autovacuum_tune_schema_custom_table(self, mock_conn):
        """Test that the autovacuum tuning runs."""
        logging.disable(logging.NOTSET)
        scale_table = [(10000000, "0.0001"), (1000000, "0.004"), (100000, "0.011")]
        os.environ["AUTOVACUUM_TUNING"] = json.dumps(scale_table)

        mock_conn.cursor.return_value.__enter__.return_value.fetchall.return_value = [("cost_model", 20000000, {})]
        expected = (
            "INFO:masu.processor.tasks:ALTER TABLE acct10001.cost_model set (autovacuum_vacuum_scale_factor = 0.0001);"
        )
        with self.assertLogs("masu.processor.tasks", level="INFO") as logger:
            autovacuum_tune_schema(self.schema)
            self.assertIn(expected, logger.output)

        mock_conn.cursor.return_value.__enter__.return_value.fetchall.return_value = [("cost_model", 2000000, {})]
        expected = (
            "INFO:masu.processor.tasks:ALTER TABLE acct10001.cost_model set (autovacuum_vacuum_scale_factor = 0.004);"
        )
        with self.assertLogs("masu.processor.tasks", level="INFO") as logger:
            autovacuum_tune_schema(self.schema)
            self.assertIn(expected, logger.output)

        mock_conn.cursor.return_value.__enter__.return_value.fetchall.return_value = [("cost_model", 200000, {})]
        expected = (
            "INFO:masu.processor.tasks:ALTER TABLE acct10001.cost_model set (autovacuum_vacuum_scale_factor = 0.011);"
        )
        with self.assertLogs("masu.processor.tasks", level="INFO") as logger:
            autovacuum_tune_schema(self.schema)
            self.assertIn(expected, logger.output)

        mock_conn.cursor.return_value.__enter__.return_value.fetchall.return_value = [
            ("cost_model", 200000, {"autovacuum_vacuum_scale_factor": Decimal("0.011")})
        ]
        expected = "INFO:masu.processor.tasks:Altered autovacuum_vacuum_scale_factor on 0 tables"
        with self.assertLogs("masu.processor.tasks", level="INFO") as logger:
            autovacuum_tune_schema(self.schema)
            self.assertIn(expected, logger.output)

        mock_conn.cursor.return_value.__enter__.return_value.fetchall.return_value = [
            ("cost_model", 20000, {"autovacuum_vacuum_scale_factor": Decimal("0.004")})
        ]
        expected = "INFO:masu.processor.tasks:ALTER TABLE acct10001.cost_model reset (autovacuum_vacuum_scale_factor);"
        with self.assertLogs("masu.processor.tasks", level="INFO") as logger:
            autovacuum_tune_schema(self.schema)
            self.assertIn(expected, logger.output)

        del os.environ["AUTOVACUUM_TUNING"]

    @patch("masu.processor.tasks.connection")
    def test_autovacuum_tune_schema_manual_setting(self, mock_conn):
        """Test that the autovacuum tuning runs."""
        logging.disable(logging.NOTSET)

        # Make sure that the AUTOVACUUM_TUNING environment variable is unset!
        if "AUTOVACUUM_TUNING" in os.environ:
            del os.environ["AUTOVACUUM_TUNING"]

        mock_conn.cursor.return_value.__enter__.return_value.fetchall.return_value = [
            ("cost_model", 200000, {"autovacuum_vacuum_scale_factor": Decimal("0.04")})
        ]
        expected = "INFO:masu.processor.tasks:Altered autovacuum_vacuum_scale_factor on 0 tables"
        with self.assertLogs("masu.processor.tasks", level="INFO") as logger:
            autovacuum_tune_schema(self.schema)
            self.assertIn(expected, logger.output)

        mock_conn.cursor.return_value.__enter__.return_value.fetchall.return_value = [
            ("cost_model", 200000, {"autovacuum_vacuum_scale_factor": Decimal("0.06")})
        ]
        expected = (
            "INFO:masu.processor.tasks:ALTER TABLE acct10001.cost_model set (autovacuum_vacuum_scale_factor = 0.05);"
        )
        with self.assertLogs("masu.processor.tasks", level="INFO") as logger:
            autovacuum_tune_schema(self.schema)
            self.assertIn(expected, logger.output)

    @patch("masu.processor.tasks.connection")
    def test_autovacuum_tune_schema_invalid_setting(self, mock_conn):
        """Test that the autovacuum tuning runs."""
        logging.disable(logging.NOTSET)

        # Make sure that the AUTOVACUUM_TUNING environment variable is unset!
        if "AUTOVACUUM_TUNING" in os.environ:
            del os.environ["AUTOVACUUM_TUNING"]

        # This invalid setting should be treated as though there was no setting
        mock_conn.cursor.return_value.__enter__.return_value.fetchall.return_value = [
            ("cost_model", 20000000, {"autovacuum_vacuum_scale_factor": ""})
        ]
        expected = (
            "INFO:masu.processor.tasks:ALTER TABLE acct10001.cost_model set (autovacuum_vacuum_scale_factor = 0.01);"
        )
        with self.assertLogs("masu.processor.tasks", level="INFO") as logger:
            autovacuum_tune_schema(self.schema)
            self.assertIn(expected, logger.output)

    def test_autovacuum_tune_schedule(self):
        vh = next(iter(koku_celery.app.conf.beat_schedule["vacuum-schemas"]["schedule"].hour))
        avh = next(iter(koku_celery.app.conf.beat_schedule["autovacuum-tune-schemas"]["schedule"].hour))
        self.assertTrue(avh == (23 if vh == 0 else (vh - 1)))

    @patch("masu.processor.tasks.ReportStatsDBAccessor.get_last_completed_datetime")
    def test_record_report_status(self, mock_accessor):
        mock_accessor.return_value = True
        manifest_id = 1
        file_name = "testfile.csv"
        request_id = 3
        already_processed = record_report_status(manifest_id, file_name, request_id)
        self.assertTrue(already_processed)

        mock_accessor.return_value = False
        already_processed = record_report_status(manifest_id, file_name, request_id)
        self.assertFalse(already_processed)

    def test_record_all_manifest_files(self):
        """Test that file list is saved in ReportStatsDBAccessor."""
        files_list = ["file1.csv", "file2.csv", "file3.csv"]
        manifest_id = 1

        record_all_manifest_files(manifest_id, files_list)

        for report_file in files_list:
            CostUsageReportStatus.objects.filter(report_name=report_file).exists()

    def test_record_all_manifest_files_concurrent_writes(self):
        """Test that file list is saved in ReportStatsDBAccessor race condition."""
        files_list = ["file1.csv", "file2.csv", "file3.csv"]
        manifest_id = 1

        record_all_manifest_files(manifest_id, files_list)
        with patch.object(ReportStatsDBAccessor, "does_db_entry_exist", return_value=False):
            with patch.object(ReportStatsDBAccessor, "add", side_effect=IntegrityError):
                record_all_manifest_files(manifest_id, files_list)

        for report_file in files_list:
            CostUsageReportStatus.objects.filter(report_name=report_file).exists()

<<<<<<< HEAD
    @patch("masu.processor.tasks.is_task_currently_running")
    def test_update_cost_model_costs_already_running(self, mock_is_running):
        """Assert that the task fails and retrys when already running."""
        mock_is_running.return_value = True
        start_date = DateHelper().last_month_start
        end_date = DateHelper().last_month_end

        with self.assertRaises(TaskRunningError):
            update_cost_model_costs(
                schema_name=self.schema,
                provider_uuid=self.ocp_test_provider_uuid,
                start_date=start_date,
                end_date=end_date,
            )

    @patch("masu.processor.tasks.is_task_currently_running")
    def test_refresh_materialized_views_already_running(self, mock_is_running):
        """Assert that the task fails and retrys when already running."""
        mock_is_running.return_value = True

        with self.assertRaises(TaskRunningError):
            refresh_materialized_views(schema_name=self.schema, provider_type=Provider.PROVIDER_AWS)
=======

class TestRemoveStaleTenants(MasuTestCase):
    def setUp(self):
        """Set up middleware tests."""
        super().setUp()
        request = self.request_context["request"]
        request.path = "/api/v1/tags/aws/"

    def test_remove_stale_tenant(self):
        """Test removal of stale tenants that are older than two weeks"""
        days = 14
        with schema_context("public"):
            mock_request = self.request_context["request"]
            middleware = KokuTenantMiddleware()
            middleware.get_tenant(Tenant, "localhost", mock_request)
            self.assertNotEquals(KokuTenantMiddleware.tenant_cache.currsize, 0)
            remove_stale_tenants()  # Check that it is not clearing the cache unless removing
            self.assertNotEquals(KokuTenantMiddleware.tenant_cache.currsize, 0)
            record = Customer.objects.get(schema_name=self.schema)
            record.date_created = DateHelper.n_days_ago(self, record.date_created, days)
            record.save()
            before_len = Tenant.objects.count()
            remove_stale_tenants()
            after_len = Tenant.objects.count()
            self.assertGreater(before_len, after_len)
            self.assertEquals(KokuTenantMiddleware.tenant_cache.currsize, 0)
>>>>>>> 4b0eab54
<|MERGE_RESOLUTION|>--- conflicted
+++ resolved
@@ -1070,7 +1070,6 @@
         for report_file in files_list:
             CostUsageReportStatus.objects.filter(report_name=report_file).exists()
 
-<<<<<<< HEAD
     @patch("masu.processor.tasks.is_task_currently_running")
     def test_update_cost_model_costs_already_running(self, mock_is_running):
         """Assert that the task fails and retrys when already running."""
@@ -1093,7 +1092,7 @@
 
         with self.assertRaises(TaskRunningError):
             refresh_materialized_views(schema_name=self.schema, provider_type=Provider.PROVIDER_AWS)
-=======
+
 
 class TestRemoveStaleTenants(MasuTestCase):
     def setUp(self):
@@ -1119,5 +1118,4 @@
             remove_stale_tenants()
             after_len = Tenant.objects.count()
             self.assertGreater(before_len, after_len)
-            self.assertEquals(KokuTenantMiddleware.tenant_cache.currsize, 0)
->>>>>>> 4b0eab54
+            self.assertEquals(KokuTenantMiddleware.tenant_cache.currsize, 0)