#
# Copyright 2018 Red Hat, Inc.
#
# This program is free software: you can redistribute it and/or modify
# it under the terms of the GNU Affero General Public License as
# published by the Free Software Foundation, either version 3 of the
# License, or (at your option) any later version.
#
# This program is distributed in the hope that it will be useful,
# but WITHOUT ANY WARRANTY; without even the implied warranty of
# MERCHANTABILITY or FITNESS FOR A PARTICULAR PURPOSE.  See the
# GNU Affero General Public License for more details.
#
# You should have received a copy of the GNU Affero General Public License
# along with this program.  If not, see <https://www.gnu.org/licenses/>.
#
"""Test the download task."""
import json
import logging
import os
import shutil
import tempfile
from datetime import date
from datetime import timedelta
from decimal import Decimal
from unittest.mock import ANY
from unittest.mock import Mock
from unittest.mock import patch
from uuid import uuid4

import faker
from dateutil import relativedelta
from django.db.models import Max
from django.db.models import Min
from tenant_schemas.utils import schema_context

import koku.celery as koku_celery
from api.models import Provider
from api.utils import DateHelper
from masu.config import Config
from masu.database import AWS_CUR_TABLE_MAP
from masu.database import OCP_REPORT_TABLE_MAP
from masu.database.aws_report_db_accessor import AWSReportDBAccessor
from masu.database.cost_model_db_accessor import CostModelDBAccessor
from masu.database.ocp_report_db_accessor import OCPReportDBAccessor
from masu.database.provider_db_accessor import ProviderDBAccessor
from masu.database.provider_status_accessor import ProviderStatusCode
from masu.database.report_manifest_db_accessor import ReportManifestDBAccessor
from masu.database.report_stats_db_accessor import ReportStatsDBAccessor
from masu.external.report_downloader import ReportDownloaderError
from masu.processor._tasks.download import _get_report_files
from masu.processor._tasks.process import _process_report_file
from masu.processor.expired_data_remover import ExpiredDataRemover
from masu.processor.report_processor import ReportProcessorError
from masu.processor.tasks import autovacuum_tune_schema
from masu.processor.tasks import convert_to_parquet
from masu.processor.tasks import get_report_files
from masu.processor.tasks import record_report_status
from masu.processor.tasks import refresh_materialized_views
from masu.processor.tasks import remove_expired_data
from masu.processor.tasks import summarize_reports
from masu.processor.tasks import update_all_summary_tables
from masu.processor.tasks import update_cost_model_costs
from masu.processor.tasks import update_summary_tables
from masu.processor.tasks import vacuum_schema
from masu.test import MasuTestCase
from masu.test.database.helpers import ReportObjectCreator
from masu.test.external.downloader.aws import fake_arn
from reporting.models import AWS_MATERIALIZED_VIEWS
from reporting.models import AZURE_MATERIALIZED_VIEWS
from reporting.models import OCP_MATERIALIZED_VIEWS


class FakeDownloader(Mock):
    """Fake Downloader."""

    def download_report(self):
        """Get reports for fake downloader."""
        fake_file_list = [
            "/var/tmp/masu/my-report-name/aws/my-report-file.csv",
            "/var/tmp/masu/other-report-name/aws/other-report-file.csv",
        ]
        return fake_file_list


class GetReportFileTests(MasuTestCase):
    """Test Cases for the celery task."""

    fake = faker.Faker()

    @patch("masu.processor._tasks.download.ReportDownloader", return_value=FakeDownloader)
    def test_get_report(self, fake_downloader):
        """Test task."""
        account = fake_arn(service="iam", generate_account_id=True)
        report = _get_report_files(
            Mock(),
            customer_name=self.fake.word(),
            authentication=account,
            provider_type=Provider.PROVIDER_AWS,
            report_month=DateHelper().today,
            provider_uuid=self.aws_provider_uuid,
            billing_source=self.fake.word(),
            cache_key=self.fake.word(),
            report_context={},
        )

        self.assertIsInstance(report, list)
        self.assertGreater(len(report), 0)

    @patch("masu.processor._tasks.download.ReportDownloader", return_value=FakeDownloader)
    def test_disk_status_logging(self, fake_downloader):
        """Test task for logging when temp directory exists."""
        logging.disable(logging.NOTSET)
        os.makedirs(Config.TMP_DIR, exist_ok=True)

        account = fake_arn(service="iam", generate_account_id=True)
        expected = "Available disk space"
        with self.assertLogs("masu.processor._tasks.download", level="INFO") as logger:
            _get_report_files(
                Mock(),
                customer_name=self.fake.word(),
                authentication=account,
                provider_type=Provider.PROVIDER_AWS,
                report_month=DateHelper().today,
                provider_uuid=self.aws_provider_uuid,
                billing_source=self.fake.word(),
                cache_key=self.fake.word(),
                report_context={},
            )
            statement_found = False
            for log in logger.output:
                if expected in log:
                    statement_found = True
            self.assertTrue(statement_found)

        shutil.rmtree(Config.TMP_DIR, ignore_errors=True)

    @patch("masu.processor._tasks.download.ReportDownloader", return_value=FakeDownloader)
    def test_disk_status_logging_no_dir(self, fake_downloader):
        """Test task for logging when temp directory does not exist."""
        logging.disable(logging.NOTSET)

        Config.PVC_DIR = "/this/path/does/not/exist"

        account = fake_arn(service="iam", generate_account_id=True)
        expected = "Unable to find" + f" available disk space. {Config.PVC_DIR} does not exist"
        with self.assertLogs("masu.processor._tasks.download", level="INFO") as logger:
            _get_report_files(
                Mock(),
                customer_name=self.fake.word(),
                authentication=account,
                provider_type=Provider.PROVIDER_AWS,
                report_month=DateHelper().today,
                provider_uuid=self.aws_provider_uuid,
                billing_source=self.fake.word(),
                cache_key=self.fake.word(),
                report_context={},
            )
            statement_found = False
            for log in logger.output:
                if expected in log:
                    statement_found = True
            self.assertTrue(statement_found)

    @patch("masu.processor._tasks.download.ReportDownloader._set_downloader", side_effect=Exception("only a test"))
    def test_get_report_exception(self, fake_downloader):
        """Test task."""
        account = fake_arn(service="iam", generate_account_id=True)

        with self.assertRaises(Exception):
            _get_report_files(
                Mock(),
                customer_name=self.fake.word(),
                authentication=account,
                provider_type=Provider.PROVIDER_AWS,
                report_month=DateHelper().today,
                provider_uuid=uuid4(),
                billing_source=self.fake.word(),
                cache_key=self.fake.word(),
                report_context={},
            )

    @patch("masu.processor._tasks.download.ProviderStatus.set_error")
    @patch(
        "masu.processor._tasks.download.ReportDownloader._set_downloader",
        side_effect=ReportDownloaderError("only a test"),
    )
    def test_get_report_exception_update_status(self, fake_downloader, fake_status):
        """Test that status is updated when an exception is raised."""
        account = fake_arn(service="iam", generate_account_id=True)

        try:
            _get_report_files(
                Mock(),
                customer_name=self.fake.word(),
                authentication=account,
                provider_type=Provider.PROVIDER_AWS,
                report_month=DateHelper().today,
                provider_uuid=self.aws_provider_uuid,
                billing_source=self.fake.word(),
                cache_key=self.fake.word(),
                report_context={},
            )
        except ReportDownloaderError:
            pass
        fake_status.assert_called()

    @patch("masu.processor._tasks.download.ProviderStatus.set_status")
    @patch("masu.processor._tasks.download.ReportDownloader", spec=True)
    def test_get_report_update_status(self, fake_downloader, fake_status):
        """Test that status is updated when downloading is complete."""
        account = fake_arn(service="iam", generate_account_id=True)

        _get_report_files(
            Mock(),
            customer_name=self.fake.word(),
            authentication=account,
            provider_type=Provider.PROVIDER_AWS,
            report_month=DateHelper().today,
            provider_uuid=self.aws_provider_uuid,
            billing_source=self.fake.word(),
            cache_key=self.fake.word(),
            report_context={},
        )
        fake_status.assert_called_with(ProviderStatusCode.READY)


class ProcessReportFileTests(MasuTestCase):
    """Test Cases for the Orchestrator object."""

    @patch("masu.processor._tasks.process.ProviderDBAccessor")
    @patch("masu.processor._tasks.process.ReportProcessor")
    @patch("masu.processor._tasks.process.ReportStatsDBAccessor")
    @patch("masu.processor._tasks.process.ReportManifestDBAccessor")
    def test_process_file_initial_ingest(
        self, mock_manifest_accessor, mock_stats_accessor, mock_processor, mock_provider_accessor
    ):
        """Test the process_report_file functionality on initial ingest."""
        report_dir = tempfile.mkdtemp()
        path = "{}/{}".format(report_dir, "file1.csv")
        schema_name = self.schema
        provider = Provider.PROVIDER_AWS
        provider_uuid = self.aws_provider_uuid
        report_dict = {"file": path, "compression": "gzip", "start_date": str(DateHelper().today)}

        mock_proc = mock_processor()
        mock_stats_acc = mock_stats_accessor().__enter__()
        mock_manifest_acc = mock_manifest_accessor().__enter__()
        mock_provider_acc = mock_provider_accessor().__enter__()
        mock_provider_acc.get_setup_complete.return_value = False

        _process_report_file(schema_name, provider, provider_uuid, report_dict)

        mock_proc.process.assert_called()
        mock_proc.remove_processed_files.assert_not_called()
        mock_stats_acc.log_last_started_datetime.assert_called()
        mock_stats_acc.log_last_completed_datetime.assert_called()
        mock_manifest_acc.mark_manifest_as_updated.assert_called()
        mock_provider_acc.setup_complete.assert_called()
        shutil.rmtree(report_dir)

    @patch("masu.processor._tasks.process.ProviderDBAccessor")
    @patch("masu.processor._tasks.process.ReportProcessor")
    @patch("masu.processor._tasks.process.ReportStatsDBAccessor")
    @patch("masu.processor._tasks.process.ReportManifestDBAccessor")
    def test_process_file_non_initial_ingest(
        self, mock_manifest_accessor, mock_stats_accessor, mock_processor, mock_provider_accessor
    ):
        """Test the process_report_file functionality on non-initial ingest."""
        report_dir = tempfile.mkdtemp()
        path = "{}/{}".format(report_dir, "file1.csv")
        schema_name = self.schema
        provider = Provider.PROVIDER_AWS
        provider_uuid = self.aws_provider_uuid
        report_dict = {"file": path, "compression": "gzip", "start_date": str(DateHelper().today)}

        mock_proc = mock_processor()
        mock_stats_acc = mock_stats_accessor().__enter__()
        mock_manifest_acc = mock_manifest_accessor().__enter__()
        mock_provider_acc = mock_provider_accessor().__enter__()
        mock_provider_acc.get_setup_complete.return_value = True

        _process_report_file(schema_name, provider, provider_uuid, report_dict)

        mock_proc.process.assert_called()
        mock_proc.remove_processed_files.assert_called()
        mock_stats_acc.log_last_started_datetime.assert_called()
        mock_stats_acc.log_last_completed_datetime.assert_called()
        mock_manifest_acc.mark_manifest_as_updated.assert_called()
        mock_provider_acc.setup_complete.assert_called()
        shutil.rmtree(report_dir)

    @patch("masu.processor._tasks.process.ReportProcessor")
    @patch("masu.processor._tasks.process.ReportStatsDBAccessor")
    def test_process_file_exception(self, mock_stats_accessor, mock_processor):
        """Test the process_report_file functionality when exception is thrown."""
        report_dir = tempfile.mkdtemp()
        path = "{}/{}".format(report_dir, "file1.csv")
        schema_name = self.schema
        provider = Provider.PROVIDER_AWS
        provider_uuid = self.aws_provider_uuid
        report_dict = {"file": path, "compression": "gzip", "start_date": str(DateHelper().today)}

        mock_processor.side_effect = ReportProcessorError("mock error")
        mock_stats_acc = mock_stats_accessor().__enter__()

        with self.assertRaises(ReportProcessorError):
            _process_report_file(schema_name, provider, provider_uuid, report_dict)

        mock_stats_acc.log_last_started_datetime.assert_called()
        mock_stats_acc.log_last_completed_datetime.assert_not_called()
        shutil.rmtree(report_dir)

    @patch("masu.processor._tasks.process.ReportProcessor")
    @patch("masu.processor._tasks.process.ReportStatsDBAccessor")
    @patch("masu.database.report_manifest_db_accessor.ReportManifestDBAccessor")
    def test_process_file_missing_manifest(self, mock_manifest_accessor, mock_stats_accessor, mock_processor):
        """Test the process_report_file functionality when manifest is missing."""
        mock_manifest_accessor.get_manifest_by_id.return_value = None
        report_dir = tempfile.mkdtemp()
        path = "{}/{}".format(report_dir, "file1.csv")
        schema_name = self.schema
        provider = Provider.PROVIDER_AWS
        provider_uuid = self.aws_provider_uuid
        report_dict = {"file": path, "compression": "gzip", "start_date": str(DateHelper().today)}

        mock_proc = mock_processor()
        mock_stats_acc = mock_stats_accessor().__enter__()
        mock_manifest_acc = mock_manifest_accessor().__enter__()

        _process_report_file(schema_name, provider, provider_uuid, report_dict)

        mock_proc.process.assert_called()
        mock_stats_acc.log_last_started_datetime.assert_called()
        mock_stats_acc.log_last_completed_datetime.assert_called()
        mock_manifest_acc.mark_manifest_as_updated.assert_not_called()
        shutil.rmtree(report_dir)

    @patch("masu.processor.tasks.update_summary_tables")
    def test_summarize_reports_empty_list(self, mock_update_summary):
        """Test that the summarize_reports task is called when empty processing list is provided."""
        mock_update_summary.delay = Mock()

        summarize_reports([])
        mock_update_summary.delay.assert_not_called()

    @patch("masu.processor.tasks.update_summary_tables")
    def test_summarize_reports_processing_list(self, mock_update_summary):
        """Test that the summarize_reports task is called when a processing list is provided."""
        mock_update_summary.delay = Mock()

        report_meta = {}
        report_meta["start_date"] = str(DateHelper().today)
        report_meta["schema_name"] = self.schema
        report_meta["provider_type"] = Provider.PROVIDER_OCP
        report_meta["provider_uuid"] = self.ocp_test_provider_uuid
        report_meta["manifest_id"] = 1
        reports_to_summarize = [report_meta]

        summarize_reports(reports_to_summarize)
        mock_update_summary.delay.assert_called()


class TestProcessorTasks(MasuTestCase):
    """Test cases for Processor Celery tasks."""

    @classmethod
    def setUpClass(cls):
        """Set up the class."""
        super().setUpClass()
        cls.fake = faker.Faker()
        # cls.fake_reports = [
        #     {"file": cls.fake.word(), "compression": "GZIP"},
        #     {"file": cls.fake.word(), "compression": "PLAIN"},
        # ]

        # cls.fake_account = fake_arn(service="iam", generate_account_id=True)
        cls.fake_uuid = "d4703b6e-cd1f-4253-bfd4-32bdeaf24f97"
        cls.today = DateHelper().today
        cls.yesterday = cls.today - timedelta(days=1)

    def setUp(self):
        """Set up shared test variables."""
        super().setUp()
        self.test_assembly_id = "882083b7-ea62-4aab-aa6a-f0d08d65ee2b"
        self.test_etag = "fake_etag"
        self.get_report_args = {
            "customer_name": self.schema,
            "authentication": self.aws_provider.authentication.provider_resource_name,
            "provider_type": Provider.PROVIDER_AWS_LOCAL,
            "schema_name": self.schema,
            "billing_source": self.aws_provider.billing_source.bucket,
            "provider_uuid": self.aws_provider_uuid,
            "report_month": DateHelper().today,
            "report_context": {"current_file": f"/my/{self.test_assembly_id}/koku-1.csv.gz"},
        }

    @patch("masu.processor.tasks._get_report_files")
    @patch("masu.processor.tasks._process_report_file", side_effect=ReportProcessorError("Mocked Error!"))
    def test_get_report_exception(self, mock_process_files, mock_get_files):
        """Test raising processor exception is handled."""
        mock_get_files.return_value = {"file": self.fake.word(), "compression": "GZIP"}

        # Check that exception is raised
        with self.assertRaises(ReportProcessorError):
            # Check that the exception logs an ERROR
            with self.assertLogs("masu.processor.tasks.get_report_files", level="ERROR"):
                get_report_files(**self.get_report_args)

<<<<<<< HEAD
=======
    @patch("masu.processor.tasks.ReportStatsDBAccessor.get_last_completed_datetime")
    @patch("masu.processor.tasks.ReportStatsDBAccessor.get_last_started_datetime")
    def test_get_report_files_timestamps_aligned(self, mock_started, mock_completed):
        """Test to return reports only when they have not been processed."""
        mock_started.return_value = self.yesterday
        mock_completed.return_value = self.today

        reports = get_report_files(**self.get_report_args)
        self.assertEqual(reports, [])

    @patch("masu.processor.tasks.ReportStatsDBAccessor.get_last_completed_datetime")
    @patch("masu.processor.tasks.ReportStatsDBAccessor.get_last_started_datetime")
    def test_get_report_files_timestamps_misaligned(self, mock_started, mock_completed):
        """Test to return reports with misaligned timestamps."""
        mock_started.return_value = self.today
        mock_completed.return_value = self.yesterday

        reports = get_report_files(**self.get_report_args)
        self.assertEqual(reports, [])

    @patch("masu.processor.tasks.ReportStatsDBAccessor.get_last_completed_datetime")
    @patch("masu.processor.tasks.ReportStatsDBAccessor.get_last_started_datetime")
    @patch("masu.processor.tasks._process_report_file")
    def test_get_report_files_timestamps_empty_start(self, mock_process_files, mock_started, mock_completed):
        """Test that the chained task is called when no start time is set."""
        mock_process_files.apply_async = Mock()

        mock_started.return_value = None
        mock_completed.return_value = self.today
        reports = get_report_files(**self.get_report_args)
        self.assertIsNotNone(reports)

    @patch("masu.processor.tasks.ReportStatsDBAccessor.get_last_completed_datetime")
    @patch("masu.processor.tasks.ReportStatsDBAccessor.get_last_started_datetime")
    @patch("masu.external.date_accessor.DateAccessor.today")
    def test_get_report_files_timestamps_empty_end(self, mock_date, mock_started, mock_completed):
        """Chained task is not called when no end time is set since processing is in progress."""
        mock_started.return_value = self.today

        # Make sure today() is only an hour from get_last_started_datetime (within 2 hr timeout)
        mock_date.return_value = self.today + timedelta(hours=1)

        mock_completed.return_value = None
        reports = get_report_files(**self.get_report_args)
        self.assertEqual(reports, [])

    @patch("masu.processor.tasks.ReportStatsDBAccessor.get_last_completed_datetime")
    @patch("masu.processor.tasks.ReportStatsDBAccessor.get_last_started_datetime")
    @patch("masu.processor.tasks._process_report_file")
    @patch("masu.external.date_accessor.DateAccessor.today_with_timezone")
    def test_get_report_files_timestamps_empty_end_timeout(
        self, mock_date, mock_process_files, mock_started, mock_completed
    ):
        """Chained task is called when no end time is set since processing has exceeded the timeout."""
        mock_process_files.apply_async = Mock()

        mock_started.return_value = self.today
        mock_completed.return_value = None

        mock_date.return_value = self.today + timedelta(hours=3)
        reports = get_report_files(**self.get_report_args)
        self.assertIsNotNone(reports)

    @patch("masu.processor.tasks.ReportStatsDBAccessor.get_last_completed_datetime")
    @patch("masu.processor.tasks.ReportStatsDBAccessor.get_last_started_datetime")
    @patch("masu.processor.tasks._process_report_file")
    @patch("masu.external.date_accessor.DateAccessor.today_with_timezone")
    def test_get_report_files_timestamps_empty_end_no_timeout(
        self, mock_date, mock_process_files, mock_started, mock_completed
    ):
        """
        Chained task is not called when no end time is set.

        Since processing is in progress but completion timeout has not been reached.
        """
        mock_started.return_value = self.today
        mock_completed.return_value = None

        mock_date.return_value = self.today + timedelta(hours=1)

        reports = get_report_files(**self.get_report_args)
        self.assertIsNotNone(reports)

    @patch("masu.processor.tasks.ReportStatsDBAccessor.get_last_completed_datetime")
    @patch("masu.processor.tasks.ReportStatsDBAccessor.get_last_started_datetime")
    @patch("masu.processor.tasks._process_report_file")
    def test_get_report_files_timestamps_empty_both(self, mock_process_file, mock_started, mock_completed):
        """Test that the chained task is called when no timestamps are set."""
        mock_process_file.return_value = None

        mock_started.return_value = None
        mock_completed.return_value = None
        reports = get_report_files(**self.get_report_args)
        self.assertIsNotNone(reports)

    def test_convert_to_parquet(self):
        """Test the convert_to_parquet task."""
        logging.disable(logging.NOTSET)
        expected_logs = [
            "missing required argument: request_id",
            "missing required argument: account",
            "missing required argument: provider_uuid",
        ]
        with self.assertLogs("masu.processor.tasks", level="INFO") as logger:
            with patch("masu.processor.tasks.settings", ENABLE_S3_ARCHIVING=True):
                convert_to_parquet(None, None, None, None, "start_date", "manifest_id", [])
                for expected in expected_logs:
                    self.assertIn(expected, " ".join(logger.output))

        expected = "Skipping convert_to_parquet. S3 archiving feature is disabled."
        with self.assertLogs("masu.processor.tasks", level="INFO") as logger:
            convert_to_parquet("request_id", "account", "provider_uuid", "provider_type", "start_date", "manifest_id")
            self.assertIn(expected, " ".join(logger.output))

        expected = "S3 archiving feature is enabled, but no start_date was given for processing."
        with patch("masu.processor.tasks.settings", ENABLE_S3_ARCHIVING=True):
            with self.assertLogs("masu.processor.tasks", level="INFO") as logger:
                convert_to_parquet("request_id", "account", "provider_uuid", "provider_type", None, "manifest_id")
                self.assertIn(expected, " ".join(logger.output))

        expected = "S3 archiving feature is enabled, but the start_date was not a valid date string ISO 8601 format."
        with patch("masu.processor.tasks.settings", ENABLE_S3_ARCHIVING=True):
            with self.assertLogs("masu.processor.tasks", level="INFO") as logger:
                convert_to_parquet(
                    "request_id", "account", "provider_uuid", "provider_type", "bad_date", "manifest_id"
                )
                self.assertIn(expected, " ".join(logger.output))

        expected = "S3 archiving feature is enabled, but no files to process."
        with patch("masu.processor.tasks.settings", ENABLE_S3_ARCHIVING=True):
            with patch("masu.processor.tasks.get_path_prefix"):
                with patch("masu.processor.tasks.get_file_keys_from_s3_with_manifest_id", return_value=[]):
                    with self.assertLogs("masu.processor.tasks", level="INFO") as logger:
                        convert_to_parquet(
                            "request_id",
                            "account",
                            "provider_uuid",
                            "provider_type",
                            "2020-01-01T12:00:00",
                            "manifest_id",
                        )
                        self.assertIn(expected, " ".join(logger.output))

        with patch("masu.processor.tasks.settings", ENABLE_S3_ARCHIVING=True):
            with patch("masu.processor.tasks.get_path_prefix"):
                with patch("masu.processor.tasks.get_file_keys_from_s3_with_manifest_id", return_value=["cur.csv.gz"]):
                    with patch("masu.processor.tasks.remove_files_not_in_set_from_s3_bucket"):
                        with patch("masu.processor.tasks.convert_csv_to_parquet"):
                            convert_to_parquet(
                                "request_id", "account", "provider_uuid", "AWS", "2020-01-01T12:00:00", "manifest_id"
                            )

        expected = "Failed to convert the following files to parquet"
        with patch("masu.processor.tasks.settings", ENABLE_S3_ARCHIVING=True):
            with patch("masu.processor.tasks.get_path_prefix"):
                with patch(
                    "masu.processor.tasks.get_file_keys_from_s3_with_manifest_id", return_value=["cost_export.csv"]
                ):
                    with patch("masu.processor.tasks.convert_csv_to_parquet", return_value=False):
                        with self.assertLogs("masu.processor.tasks", level="INFO") as logger:
                            convert_to_parquet(
                                "request_id",
                                "account",
                                "provider_uuid",
                                "provider_type",
                                "2020-01-01T12:00:00",
                                "manifest_id",
                            )
                            self.assertIn(expected, " ".join(logger.output))

        with patch("masu.processor.tasks.settings", ENABLE_S3_ARCHIVING=True):
            with patch("masu.processor.tasks.get_path_prefix"):
                with patch(
                    "masu.processor.tasks.get_file_keys_from_s3_with_manifest_id", return_value=["storage_usage.csv"]
                ):
                    with patch("masu.processor.tasks.convert_csv_to_parquet"):
                        convert_to_parquet(
                            "request_id", "account", "provider_uuid", "OCP", "2020-01-01T12:00:00", "manifest_id"
                        )

>>>>>>> e223aecb

class TestRemoveExpiredDataTasks(MasuTestCase):
    """Test cases for Processor Celery tasks."""

    @patch.object(ExpiredDataRemover, "remove")
    @patch("masu.processor.tasks.refresh_materialized_views.delay")
    def test_remove_expired_data(self, fake_view, fake_remover):
        """Test task."""
        expected_results = [{"account_payer_id": "999999999", "billing_period_start": "2018-06-24 15:47:33.052509"}]
        fake_remover.return_value = expected_results

        expected = "INFO:masu.processor._tasks.remove_expired:Expired Data:\n {}"

        # disable logging override set in masu/__init__.py
        logging.disable(logging.NOTSET)
        with self.assertLogs("masu.processor._tasks.remove_expired") as logger:
            remove_expired_data(schema_name=self.schema, provider=Provider.PROVIDER_AWS, simulate=True)
            self.assertIn(expected.format(str(expected_results)), logger.output)

    @patch.object(ExpiredDataRemover, "remove")
    @patch("masu.processor.tasks.refresh_materialized_views.delay")
    def test_remove_expired_line_items_only(self, fake_view, fake_remover):
        """Test task."""
        expected_results = [{"account_payer_id": "999999999", "billing_period_start": "2018-06-24 15:47:33.052509"}]
        fake_remover.return_value = expected_results

        expected = "INFO:masu.processor._tasks.remove_expired:Expired Data:\n {}"

        # disable logging override set in masu/__init__.py
        logging.disable(logging.NOTSET)
        with self.assertLogs("masu.processor._tasks.remove_expired") as logger:
            remove_expired_data(
                schema_name=self.schema, provider=Provider.PROVIDER_AWS, simulate=True, line_items_only=True
            )
            self.assertIn(expected.format(str(expected_results)), logger.output)


class TestUpdateSummaryTablesTask(MasuTestCase):
    """Test cases for Processor summary table Celery tasks."""

    @classmethod
    def setUpClass(cls):
        """Set up for the class."""
        super().setUpClass()
        cls.aws_tables = list(AWS_CUR_TABLE_MAP.values())
        cls.ocp_tables = list(OCP_REPORT_TABLE_MAP.values())
        cls.all_tables = list(AWS_CUR_TABLE_MAP.values()) + list(OCP_REPORT_TABLE_MAP.values())

        cls.creator = ReportObjectCreator(cls.schema)

    def setUp(self):
        """Set up each test."""
        super().setUp()
        self.aws_accessor = AWSReportDBAccessor(schema=self.schema)
        self.ocp_accessor = OCPReportDBAccessor(schema=self.schema)

        # Populate some line item data so that the summary tables
        # have something to pull from
        self.start_date = DateHelper().today.replace(day=1)

    @patch("masu.processor.tasks.chain")
    @patch("masu.processor.tasks.refresh_materialized_views")
    @patch("masu.processor.tasks.update_cost_model_costs")
    def test_update_summary_tables_aws(self, mock_charge_info, mock_views, mock_chain):
        """Test that the summary table task runs."""
        provider = Provider.PROVIDER_AWS
        provider_aws_uuid = self.aws_provider_uuid

        daily_table_name = AWS_CUR_TABLE_MAP["line_item_daily"]
        summary_table_name = AWS_CUR_TABLE_MAP["line_item_daily_summary"]
        start_date = self.start_date.replace(day=1) + relativedelta.relativedelta(months=-1)

        with schema_context(self.schema):
            daily_query = self.aws_accessor._get_db_obj_query(daily_table_name)
            summary_query = self.aws_accessor._get_db_obj_query(summary_table_name)
            daily_query.delete()
            summary_query.delete()

            initial_daily_count = daily_query.count()
            initial_summary_count = summary_query.count()

        self.assertEqual(initial_daily_count, 0)
        self.assertEqual(initial_summary_count, 0)

        update_summary_tables(self.schema, provider, provider_aws_uuid, start_date)

        with schema_context(self.schema):
            self.assertNotEqual(daily_query.count(), initial_daily_count)
            self.assertNotEqual(summary_query.count(), initial_summary_count)

        mock_chain.return_value.apply_async.assert_called()

    @patch("masu.processor.tasks.update_cost_model_costs")
    def test_update_summary_tables_aws_end_date(self, mock_charge_info):
        """Test that the summary table task respects a date range."""
        provider = Provider.PROVIDER_AWS_LOCAL
        provider_aws_uuid = self.aws_provider_uuid
        ce_table_name = AWS_CUR_TABLE_MAP["cost_entry"]
        daily_table_name = AWS_CUR_TABLE_MAP["line_item_daily"]
        summary_table_name = AWS_CUR_TABLE_MAP["line_item_daily_summary"]

        start_date = DateHelper().last_month_start

        end_date = DateHelper().last_month_end

        daily_table = getattr(self.aws_accessor.report_schema, daily_table_name)
        summary_table = getattr(self.aws_accessor.report_schema, summary_table_name)
        ce_table = getattr(self.aws_accessor.report_schema, ce_table_name)
        with schema_context(self.schema):
            daily_table.objects.all().delete()
            summary_table.objects.all().delete()
            ce_start_date = ce_table.objects.filter(interval_start__gte=start_date.date()).aggregate(
                Min("interval_start")
            )["interval_start__min"]
            ce_end_date = ce_table.objects.filter(interval_start__lte=end_date.date()).aggregate(
                Max("interval_start")
            )["interval_start__max"]

        # The summary tables will only include dates where there is data
        expected_start_date = max(start_date, ce_start_date)
        expected_start_date = expected_start_date.replace(hour=0, minute=0, second=0, microsecond=0)
        expected_end_date = min(end_date, ce_end_date)
        expected_end_date = expected_end_date.replace(hour=0, minute=0, second=0, microsecond=0)

        update_summary_tables(self.schema, provider, provider_aws_uuid, start_date, end_date)

        with schema_context(self.schema):
            daily_entry = daily_table.objects.all().aggregate(Min("usage_start"), Max("usage_end"))
            result_start_date = daily_entry["usage_start__min"]
            result_end_date = daily_entry["usage_end__max"]

        self.assertEqual(result_start_date, expected_start_date.date())
        self.assertEqual(result_end_date, expected_end_date.date())

        with schema_context(self.schema):
            summary_entry = summary_table.objects.all().aggregate(Min("usage_start"), Max("usage_end"))
            result_start_date = summary_entry["usage_start__min"]
            result_end_date = summary_entry["usage_end__max"]

        self.assertEqual(result_start_date, expected_start_date.date())
        self.assertEqual(result_end_date, expected_end_date.date())

    @patch("masu.processor.tasks.CostModelDBAccessor")
    @patch("masu.processor.tasks.chain")
    @patch("masu.processor.tasks.refresh_materialized_views")
    @patch("masu.processor.tasks.update_cost_model_costs")
    @patch("masu.processor.ocp.ocp_cost_model_cost_updater.CostModelDBAccessor")
    def test_update_summary_tables_ocp(
        self, mock_cost_model, mock_charge_info, mock_view, mock_chain, mock_task_cost_model
    ):
        """Test that the summary table task runs."""
        infrastructure_rates = {
            "cpu_core_usage_per_hour": 1.5,
            "memory_gb_usage_per_hour": 2.5,
            "storage_gb_usage_per_month": 0.5,
        }
        markup = {}

        mock_cost_model.return_value.__enter__.return_value.infrastructure_rates = infrastructure_rates
        mock_cost_model.return_value.__enter__.return_value.supplementary_rates = {}
        mock_cost_model.return_value.__enter__.return_value.markup = markup
        # We need to bypass the None check for cost model in update_cost_model_costs
        mock_task_cost_model.return_value.__enter__.return_value.cost_model = {}

        provider = Provider.PROVIDER_OCP
        provider_ocp_uuid = self.ocp_test_provider_uuid

        daily_table_name = OCP_REPORT_TABLE_MAP["line_item_daily"]
        start_date = DateHelper().last_month_start
        end_date = DateHelper().last_month_end

        with schema_context(self.schema):
            daily_query = self.ocp_accessor._get_db_obj_query(daily_table_name)
            daily_query.delete()

            initial_daily_count = daily_query.count()

        self.assertEqual(initial_daily_count, 0)
        update_summary_tables(self.schema, provider, provider_ocp_uuid, start_date, end_date)

        with schema_context(self.schema):
            self.assertNotEqual(daily_query.count(), initial_daily_count)

        update_cost_model_costs(
            schema_name=self.schema, provider_uuid=provider_ocp_uuid, start_date=start_date, end_date=end_date
        )

        table_name = OCP_REPORT_TABLE_MAP["line_item_daily_summary"]
        with ProviderDBAccessor(provider_ocp_uuid) as provider_accessor:
            provider_obj = provider_accessor.get_provider()

        usage_period_qry = self.ocp_accessor.get_usage_period_query_by_provider(provider_obj.uuid)
        with schema_context(self.schema):
            cluster_id = usage_period_qry.first().cluster_id

            items = self.ocp_accessor._get_db_obj_query(table_name).filter(
                usage_start__gte=start_date, usage_start__lte=end_date, cluster_id=cluster_id, data_source="Pod"
            )
            for item in items:
                self.assertNotEqual(item.infrastructure_usage_cost.get("cpu"), 0)
                self.assertNotEqual(item.infrastructure_usage_cost.get("memory"), 0)

            storage_daily_name = OCP_REPORT_TABLE_MAP["storage_line_item_daily"]

            items = self.ocp_accessor._get_db_obj_query(storage_daily_name).filter(cluster_id=cluster_id)
            for item in items:
                self.assertIsNotNone(item.volume_request_storage_byte_seconds)
                self.assertIsNotNone(item.persistentvolumeclaim_usage_byte_seconds)

            storage_summary_name = OCP_REPORT_TABLE_MAP["line_item_daily_summary"]
            items = self.ocp_accessor._get_db_obj_query(storage_summary_name).filter(
                cluster_id=cluster_id, data_source="Storage"
            )
            for item in items:
                self.assertIsNotNone(item.volume_request_storage_gigabyte_months)
                self.assertIsNotNone(item.persistentvolumeclaim_usage_gigabyte_months)

        mock_chain.return_value.apply_async.assert_called()

    @patch("masu.processor.tasks.update_cost_model_costs")
    @patch("masu.database.cost_model_db_accessor.CostModelDBAccessor.get_memory_gb_usage_per_hour_rates")
    @patch("masu.database.cost_model_db_accessor.CostModelDBAccessor.get_cpu_core_usage_per_hour_rates")
    def test_update_summary_tables_ocp_end_date(self, mock_cpu_rate, mock_mem_rate, mock_charge_info):
        """Test that the summary table task respects a date range."""
        mock_cpu_rate.return_value = 1.5
        mock_mem_rate.return_value = 2.5
        provider = Provider.PROVIDER_OCP
        provider_ocp_uuid = self.ocp_test_provider_uuid
        ce_table_name = OCP_REPORT_TABLE_MAP["report"]
        daily_table_name = OCP_REPORT_TABLE_MAP["line_item_daily"]

        start_date = DateHelper().last_month_start
        end_date = DateHelper().last_month_end
        daily_table = getattr(self.ocp_accessor.report_schema, daily_table_name)
        ce_table = getattr(self.ocp_accessor.report_schema, ce_table_name)

        with schema_context(self.schema):
            daily_table.objects.all().delete()
            ce_start_date = ce_table.objects.filter(interval_start__gte=start_date.date()).aggregate(
                Min("interval_start")
            )["interval_start__min"]

            ce_end_date = ce_table.objects.filter(interval_start__lte=end_date.date()).aggregate(
                Max("interval_start")
            )["interval_start__max"]

        # The summary tables will only include dates where there is data
        expected_start_date = max(start_date, ce_start_date)
        expected_end_date = min(end_date, ce_end_date)

        update_summary_tables(self.schema, provider, provider_ocp_uuid, start_date, end_date)
        with schema_context(self.schema):
            daily_entry = daily_table.objects.all().aggregate(Min("usage_start"), Max("usage_end"))
            result_start_date = daily_entry["usage_start__min"]
            result_end_date = daily_entry["usage_end__max"]

        self.assertEqual(result_start_date, expected_start_date.date())
        self.assertEqual(result_end_date, expected_end_date.date())

    @patch("masu.processor.tasks.update_summary_tables")
    def test_get_report_data_for_all_providers(self, mock_update):
        """Test GET report_data endpoint with provider_uuid=*."""
        start_date = date.today()
        update_all_summary_tables(start_date)

        mock_update.delay.assert_called_with(ANY, ANY, ANY, str(start_date), ANY)

    def test_refresh_materialized_views_aws(self):
        """Test that materialized views are refreshed."""
        manifest_dict = {
            "assembly_id": "12345",
            "billing_period_start_datetime": DateHelper().today,
            "num_total_files": 2,
            "provider_uuid": self.aws_provider_uuid,
        }

        with ReportManifestDBAccessor() as manifest_accessor:
            manifest = manifest_accessor.add(**manifest_dict)
            manifest.save()

        refresh_materialized_views(self.schema, Provider.PROVIDER_AWS, manifest_id=manifest.id)

        views_to_check = [view for view in AWS_MATERIALIZED_VIEWS if "Cost" in view._meta.db_table]

        with schema_context(self.schema):
            for view in views_to_check:
                self.assertNotEqual(view.objects.count(), 0)

        with ReportManifestDBAccessor() as manifest_accessor:
            manifest = manifest_accessor.get_manifest_by_id(manifest.id)
            self.assertIsNotNone(manifest.manifest_completed_datetime)

    def test_refresh_materialized_views_azure(self):
        """Test that materialized views are refreshed."""
        manifest_dict = {
            "assembly_id": "12345",
            "billing_period_start_datetime": DateHelper().today,
            "num_total_files": 2,
            "provider_uuid": self.aws_provider_uuid,
        }

        with ReportManifestDBAccessor() as manifest_accessor:
            manifest = manifest_accessor.add(**manifest_dict)
            manifest.save()

        refresh_materialized_views(self.schema, Provider.PROVIDER_AZURE, manifest_id=manifest.id)

        views_to_check = [view for view in AZURE_MATERIALIZED_VIEWS if "Cost" in view._meta.db_table]

        with schema_context(self.schema):
            for view in views_to_check:
                self.assertNotEqual(view.objects.count(), 0)

        with ReportManifestDBAccessor() as manifest_accessor:
            manifest = manifest_accessor.get_manifest_by_id(manifest.id)
            self.assertIsNotNone(manifest.manifest_completed_datetime)

    def test_refresh_materialized_views_ocp(self):
        """Test that materialized views are refreshed."""
        manifest_dict = {
            "assembly_id": "12345",
            "billing_period_start_datetime": DateHelper().today,
            "num_total_files": 2,
            "provider_uuid": self.aws_provider_uuid,
        }

        with ReportManifestDBAccessor() as manifest_accessor:
            manifest = manifest_accessor.add(**manifest_dict)
            manifest.save()

        refresh_materialized_views(self.schema, Provider.PROVIDER_OCP, manifest_id=manifest.id)

        views_to_check = [view for view in OCP_MATERIALIZED_VIEWS if "Cost" in view._meta.db_table]

        with schema_context(self.schema):
            for view in views_to_check:
                self.assertNotEqual(view.objects.count(), 0)

        with ReportManifestDBAccessor() as manifest_accessor:
            manifest = manifest_accessor.get_manifest_by_id(manifest.id)
            self.assertIsNotNone(manifest.manifest_completed_datetime)

    @patch("masu.processor.tasks.connection")
    def test_vacuum_schema(self, mock_conn):
        """Test that the vacuum schema task runs."""
        logging.disable(logging.NOTSET)
        mock_conn.cursor.return_value.__enter__.return_value.fetchall.return_value = [("table",)]
        expected = "INFO:masu.processor.tasks:VACUUM ANALYZE acct10001.table"
        with self.assertLogs("masu.processor.tasks", level="INFO") as logger:
            vacuum_schema(self.schema)
            self.assertIn(expected, logger.output)

    @patch("masu.processor.tasks.connection")
    def test_autovacuum_tune_schema_default_table(self, mock_conn):
        """Test that the autovacuum tuning runs."""
        logging.disable(logging.NOTSET)

        # Make sure that the AUTOVACUUM_TUNING environment variable is unset!
        if "AUTOVACUUM_TUNING" in os.environ:
            del os.environ["AUTOVACUUM_TUNING"]

        mock_conn.cursor.return_value.__enter__.return_value.fetchall.return_value = [("cost_model", 20000000, {})]
        expected = (
            "INFO:masu.processor.tasks:ALTER TABLE acct10001.cost_model set (autovacuum_vacuum_scale_factor = 0.01);"
        )
        with self.assertLogs("masu.processor.tasks", level="INFO") as logger:
            autovacuum_tune_schema(self.schema)
            self.assertIn(expected, logger.output)

        mock_conn.cursor.return_value.__enter__.return_value.fetchall.return_value = [("cost_model", 2000000, {})]
        expected = (
            "INFO:masu.processor.tasks:ALTER TABLE acct10001.cost_model set (autovacuum_vacuum_scale_factor = 0.02);"
        )
        with self.assertLogs("masu.processor.tasks", level="INFO") as logger:
            autovacuum_tune_schema(self.schema)
            self.assertIn(expected, logger.output)

        mock_conn.cursor.return_value.__enter__.return_value.fetchall.return_value = [("cost_model", 200000, {})]
        expected = (
            "INFO:masu.processor.tasks:ALTER TABLE acct10001.cost_model set (autovacuum_vacuum_scale_factor = 0.05);"
        )
        with self.assertLogs("masu.processor.tasks", level="INFO") as logger:
            autovacuum_tune_schema(self.schema)
            self.assertIn(expected, logger.output)

        mock_conn.cursor.return_value.__enter__.return_value.fetchall.return_value = [
            ("cost_model", 200000, {"autovacuum_vacuum_scale_factor": Decimal("0.05")})
        ]
        expected = "INFO:masu.processor.tasks:Altered autovacuum_vacuum_scale_factor on 0 tables"
        with self.assertLogs("masu.processor.tasks", level="INFO") as logger:
            autovacuum_tune_schema(self.schema)
            self.assertIn(expected, logger.output)

        mock_conn.cursor.return_value.__enter__.return_value.fetchall.return_value = [
            ("cost_model", 20000, {"autovacuum_vacuum_scale_factor": Decimal("0.02")})
        ]
        expected = "INFO:masu.processor.tasks:ALTER TABLE acct10001.cost_model reset (autovacuum_vacuum_scale_factor);"
        with self.assertLogs("masu.processor.tasks", level="INFO") as logger:
            autovacuum_tune_schema(self.schema)
            self.assertIn(expected, logger.output)

    @patch("masu.processor.tasks.connection")
    def test_autovacuum_tune_schema_custom_table(self, mock_conn):
        """Test that the autovacuum tuning runs."""
        logging.disable(logging.NOTSET)
        scale_table = [(10000000, "0.0001"), (1000000, "0.004"), (100000, "0.011")]
        os.environ["AUTOVACUUM_TUNING"] = json.dumps(scale_table)

        mock_conn.cursor.return_value.__enter__.return_value.fetchall.return_value = [("cost_model", 20000000, {})]
        expected = (
            "INFO:masu.processor.tasks:ALTER TABLE acct10001.cost_model set (autovacuum_vacuum_scale_factor = 0.0001);"
        )
        with self.assertLogs("masu.processor.tasks", level="INFO") as logger:
            autovacuum_tune_schema(self.schema)
            self.assertIn(expected, logger.output)

        mock_conn.cursor.return_value.__enter__.return_value.fetchall.return_value = [("cost_model", 2000000, {})]
        expected = (
            "INFO:masu.processor.tasks:ALTER TABLE acct10001.cost_model set (autovacuum_vacuum_scale_factor = 0.004);"
        )
        with self.assertLogs("masu.processor.tasks", level="INFO") as logger:
            autovacuum_tune_schema(self.schema)
            self.assertIn(expected, logger.output)

        mock_conn.cursor.return_value.__enter__.return_value.fetchall.return_value = [("cost_model", 200000, {})]
        expected = (
            "INFO:masu.processor.tasks:ALTER TABLE acct10001.cost_model set (autovacuum_vacuum_scale_factor = 0.011);"
        )
        with self.assertLogs("masu.processor.tasks", level="INFO") as logger:
            autovacuum_tune_schema(self.schema)
            self.assertIn(expected, logger.output)

        mock_conn.cursor.return_value.__enter__.return_value.fetchall.return_value = [
            ("cost_model", 200000, {"autovacuum_vacuum_scale_factor": Decimal("0.011")})
        ]
        expected = "INFO:masu.processor.tasks:Altered autovacuum_vacuum_scale_factor on 0 tables"
        with self.assertLogs("masu.processor.tasks", level="INFO") as logger:
            autovacuum_tune_schema(self.schema)
            self.assertIn(expected, logger.output)

        mock_conn.cursor.return_value.__enter__.return_value.fetchall.return_value = [
            ("cost_model", 20000, {"autovacuum_vacuum_scale_factor": Decimal("0.004")})
        ]
        expected = "INFO:masu.processor.tasks:ALTER TABLE acct10001.cost_model reset (autovacuum_vacuum_scale_factor);"
        with self.assertLogs("masu.processor.tasks", level="INFO") as logger:
            autovacuum_tune_schema(self.schema)
            self.assertIn(expected, logger.output)

        del os.environ["AUTOVACUUM_TUNING"]

    @patch("masu.processor.tasks.connection")
    def test_autovacuum_tune_schema_manual_setting(self, mock_conn):
        """Test that the autovacuum tuning runs."""
        logging.disable(logging.NOTSET)

        # Make sure that the AUTOVACUUM_TUNING environment variable is unset!
        if "AUTOVACUUM_TUNING" in os.environ:
            del os.environ["AUTOVACUUM_TUNING"]

        mock_conn.cursor.return_value.__enter__.return_value.fetchall.return_value = [
            ("cost_model", 200000, {"autovacuum_vacuum_scale_factor": Decimal("0.04")})
        ]
        expected = "INFO:masu.processor.tasks:Altered autovacuum_vacuum_scale_factor on 0 tables"
        with self.assertLogs("masu.processor.tasks", level="INFO") as logger:
            autovacuum_tune_schema(self.schema)
            self.assertIn(expected, logger.output)

        mock_conn.cursor.return_value.__enter__.return_value.fetchall.return_value = [
            ("cost_model", 200000, {"autovacuum_vacuum_scale_factor": Decimal("0.06")})
        ]
        expected = (
            "INFO:masu.processor.tasks:ALTER TABLE acct10001.cost_model set (autovacuum_vacuum_scale_factor = 0.05);"
        )
        with self.assertLogs("masu.processor.tasks", level="INFO") as logger:
            autovacuum_tune_schema(self.schema)
            self.assertIn(expected, logger.output)

    @patch("masu.processor.tasks.connection")
    def test_autovacuum_tune_schema_invalid_setting(self, mock_conn):
        """Test that the autovacuum tuning runs."""
        logging.disable(logging.NOTSET)

        # Make sure that the AUTOVACUUM_TUNING environment variable is unset!
        if "AUTOVACUUM_TUNING" in os.environ:
            del os.environ["AUTOVACUUM_TUNING"]

        # This invalid setting should be treated as though there was no setting
        mock_conn.cursor.return_value.__enter__.return_value.fetchall.return_value = [
            ("cost_model", 20000000, {"autovacuum_vacuum_scale_factor": ""})
        ]
        expected = (
            "INFO:masu.processor.tasks:ALTER TABLE acct10001.cost_model set (autovacuum_vacuum_scale_factor = 0.01);"
        )
        with self.assertLogs("masu.processor.tasks", level="INFO") as logger:
            autovacuum_tune_schema(self.schema)
            self.assertIn(expected, logger.output)

    def test_autovacuum_tune_schedule(self):
        vh = next(iter(koku_celery.app.conf.beat_schedule["vacuum-schemas"]["schedule"].hour))
        avh = next(iter(koku_celery.app.conf.beat_schedule["autovacuum-tune-schemas"]["schedule"].hour))
        self.assertTrue(avh == (23 if vh == 0 else (vh - 1)))

<<<<<<< HEAD
    def test_record_report_status(self):
        """Test recording initial report stats."""
        test_manifest_id = 1
        test_file_name = "testreportfile.csv"
        record_report_status(test_manifest_id, test_file_name, "test_request_id")

        with ReportStatsDBAccessor(test_file_name, test_manifest_id) as accessor:
            self.assertEqual(accessor._manifest_id, test_manifest_id)
            self.assertEqual(accessor._report_name, test_file_name)
=======
    @patch("masu.processor.tasks.CostModelCostUpdater")
    def test_no_cost_model_during_cost_model_update(self, mock_updater):
        """Test cost model update not called if no cost model is present."""

        provider_ocp_uuid = self.ocp_test_provider_uuid
        with CostModelDBAccessor(self.schema, provider_ocp_uuid) as cost_model_accessor:
            test_cost_model = cost_model_accessor.cost_model
        self.assertIsNone(test_cost_model)

        start_date = DateHelper().last_month_start
        end_date = DateHelper().last_month_end

        update_cost_model_costs(
            schema_name=self.schema, provider_uuid=provider_ocp_uuid, start_date=start_date, end_date=end_date
        )

        self.assertFalse(mock_updater.called)
        self.assertEqual(mock_updater.call_count, 0)
>>>>>>> e223aecb
<|MERGE_RESOLUTION|>--- conflicted
+++ resolved
@@ -407,103 +407,6 @@
             with self.assertLogs("masu.processor.tasks.get_report_files", level="ERROR"):
                 get_report_files(**self.get_report_args)
 
-<<<<<<< HEAD
-=======
-    @patch("masu.processor.tasks.ReportStatsDBAccessor.get_last_completed_datetime")
-    @patch("masu.processor.tasks.ReportStatsDBAccessor.get_last_started_datetime")
-    def test_get_report_files_timestamps_aligned(self, mock_started, mock_completed):
-        """Test to return reports only when they have not been processed."""
-        mock_started.return_value = self.yesterday
-        mock_completed.return_value = self.today
-
-        reports = get_report_files(**self.get_report_args)
-        self.assertEqual(reports, [])
-
-    @patch("masu.processor.tasks.ReportStatsDBAccessor.get_last_completed_datetime")
-    @patch("masu.processor.tasks.ReportStatsDBAccessor.get_last_started_datetime")
-    def test_get_report_files_timestamps_misaligned(self, mock_started, mock_completed):
-        """Test to return reports with misaligned timestamps."""
-        mock_started.return_value = self.today
-        mock_completed.return_value = self.yesterday
-
-        reports = get_report_files(**self.get_report_args)
-        self.assertEqual(reports, [])
-
-    @patch("masu.processor.tasks.ReportStatsDBAccessor.get_last_completed_datetime")
-    @patch("masu.processor.tasks.ReportStatsDBAccessor.get_last_started_datetime")
-    @patch("masu.processor.tasks._process_report_file")
-    def test_get_report_files_timestamps_empty_start(self, mock_process_files, mock_started, mock_completed):
-        """Test that the chained task is called when no start time is set."""
-        mock_process_files.apply_async = Mock()
-
-        mock_started.return_value = None
-        mock_completed.return_value = self.today
-        reports = get_report_files(**self.get_report_args)
-        self.assertIsNotNone(reports)
-
-    @patch("masu.processor.tasks.ReportStatsDBAccessor.get_last_completed_datetime")
-    @patch("masu.processor.tasks.ReportStatsDBAccessor.get_last_started_datetime")
-    @patch("masu.external.date_accessor.DateAccessor.today")
-    def test_get_report_files_timestamps_empty_end(self, mock_date, mock_started, mock_completed):
-        """Chained task is not called when no end time is set since processing is in progress."""
-        mock_started.return_value = self.today
-
-        # Make sure today() is only an hour from get_last_started_datetime (within 2 hr timeout)
-        mock_date.return_value = self.today + timedelta(hours=1)
-
-        mock_completed.return_value = None
-        reports = get_report_files(**self.get_report_args)
-        self.assertEqual(reports, [])
-
-    @patch("masu.processor.tasks.ReportStatsDBAccessor.get_last_completed_datetime")
-    @patch("masu.processor.tasks.ReportStatsDBAccessor.get_last_started_datetime")
-    @patch("masu.processor.tasks._process_report_file")
-    @patch("masu.external.date_accessor.DateAccessor.today_with_timezone")
-    def test_get_report_files_timestamps_empty_end_timeout(
-        self, mock_date, mock_process_files, mock_started, mock_completed
-    ):
-        """Chained task is called when no end time is set since processing has exceeded the timeout."""
-        mock_process_files.apply_async = Mock()
-
-        mock_started.return_value = self.today
-        mock_completed.return_value = None
-
-        mock_date.return_value = self.today + timedelta(hours=3)
-        reports = get_report_files(**self.get_report_args)
-        self.assertIsNotNone(reports)
-
-    @patch("masu.processor.tasks.ReportStatsDBAccessor.get_last_completed_datetime")
-    @patch("masu.processor.tasks.ReportStatsDBAccessor.get_last_started_datetime")
-    @patch("masu.processor.tasks._process_report_file")
-    @patch("masu.external.date_accessor.DateAccessor.today_with_timezone")
-    def test_get_report_files_timestamps_empty_end_no_timeout(
-        self, mock_date, mock_process_files, mock_started, mock_completed
-    ):
-        """
-        Chained task is not called when no end time is set.
-
-        Since processing is in progress but completion timeout has not been reached.
-        """
-        mock_started.return_value = self.today
-        mock_completed.return_value = None
-
-        mock_date.return_value = self.today + timedelta(hours=1)
-
-        reports = get_report_files(**self.get_report_args)
-        self.assertIsNotNone(reports)
-
-    @patch("masu.processor.tasks.ReportStatsDBAccessor.get_last_completed_datetime")
-    @patch("masu.processor.tasks.ReportStatsDBAccessor.get_last_started_datetime")
-    @patch("masu.processor.tasks._process_report_file")
-    def test_get_report_files_timestamps_empty_both(self, mock_process_file, mock_started, mock_completed):
-        """Test that the chained task is called when no timestamps are set."""
-        mock_process_file.return_value = None
-
-        mock_started.return_value = None
-        mock_completed.return_value = None
-        reports = get_report_files(**self.get_report_args)
-        self.assertIsNotNone(reports)
-
     def test_convert_to_parquet(self):
         """Test the convert_to_parquet task."""
         logging.disable(logging.NOTSET)
@@ -589,7 +492,6 @@
                             "request_id", "account", "provider_uuid", "OCP", "2020-01-01T12:00:00", "manifest_id"
                         )
 
->>>>>>> e223aecb
 
 class TestRemoveExpiredDataTasks(MasuTestCase):
     """Test cases for Processor Celery tasks."""
@@ -1092,7 +994,6 @@
         avh = next(iter(koku_celery.app.conf.beat_schedule["autovacuum-tune-schemas"]["schedule"].hour))
         self.assertTrue(avh == (23 if vh == 0 else (vh - 1)))
 
-<<<<<<< HEAD
     def test_record_report_status(self):
         """Test recording initial report stats."""
         test_manifest_id = 1
@@ -1102,7 +1003,7 @@
         with ReportStatsDBAccessor(test_file_name, test_manifest_id) as accessor:
             self.assertEqual(accessor._manifest_id, test_manifest_id)
             self.assertEqual(accessor._report_name, test_file_name)
-=======
+
     @patch("masu.processor.tasks.CostModelCostUpdater")
     def test_no_cost_model_during_cost_model_update(self, mock_updater):
         """Test cost model update not called if no cost model is present."""
@@ -1120,5 +1021,4 @@
         )
 
         self.assertFalse(mock_updater.called)
-        self.assertEqual(mock_updater.call_count, 0)
->>>>>>> e223aecb
+        self.assertEqual(mock_updater.call_count, 0)