#
# Copyright 2018 Red Hat, Inc.
#
# This program is free software: you can redistribute it and/or modify
# it under the terms of the GNU Affero General Public License as
# published by the Free Software Foundation, either version 3 of the
# License, or (at your option) any later version.
#
# This program is distributed in the hope that it will be useful,
# but WITHOUT ANY WARRANTY; without even the implied warranty of
# MERCHANTABILITY or FITNESS FOR A PARTICULAR PURPOSE.  See the
# GNU Affero General Public License for more details.
#
# You should have received a copy of the GNU Affero General Public License
# along with this program.  If not, see <https://www.gnu.org/licenses/>.
#
"""Test the download task."""
import json
import logging
import os
import shutil
import tempfile
from datetime import date
from datetime import timedelta
from decimal import Decimal
from unittest.mock import ANY
from unittest.mock import Mock
from unittest.mock import patch
from uuid import uuid4

import faker
from dateutil import relativedelta
from django.db.models import Max
from django.db.models import Min
from django.db.utils import IntegrityError
from tenant_schemas.utils import schema_context

import koku.celery as koku_celery
from api.models import Provider
from api.utils import DateHelper
from masu.config import Config
from masu.database import AWS_CUR_TABLE_MAP
from masu.database import OCP_REPORT_TABLE_MAP
from masu.database.aws_report_db_accessor import AWSReportDBAccessor
from masu.database.ocp_report_db_accessor import OCPReportDBAccessor
from masu.database.provider_db_accessor import ProviderDBAccessor
from masu.database.report_manifest_db_accessor import ReportManifestDBAccessor
from masu.database.report_stats_db_accessor import ReportStatsDBAccessor
from masu.processor._tasks.download import _get_report_files
from masu.processor._tasks.process import _process_report_file
from masu.processor.expired_data_remover import ExpiredDataRemover
from masu.processor.report_processor import ReportProcessorError
from masu.processor.tasks import autovacuum_tune_schema
from masu.processor.tasks import convert_to_parquet
from masu.processor.tasks import get_report_files
from masu.processor.tasks import record_all_manifest_files
from masu.processor.tasks import record_report_status
from masu.processor.tasks import refresh_materialized_views
from masu.processor.tasks import remove_expired_data
from masu.processor.tasks import summarize_reports
from masu.processor.tasks import update_all_summary_tables
from masu.processor.tasks import update_cost_model_costs
from masu.processor.tasks import update_summary_tables
from masu.processor.tasks import vacuum_schema
from masu.test import MasuTestCase
from masu.test.database.helpers import ReportObjectCreator
from masu.test.external.downloader.aws import fake_arn
from reporting.models import AWS_MATERIALIZED_VIEWS
from reporting.models import AZURE_MATERIALIZED_VIEWS
from reporting.models import OCP_MATERIALIZED_VIEWS
from reporting_common.models import CostUsageReportStatus


class FakeDownloader(Mock):
    """Fake Downloader."""

    def download_report(self):
        """Get reports for fake downloader."""
        fake_file_list = [
            "/var/tmp/masu/my-report-name/aws/my-report-file.csv",
            "/var/tmp/masu/other-report-name/aws/other-report-file.csv",
        ]
        return fake_file_list


class GetReportFileTests(MasuTestCase):
    """Test Cases for the celery task."""

    fake = faker.Faker()

    @patch("masu.processor._tasks.download.ReportDownloader", return_value=FakeDownloader)
    def test_get_report(self, fake_downloader):
        """Test task."""
        account = fake_arn(service="iam", generate_account_id=True)
        report = _get_report_files(
            Mock(),
            customer_name=self.fake.word(),
            authentication=account,
            provider_type=Provider.PROVIDER_AWS,
            report_month=DateHelper().today,
            provider_uuid=self.aws_provider_uuid,
            billing_source=self.fake.word(),
            cache_key=self.fake.word(),
            report_context={},
        )

        self.assertIsInstance(report, list)
        self.assertGreater(len(report), 0)

    @patch("masu.processor._tasks.download.ReportDownloader", return_value=FakeDownloader)
    def test_disk_status_logging(self, fake_downloader):
        """Test task for logging when temp directory exists."""
        logging.disable(logging.NOTSET)
        os.makedirs(Config.TMP_DIR, exist_ok=True)

        account = fake_arn(service="iam", generate_account_id=True)
        expected = "Available disk space"
        with self.assertLogs("masu.processor._tasks.download", level="INFO") as logger:
            _get_report_files(
                Mock(),
                customer_name=self.fake.word(),
                authentication=account,
                provider_type=Provider.PROVIDER_AWS,
                report_month=DateHelper().today,
                provider_uuid=self.aws_provider_uuid,
                billing_source=self.fake.word(),
                cache_key=self.fake.word(),
                report_context={},
            )
            statement_found = False
            for log in logger.output:
                if expected in log:
                    statement_found = True
            self.assertTrue(statement_found)

        shutil.rmtree(Config.TMP_DIR, ignore_errors=True)

    @patch("masu.processor._tasks.download.ReportDownloader", return_value=FakeDownloader)
    def test_disk_status_logging_no_dir(self, fake_downloader):
        """Test task for logging when temp directory does not exist."""
        logging.disable(logging.NOTSET)

        Config.PVC_DIR = "/this/path/does/not/exist"

        account = fake_arn(service="iam", generate_account_id=True)
        expected = "Unable to find" + f" available disk space. {Config.PVC_DIR} does not exist"
        with self.assertLogs("masu.processor._tasks.download", level="INFO") as logger:
            _get_report_files(
                Mock(),
                customer_name=self.fake.word(),
                authentication=account,
                provider_type=Provider.PROVIDER_AWS,
                report_month=DateHelper().today,
                provider_uuid=self.aws_provider_uuid,
                billing_source=self.fake.word(),
                cache_key=self.fake.word(),
                report_context={},
            )
            statement_found = False
            for log in logger.output:
                if expected in log:
                    statement_found = True
            self.assertTrue(statement_found)

    @patch("masu.processor.worker_cache.CELERY_INSPECT")
    @patch("masu.processor._tasks.download.ReportDownloader._set_downloader", side_effect=Exception("only a test"))
    def test_get_report_task_exception(self, fake_downloader, mock_inspect):
        """Test task."""
        account = fake_arn(service="iam", generate_account_id=True)

        with self.assertRaises(Exception):
            _get_report_files(
                Mock(),
                customer_name=self.fake.word(),
                authentication=account,
                provider_type=Provider.PROVIDER_AWS,
                report_month=DateHelper().today,
                provider_uuid=uuid4(),
                billing_source=self.fake.word(),
                cache_key=self.fake.word(),
                report_context={},
            )

<<<<<<< HEAD
=======
    @patch("masu.processor.worker_cache.CELERY_INSPECT")
    @patch("masu.processor._tasks.download.ProviderStatus.set_error")
    @patch(
        "masu.processor._tasks.download.ReportDownloader._set_downloader",
        side_effect=ReportDownloaderError("only a test"),
    )
    def test_get_report_exception_update_status(self, fake_downloader, fake_status, mock_inspect):
        """Test that status is updated when an exception is raised."""
        account = fake_arn(service="iam", generate_account_id=True)

        try:
            _get_report_files(
                Mock(),
                customer_name=self.fake.word(),
                authentication=account,
                provider_type=Provider.PROVIDER_AWS,
                report_month=DateHelper().today,
                provider_uuid=self.aws_provider_uuid,
                billing_source=self.fake.word(),
                cache_key=self.fake.word(),
                report_context={},
            )
        except ReportDownloaderError:
            pass
        fake_status.assert_called()

    @patch("masu.processor._tasks.download.ProviderStatus.set_status")
    @patch("masu.processor._tasks.download.ReportDownloader", spec=True)
    def test_get_report_update_status(self, fake_downloader, fake_status):
        """Test that status is updated when downloading is complete."""
        account = fake_arn(service="iam", generate_account_id=True)

        _get_report_files(
            Mock(),
            customer_name=self.fake.word(),
            authentication=account,
            provider_type=Provider.PROVIDER_AWS,
            report_month=DateHelper().today,
            provider_uuid=self.aws_provider_uuid,
            billing_source=self.fake.word(),
            cache_key=self.fake.word(),
            report_context={},
        )
        fake_status.assert_called_with(ProviderStatusCode.READY)

>>>>>>> 8b5a9af1

class ProcessReportFileTests(MasuTestCase):
    """Test Cases for the Orchestrator object."""

    @patch("masu.processor._tasks.process.ProviderDBAccessor")
    @patch("masu.processor._tasks.process.ReportProcessor")
    @patch("masu.processor._tasks.process.ReportStatsDBAccessor")
    @patch("masu.processor._tasks.process.ReportManifestDBAccessor")
    def test_process_file_initial_ingest(
        self, mock_manifest_accessor, mock_stats_accessor, mock_processor, mock_provider_accessor
    ):
        """Test the process_report_file functionality on initial ingest."""
        report_dir = tempfile.mkdtemp()
        path = "{}/{}".format(report_dir, "file1.csv")
        schema_name = self.schema
        provider = Provider.PROVIDER_AWS
        provider_uuid = self.aws_provider_uuid
        report_dict = {
            "file": path,
            "compression": "gzip",
            "start_date": str(DateHelper().today),
            "provider_uuid": provider_uuid,
        }

        mock_proc = mock_processor()
        mock_stats_acc = mock_stats_accessor().__enter__()
        mock_manifest_acc = mock_manifest_accessor().__enter__()
        mock_provider_acc = mock_provider_accessor().__enter__()
        mock_provider_acc.get_setup_complete.return_value = False

        _process_report_file(schema_name, provider, report_dict)

        mock_proc.process.assert_called()
        mock_proc.remove_processed_files.assert_not_called()
        mock_stats_acc.log_last_started_datetime.assert_called()
        mock_stats_acc.log_last_completed_datetime.assert_called()
        mock_manifest_acc.mark_manifest_as_updated.assert_called()
        mock_provider_acc.setup_complete.assert_called()
        shutil.rmtree(report_dir)

    @patch("masu.processor._tasks.process.ProviderDBAccessor")
    @patch("masu.processor._tasks.process.ReportProcessor")
    @patch("masu.processor._tasks.process.ReportStatsDBAccessor")
    @patch("masu.processor._tasks.process.ReportManifestDBAccessor")
    def test_process_file_non_initial_ingest(
        self, mock_manifest_accessor, mock_stats_accessor, mock_processor, mock_provider_accessor
    ):
        """Test the process_report_file functionality on non-initial ingest."""
        report_dir = tempfile.mkdtemp()
        path = "{}/{}".format(report_dir, "file1.csv")
        schema_name = self.schema
        provider = Provider.PROVIDER_AWS
        provider_uuid = self.aws_provider_uuid
        report_dict = {
            "file": path,
            "compression": "gzip",
            "start_date": str(DateHelper().today),
            "provider_uuid": provider_uuid,
        }

        mock_proc = mock_processor()
        mock_stats_acc = mock_stats_accessor().__enter__()
        mock_manifest_acc = mock_manifest_accessor().__enter__()
        mock_provider_acc = mock_provider_accessor().__enter__()
        mock_provider_acc.get_setup_complete.return_value = True

        _process_report_file(schema_name, provider, report_dict)

        mock_proc.process.assert_called()
        mock_proc.remove_processed_files.assert_called()
        mock_stats_acc.log_last_started_datetime.assert_called()
        mock_stats_acc.log_last_completed_datetime.assert_called()
        mock_manifest_acc.mark_manifest_as_updated.assert_called()
        mock_provider_acc.setup_complete.assert_called()
        shutil.rmtree(report_dir)

    @patch("masu.processor._tasks.process.ReportProcessor")
    @patch("masu.processor._tasks.process.ReportStatsDBAccessor")
    def test_process_file_exception(self, mock_stats_accessor, mock_processor):
        """Test the process_report_file functionality when exception is thrown."""
        report_dir = tempfile.mkdtemp()
        path = "{}/{}".format(report_dir, "file1.csv")
        schema_name = self.schema
        provider = Provider.PROVIDER_AWS
        provider_uuid = self.aws_provider_uuid
        report_dict = {
            "file": path,
            "compression": "gzip",
            "start_date": str(DateHelper().today),
            "provider_uuid": provider_uuid,
        }

        mock_processor.side_effect = ReportProcessorError("mock error")
        mock_stats_acc = mock_stats_accessor().__enter__()

        with self.assertRaises(ReportProcessorError):
            _process_report_file(schema_name, provider, report_dict)

        mock_stats_acc.log_last_started_datetime.assert_called()
        mock_stats_acc.log_last_completed_datetime.assert_not_called()
        shutil.rmtree(report_dir)

    @patch("masu.processor._tasks.process.ReportProcessor")
    @patch("masu.processor._tasks.process.ReportStatsDBAccessor")
    @patch("masu.database.report_manifest_db_accessor.ReportManifestDBAccessor")
    def test_process_file_missing_manifest(self, mock_manifest_accessor, mock_stats_accessor, mock_processor):
        """Test the process_report_file functionality when manifest is missing."""
        mock_manifest_accessor.get_manifest_by_id.return_value = None
        report_dir = tempfile.mkdtemp()
        path = "{}/{}".format(report_dir, "file1.csv")
        schema_name = self.schema
        provider = Provider.PROVIDER_AWS
        provider_uuid = self.aws_provider_uuid
        report_dict = {
            "file": path,
            "compression": "gzip",
            "start_date": str(DateHelper().today),
            "provider_uuid": provider_uuid,
        }

        mock_proc = mock_processor()
        mock_stats_acc = mock_stats_accessor().__enter__()
        mock_manifest_acc = mock_manifest_accessor().__enter__()

        _process_report_file(schema_name, provider, report_dict)

        mock_proc.process.assert_called()
        mock_stats_acc.log_last_started_datetime.assert_called()
        mock_stats_acc.log_last_completed_datetime.assert_called()
        mock_manifest_acc.mark_manifest_as_updated.assert_not_called()
        shutil.rmtree(report_dir)

    @patch("masu.processor.tasks.update_summary_tables")
    def test_summarize_reports_empty_list(self, mock_update_summary):
        """Test that the summarize_reports task is called when empty processing list is provided."""
        mock_update_summary.delay = Mock()

        summarize_reports([])
        mock_update_summary.delay.assert_not_called()

    @patch("masu.processor.tasks.update_summary_tables")
    def test_summarize_reports_processing_list(self, mock_update_summary):
        """Test that the summarize_reports task is called when a processing list is provided."""
        mock_update_summary.delay = Mock()

        report_meta = {}
        report_meta["start_date"] = str(DateHelper().today)
        report_meta["schema_name"] = self.schema
        report_meta["provider_type"] = Provider.PROVIDER_OCP
        report_meta["provider_uuid"] = self.ocp_test_provider_uuid
        report_meta["manifest_id"] = 1
        reports_to_summarize = [report_meta]

        summarize_reports(reports_to_summarize)
        mock_update_summary.delay.assert_called()

    @patch("masu.processor.tasks.update_summary_tables")
    def test_summarize_reports_processing_list_with_none(self, mock_update_summary):
        """Test that the summarize_reports task is called when a processing list when a None provided."""
        mock_update_summary.delay = Mock()

        report_meta = {}
        report_meta["start_date"] = str(DateHelper().today)
        report_meta["schema_name"] = self.schema
        report_meta["provider_type"] = Provider.PROVIDER_OCP
        report_meta["provider_uuid"] = self.ocp_test_provider_uuid
        report_meta["manifest_id"] = 1
        reports_to_summarize = [report_meta, None]

        summarize_reports(reports_to_summarize)
        mock_update_summary.delay.assert_called()

    @patch("masu.processor.tasks.update_summary_tables")
    def test_summarize_reports_processing_list_only_none(self, mock_update_summary):
        """Test that the summarize_reports task is called when a processing list with None provided."""
        mock_update_summary.delay = Mock()
        reports_to_summarize = [None, None]

        summarize_reports(reports_to_summarize)
        mock_update_summary.delay.assert_not_called()


class TestProcessorTasks(MasuTestCase):
    """Test cases for Processor Celery tasks."""

    @classmethod
    def setUpClass(cls):
        """Set up the class."""
        super().setUpClass()
        cls.fake = faker.Faker()
        # cls.fake_reports = [
        #     {"file": cls.fake.word(), "compression": "GZIP"},
        #     {"file": cls.fake.word(), "compression": "PLAIN"},
        # ]

        # cls.fake_account = fake_arn(service="iam", generate_account_id=True)
        cls.fake_uuid = "d4703b6e-cd1f-4253-bfd4-32bdeaf24f97"
        cls.today = DateHelper().today
        cls.yesterday = cls.today - timedelta(days=1)

    def setUp(self):
        """Set up shared test variables."""
        super().setUp()
        self.test_assembly_id = "882083b7-ea62-4aab-aa6a-f0d08d65ee2b"
        self.test_etag = "fake_etag"
        self.get_report_args = {
            "customer_name": self.schema,
            "authentication": self.aws_provider.authentication.provider_resource_name,
            "provider_type": Provider.PROVIDER_AWS_LOCAL,
            "schema_name": self.schema,
            "billing_source": self.aws_provider.billing_source.bucket,
            "provider_uuid": self.aws_provider_uuid,
            "report_month": DateHelper().today,
            "report_context": {"current_file": f"/my/{self.test_assembly_id}/koku-1.csv.gz"},
        }

    @patch("masu.processor.tasks.WorkerCache.remove_task_from_cache")
    @patch("masu.processor.worker_cache.CELERY_INSPECT")
    @patch("masu.processor.tasks._get_report_files")
    @patch("masu.processor.tasks._process_report_file", side_effect=ReportProcessorError("Mocked process error!"))
    def test_get_report_process_exception(self, mock_process_files, mock_get_files, mock_inspect, mock_cache_remove):
        """Test raising processor exception is handled."""
        mock_get_files.return_value = {"file": self.fake.word(), "compression": "GZIP"}

        get_report_files(**self.get_report_args)
        mock_cache_remove.assert_called()

    @patch("masu.processor.tasks.WorkerCache.remove_task_from_cache")
    @patch("masu.processor.worker_cache.CELERY_INSPECT")
    @patch("masu.processor.tasks._get_report_files", side_effect=Exception("Mocked download error!"))
    def test_get_report_broad_exception(self, mock_get_files, mock_inspect, mock_cache_remove):
        """Test raising download broad exception is handled."""
        mock_get_files.return_value = {"file": self.fake.word(), "compression": "GZIP"}

        get_report_files(**self.get_report_args)
        mock_cache_remove.assert_called()

    def test_convert_to_parquet(self):
        """Test the convert_to_parquet task."""
        logging.disable(logging.NOTSET)
        expected_logs = [
            "missing required argument: request_id",
            "missing required argument: account",
            "missing required argument: provider_uuid",
        ]
        with self.assertLogs("masu.processor.tasks", level="INFO") as logger:
            with patch("masu.processor.tasks.settings", ENABLE_S3_ARCHIVING=True):
                convert_to_parquet(None, None, None, None, "start_date", "manifest_id", [])
                for expected in expected_logs:
                    self.assertIn(expected, " ".join(logger.output))

        expected = "Skipping convert_to_parquet. S3 archiving feature is disabled."
        with self.assertLogs("masu.processor.tasks", level="INFO") as logger:
            convert_to_parquet(
                "request_id", "account", "provider_uuid", "provider_type", "start_date", "manifest_id", "csv_file"
            )
            self.assertIn(expected, " ".join(logger.output))

        expected = "S3 archiving feature is enabled, but no start_date was given for processing."
        with patch("masu.processor.tasks.settings", ENABLE_S3_ARCHIVING=True):
            with self.assertLogs("masu.processor.tasks", level="INFO") as logger:
                convert_to_parquet(
                    "request_id", "account", "provider_uuid", "provider_type", None, "manifest_id", "csv_file"
                )
                self.assertIn(expected, " ".join(logger.output))

        expected = "S3 archiving feature is enabled, but the start_date was not a valid date string ISO 8601 format."
        with patch("masu.processor.tasks.settings", ENABLE_S3_ARCHIVING=True):
            with self.assertLogs("masu.processor.tasks", level="INFO") as logger:
                convert_to_parquet(
                    "request_id", "account", "provider_uuid", "provider_type", "bad_date", "manifest_id", "csv_file"
                )
                self.assertIn(expected, " ".join(logger.output))

        with patch("masu.processor.tasks.settings", ENABLE_S3_ARCHIVING=True):
            with patch("masu.processor.tasks.get_path_prefix"):
                with patch("masu.processor.tasks.get_file_keys_from_s3_with_manifest_id", return_value=["cur.csv.gz"]):
                    with patch("masu.processor.tasks.remove_files_not_in_set_from_s3_bucket"):
                        with patch("masu.processor.tasks.convert_csv_to_parquet"):
                            convert_to_parquet(
                                "request_id",
                                "account",
                                "provider_uuid",
                                "AWS",
                                "2020-01-01T12:00:00",
                                "manifest_id",
                                "csv_file",
                            )

        expected = "Failed to convert the following files to parquet"
        with patch("masu.processor.tasks.settings", ENABLE_S3_ARCHIVING=True):
            with patch("masu.processor.tasks.get_path_prefix"):
                with patch(
                    "masu.processor.tasks.get_file_keys_from_s3_with_manifest_id", return_value=["cost_export.csv"]
                ):
                    with patch("masu.processor.tasks.convert_csv_to_parquet", return_value=False):
                        with self.assertLogs("masu.processor.tasks", level="INFO") as logger:
                            convert_to_parquet(
                                "request_id",
                                "account",
                                "provider_uuid",
                                "provider_type",
                                "2020-01-01T12:00:00",
                                "manifest_id",
                                "csv_file",
                            )
                            self.assertIn(expected, " ".join(logger.output))

        with patch("masu.processor.tasks.settings", ENABLE_S3_ARCHIVING=True):
            with patch("masu.processor.tasks.get_path_prefix"):
                with patch(
                    "masu.processor.tasks.get_file_keys_from_s3_with_manifest_id", return_value=["storage_usage.csv"]
                ):
                    with patch("masu.processor.tasks.convert_csv_to_parquet"):
                        convert_to_parquet(
                            "request_id",
                            "account",
                            "provider_uuid",
                            "OCP",
                            "2020-01-01T12:00:00",
                            "manifest_id",
                            "csv_file",
                        )


class TestRemoveExpiredDataTasks(MasuTestCase):
    """Test cases for Processor Celery tasks."""

    @patch.object(ExpiredDataRemover, "remove")
    @patch("masu.processor.tasks.refresh_materialized_views.delay")
    def test_remove_expired_data(self, fake_view, fake_remover):
        """Test task."""
        expected_results = [{"account_payer_id": "999999999", "billing_period_start": "2018-06-24 15:47:33.052509"}]
        fake_remover.return_value = expected_results

        expected = "INFO:masu.processor._tasks.remove_expired:Expired Data:\n {}"

        # disable logging override set in masu/__init__.py
        logging.disable(logging.NOTSET)
        with self.assertLogs("masu.processor._tasks.remove_expired") as logger:
            remove_expired_data(schema_name=self.schema, provider=Provider.PROVIDER_AWS, simulate=True)
            self.assertIn(expected.format(str(expected_results)), logger.output)

    @patch.object(ExpiredDataRemover, "remove")
    @patch("masu.processor.tasks.refresh_materialized_views.delay")
    def test_remove_expired_line_items_only(self, fake_view, fake_remover):
        """Test task."""
        expected_results = [{"account_payer_id": "999999999", "billing_period_start": "2018-06-24 15:47:33.052509"}]
        fake_remover.return_value = expected_results

        expected = "INFO:masu.processor._tasks.remove_expired:Expired Data:\n {}"

        # disable logging override set in masu/__init__.py
        logging.disable(logging.NOTSET)
        with self.assertLogs("masu.processor._tasks.remove_expired") as logger:
            remove_expired_data(
                schema_name=self.schema, provider=Provider.PROVIDER_AWS, simulate=True, line_items_only=True
            )
            self.assertIn(expected.format(str(expected_results)), logger.output)


class TestUpdateSummaryTablesTask(MasuTestCase):
    """Test cases for Processor summary table Celery tasks."""

    @classmethod
    def setUpClass(cls):
        """Set up for the class."""
        super().setUpClass()
        cls.aws_tables = list(AWS_CUR_TABLE_MAP.values())
        cls.ocp_tables = list(OCP_REPORT_TABLE_MAP.values())
        cls.all_tables = list(AWS_CUR_TABLE_MAP.values()) + list(OCP_REPORT_TABLE_MAP.values())

        cls.creator = ReportObjectCreator(cls.schema)

    def setUp(self):
        """Set up each test."""
        super().setUp()
        self.aws_accessor = AWSReportDBAccessor(schema=self.schema)
        self.ocp_accessor = OCPReportDBAccessor(schema=self.schema)

        # Populate some line item data so that the summary tables
        # have something to pull from
        self.start_date = DateHelper().today.replace(day=1)

    @patch("masu.processor.tasks.chain")
    @patch("masu.processor.tasks.refresh_materialized_views")
    @patch("masu.processor.tasks.update_cost_model_costs")
    def test_update_summary_tables_aws(self, mock_charge_info, mock_views, mock_chain):
        """Test that the summary table task runs."""
        provider = Provider.PROVIDER_AWS
        provider_aws_uuid = self.aws_provider_uuid

        daily_table_name = AWS_CUR_TABLE_MAP["line_item_daily"]
        summary_table_name = AWS_CUR_TABLE_MAP["line_item_daily_summary"]
        start_date = self.start_date.replace(day=1) + relativedelta.relativedelta(months=-1)

        with schema_context(self.schema):
            daily_query = self.aws_accessor._get_db_obj_query(daily_table_name)
            summary_query = self.aws_accessor._get_db_obj_query(summary_table_name)
            daily_query.delete()
            summary_query.delete()

            initial_daily_count = daily_query.count()
            initial_summary_count = summary_query.count()

        self.assertEqual(initial_daily_count, 0)
        self.assertEqual(initial_summary_count, 0)

        update_summary_tables(self.schema, provider, provider_aws_uuid, start_date)

        with schema_context(self.schema):
            self.assertNotEqual(daily_query.count(), initial_daily_count)
            self.assertNotEqual(summary_query.count(), initial_summary_count)

        mock_chain.return_value.apply_async.assert_called()

    @patch("masu.processor.tasks.chain")
    def test_update_summary_tables_aws_end_date(self, mock_charge_info):
        """Test that the summary table task respects a date range."""
        provider = Provider.PROVIDER_AWS_LOCAL
        provider_aws_uuid = self.aws_provider_uuid
        ce_table_name = AWS_CUR_TABLE_MAP["cost_entry"]
        daily_table_name = AWS_CUR_TABLE_MAP["line_item_daily"]
        summary_table_name = AWS_CUR_TABLE_MAP["line_item_daily_summary"]

        start_date = DateHelper().last_month_start

        end_date = DateHelper().last_month_end

        daily_table = getattr(self.aws_accessor.report_schema, daily_table_name)
        summary_table = getattr(self.aws_accessor.report_schema, summary_table_name)
        ce_table = getattr(self.aws_accessor.report_schema, ce_table_name)
        with schema_context(self.schema):
            daily_table.objects.all().delete()
            summary_table.objects.all().delete()
            ce_start_date = ce_table.objects.filter(interval_start__gte=start_date.date()).aggregate(
                Min("interval_start")
            )["interval_start__min"]
            ce_end_date = ce_table.objects.filter(interval_start__lte=end_date.date()).aggregate(
                Max("interval_start")
            )["interval_start__max"]

        # The summary tables will only include dates where there is data
        expected_start_date = max(start_date, ce_start_date)
        expected_start_date = expected_start_date.replace(hour=0, minute=0, second=0, microsecond=0)
        expected_end_date = min(end_date, ce_end_date)
        expected_end_date = expected_end_date.replace(hour=0, minute=0, second=0, microsecond=0)

        update_summary_tables(self.schema, provider, provider_aws_uuid, start_date, end_date)

        with schema_context(self.schema):
            daily_entry = daily_table.objects.all().aggregate(Min("usage_start"), Max("usage_end"))
            result_start_date = daily_entry["usage_start__min"]
            result_end_date = daily_entry["usage_end__max"]

        self.assertEqual(result_start_date, expected_start_date.date())
        self.assertEqual(result_end_date, expected_end_date.date())

        with schema_context(self.schema):
            summary_entry = summary_table.objects.all().aggregate(Min("usage_start"), Max("usage_end"))
            result_start_date = summary_entry["usage_start__min"]
            result_end_date = summary_entry["usage_end__max"]

        self.assertEqual(result_start_date, expected_start_date.date())
        self.assertEqual(result_end_date, expected_end_date.date())

    @patch("masu.processor.tasks.CostModelDBAccessor")
    @patch("masu.processor.tasks.chain")
    @patch("masu.processor.tasks.refresh_materialized_views")
    @patch("masu.processor.tasks.update_cost_model_costs")
    @patch("masu.processor.ocp.ocp_cost_model_cost_updater.CostModelDBAccessor")
    def test_update_summary_tables_ocp(
        self, mock_cost_model, mock_charge_info, mock_view, mock_chain, mock_task_cost_model
    ):
        """Test that the summary table task runs."""
        infrastructure_rates = {
            "cpu_core_usage_per_hour": 1.5,
            "memory_gb_usage_per_hour": 2.5,
            "storage_gb_usage_per_month": 0.5,
        }
        markup = {}

        mock_cost_model.return_value.__enter__.return_value.infrastructure_rates = infrastructure_rates
        mock_cost_model.return_value.__enter__.return_value.supplementary_rates = {}
        mock_cost_model.return_value.__enter__.return_value.markup = markup
        # We need to bypass the None check for cost model in update_cost_model_costs
        mock_task_cost_model.return_value.__enter__.return_value.cost_model = {}

        provider = Provider.PROVIDER_OCP
        provider_ocp_uuid = self.ocp_test_provider_uuid

        daily_table_name = OCP_REPORT_TABLE_MAP["line_item_daily"]
        start_date = DateHelper().last_month_start
        end_date = DateHelper().last_month_end

        with schema_context(self.schema):
            daily_query = self.ocp_accessor._get_db_obj_query(daily_table_name)
            daily_query.delete()

            initial_daily_count = daily_query.count()

        self.assertEqual(initial_daily_count, 0)
        update_summary_tables(self.schema, provider, provider_ocp_uuid, start_date, end_date)

        with schema_context(self.schema):
            self.assertNotEqual(daily_query.count(), initial_daily_count)

        update_cost_model_costs(
            schema_name=self.schema, provider_uuid=provider_ocp_uuid, start_date=start_date, end_date=end_date
        )

        table_name = OCP_REPORT_TABLE_MAP["line_item_daily_summary"]
        with ProviderDBAccessor(provider_ocp_uuid) as provider_accessor:
            provider_obj = provider_accessor.get_provider()

        usage_period_qry = self.ocp_accessor.get_usage_period_query_by_provider(provider_obj.uuid)
        with schema_context(self.schema):
            cluster_id = usage_period_qry.first().cluster_id

            items = self.ocp_accessor._get_db_obj_query(table_name).filter(
                usage_start__gte=start_date, usage_start__lte=end_date, cluster_id=cluster_id, data_source="Pod"
            )
            for item in items:
                self.assertNotEqual(item.infrastructure_usage_cost.get("cpu"), 0)
                self.assertNotEqual(item.infrastructure_usage_cost.get("memory"), 0)

            storage_daily_name = OCP_REPORT_TABLE_MAP["storage_line_item_daily"]

            items = self.ocp_accessor._get_db_obj_query(storage_daily_name).filter(cluster_id=cluster_id)
            for item in items:
                self.assertIsNotNone(item.volume_request_storage_byte_seconds)
                self.assertIsNotNone(item.persistentvolumeclaim_usage_byte_seconds)

            storage_summary_name = OCP_REPORT_TABLE_MAP["line_item_daily_summary"]
            items = self.ocp_accessor._get_db_obj_query(storage_summary_name).filter(
                cluster_id=cluster_id, data_source="Storage"
            )
            for item in items:
                self.assertIsNotNone(item.volume_request_storage_gigabyte_months)
                self.assertIsNotNone(item.persistentvolumeclaim_usage_gigabyte_months)

        mock_chain.return_value.apply_async.assert_called()

    @patch("masu.processor.tasks.chain")
    @patch("masu.database.cost_model_db_accessor.CostModelDBAccessor.get_memory_gb_usage_per_hour_rates")
    @patch("masu.database.cost_model_db_accessor.CostModelDBAccessor.get_cpu_core_usage_per_hour_rates")
    def test_update_summary_tables_ocp_end_date(self, mock_cpu_rate, mock_mem_rate, mock_charge_info):
        """Test that the summary table task respects a date range."""
        mock_cpu_rate.return_value = 1.5
        mock_mem_rate.return_value = 2.5
        provider = Provider.PROVIDER_OCP
        provider_ocp_uuid = self.ocp_test_provider_uuid
        ce_table_name = OCP_REPORT_TABLE_MAP["report"]
        daily_table_name = OCP_REPORT_TABLE_MAP["line_item_daily"]

        start_date = DateHelper().last_month_start
        end_date = DateHelper().last_month_end
        daily_table = getattr(self.ocp_accessor.report_schema, daily_table_name)
        ce_table = getattr(self.ocp_accessor.report_schema, ce_table_name)

        with schema_context(self.schema):
            daily_table.objects.all().delete()
            ce_start_date = ce_table.objects.filter(interval_start__gte=start_date.date()).aggregate(
                Min("interval_start")
            )["interval_start__min"]

            ce_end_date = ce_table.objects.filter(interval_start__lte=end_date.date()).aggregate(
                Max("interval_start")
            )["interval_start__max"]

        # The summary tables will only include dates where there is data
        expected_start_date = max(start_date, ce_start_date)
        expected_end_date = min(end_date, ce_end_date)

        update_summary_tables(self.schema, provider, provider_ocp_uuid, start_date, end_date)
        with schema_context(self.schema):
            daily_entry = daily_table.objects.all().aggregate(Min("usage_start"), Max("usage_end"))
            result_start_date = daily_entry["usage_start__min"]
            result_end_date = daily_entry["usage_end__max"]

        self.assertEqual(result_start_date, expected_start_date.date())
        self.assertEqual(result_end_date, expected_end_date.date())

    @patch("masu.processor.tasks.chain")
    @patch("masu.processor.tasks.CostModelDBAccessor")
    def test_update_summary_tables_remove_expired_data(self, mock_accessor, mock_chain):
        provider = Provider.PROVIDER_AWS
        provider_aws_uuid = self.aws_provider_uuid
        start_date = DateHelper().last_month_start - relativedelta.relativedelta(months=1)
        end_date = DateHelper().today
        expected_start_date = start_date.strftime("%Y-%m-%d")
        expected_end_date = end_date.strftime("%Y-%m-%d")
        manifest_id = 1

        update_summary_tables(self.schema, provider, provider_aws_uuid, start_date, end_date, manifest_id)
        mock_chain.assert_called_once_with(
            update_cost_model_costs.s(self.schema, provider_aws_uuid, expected_start_date, expected_end_date)
            | refresh_materialized_views.si(self.schema, provider, manifest_id)
            | remove_expired_data.si(self.schema, provider, False, provider_aws_uuid, True)
        )

    @patch("masu.processor.tasks.update_summary_tables")
    def test_get_report_data_for_all_providers(self, mock_update):
        """Test GET report_data endpoint with provider_uuid=*."""
        start_date = date.today()
        update_all_summary_tables(start_date)

        mock_update.delay.assert_called_with(ANY, ANY, ANY, str(start_date), ANY)

    def test_refresh_materialized_views_aws(self):
        """Test that materialized views are refreshed."""
        manifest_dict = {
            "assembly_id": "12345",
            "billing_period_start_datetime": DateHelper().today,
            "num_total_files": 2,
            "provider_uuid": self.aws_provider_uuid,
        }

        with ReportManifestDBAccessor() as manifest_accessor:
            manifest = manifest_accessor.add(**manifest_dict)
            manifest.save()

        refresh_materialized_views(self.schema, Provider.PROVIDER_AWS, manifest_id=manifest.id)

        views_to_check = [view for view in AWS_MATERIALIZED_VIEWS if "Cost" in view._meta.db_table]

        with schema_context(self.schema):
            for view in views_to_check:
                self.assertNotEqual(view.objects.count(), 0)

        with ReportManifestDBAccessor() as manifest_accessor:
            manifest = manifest_accessor.get_manifest_by_id(manifest.id)
            self.assertIsNotNone(manifest.manifest_completed_datetime)

    def test_refresh_materialized_views_azure(self):
        """Test that materialized views are refreshed."""
        manifest_dict = {
            "assembly_id": "12345",
            "billing_period_start_datetime": DateHelper().today,
            "num_total_files": 2,
            "provider_uuid": self.aws_provider_uuid,
        }

        with ReportManifestDBAccessor() as manifest_accessor:
            manifest = manifest_accessor.add(**manifest_dict)
            manifest.save()

        refresh_materialized_views(self.schema, Provider.PROVIDER_AZURE, manifest_id=manifest.id)

        views_to_check = [view for view in AZURE_MATERIALIZED_VIEWS if "Cost" in view._meta.db_table]

        with schema_context(self.schema):
            for view in views_to_check:
                self.assertNotEqual(view.objects.count(), 0)

        with ReportManifestDBAccessor() as manifest_accessor:
            manifest = manifest_accessor.get_manifest_by_id(manifest.id)
            self.assertIsNotNone(manifest.manifest_completed_datetime)

    def test_refresh_materialized_views_ocp(self):
        """Test that materialized views are refreshed."""
        manifest_dict = {
            "assembly_id": "12345",
            "billing_period_start_datetime": DateHelper().today,
            "num_total_files": 2,
            "provider_uuid": self.aws_provider_uuid,
        }

        with ReportManifestDBAccessor() as manifest_accessor:
            manifest = manifest_accessor.add(**manifest_dict)
            manifest.save()

        refresh_materialized_views(self.schema, Provider.PROVIDER_OCP, manifest_id=manifest.id)

        views_to_check = [view for view in OCP_MATERIALIZED_VIEWS if "Cost" in view._meta.db_table]

        with schema_context(self.schema):
            for view in views_to_check:
                self.assertNotEqual(view.objects.count(), 0)

        with ReportManifestDBAccessor() as manifest_accessor:
            manifest = manifest_accessor.get_manifest_by_id(manifest.id)
            self.assertIsNotNone(manifest.manifest_completed_datetime)

    @patch("masu.processor.tasks.connection")
    def test_vacuum_schema(self, mock_conn):
        """Test that the vacuum schema task runs."""
        logging.disable(logging.NOTSET)
        mock_conn.cursor.return_value.__enter__.return_value.fetchall.return_value = [("table",)]
        expected = "INFO:masu.processor.tasks:VACUUM ANALYZE acct10001.table"
        with self.assertLogs("masu.processor.tasks", level="INFO") as logger:
            vacuum_schema(self.schema)
            self.assertIn(expected, logger.output)

    @patch("masu.processor.tasks.connection")
    def test_autovacuum_tune_schema_default_table(self, mock_conn):
        """Test that the autovacuum tuning runs."""
        logging.disable(logging.NOTSET)

        # Make sure that the AUTOVACUUM_TUNING environment variable is unset!
        if "AUTOVACUUM_TUNING" in os.environ:
            del os.environ["AUTOVACUUM_TUNING"]

        mock_conn.cursor.return_value.__enter__.return_value.fetchall.return_value = [("cost_model", 20000000, {})]
        expected = (
            "INFO:masu.processor.tasks:ALTER TABLE acct10001.cost_model set (autovacuum_vacuum_scale_factor = 0.01);"
        )
        with self.assertLogs("masu.processor.tasks", level="INFO") as logger:
            autovacuum_tune_schema(self.schema)
            self.assertIn(expected, logger.output)

        mock_conn.cursor.return_value.__enter__.return_value.fetchall.return_value = [("cost_model", 2000000, {})]
        expected = (
            "INFO:masu.processor.tasks:ALTER TABLE acct10001.cost_model set (autovacuum_vacuum_scale_factor = 0.02);"
        )
        with self.assertLogs("masu.processor.tasks", level="INFO") as logger:
            autovacuum_tune_schema(self.schema)
            self.assertIn(expected, logger.output)

        mock_conn.cursor.return_value.__enter__.return_value.fetchall.return_value = [("cost_model", 200000, {})]
        expected = (
            "INFO:masu.processor.tasks:ALTER TABLE acct10001.cost_model set (autovacuum_vacuum_scale_factor = 0.05);"
        )
        with self.assertLogs("masu.processor.tasks", level="INFO") as logger:
            autovacuum_tune_schema(self.schema)
            self.assertIn(expected, logger.output)

        mock_conn.cursor.return_value.__enter__.return_value.fetchall.return_value = [
            ("cost_model", 200000, {"autovacuum_vacuum_scale_factor": Decimal("0.05")})
        ]
        expected = "INFO:masu.processor.tasks:Altered autovacuum_vacuum_scale_factor on 0 tables"
        with self.assertLogs("masu.processor.tasks", level="INFO") as logger:
            autovacuum_tune_schema(self.schema)
            self.assertIn(expected, logger.output)

        mock_conn.cursor.return_value.__enter__.return_value.fetchall.return_value = [
            ("cost_model", 20000, {"autovacuum_vacuum_scale_factor": Decimal("0.02")})
        ]
        expected = "INFO:masu.processor.tasks:ALTER TABLE acct10001.cost_model reset (autovacuum_vacuum_scale_factor);"
        with self.assertLogs("masu.processor.tasks", level="INFO") as logger:
            autovacuum_tune_schema(self.schema)
            self.assertIn(expected, logger.output)

    @patch("masu.processor.tasks.connection")
    def test_autovacuum_tune_schema_custom_table(self, mock_conn):
        """Test that the autovacuum tuning runs."""
        logging.disable(logging.NOTSET)
        scale_table = [(10000000, "0.0001"), (1000000, "0.004"), (100000, "0.011")]
        os.environ["AUTOVACUUM_TUNING"] = json.dumps(scale_table)

        mock_conn.cursor.return_value.__enter__.return_value.fetchall.return_value = [("cost_model", 20000000, {})]
        expected = (
            "INFO:masu.processor.tasks:ALTER TABLE acct10001.cost_model set (autovacuum_vacuum_scale_factor = 0.0001);"
        )
        with self.assertLogs("masu.processor.tasks", level="INFO") as logger:
            autovacuum_tune_schema(self.schema)
            self.assertIn(expected, logger.output)

        mock_conn.cursor.return_value.__enter__.return_value.fetchall.return_value = [("cost_model", 2000000, {})]
        expected = (
            "INFO:masu.processor.tasks:ALTER TABLE acct10001.cost_model set (autovacuum_vacuum_scale_factor = 0.004);"
        )
        with self.assertLogs("masu.processor.tasks", level="INFO") as logger:
            autovacuum_tune_schema(self.schema)
            self.assertIn(expected, logger.output)

        mock_conn.cursor.return_value.__enter__.return_value.fetchall.return_value = [("cost_model", 200000, {})]
        expected = (
            "INFO:masu.processor.tasks:ALTER TABLE acct10001.cost_model set (autovacuum_vacuum_scale_factor = 0.011);"
        )
        with self.assertLogs("masu.processor.tasks", level="INFO") as logger:
            autovacuum_tune_schema(self.schema)
            self.assertIn(expected, logger.output)

        mock_conn.cursor.return_value.__enter__.return_value.fetchall.return_value = [
            ("cost_model", 200000, {"autovacuum_vacuum_scale_factor": Decimal("0.011")})
        ]
        expected = "INFO:masu.processor.tasks:Altered autovacuum_vacuum_scale_factor on 0 tables"
        with self.assertLogs("masu.processor.tasks", level="INFO") as logger:
            autovacuum_tune_schema(self.schema)
            self.assertIn(expected, logger.output)

        mock_conn.cursor.return_value.__enter__.return_value.fetchall.return_value = [
            ("cost_model", 20000, {"autovacuum_vacuum_scale_factor": Decimal("0.004")})
        ]
        expected = "INFO:masu.processor.tasks:ALTER TABLE acct10001.cost_model reset (autovacuum_vacuum_scale_factor);"
        with self.assertLogs("masu.processor.tasks", level="INFO") as logger:
            autovacuum_tune_schema(self.schema)
            self.assertIn(expected, logger.output)

        del os.environ["AUTOVACUUM_TUNING"]

    @patch("masu.processor.tasks.connection")
    def test_autovacuum_tune_schema_manual_setting(self, mock_conn):
        """Test that the autovacuum tuning runs."""
        logging.disable(logging.NOTSET)

        # Make sure that the AUTOVACUUM_TUNING environment variable is unset!
        if "AUTOVACUUM_TUNING" in os.environ:
            del os.environ["AUTOVACUUM_TUNING"]

        mock_conn.cursor.return_value.__enter__.return_value.fetchall.return_value = [
            ("cost_model", 200000, {"autovacuum_vacuum_scale_factor": Decimal("0.04")})
        ]
        expected = "INFO:masu.processor.tasks:Altered autovacuum_vacuum_scale_factor on 0 tables"
        with self.assertLogs("masu.processor.tasks", level="INFO") as logger:
            autovacuum_tune_schema(self.schema)
            self.assertIn(expected, logger.output)

        mock_conn.cursor.return_value.__enter__.return_value.fetchall.return_value = [
            ("cost_model", 200000, {"autovacuum_vacuum_scale_factor": Decimal("0.06")})
        ]
        expected = (
            "INFO:masu.processor.tasks:ALTER TABLE acct10001.cost_model set (autovacuum_vacuum_scale_factor = 0.05);"
        )
        with self.assertLogs("masu.processor.tasks", level="INFO") as logger:
            autovacuum_tune_schema(self.schema)
            self.assertIn(expected, logger.output)

    @patch("masu.processor.tasks.connection")
    def test_autovacuum_tune_schema_invalid_setting(self, mock_conn):
        """Test that the autovacuum tuning runs."""
        logging.disable(logging.NOTSET)

        # Make sure that the AUTOVACUUM_TUNING environment variable is unset!
        if "AUTOVACUUM_TUNING" in os.environ:
            del os.environ["AUTOVACUUM_TUNING"]

        # This invalid setting should be treated as though there was no setting
        mock_conn.cursor.return_value.__enter__.return_value.fetchall.return_value = [
            ("cost_model", 20000000, {"autovacuum_vacuum_scale_factor": ""})
        ]
        expected = (
            "INFO:masu.processor.tasks:ALTER TABLE acct10001.cost_model set (autovacuum_vacuum_scale_factor = 0.01);"
        )
        with self.assertLogs("masu.processor.tasks", level="INFO") as logger:
            autovacuum_tune_schema(self.schema)
            self.assertIn(expected, logger.output)

    def test_autovacuum_tune_schedule(self):
        vh = next(iter(koku_celery.app.conf.beat_schedule["vacuum-schemas"]["schedule"].hour))
        avh = next(iter(koku_celery.app.conf.beat_schedule["autovacuum-tune-schemas"]["schedule"].hour))
        self.assertTrue(avh == (23 if vh == 0 else (vh - 1)))

    @patch("masu.processor.tasks.ReportStatsDBAccessor.get_last_completed_datetime")
    def test_record_report_status(self, mock_accessor):
        mock_accessor.return_value = True
        manifest_id = 1
        file_name = "testfile.csv"
        request_id = 3
        already_processed = record_report_status(manifest_id, file_name, request_id)
        self.assertTrue(already_processed)

        mock_accessor.return_value = False
        already_processed = record_report_status(manifest_id, file_name, request_id)
        self.assertFalse(already_processed)

    def test_record_all_manifest_files(self):
        """Test that file list is saved in ReportStatsDBAccessor."""
        files_list = ["file1.csv", "file2.csv", "file3.csv"]
        manifest_id = 1

        record_all_manifest_files(manifest_id, files_list)

        for report_file in files_list:
            CostUsageReportStatus.objects.filter(report_name=report_file).exists()

    def test_record_all_manifest_files_concurrent_writes(self):
        """Test that file list is saved in ReportStatsDBAccessor race condition."""
        files_list = ["file1.csv", "file2.csv", "file3.csv"]
        manifest_id = 1

        record_all_manifest_files(manifest_id, files_list)
        with patch.object(ReportStatsDBAccessor, "does_db_entry_exist", return_value=False):
            with patch.object(ReportStatsDBAccessor, "add", side_effect=IntegrityError):
                record_all_manifest_files(manifest_id, files_list)

        for report_file in files_list:
            CostUsageReportStatus.objects.filter(report_name=report_file).exists()<|MERGE_RESOLUTION|>--- conflicted
+++ resolved
@@ -181,54 +181,6 @@
                 report_context={},
             )
 
-<<<<<<< HEAD
-=======
-    @patch("masu.processor.worker_cache.CELERY_INSPECT")
-    @patch("masu.processor._tasks.download.ProviderStatus.set_error")
-    @patch(
-        "masu.processor._tasks.download.ReportDownloader._set_downloader",
-        side_effect=ReportDownloaderError("only a test"),
-    )
-    def test_get_report_exception_update_status(self, fake_downloader, fake_status, mock_inspect):
-        """Test that status is updated when an exception is raised."""
-        account = fake_arn(service="iam", generate_account_id=True)
-
-        try:
-            _get_report_files(
-                Mock(),
-                customer_name=self.fake.word(),
-                authentication=account,
-                provider_type=Provider.PROVIDER_AWS,
-                report_month=DateHelper().today,
-                provider_uuid=self.aws_provider_uuid,
-                billing_source=self.fake.word(),
-                cache_key=self.fake.word(),
-                report_context={},
-            )
-        except ReportDownloaderError:
-            pass
-        fake_status.assert_called()
-
-    @patch("masu.processor._tasks.download.ProviderStatus.set_status")
-    @patch("masu.processor._tasks.download.ReportDownloader", spec=True)
-    def test_get_report_update_status(self, fake_downloader, fake_status):
-        """Test that status is updated when downloading is complete."""
-        account = fake_arn(service="iam", generate_account_id=True)
-
-        _get_report_files(
-            Mock(),
-            customer_name=self.fake.word(),
-            authentication=account,
-            provider_type=Provider.PROVIDER_AWS,
-            report_month=DateHelper().today,
-            provider_uuid=self.aws_provider_uuid,
-            billing_source=self.fake.word(),
-            cache_key=self.fake.word(),
-            report_context={},
-        )
-        fake_status.assert_called_with(ProviderStatusCode.READY)
-
->>>>>>> 8b5a9af1
 
 class ProcessReportFileTests(MasuTestCase):
     """Test Cases for the Orchestrator object."""
