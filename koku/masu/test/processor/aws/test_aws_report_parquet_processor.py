#
# Copyright 2020 Red Hat, Inc.
#
# This program is free software: you can redistribute it and/or modify
# it under the terms of the GNU Affero General Public License as
# published by the Free Software Foundation, either version 3 of the
# License, or (at your option) any later version.
#
# This program is distributed in the hope that it will be useful,
# but WITHOUT ANY WARRANTY; without even the implied warranty of
# MERCHANTABILITY or FITNESS FOR A PARTICULAR PURPOSE.  See the
# GNU Affero General Public License for more details.
#
# You should have received a copy of the GNU Affero General Public License
# along with this program.  If not, see <https://www.gnu.org/licenses/>.
#
"""Test the AWSReportParquetProcessor."""
from unittest.mock import patch

from tenant_schemas.utils import schema_context

from api.utils import DateHelper
from masu.processor.aws.aws_report_parquet_processor import AWSReportParquetProcessor
from masu.test import MasuTestCase
<<<<<<< HEAD
=======
from reporting.models import PartitionedTable
from reporting.provider.aws.models import AWSCostEntryBill
from reporting.provider.aws.models import AWSCostEntryLineItemDailySummary
>>>>>>> 2abe885c
from reporting.provider.aws.models import PRESTO_LINE_ITEM_TABLE


class AWSReportProcessorParquetTest(MasuTestCase):
    """Test cases for the AWSReportParquetProcessor."""

    def setUp(self):
        """Setup up shared variables."""
        super().setUp()

        self.manifest_id = 1
        self.account = 10001
        self.s3_path = "/s3/path"
        self.local_parquet = "/local/path"
        self.processor = AWSReportParquetProcessor(
            self.manifest_id, self.account, self.s3_path, self.aws_provider_uuid, self.local_parquet
        )

    def test_aws_table_name(self):
        """Test the AWS table name generation."""
<<<<<<< HEAD
        self.assertEqual(self.processor._table_name, PRESTO_LINE_ITEM_TABLE)
=======
        self.assertEqual(self.processor._table_name, PRESTO_LINE_ITEM_TABLE)

    def test_postgres_summary_table(self):
        """Test that the correct table is returned."""
        self.assertEqual(self.processor.postgres_summary_table, AWSCostEntryLineItemDailySummary)

    @patch("masu.processor.aws.aws_report_parquet_processor.AWSReportParquetProcessor._execute_sql")
    def test_create_bill(self, mock_execute_sql):
        """Test that a bill is created in the Postgres database."""
        bill_date = DateHelper().this_month_start
        start_date = bill_date
        end_date = DateHelper().this_month_end
        account_id = "9999999999"
        mock_execute_sql.return_value = [[account_id]]

        self.processor.create_bill(bill_date.date())
        with schema_context(self.schema):
            bill = AWSCostEntryBill.objects.filter(
                billing_period_start=start_date,
                billing_period_end=end_date,
                payer_account_id=account_id,
                provider=self.aws_provider,
            )
            self.assertIsNotNone(bill.first())

    @patch("masu.processor.aws.aws_report_parquet_processor.AWSReportParquetProcessor._execute_sql")
    def test_create_bill_with_string_arg(self, mock_execute_sql):
        """Test that a bill is created in the Postgres database."""
        bill_date = DateHelper().this_month_start
        start_date = bill_date
        end_date = DateHelper().this_month_end
        account_id = "9999999999"
        mock_execute_sql.return_value = [[account_id]]

        self.processor.create_bill(str(bill_date.date()))
        with schema_context(self.schema):
            bill = AWSCostEntryBill.objects.filter(
                billing_period_start=start_date,
                billing_period_end=end_date,
                payer_account_id=account_id,
                provider=self.aws_provider,
            )
            self.assertIsNotNone(bill.first())

    def test_get_or_create_postgres_partition(self):
        """Test that a Postgres daily summary partition is created."""
        bill_date = DateHelper().next_month_start
        pg_table = self.processor.postgres_summary_table._meta.db_table
        table_name = f"{pg_table}_{bill_date.strftime('%Y_%m')}"
        expected_log = (
            f"INFO:masu.processor.report_parquet_processor_base:"
            f"Created a new parttiion for {pg_table} : {table_name}"
        )

        with self.assertLogs("masu.processor.report_parquet_processor_base", level="INFO") as logger:
            self.processor.get_or_create_postgres_partition(bill_date)
            self.assertIn(expected_log, logger.output)

        with schema_context(self.schema):
            self.assertNotEqual(PartitionedTable.objects.filter(table_name=table_name).count(), 0)
>>>>>>> 2abe885c
<|MERGE_RESOLUTION|>--- conflicted
+++ resolved
@@ -22,12 +22,9 @@
 from api.utils import DateHelper
 from masu.processor.aws.aws_report_parquet_processor import AWSReportParquetProcessor
 from masu.test import MasuTestCase
-<<<<<<< HEAD
-=======
 from reporting.models import PartitionedTable
 from reporting.provider.aws.models import AWSCostEntryBill
 from reporting.provider.aws.models import AWSCostEntryLineItemDailySummary
->>>>>>> 2abe885c
 from reporting.provider.aws.models import PRESTO_LINE_ITEM_TABLE
 
 
@@ -48,9 +45,6 @@
 
     def test_aws_table_name(self):
         """Test the AWS table name generation."""
-<<<<<<< HEAD
-        self.assertEqual(self.processor._table_name, PRESTO_LINE_ITEM_TABLE)
-=======
         self.assertEqual(self.processor._table_name, PRESTO_LINE_ITEM_TABLE)
 
     def test_postgres_summary_table(self):
@@ -110,5 +104,4 @@
             self.assertIn(expected_log, logger.output)
 
         with schema_context(self.schema):
-            self.assertNotEqual(PartitionedTable.objects.filter(table_name=table_name).count(), 0)
->>>>>>> 2abe885c
+            self.assertNotEqual(PartitionedTable.objects.filter(table_name=table_name).count(), 0)