--- conflicted
+++ resolved
@@ -60,8 +60,6 @@
         self.assertEqual(start, start_date.date())
         self.assertEqual(end, self.dh.last_month_end.date())
 
-<<<<<<< HEAD
-=======
     @patch("masu.processor.aws.aws_report_parquet_summary_updater.AWSReportDBAccessor.check_for_invoice_id_trino")
     def test_check_for_finalized_report(self, mock_invoice_check):
         """Test that we properly adjust start date for non-finalized reports."""
@@ -105,25 +103,6 @@
         self.assertEqual(result_end_date, end_date)
 
     @patch("masu.processor.aws.aws_report_parquet_summary_updater.AWSReportDBAccessor.check_for_invoice_id_trino")
-    def test_update_daily_tables(self, _):
-        """Test that this is a placeholder method."""
-        start_str = self.dh.this_month_start.isoformat()
-        end_str = self.dh.this_month_end.isoformat()
-        expected_start, expected_end = self.updater._get_sql_inputs(start_str, end_str)
-
-        expected_log = (
-            "INFO:masu.processor.aws.aws_report_parquet_summary_updater:"
-            f"update_daily_tables for: {expected_start}-{expected_end}"
-        )
-
-        with self.assertLogs("masu.processor.aws.aws_report_parquet_summary_updater", level="INFO") as logger:
-            start, end = self.updater.update_daily_tables(start_str, end_str)
-            self.assertIn(expected_log, logger.output)
-        self.assertEqual(start, expected_start)
-        self.assertEqual(end, expected_end)
-
-    @patch("masu.processor.aws.aws_report_parquet_summary_updater.AWSReportDBAccessor.check_for_invoice_id_trino")
->>>>>>> 58d1b136
     @patch(
         "masu.processor.aws.aws_report_parquet_summary_updater.AWSReportDBAccessor.delete_line_item_daily_summary_entries_for_date_range_raw"  # noqa: E501
     )
