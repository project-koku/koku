#
# Copyright 2021 Red Hat Inc.
# SPDX-License-Identifier: Apache-2.0
#
"""Test the AWSReportParquetSummaryUpdater."""
from datetime import timedelta
from unittest.mock import patch

from dateutil.relativedelta import relativedelta
from django.conf import settings
from tenant_schemas.utils import schema_context

from api.utils import DateHelper
from masu.database.aws_report_db_accessor import AWSReportDBAccessor
from masu.database.cost_model_db_accessor import CostModelDBAccessor
from masu.database.report_manifest_db_accessor import ReportManifestDBAccessor
from masu.processor.aws.aws_report_parquet_summary_updater import AWSReportParquetSummaryUpdater
from masu.test import MasuTestCase
from masu.util.common import date_range_pair


class AWSReportParquetSummaryUpdaterTest(MasuTestCase):
    """Test cases for the AWSReportParquetSummaryUpdater."""

    def setUp(self):
        """Setup up shared variables."""
        super().setUp()
        self.dh = DateHelper()
        manifest_id = 1
        with ReportManifestDBAccessor() as manifest_accessor:
            self.manifest = manifest_accessor.get_manifest_by_id(manifest_id)
        self.updater = AWSReportParquetSummaryUpdater(self.schema_name, self.aws_provider, self.manifest)

    @patch("masu.processor.aws.aws_report_parquet_summary_updater.AWSReportDBAccessor.check_for_invoice_id_trino")
    def test_get_sql_inputs(self, _):
        """Test that dates are returned."""
        # Previous month
        start_str = (self.dh.last_month_end - timedelta(days=3)).isoformat()
        end_str = self.dh.last_month_end.isoformat()
        start, end = self.updater._get_sql_inputs(start_str, end_str)
        self.assertEqual(start, self.dh.last_month_start.date())
        self.assertEqual(end, self.dh.last_month_end.date())

        # Current month
        with ReportManifestDBAccessor() as manifest_accessor:
            manifest = manifest_accessor.get_manifest_by_id(2)
        updater = AWSReportParquetSummaryUpdater(self.schema_name, self.aws_provider, manifest)
        start_str = self.dh.this_month_start.isoformat()
        end_str = self.dh.this_month_end.isoformat()
        start, end = updater._get_sql_inputs(start_str, end_str)
        self.assertEqual(start, self.dh.this_month_start.date())
        self.assertEqual(end, self.dh.this_month_end.date())

        # No manifest
        updater = AWSReportParquetSummaryUpdater(self.schema_name, self.aws_provider, None)
        start_date = self.dh.last_month_end - timedelta(days=3)
        start_str = start_date.isoformat()
        end_str = self.dh.last_month_end.isoformat()
        start, end = updater._get_sql_inputs(start_str, end_str)
        self.assertEqual(start, start_date.date())
        self.assertEqual(end, self.dh.last_month_end.date())

    @patch("masu.processor.aws.aws_report_parquet_summary_updater.AWSReportDBAccessor.check_for_invoice_id_trino")
    def test_check_for_finalized_report(self, mock_invoice_check):
        """Test that we properly adjust start date for non-finalized reports."""
        dh = DateHelper()

        # Test current month
        mock_invoice_check.return_value = []
        start_date = dh.this_month_start
        end_date = dh.this_month_end
        bill_date = dh.this_month_start
        result_start_date, result_end_date = self.updater._adjust_start_date_if_finalized(
            bill_date, start_date, end_date
        )
        self.assertEqual(result_start_date, start_date)
        self.assertEqual(result_end_date, end_date)

        mock_invoice_check.reset_mock()
        # Test previous month IS finalized
        mock_invoice_check.return_value = ["1"]
        start_date = dh.last_month_start
        end_date = dh.last_month_end
        bill_date = dh.last_month_start
        result_start_date, result_end_date = self.updater._adjust_start_date_if_finalized(
            bill_date, start_date, end_date
        )
        self.assertEqual(result_start_date, start_date)
        self.assertEqual(result_end_date, end_date)

        mock_invoice_check.reset_mock()
        # Test previous month NOT finalized
        mock_invoice_check.return_value = []
        start_date = dh.last_month_start
        end_date = dh.last_month_end
        bill_date = dh.last_month_start
        expected_start_date = end_date - relativedelta(days=2)
        result_start_date, result_end_date = self.updater._adjust_start_date_if_finalized(
            bill_date, start_date, end_date
        )
        self.assertNotEqual(result_start_date, start_date)
        self.assertEqual(result_start_date, expected_start_date)
        self.assertEqual(result_end_date, end_date)

    @patch("masu.processor.aws.aws_report_parquet_summary_updater.AWSReportDBAccessor.check_for_invoice_id_trino")
<<<<<<< HEAD
=======
    def test_update_daily_tables(self, _):
        """Test that this is a placeholder method."""
        start_str = self.dh.this_month_start.isoformat()
        end_str = self.dh.this_month_end.isoformat()
        expected_start, expected_end = self.updater._get_sql_inputs(start_str, end_str)

        expected_log = (
            "INFO:masu.processor.aws.aws_report_parquet_summary_updater:"
            f"update_daily_tables for: {expected_start}-{expected_end}"
        )

        with self.assertLogs("masu.processor.aws.aws_report_parquet_summary_updater", level="INFO") as logger:
            start, end = self.updater.update_daily_tables(start_str, end_str)
            self.assertIn(expected_log, logger.output)
        self.assertEqual(start, expected_start)
        self.assertEqual(end, expected_end)

    @patch("masu.processor.aws.aws_report_parquet_summary_updater.AWSReportDBAccessor.populate_category_summary_table")
    @patch("masu.processor.aws.aws_report_parquet_summary_updater.AWSReportDBAccessor.check_for_invoice_id_trino")
>>>>>>> 737eb50c
    @patch(
        "masu.processor.aws.aws_report_parquet_summary_updater.AWSReportDBAccessor.delete_line_item_daily_summary_entries_for_date_range_raw"  # noqa: E501
    )
    @patch("masu.processor.aws.aws_report_parquet_summary_updater.AWSReportDBAccessor.populate_tags_summary_table")
    @patch(
        "masu.processor.aws.aws_report_parquet_summary_updater.AWSReportDBAccessor.populate_line_item_daily_summary_table_trino"  # noqa: E501
    )
    def test_update_daily_summary_tables(self, mock_trino, mock_tag_update, mock_delete, _, mock_category_update):
        """Test that we run Trino summary."""
        start_str = self.dh.this_month_start.isoformat()
        end_str = self.dh.this_month_end.isoformat()
        start, end = self.updater._get_sql_inputs(start_str, end_str)

        for s, e in date_range_pair(start, end, step=settings.TRINO_DATE_STEP):
            expected_start, expected_end = s, e

        with AWSReportDBAccessor(self.schema) as accessor:
            with schema_context(self.schema):
                bills = accessor.bills_for_provider_uuid(self.aws_provider.uuid, start)
                bill_ids = [str(bill.id) for bill in bills]
                current_bill_id = bills.first().id if bills else None

        with CostModelDBAccessor(self.schema, self.aws_provider.uuid) as cost_model_accessor:
            markup = cost_model_accessor.markup
            markup_value = float(markup.get("value", 0)) / 100

        start_return, end_return = self.updater.update_summary_tables(start, end)

        mock_delete.assert_called_with(
            self.aws_provider.uuid, expected_start, expected_end, {"cost_entry_bill_id": current_bill_id}
        )
        mock_trino.assert_called_with(
            expected_start, expected_end, self.aws_provider.uuid, current_bill_id, markup_value
        )
        mock_tag_update.assert_called_with(bill_ids, start, end)
        mock_category_update.assert_called_with(bill_ids, start, end)

        self.assertEqual(start_return, start)
        self.assertEqual(end_return, end)<|MERGE_RESOLUTION|>--- conflicted
+++ resolved
@@ -102,29 +102,8 @@
         self.assertEqual(result_start_date, expected_start_date)
         self.assertEqual(result_end_date, end_date)
 
-    @patch("masu.processor.aws.aws_report_parquet_summary_updater.AWSReportDBAccessor.check_for_invoice_id_trino")
-<<<<<<< HEAD
-=======
-    def test_update_daily_tables(self, _):
-        """Test that this is a placeholder method."""
-        start_str = self.dh.this_month_start.isoformat()
-        end_str = self.dh.this_month_end.isoformat()
-        expected_start, expected_end = self.updater._get_sql_inputs(start_str, end_str)
-
-        expected_log = (
-            "INFO:masu.processor.aws.aws_report_parquet_summary_updater:"
-            f"update_daily_tables for: {expected_start}-{expected_end}"
-        )
-
-        with self.assertLogs("masu.processor.aws.aws_report_parquet_summary_updater", level="INFO") as logger:
-            start, end = self.updater.update_daily_tables(start_str, end_str)
-            self.assertIn(expected_log, logger.output)
-        self.assertEqual(start, expected_start)
-        self.assertEqual(end, expected_end)
-
     @patch("masu.processor.aws.aws_report_parquet_summary_updater.AWSReportDBAccessor.populate_category_summary_table")
     @patch("masu.processor.aws.aws_report_parquet_summary_updater.AWSReportDBAccessor.check_for_invoice_id_trino")
->>>>>>> 737eb50c
     @patch(
         "masu.processor.aws.aws_report_parquet_summary_updater.AWSReportDBAccessor.delete_line_item_daily_summary_entries_for_date_range_raw"  # noqa: E501
     )
