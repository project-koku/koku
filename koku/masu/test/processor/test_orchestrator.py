--- conflicted
+++ resolved
@@ -176,11 +176,7 @@
             orchestrator = Orchestrator()
             results = orchestrator.remove_expired_report_data()
             self.assertTrue(results)
-<<<<<<< HEAD
             self.assertEqual(len(results), 7)
-=======
-            self.assertEqual(len(results), 6)
->>>>>>> df3fb091
             async_id = results.pop().get("async_id")
             self.assertIn(expected.format(async_id), logger.output)
 
