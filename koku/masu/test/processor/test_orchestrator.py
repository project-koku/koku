--- conflicted
+++ resolved
@@ -26,7 +26,6 @@
 from masu.external.accounts_accessor import AccountsAccessor
 from masu.external.accounts_accessor import AccountsAccessorError
 from masu.external.date_accessor import DateAccessor
-from masu.external.report_downloader import ReportDownloaderError
 from masu.processor.expired_data_remover import ExpiredDataRemover
 from masu.processor.orchestrator import Orchestrator
 from masu.test import MasuTestCase
@@ -194,77 +193,6 @@
 
         self.assertEqual(results, [])
 
-<<<<<<< HEAD
-=======
-    @patch("masu.processor.worker_cache.CELERY_INSPECT")
-    @patch("masu.processor.orchestrator.AccountLabel", spec=True)
-    @patch("masu.processor.orchestrator.ProviderStatus", spec=True)
-    @patch("masu.processor.orchestrator.Orchestrator.start_manifest_processing", side_effect=ReportDownloaderError)
-    def test_prepare_w_downloader_error(self, mock_task, mock_accessor, mock_labeler, mock_inspect):
-        """Test that Orchestrator.prepare() handles downloader errors."""
-        mock_accessor().is_valid.return_value = True
-        mock_accessor().is_backing_off.return_value = False
-
-        orchestrator = Orchestrator()
-        orchestrator.prepare()
-        mock_task.assert_called()
-        mock_labeler.assert_not_called()
-
-    @patch("masu.processor.worker_cache.CELERY_INSPECT")
-    @patch("masu.processor.orchestrator.AccountLabel", spec=True)
-    @patch("masu.processor.orchestrator.ProviderStatus", spec=True)
-    @patch("masu.processor.orchestrator.Orchestrator.start_manifest_processing", side_effect=Exception)
-    def test_prepare_w_exception(self, mock_task, mock_accessor, mock_labeler, mock_inspect):
-        """Test that Orchestrator.prepare() handles broad exceptions."""
-        mock_accessor().is_valid.return_value = True
-        mock_accessor().is_backing_off.return_value = False
-
-        orchestrator = Orchestrator()
-        orchestrator.prepare()
-        mock_task.assert_called()
-        mock_labeler.assert_not_called()
-
-    @patch("masu.processor.worker_cache.CELERY_INSPECT")
-    @patch("masu.processor.orchestrator.AccountLabel", spec=True)
-    @patch("masu.processor.orchestrator.ProviderStatus", spec=True)
-    @patch("masu.processor.orchestrator.Orchestrator.start_manifest_processing", return_value=True)
-    def test_prepare_w_status_valid(self, mock_task, mock_accessor, mock_labeler, mock_inspect):
-        """Test that Orchestrator.prepare() works when status is valid."""
-        mock_labeler().get_label_details.return_value = (True, True)
-
-        mock_accessor().is_valid.return_value = True
-        mock_accessor().is_backing_off.return_value = False
-
-        orchestrator = Orchestrator()
-        orchestrator.prepare()
-        mock_task.assert_called()
-
-    @patch("masu.processor.worker_cache.CELERY_INSPECT")
-    @patch("masu.processor.orchestrator.ProviderStatus", spec=True)
-    @patch("masu.processor.orchestrator.get_report_files.apply_async", return_value=True)
-    def test_prepare_w_status_invalid(self, mock_task, mock_accessor, mock_inspect):
-        """Test that Orchestrator.prepare() is skipped when status is invalid."""
-        mock_accessor.is_valid.return_value = False
-        mock_accessor.is_backing_off.return_value = False
-
-        orchestrator = Orchestrator()
-        orchestrator.prepare()
-        mock_task.assert_not_called()
-
-    @patch("masu.processor.worker_cache.CELERY_INSPECT")
-    @patch("masu.processor.orchestrator.ProviderStatus", spec=True)
-    @patch("masu.processor.orchestrator.get_report_files.apply_async", return_value=True)
-    def test_prepare_w_status_backoff(self, mock_task, mock_accessor, mock_inspect):
-        """Test that Orchestrator.prepare() is skipped when backing off."""
-        mock_accessor.is_valid.return_value = False
-        mock_accessor.is_backing_off.return_value = True
-
-        orchestrator = Orchestrator()
-        orchestrator.prepare()
-        mock_task.assert_not_called()
-
-    @patch("masu.processor.worker_cache.CELERY_INSPECT")
->>>>>>> 8b5a9af1
     @patch("masu.processor.orchestrator.record_report_status", return_value=True)
     @patch("masu.processor.orchestrator.chord", return_value=True)
     @patch("masu.processor.orchestrator.ReportDownloader.download_manifest", return_value={})
