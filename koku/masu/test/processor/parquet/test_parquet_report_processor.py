--- conflicted
+++ resolved
@@ -251,27 +251,6 @@
             self.assertEqual(file_name, "")
             self.assertTrue(data_frame.empty)
 
-<<<<<<< HEAD
-=======
-        with patch("masu.processor.parquet.parquet_report_processor.get_path_prefix", return_value=""), patch.object(
-            ParquetReportProcessor, "parquet_file_getter"
-        ) as mock_remove, patch.object(ParquetReportProcessor, "convert_csv_to_parquet") as mock_convert, patch(
-            "masu.processor.parquet.parquet_report_processor.delete_s3_objects", return_value=""
-        ), patch(
-            "masu.processor.parquet.parquet_report_processor.ReportManifestDBAccessor.get_s3_parquet_cleared",
-            return_value=False,
-        ) as mock_get_cleared, patch(
-            "masu.processor.parquet.parquet_report_processor.ReportManifestDBAccessor.mark_s3_parquet_cleared"
-        ) as mock_mark_cleared, patch.object(
-            ParquetReportProcessor, "create_daily_parquet"
-        ):
-            mock_convert.return_value = "", pd.DataFrame(), True
-            self.report_processor.convert_to_parquet()
-            mock_get_cleared.assert_called()
-            mock_remove.assert_called()
-            mock_mark_cleared.assert_called()
-
->>>>>>> f4cfc15c
         expected = "failed to convert files to parquet"
         with patch("masu.processor.parquet.parquet_report_processor.get_path_prefix", return_value=""), patch.object(
             ParquetReportProcessor,
