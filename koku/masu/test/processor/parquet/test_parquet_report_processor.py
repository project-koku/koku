#
# Copyright 2020 Red Hat, Inc.
#
# This program is free software: you can redistribute it and/or modify
# it under the terms of the GNU Affero General Public License as
# published by the Free Software Foundation, either version 3 of the
# License, or (at your option) any later version.
#
# This program is distributed in the hope that it will be useful,
# but WITHOUT ANY WARRANTY; without even the implied warranty of
# MERCHANTABILITY or FITNESS FOR A PARTICULAR PURPOSE.  See the
# GNU Affero General Public License for more details.
#
# You should have received a copy of the GNU Affero General Public License
# along with this program.  If not, see <https://www.gnu.org/licenses/>.
#
import logging
import os
import shutil
import tempfile
import uuid
from datetime import timedelta
from pathlib import Path
from unittest.mock import patch

import faker
from botocore.exceptions import ClientError
from django.test import override_settings

from api.models import Provider
from api.utils import DateHelper
from masu.processor.aws.aws_report_parquet_processor import AWSReportParquetProcessor
from masu.processor.azure.azure_report_parquet_processor import AzureReportParquetProcessor
from masu.processor.ocp.ocp_report_parquet_processor import OCPReportParquetProcessor
from masu.processor.parquet.parquet_report_processor import ParquetReportProcessor
from masu.processor.report_parquet_processor_base import ReportParquetProcessorBase
from masu.test import MasuTestCase
from masu.util.aws.common import aws_post_processor
<<<<<<< HEAD
from masu.util.common import get_column_converters
from reporting.provider.aws.models import AWSEnabledTagKeys
from reporting.provider.azure.models import AzureEnabledTagKeys
from reporting.provider.gcp.models import GCPEnabledTagKeys
from reporting.provider.ocp.models import OCPEnabledTagKeys
=======
>>>>>>> 380d4408


class TestParquetReportProcessor(MasuTestCase):
    """Test cases for Parquet Report Processor."""

    @classmethod
    def setUpClass(cls):
        """Set up the class."""
        super().setUpClass()
        cls.fake = faker.Faker()
        # cls.fake_reports = [
        #     {"file": cls.fake.word(), "compression": "GZIP"},
        #     {"file": cls.fake.word(), "compression": "PLAIN"},
        # ]

        # cls.fake_account = fake_arn(service="iam", generate_account_id=True)
        cls.fake_uuid = "d4703b6e-cd1f-4253-bfd4-32bdeaf24f97"
        cls.today = DateHelper().today
        cls.yesterday = cls.today - timedelta(days=1)

    def setUp(self):
        """Set up shared test variables."""
        super().setUp()
        self.test_assembly_id = "882083b7-ea62-4aab-aa6a-f0d08d65ee2b"
        self.test_etag = "fake_etag"
        self.request_id = 1
        self.account_id = self.schema[4:]
        self.manifest_id = 1
        self.report_name = "koku-1.csv.gz"
        self.report_path = f"/my/{self.test_assembly_id}/{self.report_name}"
        self.report_processor = ParquetReportProcessor(
            schema_name=self.schema,
            report_path=self.report_path,
            compression="GZIP",
            provider_uuid=self.aws_provider_uuid,
            provider_type=Provider.PROVIDER_AWS_LOCAL,
            manifest_id=self.manifest_id,
            context={"request_id": self.request_id, "start_date": DateHelper().today, "create_table": True},
        )

    def test_resolve_enabled_tag_keys_model(self):
        """
        Test that the expected enabled tag keys model is resolved from each provider type.
        """
        test_matrix = (
            (Provider.PROVIDER_AWS, AWSEnabledTagKeys),
            (Provider.PROVIDER_AWS_LOCAL, AWSEnabledTagKeys),
            (Provider.PROVIDER_AZURE, AzureEnabledTagKeys),
            (Provider.PROVIDER_AZURE_LOCAL, AzureEnabledTagKeys),
            (Provider.PROVIDER_GCP, GCPEnabledTagKeys),
            (Provider.PROVIDER_GCP_LOCAL, GCPEnabledTagKeys),
            (Provider.PROVIDER_OCP, OCPEnabledTagKeys),
            (Provider.PROVIDER_IBM, None),
            (Provider.PROVIDER_IBM_LOCAL, None),
        )
        for provider_type, expected_tag_keys_model in test_matrix:
            prp = ParquetReportProcessor(
                schema_name="self.schema",
                report_path="self.report_path",
                compression="GZIP",
                provider_uuid="self.aws_provider_uuid",
                provider_type=provider_type,
                manifest_id="self.manifest_id",
                context={},
            )
            self.assertEqual(prp._enabled_tags_table, expected_tag_keys_model)

    def test_convert_to_parquet(self):
        """Test the convert_to_parquet task."""
        logging.disable(logging.NOTSET)
        expected_logs = [
            "missing required argument: request_id",
            "missing required argument: account",
            "missing required argument: provider_uuid",
        ]
        with self.assertLogs("masu.processor.parquet.parquet_report_processor", level="INFO") as logger:
            with patch("masu.processor.parquet.parquet_report_processor.enable_trino_processing", return_value=True):
                self.report_processor.convert_to_parquet(None, None, None, None, "start_date", 1, [])
                for expected in expected_logs:
                    self.assertIn(expected, " ".join(logger.output))

        expected = "Skipping convert_to_parquet. Parquet processing is disabled."
        with self.assertLogs("masu.processor.parquet.parquet_report_processor", level="INFO") as logger:
            self.report_processor.convert_to_parquet(
                "request_id", "account", "provider_uuid", "provider_type", "start_date", 1, "csv_file"
            )
            self.assertIn(expected, " ".join(logger.output))

        expected = "Parquet processing is enabled, but no start_date was given for processing."
        with patch("masu.processor.parquet.parquet_report_processor.enable_trino_processing", return_value=True):
            with self.assertLogs("masu.processor.parquet.parquet_report_processor", level="INFO") as logger:
                self.report_processor.convert_to_parquet(
                    "request_id", "account", "provider_uuid", "provider_type", None, 1, "csv_file"
                )
                self.assertIn(expected, " ".join(logger.output))

        expected = "Parquet processing is enabled, but the start_date was not a valid date string ISO 8601 format."
        with patch("masu.processor.parquet.parquet_report_processor.enable_trino_processing", return_value=True):
            with self.assertLogs("masu.processor.parquet.parquet_report_processor", level="INFO") as logger:
                self.report_processor.convert_to_parquet(
                    "request_id", "account", "provider_uuid", "provider_type", "bad_date", 1, "csv_file"
                )
                self.assertIn(expected, " ".join(logger.output))

        expected = "Could not establish report type"
        with patch("masu.processor.parquet.parquet_report_processor.enable_trino_processing", return_value=True):
            with self.assertLogs("masu.processor.parquet.parquet_report_processor", level="INFO") as logger:
                self.report_processor.convert_to_parquet(
                    "request_id", "account", "provider_uuid", "OCP", "2020-01-01T12:00:00", 1, "csv_file"
                )
                self.assertIn(expected, " ".join(logger.output))

        with patch("masu.processor.parquet.parquet_report_processor.enable_trino_processing", return_value=True):
            with patch("masu.processor.parquet.parquet_report_processor.mutil.get_path_prefix"):
                with patch(
                    (
                        "masu.processor.parquet.parquet_report_processor.ParquetReportProcessor."
                        "get_file_keys_from_s3_with_manifest_id"
                    ),
                    return_value=["cur.csv.gz"],
                ):
                    with patch(
                        "masu.processor.parquet.parquet_report_processor.remove_files_not_in_set_from_s3_bucket"
                    ) as mock_remove:
                        with patch(
                            "masu.processor.parquet.parquet_report_processor.ParquetReportProcessor."
                            "convert_csv_to_parquet"
                        ):
                            with patch(
                                "masu.processor.parquet.parquet_report_processor."
                                "ReportManifestDBAccessor.get_s3_parquet_cleared",
                                return_value=False,
                            ) as mock_get_cleared:
                                with patch(
                                    "masu.processor.parquet.parquet_report_processor."
                                    "ReportManifestDBAccessor.mark_s3_parquet_cleared"
                                ) as mock_mark_cleared:
                                    self.report_processor.convert_to_parquet(
                                        "request_id",
                                        "account",
                                        "provider_uuid",
                                        "AWS",
                                        "2020-01-01T12:00:00",
                                        1,
                                        "csv_file",
                                    )
                                    mock_get_cleared.assert_called()
                                    mock_remove.assert_called()
                                    mock_mark_cleared.assert_called()

        expected = "Failed to convert the following files to parquet"
        with patch("masu.processor.parquet.parquet_report_processor.enable_trino_processing", return_value=True):
            with patch("masu.processor.parquet.parquet_report_processor.mutil.get_path_prefix"):
                with patch(
                    (
                        "masu.processor.parquet.parquet_report_processor.ParquetReportProcessor."
                        "get_file_keys_from_s3_with_manifest_id"
                    ),
                    return_value=["cost_export.csv"],
                ):
                    with patch(
                        "masu.processor.parquet.parquet_report_processor.ParquetReportProcessor.convert_csv_to_parquet",
                        return_value=False,
                    ):
                        with self.assertLogs(
                            "masu.processor.parquet.parquet_report_processor", level="INFO"
                        ) as logger:
                            self.report_processor.convert_to_parquet(
                                "request_id",
                                "account",
                                "provider_uuid",
                                "provider_type",
                                "2020-01-01T12:00:00",
                                1,
                                "csv_file",
                            )
                            self.assertIn(expected, " ".join(logger.output))

        with patch("masu.processor.parquet.parquet_report_processor.enable_trino_processing", return_value=True):
            with patch("masu.processor.parquet.parquet_report_processor.mutil.get_path_prefix"):
                with patch(
                    (
                        "masu.processor.parquet.parquet_report_processor.ParquetReportProcessor."
                        "get_file_keys_from_s3_with_manifest_id"
                    ),
                    return_value=["storage_usage.csv"],
                ):
                    with patch(
                        "masu.processor.parquet.parquet_report_processor.ParquetReportProcessor.convert_csv_to_parquet"
                    ):
                        self.report_processor.convert_to_parquet(
                            "request_id", "account", "provider_uuid", "OCP", "2020-01-01T12:00:00", 1, "csv_file"
                        )

        with patch("masu.processor.parquet.parquet_report_processor.enable_trino_processing", return_value=True):
            with patch("masu.processor.parquet.parquet_report_processor.mutil.get_path_prefix"):
                with patch(
                    (
                        "masu.processor.parquet.parquet_report_processor.ParquetReportProcessor."
                        "get_file_keys_from_s3_with_manifest_id"
                    ),
                    return_value=[],
                ):
                    with patch(
                        "masu.processor.parquet.parquet_report_processor.ParquetReportProcessor.convert_csv_to_parquet"
                    ):
                        self.report_processor.convert_to_parquet(
                            "request_id", "account", "provider_uuid", "OCP", "2020-01-01T12:00:00", 1
                        )

    def test_get_file_keys_from_s3_with_manifest_id(self):
        """Test get_file_keys_from_s3_with_manifest_id."""
        files = self.report_processor.get_file_keys_from_s3_with_manifest_id("request_id", "s3_path", "manifest_id")
        self.assertEqual(files, [])

        with patch("masu.processor.parquet.parquet_report_processor.settings", ENABLE_PARQUET_PROCESSING=True):
            with patch("masu.processor.parquet.parquet_report_processor.get_s3_resource") as mock_s3:
                files = self.report_processor.get_file_keys_from_s3_with_manifest_id("request_id", None, "manifest_id")
                self.assertEqual(files, [])

        with patch("masu.processor.parquet.parquet_report_processor.settings", ENABLE_PARQUET_PROCESSING=True):
            with patch("masu.processor.parquet.parquet_report_processor.get_s3_resource") as mock_s3:
                mock_s3.side_effect = ClientError({}, "Error")
                files = self.report_processor.get_file_keys_from_s3_with_manifest_id(
                    "request_id", "s3_path", "manifest_id"
                )
                self.assertEqual(files, [])

    @override_settings(ENABLE_PARQUET_PROCESSING=True)
    def test_convert_csv_to_parquet(self):
        """Test convert_csv_to_parquet."""
        result = self.report_processor.convert_csv_to_parquet(
            "request_id", None, "s3_parquet_path", "local_path", "manifest_id", "csv_filename"
        )
        self.assertFalse(result)

        result = self.report_processor.convert_csv_to_parquet(
            "request_id", "s3_csv_path", "s3_parquet_path", "local_path", "manifest_id", "csv_filename"
        )
        self.assertFalse(result)

        with patch("masu.processor.parquet.parquet_report_processor.settings", ENABLE_S3_ARCHIVING=True):
            with patch("masu.processor.parquet.parquet_report_processor.get_s3_resource") as mock_s3:
                with patch("masu.processor.parquet.parquet_report_processor.Path"):
                    with patch("masu.processor.parquet.parquet_report_processor.os") as mock_os:
                        mock_os.path.split.return_value = ("path", "file.csv")
                        mock_s3.side_effect = ClientError({}, "Error")
                        result = self.report_processor.convert_csv_to_parquet(
                            "request_id",
                            "s3_csv_path",
                            "s3_parquet_path",
                            "local_path",
                            "manifest_id",
                            "csv_filename.csv",
                        )
                        self.assertFalse(result)

        with patch("masu.processor.parquet.parquet_report_processor.settings", ENABLE_S3_ARCHIVING=True):
            with patch("masu.processor.parquet.parquet_report_processor.get_s3_resource"):
                with patch("masu.processor.parquet.parquet_report_processor.Path"):
                    with patch("masu.processor.parquet.parquet_report_processor.os") as mock_os:
                        mock_os.path.split.return_value = ("path", "file.csv.gz")
                        result = self.report_processor.convert_csv_to_parquet(
                            "request_id",
                            "s3_csv_path",
                            "s3_parquet_path",
                            "local_path",
                            "manifest_id",
                            "csv_filename.csv.gz",
                        )
                        self.assertFalse(result)

        with patch("masu.processor.parquet.parquet_report_processor.settings", ENABLE_S3_ARCHIVING=True):
            with patch("masu.processor.parquet.parquet_report_processor.get_s3_resource"):
                with patch("masu.processor.parquet.parquet_report_processor.Path"):
                    with patch("masu.processor.parquet.parquet_report_processor.pd") as mock_pd:
                        with patch("masu.processor.parquet.parquet_report_processor.open") as mock_open:
                            with patch("masu.processor.parquet.parquet_report_processor.os") as mock_os:
                                mock_os.path.split.return_value = ("path", "file.csv.gz")
                                mock_pd.read_csv.return_value.__enter__.return_value = [1, 2, 3]
                                mock_open.side_effect = ValueError()
                                result = self.report_processor.convert_csv_to_parquet(
                                    "request_id",
                                    "s3_csv_path",
                                    "s3_parquet_path",
                                    "local_path",
                                    "manifest_id",
                                    "csv_filename.csv.gz",
                                )
                                self.assertFalse(result)

        with patch("masu.processor.parquet.parquet_report_processor.settings", ENABLE_S3_ARCHIVING=True):
            with patch("masu.processor.parquet.parquet_report_processor.get_s3_resource"):
                with patch("masu.processor.parquet.parquet_report_processor.Path"):
                    with patch("masu.processor.parquet.parquet_report_processor.pd") as mock_pd:
                        with patch("masu.processor.parquet.parquet_report_processor.open", side_effect=Exception):
                            with patch("masu.processor.parquet.parquet_report_processor.copy_data_to_s3_bucket"):
                                with patch(
                                    "masu.processor.parquet.parquet_report_processor.ParquetReportProcessor."
                                    "create_parquet_table"
                                ):
                                    with patch("masu.processor.parquet.parquet_report_processor.os") as mock_os:
                                        mock_os.path.split.return_value = ("path", "file.csv.gz")
                                        mock_pd.read_csv.return_value.__enter__.return_value = [1, 2, 3]
                                        # mock_copy.side_effect = Exception
                                        result = self.report_processor.convert_csv_to_parquet(
                                            "request_id",
                                            "s3_csv_path",
                                            "s3_parquet_path",
                                            "local_path",
                                            "manifest_id",
                                            "csv_filename.csv.gz",
                                        )
                                        self.assertFalse(result)

        with patch("masu.processor.parquet.parquet_report_processor.settings", ENABLE_S3_ARCHIVING=True):
            with patch("masu.processor.parquet.parquet_report_processor.get_s3_resource"):
                with patch("masu.processor.parquet.parquet_report_processor.Path"):
                    with patch("masu.processor.parquet.parquet_report_processor.pd"):
                        with patch("masu.processor.parquet.parquet_report_processor.open"):
                            with patch("masu.processor.parquet.parquet_report_processor.copy_data_to_s3_bucket"):
                                with patch(
                                    "masu.processor.parquet.parquet_report_processor.ParquetReportProcessor."
                                    "create_parquet_table"
                                ):
                                    with patch("masu.processor.parquet.parquet_report_processor.os") as mock_os:
                                        mock_os.path.split.return_value = ("path", "file.csv.gz")
                                        result = self.report_processor.convert_csv_to_parquet(
                                            "request_id",
                                            "s3_csv_path",
                                            "s3_parquet_path",
                                            "local_path",
                                            "manifest_id",
                                            "csv_filename.csv.gz",
                                        )
                                        self.assertTrue(result)

        with patch("masu.processor.parquet.parquet_report_processor.get_s3_resource"):
            with patch("masu.processor.parquet.parquet_report_processor.Path"):
                with patch("masu.processor.parquet.parquet_report_processor.copy_data_to_s3_bucket"):
                    with patch(
                        "masu.processor.parquet.parquet_report_processor.ParquetReportProcessor."
                        "create_parquet_table"
                    ):
                        with patch("masu.processor.parquet.parquet_report_processor.os") as mock_os:
                            mock_os.path.split.return_value = ("path", "file.csv")
                            test_report_test_path = "./koku/masu/test/data/test_cur.csv.gz"
                            temp_dir = tempfile.mkdtemp()
                            test_report = f"{temp_dir}/test_cur.csv.gz"
                            shutil.copy2(test_report_test_path, test_report)
                            local_path = "/tmp/parquet"
                            Path(local_path).mkdir(parents=True, exist_ok=True)
                            converters = self.report_processor._get_column_converters()

                            result = self.report_processor.convert_csv_to_parquet(
                                "request_id",
                                "s3_csv_path",
                                "s3_parquet_path",
                                local_path,
                                "manifest_id",
                                test_report,
                                converters=converters,
                                post_processor=aws_post_processor,
                                report_type=Provider.PROVIDER_AWS,
                            )
                            self.assertTrue(result)
                            shutil.rmtree(local_path, ignore_errors=True)
                            shutil.rmtree(temp_dir)

    def test_convert_csv_to_parquet_report_type_already_processed(self):
        """Test that we don't re-create a table when we already have created this run."""
        with patch("masu.processor.parquet.parquet_report_processor.settings", ENABLE_S3_ARCHIVING=True):
            with patch("masu.processor.parquet.parquet_report_processor.get_s3_resource"):
                with patch("masu.processor.parquet.parquet_report_processor.Path"):
                    with patch("masu.processor.parquet.parquet_report_processor.pd"):
                        with patch("masu.processor.parquet.parquet_report_processor.open"):
                            with patch("masu.processor.parquet.parquet_report_processor.copy_data_to_s3_bucket"):
                                with patch(
                                    "masu.processor.parquet.parquet_report_processor.ParquetReportProcessor."
                                    "create_parquet_table"
                                ) as mock_create_table:
                                    with patch("masu.processor.parquet.parquet_report_processor.os") as mock_os:
                                        mock_os.path.split.return_value = ("path", "file.csv")
                                        self.report_processor.presto_table_exists["report_type"] = True
                                        result = self.report_processor.convert_csv_to_parquet(
                                            "request_id",
                                            "s3_csv_path",
                                            "s3_parquet_path",
                                            "local_path",
                                            "manifest_id",
                                            "csv_filename.csv.gz",
                                            report_type="report_type",
                                        )
                                        self.assertTrue(result)
                                        mock_create_table.assert_not_called()

    @patch.object(ReportParquetProcessorBase, "sync_hive_partitions")
    @patch.object(ReportParquetProcessorBase, "get_or_create_postgres_partition")
    @patch.object(ReportParquetProcessorBase, "table_exists")
    @patch.object(ReportParquetProcessorBase, "schema_exists")
    @patch.object(ReportParquetProcessorBase, "create_schema")
    @patch.object(ReportParquetProcessorBase, "create_table")
    def test_create_parquet_table(
        self, mock_create_table, mock_create_schema, mock_schema_exists, mock_table_exists, mock_partition, mock_sync
    ):
        """Test create_parquet_table function."""
        test_matrix = [
            {
                "provider_uuid": str(self.aws_provider_uuid),
                "expected_create": True,
                "patch": (AWSReportParquetProcessor, "create_bill"),
            },
            {
                "provider_uuid": str(self.ocp_provider_uuid),
                "expected_create": True,
                "patch": (OCPReportParquetProcessor, "create_bill"),
            },
            {
                "provider_uuid": str(self.azure_provider_uuid),
                "expected_create": True,
                "patch": (AzureReportParquetProcessor, "create_bill"),
            },
            {
                "provider_uuid": str(uuid.uuid4()),
                "expected_create": False,
                "patch": (AWSReportParquetProcessor, "create_bill"),
            },
        ]
        account = 10001
        manifest_id = "1"
        s3_parquet_path = "data/to/parquet"
        output_file = "local_path/file.parquet"
        report_type = "pod_usage"

        mock_schema_exists.return_value = False
        mock_table_exists.return_value = False

        for test in test_matrix:
            provider_uuid = test.get("provider_uuid")
            patch_class, patch_method = test.get("patch")
            with patch.object(patch_class, patch_method) as mock_create_bill:
                self.report_processor.create_parquet_table(
                    account, provider_uuid, manifest_id, s3_parquet_path, output_file, report_type
                )
                if test.get("expected_create"):
                    mock_schema_exists.assert_called()
                    mock_table_exists.assert_called()
                    mock_create_schema.assert_called()
                    mock_create_table.assert_called()
                    mock_create_bill.assert_called()
                    mock_partition.assert_called()
                    mock_sync.assert_called()
                else:
                    mock_schema_exists.assert_not_called()
                    mock_table_exists.assert_not_called()
                    mock_create_schema.assert_not_called()
                    mock_create_table.assert_not_called()
                    mock_create_bill.assert_not_called()
                    mock_partition.assert_not_called()
                    mock_sync.assert_not_called()
            mock_schema_exists.reset_mock()
            mock_table_exists.reset_mock()
            mock_create_schema.reset_mock()
            mock_create_table.reset_mock()
            mock_partition.reset_mock()
            mock_sync.reset_mock()

    @patch.object(ReportParquetProcessorBase, "sync_hive_partitions")
    @patch.object(AWSReportParquetProcessor, "create_bill")
    @patch.object(ReportParquetProcessorBase, "get_or_create_postgres_partition")
    @patch.object(ReportParquetProcessorBase, "table_exists")
    @patch.object(ReportParquetProcessorBase, "schema_exists")
    @patch.object(ReportParquetProcessorBase, "create_schema")
    @patch.object(ReportParquetProcessorBase, "create_table")
    def test_create_parquet_table_table_exists(
        self,
        mock_create_table,
        mock_create_schema,
        mock_schema_exists,
        mock_table_exists,
        mock_partition,
        mock_create_bill,
        mock_sync,
    ):
        """Test create_parquet_table function."""

        account = 10001
        provider_uuid = self.aws_provider_uuid
        manifest_id = "1"
        s3_parquet_path = "data/to/parquet"
        output_file = "local_path/file.parquet"
        report_type = "pod_usage"

        mock_schema_exists.return_value = True
        mock_table_exists.return_value = True

        self.report_processor.create_parquet_table(
            account, provider_uuid, manifest_id, s3_parquet_path, output_file, report_type
        )

        mock_schema_exists.assert_called()
        mock_table_exists.assert_called()
        mock_create_schema.assert_not_called()
        mock_create_table.assert_not_called()
        mock_create_bill.assert_called()
        mock_partition.assert_called()
        mock_sync.assert_called()

    @patch("masu.processor.parquet.parquet_report_processor.ParquetReportProcessor.convert_to_parquet")
    def test_process(self, mock_convert):
        """Test that the process method starts parquet conversion."""
        self.report_processor.process()
        mock_convert.assert_called_with(
            self.request_id,
            self.account_id,
            self.aws_provider_uuid,
            Provider.PROVIDER_AWS,
            str(DateHelper().today.date()),
            self.manifest_id,
            [self.report_path],
        )
        mock_convert.reset_mock()

        file_list = ["path/to/file_one", "path/to/file_two", "path/to/file_three"]
        ocp_processor = ParquetReportProcessor(
            schema_name=self.schema,
            report_path=f"/my/{self.test_assembly_id}/{self.report_name}",
            compression="GZIP",
            provider_uuid=self.ocp_provider_uuid,
            provider_type=Provider.PROVIDER_OCP,
            manifest_id=self.manifest_id,
            context={"request_id": self.request_id, "start_date": DateHelper().today, "split_files": file_list},
        )
        ocp_processor.process()
        mock_convert.assert_called_with(
            self.request_id,
            self.account_id,
            self.ocp_provider_uuid,
            Provider.PROVIDER_OCP,
            str(DateHelper().today.date()),
            self.manifest_id,
            file_list,
        )

    @patch("masu.processor.parquet.parquet_report_processor.copy_data_to_s3_bucket")
    @patch("masu.processor.parquet.parquet_report_processor.ParquetReportProcessor.create_parquet_table")
    def test_process_gcp(self, mock_create_table, mock_s3_copy):
        """Test the processor for GCP."""

        report_path = "/tmp/original_csv.csv"
        with open(report_path, "w") as f:
            f.write("one,two,three")
        self.assertTrue(os.path.exists(report_path))

        file_list = ["/tmp/file_one.csv", "/tmp/file_two.csv", "/tmp/file_three.csv"]
        for path in file_list:
            with open(path, "w") as f:
                f.write("one,two,three")
            self.assertTrue(os.path.exists(path))

        gcp_processor = ParquetReportProcessor(
            schema_name=self.schema,
            report_path=report_path,
            compression="GZIP",
            provider_uuid=self.gcp_provider_uuid,
            provider_type=Provider.PROVIDER_GCP,
            manifest_id=self.manifest_id,
            context={"request_id": self.request_id, "start_date": DateHelper().today, "split_files": file_list},
        )

        with patch(
            "masu.processor.parquet.parquet_report_processor.ParquetReportProcessor.convert_to_parquet"
        ) as mock_convert:
            gcp_processor.process()
            mock_convert.assert_called_with(
                self.request_id,
                self.account_id,
                self.gcp_provider_uuid,
                Provider.PROVIDER_GCP,
                str(DateHelper().today.date()),
                self.manifest_id,
                file_list,
            )

        gcp_processor.process()

        self.assertFalse(os.path.exists(report_path))
        for path in file_list:
            self.assertFalse(os.path.exists(report_path))<|MERGE_RESOLUTION|>--- conflicted
+++ resolved
@@ -36,14 +36,10 @@
 from masu.processor.report_parquet_processor_base import ReportParquetProcessorBase
 from masu.test import MasuTestCase
 from masu.util.aws.common import aws_post_processor
-<<<<<<< HEAD
-from masu.util.common import get_column_converters
 from reporting.provider.aws.models import AWSEnabledTagKeys
 from reporting.provider.azure.models import AzureEnabledTagKeys
 from reporting.provider.gcp.models import GCPEnabledTagKeys
 from reporting.provider.ocp.models import OCPEnabledTagKeys
-=======
->>>>>>> 380d4408
 
 
 class TestParquetReportProcessor(MasuTestCase):
@@ -157,7 +153,7 @@
                 self.assertIn(expected, " ".join(logger.output))
 
         with patch("masu.processor.parquet.parquet_report_processor.enable_trino_processing", return_value=True):
-            with patch("masu.processor.parquet.parquet_report_processor.mutil.get_path_prefix"):
+            with patch("masu.processor.parquet.parquet_report_processor.get_path_prefix"):
                 with patch(
                     (
                         "masu.processor.parquet.parquet_report_processor.ParquetReportProcessor."
@@ -196,7 +192,7 @@
 
         expected = "Failed to convert the following files to parquet"
         with patch("masu.processor.parquet.parquet_report_processor.enable_trino_processing", return_value=True):
-            with patch("masu.processor.parquet.parquet_report_processor.mutil.get_path_prefix"):
+            with patch("masu.processor.parquet.parquet_report_processor.get_path_prefix"):
                 with patch(
                     (
                         "masu.processor.parquet.parquet_report_processor.ParquetReportProcessor."
@@ -223,7 +219,7 @@
                             self.assertIn(expected, " ".join(logger.output))
 
         with patch("masu.processor.parquet.parquet_report_processor.enable_trino_processing", return_value=True):
-            with patch("masu.processor.parquet.parquet_report_processor.mutil.get_path_prefix"):
+            with patch("masu.processor.parquet.parquet_report_processor.get_path_prefix"):
                 with patch(
                     (
                         "masu.processor.parquet.parquet_report_processor.ParquetReportProcessor."
@@ -239,7 +235,7 @@
                         )
 
         with patch("masu.processor.parquet.parquet_report_processor.enable_trino_processing", return_value=True):
-            with patch("masu.processor.parquet.parquet_report_processor.mutil.get_path_prefix"):
+            with patch("masu.processor.parquet.parquet_report_processor.get_path_prefix"):
                 with patch(
                     (
                         "masu.processor.parquet.parquet_report_processor.ParquetReportProcessor."
