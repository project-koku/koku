#
# Copyright 2021 Red Hat Inc.
# SPDX-License-Identifier: Apache-2.0
#
"""Test the GCP common util."""
import random
from datetime import datetime

import pandas as pd
from dateutil.relativedelta import relativedelta
from tenant_schemas.utils import schema_context

from masu.database.gcp_report_db_accessor import GCPReportDBAccessor
from masu.database.provider_db_accessor import ProviderDBAccessor
from masu.external.date_accessor import DateAccessor
from masu.test import MasuTestCase
from masu.util.gcp import common as utils
from reporting.provider.gcp.models import GCPCostEntryBill


class TestGCPUtils(MasuTestCase):
    """Tests for GCP utilities."""

    def test_get_bill_ids_from_provider(self):
        """Test that bill IDs are returned for an GCP provider."""
        with schema_context(self.schema):
            expected_bill_ids = GCPCostEntryBill.objects.values_list("id")
            expected_bill_ids = sorted([bill_id[0] for bill_id in expected_bill_ids])
        bills = utils.get_bills_from_provider(self.gcp_provider_uuid, self.schema)

        with schema_context(self.schema):
            bill_ids = sorted([bill.id for bill in bills])

        self.assertEqual(bill_ids, expected_bill_ids)

        # Try with unknown provider uuid
        bills = utils.get_bills_from_provider(self.unkown_test_provider_uuid, self.schema)
        self.assertEqual(bills, [])

    def test_get_bill_ids_from_provider_with_start_date(self):
        """Test that bill IDs are returned for an GCP provider with start date."""
        date_accessor = DateAccessor()

        with ProviderDBAccessor(provider_uuid=self.gcp_provider_uuid) as provider_accessor:
            provider = provider_accessor.get_provider()
        with GCPReportDBAccessor(schema=self.schema) as accessor:

            end_date = date_accessor.today_with_timezone("utc").replace(day=1)
            start_date = end_date
            for i in range(2):
                start_date = start_date - relativedelta(months=i)

            bills = accessor.get_cost_entry_bills_query_by_provider(provider.uuid)
            with schema_context(self.schema):
                bills = bills.filter(billing_period_start__gte=end_date.date()).all()
                expected_bill_ids = [str(bill.id) for bill in bills]

        bills = utils.get_bills_from_provider(self.gcp_provider_uuid, self.schema, start_date=end_date)
        with schema_context(self.schema):
            bill_ids = [str(bill.id) for bill in bills]

        self.assertEqual(bill_ids, expected_bill_ids)

    def test_get_bill_ids_from_provider_with_end_date(self):
        """Test that bill IDs are returned for an GCP provider with end date."""
        date_accessor = DateAccessor()

        with ProviderDBAccessor(provider_uuid=self.gcp_provider_uuid) as provider_accessor:
            provider = provider_accessor.get_provider()
        with GCPReportDBAccessor(schema=self.schema) as accessor:

            end_date = date_accessor.today_with_timezone("utc").replace(day=1)
            start_date = end_date
            for i in range(2):
                start_date = start_date - relativedelta(months=i)

            bills = accessor.get_cost_entry_bills_query_by_provider(provider.uuid)
            with schema_context(self.schema):
                bills = bills.filter(billing_period_start__lte=start_date.date()).all()
                expected_bill_ids = [str(bill.id) for bill in bills]

        bills = utils.get_bills_from_provider(self.gcp_provider_uuid, self.schema, end_date=start_date)
        with schema_context(self.schema):
            bill_ids = [str(bill.id) for bill in bills]

        self.assertEqual(bill_ids, expected_bill_ids)

    def test_get_bill_ids_from_provider_with_start_and_end_date(self):
        """Test that bill IDs are returned for an GCP provider with both dates."""
        date_accessor = DateAccessor()

        with ProviderDBAccessor(provider_uuid=self.gcp_provider_uuid) as provider_accessor:
            provider = provider_accessor.get_provider()
        with GCPReportDBAccessor(schema=self.schema) as accessor:

            end_date = date_accessor.today_with_timezone("utc").replace(day=1)
            start_date = end_date
            for i in range(2):
                start_date = start_date - relativedelta(months=i)

            bills = accessor.get_cost_entry_bills_query_by_provider(provider.uuid)
            with schema_context(self.schema):
                bills = (
                    bills.filter(billing_period_start__gte=start_date.date())
                    .filter(billing_period_start__lte=end_date.date())
                    .all()
                )
                expected_bill_ids = [str(bill.id) for bill in bills]

        bills = utils.get_bills_from_provider(
            self.gcp_provider_uuid, self.schema, start_date=start_date, end_date=end_date
        )
        with schema_context(self.schema):
            bill_ids = [str(bill.id) for bill in bills]

        self.assertEqual(bill_ids, expected_bill_ids)

    def test_process_gcp_labels(self):
        """Test that labels are formatted properly."""
        label_string = "[{'key': 'key_one', 'value': 'value_one'}, {'key': 'key_two', 'value': 'value_two'}]"

        expected = '{"key_one": "value_one", "key_two": "value_two"}'
        label_result = utils.process_gcp_labels(label_string)

        self.assertEqual(label_result, expected)

    def test_process_gcp_credits(self):
        """Test that credits are formatted properly."""
        credit_string = "[{'first': 'yes', 'second': None, 'third': 'no'}]"

        expected = '{"first": "yes", "second": "None", "third": "no"}'
        credit_result = utils.process_gcp_credits(credit_string)

        self.assertEqual(credit_result, expected)

    def test_post_processor(self):
        """Test that data frame post processing succeeds."""
        data = {
            "column.one": [1, 2, 3],
            "column.two": [4, 5, 6],
            "three": [7, 8, 9],
            "labels": ['{"label_one": "value_one"}', '{"label_one": "value_two"}', '{"label_two": "value_three"}'],
        }
        expected_columns = ["column_one", "column_two", "labels", "three"]

        df = pd.DataFrame(data)

        expected_tags = {"label_one", "label_two"}
        result_df = utils.gcp_post_processor(df)
        self.assertIsInstance(result_df, tuple)
        result_df, df_tag_keys = result_df
        self.assertIsInstance(df_tag_keys, set)
        self.assertEqual(df_tag_keys, expected_tags)

        result_columns = list(result_df)
        self.assertEqual(sorted(result_columns), sorted(expected_columns))

<<<<<<< HEAD
    def test_match_openshift_resources_and_labels(self):
        """Test that OCP on GCP matching occurs."""
        cluster_topology = {
            "resource_ids": [],
            "cluster_id": "ocp-gcp-cluster",
            "cluster_alias": "my-ocp-cluster",
            "nodes": ["id1", "id2", "id3"],
            "projects": [],
        }

        matched_tags = []

        # in the gcp dataframe, these are labels
        data = [
            {
                "resourceid": "id1",
                "pretaxcost": 1,
                "labels": '{"key": "value", "kubernetes-io-cluster-ocp-gcp-cluster": "owned"}',
            },
            {
                "resourceid": "id2",
                "pretaxcost": 1,
                "labels": '{"key": "other_value", "kubernetes-io-cluster-ocp-gcp-cluster": "owned"}',
            },
            {
                "resourceid": "id3",
                "pretaxcost": 1,
                "labels": '{"key": "other_value", "kubernetes-not-io-cluster-ocp-gcp-cluster": "owned"}',
            },
        ]

        df = pd.DataFrame(data)

        matched_df = utils.match_openshift_resources_and_labels(df, cluster_topology, matched_tags)

        # kubernetes-io-cluster matching, 2 results should come back with no matched tags
        self.assertEqual(matched_df.shape[0], 2)

        matched_tags = [{"key": "other_value"}]
        matched_df = utils.match_openshift_resources_and_labels(df, cluster_topology, matched_tags)
        # tag matching
        result = matched_df[matched_df["resourceid"] == "id2"]["matched_tag"] == '"key": "other_value"'
        self.assertTrue(result.bool())

        result = matched_df[matched_df["resourceid"] == "id3"]["matched_tag"] == '"key": "other_value"'
        self.assertTrue(result.bool())

        # Matched tags, but none that match the dataset
        matched_tags = [{"something_else": "entirely"}]
        matched_df = utils.match_openshift_resources_and_labels(df, cluster_topology, matched_tags)

        # kubernetes-io-cluster matching, 2 results should come back but no matched tags
        self.assertEqual(matched_df.shape[0], 2)

        # tag matching
        self.assertFalse((matched_df["matched_tag"] != "").any())

=======
>>>>>>> c95d1f9d
    def test_gcp_generate_daily_data(self):
        """Test that we aggregate data at a daily level."""
        usage = random.randint(1, 10)
        cost = random.randint(1, 10)
        data = [
            {
                "billing_account_id": "fact",
                "service_id": "95FF-2EF5-5EA1",
                "service_description": "Cloud Storage",
                "sku_id": "E5F0-6A5D-7BAD",
                "sku_description": "Standard Storage US Regional",
                "usage_start_time": datetime(2022, 1, 1, 13, 0, 0),
                "usage_end_time": datetime(2022, 1, 1, 14, 0, 0),
                "project_id": "trouble-although-mind",
                "project_name": "trouble-although-mind",
                "labels": '{"key": "test_storage_key", "value": "test_storage_label"}',
                "system_labels": "{}",
                "cost_type": "regular",
                "credits": "{}",
                "location_region": "us-central1",
                "usage_pricing_unit": "byte-seconds",
                "usage_amount_in_pricing_units": usage,
                "currency": "USD",
                "cost": cost,
                "invoice_month": "202201",
            },
            {
                "billing_account_id": "fact",
                "service_id": "95FF-2EF5-5EA1",
                "service_description": "Cloud Storage",
                "sku_id": "E5F0-6A5D-7BAD",
                "sku_description": "Standard Storage US Regional",
                "usage_start_time": datetime(2022, 1, 1, 14, 0, 0),
                "usage_end_time": datetime(2022, 1, 1, 15, 0, 0),
                "project_id": "trouble-although-mind",
                "project_name": "trouble-although-mind",
                "labels": '{"key": "test_storage_key", "value": "test_storage_label"}',
                "system_labels": "{}",
                "cost_type": "regular",
                "credits": "{}",
                "location_region": "us-central1",
                "usage_pricing_unit": "byte-seconds",
                "usage_amount_in_pricing_units": usage,
                "currency": "USD",
                "cost": cost,
                "invoice_month": "202201",
            },
            {
                "billing_account_id": "fact",
                "service_id": "95FF-2EF5-5EA1",
                "service_description": "Cloud Storage",
                "sku_id": "E5F0-6A5D-7BAD",
                "sku_description": "Standard Storage US Regional",
                "usage_start_time": datetime(2022, 1, 2, 4, 0, 0),
                "usage_end_time": datetime(2022, 1, 2, 5, 0, 0),
                "project_id": "trouble-although-mind",
                "project_name": "trouble-although-mind",
                "labels": '{"key": "test_storage_key", "value": "test_storage_label"}',
                "system_labels": "{}",
                "cost_type": "regular",
                "credits": "{}",
                "location_region": "us-central1",
                "usage_pricing_unit": "byte-seconds",
                "usage_amount_in_pricing_units": usage,
                "currency": "USD",
                "cost": cost,
                "invoice_month": "202201",
            },
        ]
        df = pd.DataFrame(data)

        daily_df = utils.gcp_generate_daily_data(df)

        first_day = daily_df[daily_df["usage_start_time"] == "2022-01-01"]
        second_day = daily_df[daily_df["usage_start_time"] == "2022-01-02"]

        self.assertEqual(first_day.shape[0], 1)
        self.assertEqual(second_day.shape[0], 1)

        self.assertTrue((first_day["cost"] == cost * 2).bool())
        self.assertTrue((second_day["cost"] == cost).bool())
        self.assertTrue((first_day["usage_amount_in_pricing_units"] == usage * 2).bool())
        self.assertTrue((second_day["usage_amount_in_pricing_units"] == usage).bool())

        # if we have an empty data frame, we should get one back
        empty_df = pd.DataFrame()
        self.assertTrue(utils.gcp_generate_daily_data(empty_df).empty)<|MERGE_RESOLUTION|>--- conflicted
+++ resolved
@@ -155,7 +155,7 @@
         result_columns = list(result_df)
         self.assertEqual(sorted(result_columns), sorted(expected_columns))
 
-<<<<<<< HEAD
+
     def test_match_openshift_resources_and_labels(self):
         """Test that OCP on GCP matching occurs."""
         cluster_topology = {
@@ -213,8 +213,6 @@
         # tag matching
         self.assertFalse((matched_df["matched_tag"] != "").any())
 
-=======
->>>>>>> c95d1f9d
     def test_gcp_generate_daily_data(self):
         """Test that we aggregate data at a daily level."""
         usage = random.randint(1, 10)
