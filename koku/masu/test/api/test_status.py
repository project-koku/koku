#
# Copyright 2018 Red Hat, Inc.
#
# This program is free software: you can redistribute it and/or modify
# it under the terms of the GNU Affero General Public License as
# published by the Free Software Foundation, either version 3 of the
# License, or (at your option) any later version.
#
# This program is distributed in the hope that it will be useful,
# but WITHOUT ANY WARRANTY; without even the implied warranty of
# MERCHANTABILITY or FITNESS FOR A PARTICULAR PURPOSE.  See the
# GNU Affero General Public License for more details.
#
# You should have received a copy of the GNU Affero General Public License
# along with this program.  If not, see <https://www.gnu.org/licenses/>.
#

"""Test the status endpoint view."""

import logging
import os
import re
from collections import namedtuple
from datetime import datetime
from django.test import TestCase
from django.test.utils import override_settings

from subprocess import CompletedProcess, PIPE
from unittest.mock import ANY, Mock, PropertyMock, patch

from django.db import InterfaceError
from django.test import TestCase
from django.test.utils import override_settings


from masu.api import API_VERSION
from masu.api.status import (
    ApplicationStatus,
    BROKER_CONNECTION_ERROR,
    CELERY_WORKER_NOT_FOUND,
    get_status,
)
from masu.test import MasuTestCase

@override_settings(ROOT_URLCONF='masu.urls')
class StatusAPITest(TestCase):
    """Test Cases for the Status API."""

    def setUp(self):
        super().setUp()
        logging.disable(logging.NOTSET)

    def test_status(self):
        """Test the status endpoint."""
        response = self.client.get('/api/v1/status/')
        body = response.data

        self.assertEqual(response.status_code, 200)
        #self.assertEqual(response.headers['Content-Type'], 'application/json')

        self.assertIn('api_version', body)
        self.assertIn('celery_status', body)
        self.assertIn('commit', body)
        self.assertIn('current_datetime', body)
        self.assertIn('database_status', body)
        self.assertIn('debug', body)
        self.assertIn('modules', body)
        self.assertIn('platform_info', body)
        self.assertIn('python_version', body)

        self.assertEqual(body['api_version'], API_VERSION)
        self.assertIsNotNone(body['celery_status'])
        self.assertIsNotNone(body['commit'])
        self.assertIsNotNone(body['current_datetime'])
        self.assertIsNotNone(body['database_status'])
        self.assertIsNotNone(body['debug'])
        self.assertIsNotNone(body['modules'])
        self.assertIsNotNone(body['platform_info'])
        self.assertIsNotNone(body['python_version'])

    @patch.dict(os.environ, {'OPENSHIFT_BUILD_COMMIT': 'fake_commit_hash'})
    def test_commit_with_env(self):
        """Test the commit method via environment."""
        result = ApplicationStatus().commit
        self.assertEqual(result, 'fake_commit_hash')

    @patch('masu.api.status.subprocess.run')
    @patch('masu.api.status.os.environ.get', return_value=dict())
    def test_commit_with_subprocess(self, mock_os, mock_subprocess):
        """Test the commit method via subprocess."""
        expected = 'buildnum'

        args = {
            'args': ['git', 'describe', '--always'],
            'returncode': 0,
            'stdout': bytes(expected, encoding='UTF-8'),
        }
        mock_subprocess.return_value = Mock(spec=CompletedProcess, **args)

        result = ApplicationStatus().commit

        mock_os.assert_called_with('OPENSHIFT_BUILD_COMMIT', None)
        mock_subprocess.assert_called_with(args['args'], stdout=PIPE)
        self.assertEqual(result, expected)

    @patch('masu.api.status.subprocess.run')
    @patch('masu.api.status.os.environ.get', return_value=dict())
    def test_commit_with_subprocess_nostdout(self, mock_os, mock_subprocess):
        """Test the commit method via subprocess when stdout is none."""

        args = {
            'args': ['git', 'describe', '--always'],
            'returncode': 0,
            'stdout': None,
        }
        mock_subprocess.return_value = Mock(spec=CompletedProcess, **args)

        result = ApplicationStatus().commit

        mock_os.assert_called_with('OPENSHIFT_BUILD_COMMIT', None)
        mock_subprocess.assert_called_with(args['args'], stdout=PIPE)
        self.assertIsNone(result.stdout)

    @patch('masu.api.status.platform.uname')
    def test_platform_info(self, mock_platform):
        """Test the platform_info method."""
        platform_record = namedtuple('Platform', ['os', 'version'])
        a_plat = platform_record('Red Hat', '7.4')
        mock_platform.return_value = a_plat
        result = ApplicationStatus().platform_info
        self.assertEqual(result['os'], 'Red Hat')
        self.assertEqual(result['version'], '7.4')

    @patch('masu.api.status.sys.version')
    def test_python_version(self, mock_sys_ver):
        """Test the python_version method."""
        expected = 'Python 3.6'
        mock_sys_ver.replace.return_value = expected
        result = ApplicationStatus().python_version
        self.assertEqual(result, expected)

    @patch('masu.api.status.sys.modules')
    def test_modules(self, mock_modules):
        """Test the modules method."""
        expected = {'module1': 'version1', 'module2': 'version2'}
        mod1 = Mock(__version__='version1')
        mod2 = Mock(__version__='version2')
        mock_modules.items.return_value = (('module1', mod1), ('module2', mod2))
        result = ApplicationStatus().modules
        self.assertEqual(result, expected)

    @patch('masu.api.status.LOG.info')
    def test_startup_with_modules(self, mock_logger):
        """Test the startup method with a module list."""
        ApplicationStatus().startup()
        mock_logger.assert_called_with(ANY, ANY)

    @patch('masu.api.status.ApplicationStatus.modules', new_callable=PropertyMock)
    def test_startup_without_modules(self, mock_mods):
        """Test the startup method without a module list."""
        mock_mods.return_value = {}
        expected = 'INFO:masu.api.status:Modules: None'

        with self.assertLogs('masu.api.status', level='INFO') as logger:
            ApplicationStatus().startup()
            self.assertIn(expected, logger.output)

    @patch('masu.external.date_accessor.DateAccessor.today')
    def test_get_datetime(self, mock_date):
        """Test the startup method for datetime."""
        mock_date_string = '2018-07-25 10:41:59.993536'
        mock_date_obj = datetime.strptime(mock_date_string, '%Y-%m-%d %H:%M:%S.%f')
        mock_date.return_value = mock_date_obj
        expected = 'INFO:masu.api.status:Current Date: {}'.format(
            mock_date.return_value
        )
        with self.assertLogs('masu.api.status', level='INFO') as logger:
            ApplicationStatus().startup()
            self.assertIn(str(expected), logger.output)

    def test_get_debug(self):
        """Test the startup method for debug state."""
        expected = 'INFO:masu.api.status:DEBUG enabled: {}'.format(str(False))
        with self.assertLogs('masu.api.status', level='INFO') as logger:
            ApplicationStatus().startup()
            self.assertIn(str(expected), logger.output)

    @patch('masu.api.status.celery_app')
    def test_startup_has_celery_status(self, mock_celery):
        """test celery status is in startup() output."""
        expected_status = {'Status': 'OK'}
        expected = f'INFO:masu.api.status:Celery Status: {expected_status}'

        mock_control = mock_celery.control
        mock_control.inspect.return_value.stats.return_value = expected_status

        with self.assertLogs('masu.api.status', level='INFO') as logger:
            ApplicationStatus().startup()
            self.assertIn(expected, logger.output)

    @patch('masu.api.status.celery_app')
    def test_celery_status(self, mock_celery):
        """Test that an error status is returned when Celery is down."""
        expected_status = {'Status': 'OK'}
        mock_control = mock_celery.control
        mock_control.inspect.return_value.stats.return_value = expected_status

        status = ApplicationStatus().celery_status
        self.assertEqual(status, expected_status)

    @patch('masu.api.status.celery_app')
    def test_celery_status_no_stats(self, mock_celery):
        """Test that an error status is returned when Celery is down."""
        mock_control = mock_celery.control
        mock_control.inspect.return_value.stats.return_value = None

        expected_status = {'Error': CELERY_WORKER_NOT_FOUND}
        status = ApplicationStatus().celery_status
        self.assertEqual(status, expected_status)

    @patch('masu.api.status.celery_app')
    def test_celery_heartbeat_failure(self, mock_celery):
        """Test that heartbeat failure logs connection to broker issue."""
        mock_conn = mock_celery.connection.return_value
        mock_conn.heartbeat_check.side_effect = ConnectionRefusedError

        expected_status = {'Error': BROKER_CONNECTION_ERROR}
        status = ApplicationStatus().celery_status
        self.assertEqual(status, expected_status)

    @patch('masu.api.status.celery_app')
    def test_celery_status_connection_reset(self, mock_celery):
        """Test that the status retrys on connection reset."""
        mock_celery.control.inspect.side_effect = ConnectionResetError
        stat = ApplicationStatus()
        result = stat._check_celery_status()

        self.assertIn('Error', result)

        result = stat.celery_status

        self.assertIn('Error', result)
        # celery_app.control.inspect

    def test_database_status(self):
        """test that fetching database status works."""
        expected = re.compile(r'INFO:masu.api.status:Database: \[{.*postgres.*}\]')
        with self.assertLogs('masu.api.status', level='INFO') as logger:
            ApplicationStatus().startup()
            results = None
            for line in logger.output:
                if not results:
                    results = expected.search(line)
            self.assertIsNotNone(results)

    def test_database_status_fail(self):
        """test that fetching database handles errors."""
        expected = 'WARNING:masu.api.status:Unable to connect to DB: '
<<<<<<< HEAD
        with self.assertLogs('masu.api.status', level='INFO') as logger:
            ApplicationStatus().startup()
            self.assertIn(expected, logger.output)
=======
        with patch('django.db.backends.utils.CursorWrapper') as mock_cursor:
            mock_cursor = mock_cursor.return_value.__enter__.return_value
            mock_cursor.execute.side_effect = InterfaceError()
            with self.assertLogs('masu.api.status', level='INFO') as logger:
                ApplicationStatus().startup()
                self.assertIn(expected, logger.output)
>>>>>>> f03ccece

    def disablefornowtest_liveness(self):
        """Test the liveness response."""
        expected = {'alive': True}
        app = create_app(test_config=dict())

        with app.test_request_context('/?liveness'):
            response = get_status()

            self.assertEqual(response.status_code, 200)
            self.assertEqual(response.json, expected)<|MERGE_RESOLUTION|>--- conflicted
+++ resolved
@@ -256,18 +256,12 @@
     def test_database_status_fail(self):
         """test that fetching database handles errors."""
         expected = 'WARNING:masu.api.status:Unable to connect to DB: '
-<<<<<<< HEAD
-        with self.assertLogs('masu.api.status', level='INFO') as logger:
-            ApplicationStatus().startup()
-            self.assertIn(expected, logger.output)
-=======
         with patch('django.db.backends.utils.CursorWrapper') as mock_cursor:
             mock_cursor = mock_cursor.return_value.__enter__.return_value
             mock_cursor.execute.side_effect = InterfaceError()
             with self.assertLogs('masu.api.status', level='INFO') as logger:
                 ApplicationStatus().startup()
                 self.assertIn(expected, logger.output)
->>>>>>> f03ccece
 
     def disablefornowtest_liveness(self):
         """Test the liveness response."""
