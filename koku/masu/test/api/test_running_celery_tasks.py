#
# Copyright 2021 Red Hat Inc.
# SPDX-License-Identifier: Apache-2.0
#
"""Test the running_celery_tasks endpoint view."""
from unittest.mock import patch
from urllib.parse import urlencode

from django.test import TestCase
from django.test.utils import override_settings
from django.urls import reverse


@override_settings(ROOT_URLCONF="masu.urls")
class RunningCeleryTasksTests(TestCase):
    """Test cases for the running_celery_tasks endpoint."""

    @patch("koku.middleware.MASU", return_value=True)
    @patch("masu.api.running_celery_tasks.CELERY_INSPECT")
    def test_get_running_celery_tasks_empty(self, mock_celery, _):
        """Test the GET of running_celery_tasks endpoint no tasks running."""
        mock_celery.active.return_value = {}
        response = self.client.get(reverse("running_celery_tasks"))
        self.assertEqual(response.status_code, 200)

    @patch("koku.middleware.MASU", return_value=True)
    @patch("masu.api.running_celery_tasks.CELERY_INSPECT")
    def test_get_one_running_task(self, mock_celery, _):
        """Test the GET of running_celery_tasks endpoint."""
        mock_celery.active.return_value = {
            "celery@koku-worker-1": [
                {
                    "id": "a789bda7-f3fe-4af0-a327-fee32d777cd5",
                    "name": "masu.celery.tasks.crawl_account_hierarchy",
                    "args": [],
                    "kwargs": {"provider_uuid": "1fdb20f1-c68c-457f-a1d5-4b8544284e40"},
                    "type": "masu.celery.tasks.crawl_account_hierarchy",
                    "hostname": "celery@koku-worker-1",
                    "time_start": 1606753210.7729583,
                    "acknowledged": True,
                    "delivery_info": {"exchange": "", "routing_key": "celery", "priority": 0, "redelivered": False},
                    "worker_pid": 153,
                }
            ]
        }
        response = self.client.get(reverse("running_celery_tasks"))
        self.assertEqual(response.status_code, 200)

    @patch("koku.middleware.MASU", return_value=True)
    @patch("masu.api.running_celery_tasks.collect_queue_metrics")
    def test_celery_queue_lengths(self, mock_collect, _):
        """Test the GET of celery_queue_lengths endpoint."""
        mock_collect.return_value = {}
        response = self.client.get(reverse("celery_queue_lengths"))
        self.assertEqual(response.status_code, 200)

    @patch("koku.middleware.MASU", return_value=True)
    @patch("masu.api.running_celery_tasks.app")
    def test_clear_celery_queues_default(self, mock_celery, _):
        """Test the GET of clear_celery_queues endpoint."""
        mock_celery.control.purge.return_value = 0
        response = self.client.get(reverse("clear_celery_queues"))
        mock_celery.control.purge.assert_called_once()
        self.assertEqual(response.status_code, 200)
        self.assertIn("purged_tasks", response.data)

    @patch("koku.middleware.MASU", return_value=True)
    @patch("masu.api.running_celery_tasks.app")
    @patch("masu.api.running_celery_tasks.collect_queue_metrics")
    @patch("masu.api.running_celery_tasks.redis")
    def test_clear_celery_queues_clear_all(self, mock_redis, mock_collect, mock_celery, _):
        """Test the GET of clear_celery_queues endpoint with clear_all."""
        expected_key = "purged_tasks"
        mock_celery.control.purge.return_value = 0
        mock_collect.values.return_value = []
        mock_redis = mock_redis.Redis.return_value
        mock_redis.flushall.return_value = "true"
        params = {"clear_all": True}
        query_string = urlencode(params)
        url = reverse("clear_celery_queues") + "?" + query_string
        response = self.client.get(url)
        body = response.json()
        self.assertEqual(response.status_code, 200)
        self.assertIn(expected_key, body)
        mock_celery.control.purge.assert_called_once()
        mock_collect.assert_called_once()
        mock_redis.flushall.assert_called_once()

    @patch("koku.middleware.MASU", return_value=True)
<<<<<<< HEAD
    @patch("masu.api.running_celery_tasks.app")
    @patch("masu.api.running_celery_tasks.collect_queue_metrics")
    @patch("masu.api.running_celery_tasks.redis")
    def test_clear_queue(self, mock_redis, mock_collect, mock_celery, _):
        """Test the GET of clear_celery_queues endpoint with specific queue."""
        expected_key = "purged_tasks"
        mock_celery.control.purge.return_value = 0
        expected_queue_lengths = {"priority": 2}
        mock_collect.return_value = expected_queue_lengths
        mock_redis = mock_redis.Redis.return_value
        url = reverse("clear_celery_queues") + "?queue=priority"
        response = self.client.get(url)
        body = response.json()
        self.assertEqual(response.status_code, 200)
        self.assertIn(expected_key, body)
        mock_celery.control.purge.assert_called_once()
        mock_collect.assert_called_once()
        mock_redis.delete.assert_called_once()
=======
    @patch("masu.api.running_celery_tasks.get_celery_queue_items")
    def test_celery_queue_tasks(self, mock_queue, _):
        """Test GET request returns a 200."""
        mock_queue.return_value = {}
        response = self.client.get(reverse("celery_queue_tasks"))
        self.assertEqual(response.status_code, 200)

    @patch("koku.middleware.MASU", return_value=True)
    @patch("masu.api.running_celery_tasks.get_celery_queue_items")
    def test_celery_queue_tasks_invalid_queue(self, mock_queue, _):
        """Test GET request with invalid queue name returns a 400."""
        mock_queue.return_value = {}
        params = {"queue": "taco"}
        query_string = urlencode(params)
        url = reverse("celery_queue_tasks") + "?" + query_string
        response = self.client.get(url)
        self.assertEqual(response.status_code, 400)

    @patch("koku.middleware.MASU", return_value=True)
    @patch("masu.api.running_celery_tasks.get_celery_queue_items")
    def test_celery_queue_tasks_valid_queue(self, mock_queue, _):
        """Test GET request with a valid queue name returns a 200."""
        mock_queue.return_value = {}
        params = {"queue": "summary"}
        query_string = urlencode(params)
        url = reverse("celery_queue_tasks") + "?" + query_string
        response = self.client.get(url)
        self.assertEqual(response.status_code, 200)
>>>>>>> 94f9c792
<|MERGE_RESOLUTION|>--- conflicted
+++ resolved
@@ -87,7 +87,6 @@
         mock_redis.flushall.assert_called_once()
 
     @patch("koku.middleware.MASU", return_value=True)
-<<<<<<< HEAD
     @patch("masu.api.running_celery_tasks.app")
     @patch("masu.api.running_celery_tasks.collect_queue_metrics")
     @patch("masu.api.running_celery_tasks.redis")
@@ -106,7 +105,8 @@
         mock_celery.control.purge.assert_called_once()
         mock_collect.assert_called_once()
         mock_redis.delete.assert_called_once()
-=======
+
+    @patch("koku.middleware.MASU", return_value=True)
     @patch("masu.api.running_celery_tasks.get_celery_queue_items")
     def test_celery_queue_tasks(self, mock_queue, _):
         """Test GET request returns a 200."""
@@ -134,5 +134,4 @@
         query_string = urlencode(params)
         url = reverse("celery_queue_tasks") + "?" + query_string
         response = self.client.get(url)
-        self.assertEqual(response.status_code, 200)
->>>>>>> 94f9c792
+        self.assertEqual(response.status_code, 200)