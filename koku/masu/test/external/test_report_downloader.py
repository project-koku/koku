--- conflicted
+++ resolved
@@ -23,10 +23,7 @@
     AWS_LOCAL_SERVICE_PROVIDER,
     AMAZON_WEB_SERVICES,
     AZURE,
-<<<<<<< HEAD
     AZURE_LOCAL_SERVICE_PROVIDER,
-=======
->>>>>>> e60fa47a
     OPENSHIFT_CONTAINER_PLATFORM,
 )
 from masu.external.downloader.aws.aws_report_downloader import (
@@ -73,7 +70,6 @@
 
     @patch(
         'masu.external.downloader.ocp.ocp_report_downloader.OCPReportDownloader.__init__',
-<<<<<<< HEAD
         return_value=None,
     )
     def test_initializer_ocp(self, fake_downloader):
@@ -90,8 +86,6 @@
 
     @patch(
         'masu.external.downloader.aws_local.aws_local_report_downloader.AWSLocalReportDownloader.__init__',
-=======
->>>>>>> e60fa47a
         return_value=None,
     )
     def test_initializer_ocp(self, fake_downloader):
@@ -107,31 +101,18 @@
         self.assertIsNotNone(downloader._downloader)
 
     @patch(
-<<<<<<< HEAD
         'masu.external.downloader.azure.azure_report_downloader.AzureReportDownloader.__init__',
         return_value=None,
     )
     def test_initializer_azure(self, fake_downloader):
         """Test to initializer for Azure downloader"""
-=======
-        'masu.external.downloader.aws_local.aws_local_report_downloader.AWSLocalReportDownloader.__init__',
-        return_value=None,
-    )
-    def test_initializer_aws_local(self, fake_downloader):
-        """Test to initializer for AWS-local downloader"""
->>>>>>> e60fa47a
         downloader = ReportDownloader(
             customer_name='customer name',
             access_credential=self.fake_creds,
             report_source='hereiam',
             report_name='bestreport',
-<<<<<<< HEAD
             provider_type=AZURE,
             provider_id=self.azure_provider_id,
-=======
-            provider_type=AWS_LOCAL_SERVICE_PROVIDER,
-            provider_id=self.aws_provider_id,
->>>>>>> e60fa47a
         )
         self.assertIsNotNone(downloader._downloader)
 
