#
# Copyright 2021 Red Hat Inc.
# SPDX-License-Identifier: Apache-2.0
#
"""Test the AzureService object."""
from datetime import datetime
from tempfile import NamedTemporaryFile
from unittest.mock import Mock
from unittest.mock import patch
from unittest.mock import PropertyMock

from adal.adal_error import AdalError
from azure.common import AzureException
from azure.core.exceptions import HttpResponseError
from azure.storage.blob import BlobClient
from azure.storage.blob import BlobServiceClient
from azure.storage.blob import ContainerClient
from dateutil.relativedelta import relativedelta
from faker import Faker

from masu.external.downloader.azure.azure_service import AzureCostReportNotFound
from masu.external.downloader.azure.azure_service import AzureService
from masu.external.downloader.azure.azure_service import AzureServiceError
from masu.test import MasuTestCase
from providers.azure.client import AzureClientFactory

FAKE = Faker()


def throw_azure_exception(scope, extra=None):
    """Raises azure exception."""
    raise AzureException()


def throw_azure_http_error(scope):
    """Raises azure http error."""
    raise HttpResponseError()


def throw_azure_http_error_403(scope):
    """Raises azure http error."""
    error = HttpResponseError()
    error.status_code = 403
    raise error


class FakeBlob:
    def __init__(self, name, last_modified=None):
        self.name = name
        self.last_modified = last_modified


class AzureServiceTest(MasuTestCase):
    """Test Cases for the AzureService object."""

    def setUp(self):
        """Set up each test."""
        super().setUp()

        self.subscription_id = FAKE.uuid4()
        self.tenant_id = FAKE.uuid4()
        self.client_id = FAKE.uuid4()
        self.client_secret = FAKE.word()
        self.resource_group_name = FAKE.word()
        self.storage_account_name = FAKE.word()

        self.container_name = FAKE.word()
        self.current_date_time = datetime.today()
        self.export_directory = FAKE.word()

    def get_mock_client(self, blob_list=[], cost_exports=[], scope=None, export_name=None):
        """Generate an AzureService instance with mocked AzureClientFactory.

        Args:
            blob_list (list<Mock>) A list of Mock objects.

                    The blob_list Mock objects must have these attributes:

                        - name

            cost_exports (list<Mock>) A list of Mock objects.

                    The cost_exports Mock objects must have these
                    attributes:

                        - name
                        - delivery_info.destination.container
                        - delivery_info.destination.root_folder_path
                        - delivery_info.destination.resource_id

        Returns:
            (AzureService) An instance of AzureService with mocked AzureClientFactory
        """
        fake_data = FAKE.binary(length=1024 * 64)

        client = None
        cost_export = None
        if len(cost_exports):
            cost_export = cost_exports[0]
        with patch(
            "masu.external.downloader.azure.azure_service.AzureClientFactory", spec=AzureClientFactory
        ) as mock_factory:
            mock_factory.return_value = Mock(  # AzureClientFactory()
                spec=AzureClientFactory,
                cloud_storage_account=Mock(
                    return_value=Mock(  # .cloud_storage_account()
                        spec=BlobServiceClient,
                        get_blob_client=Mock(
                            return_value=Mock(  # .get_blob_client()
                                spec=BlobClient,
                                # .download_blob().readall()
                                download_blob=Mock(return_value=Mock(readall=Mock(return_value=fake_data))),
                            )
                        ),
                        get_container_client=Mock(
                            # .get_container_client().list_blobs()
                            return_value=Mock(spec=ContainerClient, list_blobs=Mock(return_value=blob_list))
                        ),
                    )
                ),
                # .cost_management_client.exports.list().value
                cost_management_client=Mock(
                    exports=Mock(
                        list=Mock(return_value=Mock(value=cost_exports)),
                        # .cost_management_client.exports.get().value
                        get=Mock(return_value=Mock(value=cost_export)),
                    )
                ),
                # .cost_management_client.exports.get().value
                # .subscription_id
                subscription_id=self.subscription_id,
                scope=scope,
                export_name=export_name,
            )
            client = AzureService(
                self.tenant_id,
                self.client_id,
                self.client_secret,
                self.resource_group_name,
                self.storage_account_name,
                self.subscription_id,
            )
        return client

    def test_initializer(self):
        """Test the AzureService initializer."""
        svc = self.get_mock_client()
        self.assertIsInstance(svc, AzureService)

    @patch("masu.external.downloader.azure.azure_service.AzureClientFactory")
    def test_init_no_subscription_id(self, mock_factory):
        """Test that exception is raized with no subscription id provided."""

        class MockAzureFactory:
            subscription_id = None

        factory = MockAzureFactory()
        mock_factory.return_value = factory
        with self.assertRaises(AzureServiceError):
            AzureService(
                self.tenant_id, self.client_id, self.client_secret, self.resource_group_name, self.storage_account_name
            )

    def test_get_file_for_key(self):
        """Test that a cost export is retrieved by a key."""
        today = self.current_date_time
        yesterday = today - relativedelta(days=1)
        test_matrix = [
            {"key": "{}_{}_day_{}".format(self.container_name, "blob", today.day), "expected_date": today.date()},
            {
                "key": "{}_{}_day_{}".format(self.container_name, "blob", yesterday.day),
                "expected_date": yesterday.date(),
            },
        ]

        for test in test_matrix:
            key = test.get("key")
            expected_modified_date = test.get("expected_date")

            mock_blob = Mock(last_modified=Mock(date=Mock(return_value=expected_modified_date)))
            name_attr = PropertyMock(return_value=key)
            type(mock_blob).name = name_attr  # kludge to set name attribute on Mock

            svc = self.get_mock_client(blob_list=[mock_blob])
            cost_export = svc.get_file_for_key(key, self.container_name)
            self.assertIsNotNone(cost_export)
            self.assertEqual(cost_export.name, key)
            self.assertEqual(cost_export.last_modified.date(), expected_modified_date)

    def test_get_file_for_missing_key(self):
        """Test that a cost export is not retrieved by an incorrect key."""
        key = "{}_{}_wrong".format(self.container_name, "blob")

        mock_blob = Mock()
        name_attr = PropertyMock(return_value=FAKE.word())
        type(mock_blob).name = name_attr  # kludge to set name attribute on Mock

        svc = self.get_mock_client(blob_list=[mock_blob])
        with self.assertRaises(AzureCostReportNotFound):
            svc.get_file_for_key(key, self.container_name)

    def test_get_latest_cost_export_for_path(self):
        """Test that the latest cost export is returned for a given path."""
        report_path = "{}_{}".format(self.container_name, "blob.csv")

        mock_blob = Mock(last_modified=Mock(date=Mock(return_value=self.current_date_time.date())))
        name_attr = PropertyMock(return_value=report_path)
        type(mock_blob).name = name_attr  # kludge to set name attribute on Mock

        svc = self.get_mock_client(blob_list=[mock_blob])
        cost_export = svc.get_latest_cost_export_for_path(report_path, self.container_name)
        self.assertEqual(cost_export.last_modified.date(), self.current_date_time.date())

    def test_get_latest_cost_export_for_path_missing(self):
        """Test that the no cost export is returned for a missing path."""
        report_path = FAKE.word()
        svc = self.get_mock_client()
        with self.assertRaises(AzureCostReportNotFound):
            svc.get_latest_cost_export_for_path(report_path, self.container_name)

    def test_describe_cost_management_exports(self):
        """Test that cost management exports are returned for the account."""
        resource_id = (
            f"/subscriptions/{self.subscription_id}/resourceGroups/"
            f"{self.resource_group_name}/providers/Microsoft.Storage/"
            f"storageAccounts/{self.storage_account_name}"
        )

        mock_export = Mock(
            delivery_info=Mock(
                destination=Mock(
                    container=self.container_name, root_folder_path=self.export_directory, resource_id=resource_id
                )
            )
        )

        name_attr = PropertyMock(return_value=f"{self.container_name}_blob")
        type(mock_export).name = name_attr  # kludge to set name attribute on Mock

        svc = self.get_mock_client(cost_exports=[mock_export])
        exports = svc.describe_cost_management_exports()

        self.assertEqual(len(exports), 1)
        for export in exports:
            self.assertEqual(export.get("container"), self.container_name)
            self.assertEqual(export.get("directory"), self.export_directory)
            self.assertIn("{}_{}".format(self.container_name, "blob"), export.get("name"))

    def test_get_latest_cost_export_http_error(self):
        """Test that the latest cost export catches the error for Azure HttpError."""
        report_path = "{}_{}".format(self.container_name, "blob")

        mock_blob = Mock(last_modified=Mock(date=Mock(return_value=self.current_date_time.date())))
        name_attr = PropertyMock(return_value=report_path)
        type(mock_blob).name = name_attr  # kludge to set name attribute on Mock

        svc = self.get_mock_client(blob_list=[mock_blob])
        svc._cloud_storage_account.get_container_client.side_effect = throw_azure_http_error
        with self.assertRaises(AzureCostReportNotFound):
            svc.get_latest_cost_export_for_path(report_path, self.container_name)

    def test_get_latest_cost_export_http_error_403(self):
        """Test that the latest cost export catches the error for Azure HttpError 403."""
        report_path = "{}_{}".format(self.container_name, "blob")

        mock_blob = Mock(last_modified=Mock(date=Mock(return_value=self.current_date_time.date())))
        name_attr = PropertyMock(return_value=report_path)
        type(mock_blob).name = name_attr  # kludge to set name attribute on Mock

        svc = self.get_mock_client(blob_list=[mock_blob])
        svc._cloud_storage_account.get_container_client.side_effect = throw_azure_http_error_403
        with self.assertRaises(AzureCostReportNotFound):
            svc.get_latest_cost_export_for_path(report_path, self.container_name)

    def test_get_latest_cost_export_no_container(self):
        """Test that the latest cost export catches the error for no container."""
        report_path = "blob"
        container_name = None

        mock_blob = Mock(last_modified=Mock(date=Mock(return_value=self.current_date_time.date())))
        name_attr = PropertyMock(return_value=report_path)
        type(mock_blob).name = name_attr  # kludge to set name attribute on Mock

        svc = self.get_mock_client(blob_list=[mock_blob])
        with self.assertRaises(AzureCostReportNotFound):
            svc.get_latest_cost_export_for_path(report_path, container_name)

    def test_get_latest_manifest_for_path(self):
        """Given a list of blobs with multiple manifests, ensure the latest one is returned"""

        report_path = "/container/report/path"
        blobs = (
            FakeBlob(f"{report_path}/02/file01.csv", datetime(2022, 11, 2, 10, 20)),
            FakeBlob(f"{report_path}/02/_manifest.json", datetime(2022, 11, 2, 10, 23)),  # Latest manifest
            FakeBlob(f"{report_path}/01/file01.csv", datetime(2022, 11, 1, 10, 20)),
            FakeBlob(f"{report_path}/01/_manifest.json", datetime(2022, 11, 1, 10, 23)),
            FakeBlob(f"{report_path}/03/_manifest.json", datetime(2022, 10, 31)),
        )
        azure_service = self.get_mock_client(blob_list=blobs)
        latet_manifest = azure_service.get_latest_manifest_for_path(report_path, "some_container")

        self.assertEqual(latet_manifest.name, f"{report_path}/02/_manifest.json")

    def test_list_blobs_none(self):
        azure_service = self.get_mock_client()
        with self.assertRaisesRegex(AzureCostReportNotFound, "Unable to find files in container"):
            azure_service._list_blobs("", "")

    def test_describe_cost_management_exports_wrong_account(self):
        """Test that cost management exports are not returned from incorrect account."""
        resource_id = (
            f"/subscriptions/{FAKE.uuid4()}/resourceGroups/"
            f"{self.resource_group_name}/providers/Microsoft.Storage/"
            f"storageAccounts/{self.storage_account_name}"
        )

        mock_export = Mock(
            delivery_info=Mock(
                destination=Mock(
                    container=self.container_name, root_folder_path=self.export_directory, resource_id=resource_id
                )
            )
        )

        name_attr = PropertyMock(return_value=f"{self.container_name}_blob")
        type(mock_export).name = name_attr  # kludge to set name attribute on Mock

        svc = self.get_mock_client(cost_exports=[mock_export])
        exports = svc.describe_cost_management_exports()
        self.assertEqual(exports, [])

    def test_describe_cost_management_exports_no_auth(self):
        """Test that cost management exports are not returned from incorrect account."""
        svc = self.get_mock_client(cost_exports=[Mock()])
        svc._factory.cost_management_client.exports.list.side_effect = throw_azure_exception
        with self.assertRaises(AzureCostReportNotFound):
            svc.describe_cost_management_exports()

    def test_download_file(self):
        """Test that cost management exports are downloaded."""
        key = "{}_{}_day_{}".format(self.container_name, "blob", self.current_date_time.day)

        mock_blob = Mock()
        name_attr = PropertyMock(return_value=key)
        type(mock_blob).name = name_attr  # kludge to set name attribute on Mock

        client = self.get_mock_client(blob_list=[mock_blob])
        file_path = client.download_file(key, self.container_name)
        self.assertTrue(file_path.endswith(".csv"))

    def test_download_file_with_destination(self):
        blobs = (FakeBlob("key", datetime.now()),)
        azure_client = self.get_mock_client(blob_list=blobs)
        with NamedTemporaryFile() as tf:
            file = azure_client.download_file("key", "container", destination=tf.name)

        self.assertEqual(file, tf.name)

    @patch("masu.external.downloader.azure.azure_service.AzureClientFactory", spec=AzureClientFactory)
    def test_get_file_for_key_exception(self, mock_factory):
        """Test that function handles a raised exception."""
        mock_factory.return_value = Mock(
            spec=AzureClientFactory,
            cloud_storage_account=Mock(
                return_value=Mock(
                    spec=BlobServiceClient,
                    get_container_client=Mock(
                        return_value=Mock(spec=ContainerClient, list_blobs=Mock(side_effect=AdalError("test error")))
                    ),
                )
            ),
        )
        with self.assertRaises(AzureServiceError):
            service = AzureService(
                self.tenant_id, self.client_id, self.client_secret, self.resource_group_name, self.storage_account_name
            )
            service.get_file_for_key(key=FAKE.word(), container_name=FAKE.word())

    @patch("masu.external.downloader.azure.azure_service.AzureClientFactory", spec=AzureClientFactory)
    def test_download_cost_report_exception(self, mock_factory):
        """Test that function handles a raised exception."""
        key = FAKE.word()
        mock_blob = Mock(last_modified=Mock(date=Mock(return_value=datetime.now())))
        name_attr = PropertyMock(return_value=key)
        type(mock_blob).name = name_attr  # kludge to set name attribute on Mock

        mock_factory.return_value = Mock(
            spec=AzureClientFactory,
            cloud_storage_account=Mock(
                return_value=Mock(
                    spec=BlobServiceClient,
                    get_blob_client=Mock(side_effect=AdalError("test error")),
                    get_container_client=Mock(
                        return_value=Mock(spec=ContainerClient, list_blobs=Mock(return_value=[mock_blob]))
                    ),
                )
            ),
        )
        with self.assertRaises(AzureServiceError):
            service = AzureService(
                self.tenant_id, self.client_id, self.client_secret, self.resource_group_name, self.storage_account_name
            )
            service.download_file(key=key, container_name=FAKE.word())

    @patch("masu.external.downloader.azure.azure_service.AzureClientFactory", spec=AzureClientFactory)
    def test_get_latest_cost_export_for_path_exception(self, mock_factory):
        """Test that function handles a raised exception."""
        mock_factory.return_value = Mock(
            spec=AzureClientFactory,
            cloud_storage_account=Mock(
                return_value=Mock(
                    spec=BlobServiceClient,
                    get_container_client=Mock(
                        return_value=Mock(spec=ContainerClient, list_blobs=Mock(side_effect=AdalError("test error")))
                    ),
                )
            ),
        )
        with self.assertRaises(AzureServiceError):
            service = AzureService(
                self.tenant_id, self.client_id, self.client_secret, self.resource_group_name, self.storage_account_name
            )
            service.get_latest_cost_export_for_path(report_path=FAKE.word(), container_name=FAKE.word())

    def test_describe_cost_management_exports_with_scope_and_name(self):
        """Test that cost management exports using scope and name are returned for the account."""
        resource_id = (
            f"/subscriptions/{self.subscription_id}/resourceGroups/"
            f"{self.resource_group_name}/providers/Microsoft.Storage/"
            f"storageAccounts/{self.storage_account_name}"
        )

        mock_export = Mock(
            delivery_info=Mock(
                destination=Mock(
                    container=self.container_name, root_folder_path=self.export_directory, resource_id=resource_id
                )
            )
        )

        name_attr = PropertyMock(return_value=f"{self.container_name}_blob")
        type(mock_export).name = name_attr  # kludge to set name attribute on Mock

        scope = f"/subscriptions/{self.subscription_id}"
        svc = self.get_mock_client(cost_exports=[mock_export], scope=scope, export_name="cost_export")
        exports = svc.describe_cost_management_exports()

        self.assertEqual(len(exports), 1)

    def test_describe_cost_management_exports_with_scope_and_name_no_auth(self):
        """Test that cost management exports using scope and name are not returned from incorrect account."""
        scope = f"/subscriptions/{self.subscription_id}"
        svc = self.get_mock_client(cost_exports=[Mock()], scope=scope, export_name="cost_export")
        svc._factory.cost_management_client.exports.get.side_effect = throw_azure_exception
        with self.assertRaises(AzureCostReportNotFound):
            svc.describe_cost_management_exports()

<<<<<<< HEAD
    def test_get_blob_http_403_error(self):
        """Test get blob 403 http error."""
        scope = f"/subscriptions/{self.subscription_id}"
        svc = self.get_mock_client(cost_exports=[Mock()], scope=scope)
        svc._cloud_storage_account.get_container_client.side_effect = throw_azure_http_error_403
        with self.assertRaises(AzureCostReportNotFound):
            svc.get_blob("report", self.container_name)

    def test_get_blob_http_error(self):
        """Test get blob http error."""
        scope = f"/subscriptions/{self.subscription_id}"
        svc = self.get_mock_client(cost_exports=[Mock()], scope=scope)
        svc._cloud_storage_account.get_container_client.side_effect = throw_azure_http_error
        with self.assertRaises(AzureCostReportNotFound):
            svc.get_blob("report", self.container_name)

    def test_failed_to_fetch_blob(self):
        """Test get blob error."""
        scope = f"/subscriptions/{self.subscription_id}"
        svc = self.get_mock_client(cost_exports=[Mock()], scope=scope)
        svc._cloud_storage_account.get_container_client.side_effect = throw_azure_exception
        with self.assertRaises(AzureServiceError):
            svc.get_blob("report", self.container_name)
=======
    def test_get_latest_blob(self):
        """Given a list of blobs, return the blob with the latest modification date
        matching the specified extension.
        """
        report_path = "/container/report/path"
        blobs = (
            FakeBlob(f"{report_path}/_manifest.json", datetime(2022, 12, 18)),
            FakeBlob(f"{report_path}/file01.csv", datetime(2022, 12, 16)),
            FakeBlob(f"{report_path}/file02.csv", datetime(2022, 12, 15)),
            FakeBlob("some/other/path/file01.csv", datetime(2022, 12, 1)),
            FakeBlob(f"{report_path}/file03.csv", datetime(2022, 12, 17)),
        )
        azure_service = self.get_mock_client()
        latest_blob = azure_service._get_latest_blob(f"{report_path}", blobs, ".csv")

        self.assertEqual(latest_blob.name, f"{report_path}/file03.csv")
>>>>>>> d0053135
<|MERGE_RESOLUTION|>--- conflicted
+++ resolved
@@ -455,7 +455,6 @@
         with self.assertRaises(AzureCostReportNotFound):
             svc.describe_cost_management_exports()
 
-<<<<<<< HEAD
     def test_get_blob_http_403_error(self):
         """Test get blob 403 http error."""
         scope = f"/subscriptions/{self.subscription_id}"
@@ -479,7 +478,7 @@
         svc._cloud_storage_account.get_container_client.side_effect = throw_azure_exception
         with self.assertRaises(AzureServiceError):
             svc.get_blob("report", self.container_name)
-=======
+
     def test_get_latest_blob(self):
         """Given a list of blobs, return the blob with the latest modification date
         matching the specified extension.
@@ -495,5 +494,4 @@
         azure_service = self.get_mock_client()
         latest_blob = azure_service._get_latest_blob(f"{report_path}", blobs, ".csv")
 
-        self.assertEqual(latest_blob.name, f"{report_path}/file03.csv")
->>>>>>> d0053135
+        self.assertEqual(latest_blob.name, f"{report_path}/file03.csv")