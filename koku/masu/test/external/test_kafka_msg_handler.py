--- conflicted
+++ resolved
@@ -11,11 +11,7 @@
 import tempfile
 import uuid
 from datetime import datetime
-<<<<<<< HEAD
 from pathlib import Path
-from unittest.mock import Mock
-=======
->>>>>>> 93037f55
 from unittest.mock import patch
 
 import pandas as pd
@@ -162,12 +158,9 @@
         self.date_range = "20190201-20190301"
         self.manifest_id = "1234"
 
-<<<<<<< HEAD
         self.ocp_manifest = CostUsageReportManifest.objects.filter(cluster_id__isnull=True).first()
         self.ocp_manifest_id = self.ocp_manifest.id
-=======
         self.ocp_source = baker.make("Sources", provider=self.ocp_provider)
->>>>>>> 93037f55
 
     @patch("masu.external.kafka_msg_handler.listen_for_messages")
     @patch("masu.external.kafka_msg_handler.get_consumer")
@@ -594,26 +587,9 @@
                         "masu.external.kafka_msg_handler.utils.get_source_and_provider_from_cluster_id",
                         return_value=self.ocp_source,
                     ):
-<<<<<<< HEAD
-                        with patch("masu.external.kafka_msg_handler._get_source_id", return_value=1):
-                            with patch(
-                                "masu.external.kafka_msg_handler.create_cost_and_usage_report_manifest", return_value=1
-                            ):
-                                with patch("masu.external.kafka_msg_handler.record_report_status", returns=None):
-                                    msg_handler.extract_payload(
-                                        payload_url,
-                                        "test_request_id",
-                                        "fake_identity",
-                                        {"account": "1234", "org_id": "5678"},
-                                    )
-                                    expected_path = "{}/{}/{}/".format(
-                                        Config.INSIGHTS_LOCAL_REPORT_DIR, self.cluster_id, self.date_range
-                                    )
-                                    self.assertTrue(os.path.isdir(expected_path))
-                                    shutil.rmtree(fake_dir)
-                                    shutil.rmtree(fake_data_dir)
-=======
-                        with patch("masu.external.kafka_msg_handler.create_manifest_entries", return_value=1):
+                        with patch(
+                            "masu.external.kafka_msg_handler.create_cost_and_usage_report_manifest", return_value=1
+                        ):
                             with patch("masu.external.kafka_msg_handler.record_report_status", returns=None):
                                 msg_handler.extract_payload(
                                     payload_url,
@@ -627,7 +603,6 @@
                                 self.assertTrue(os.path.isdir(expected_path))
                                 shutil.rmtree(fake_dir)
                                 shutil.rmtree(fake_data_dir)
->>>>>>> 93037f55
 
     @patch("masu.external.kafka_msg_handler.ROSReportShipper")
     def test_extract_payload_ROS_report(self, mock_ros_shipper):
@@ -644,27 +619,9 @@
                         "masu.external.kafka_msg_handler.utils.get_source_and_provider_from_cluster_id",
                         return_value=self.ocp_source,
                     ):
-<<<<<<< HEAD
-                        with patch("masu.external.kafka_msg_handler._get_source_id", return_value=1):
-                            with patch(
-                                "masu.external.kafka_msg_handler.create_cost_and_usage_report_manifest", return_value=1
-                            ):
-                                with patch("masu.external.kafka_msg_handler.record_report_status", returns=None):
-                                    msg_handler.extract_payload(
-                                        payload_url,
-                                        "test_request_id",
-                                        "fake_identity",
-                                        {"account": "1234", "org_id": "5678"},
-                                    )
-                                    mock_ros_shipper.return_value.process_manifest_reports.assert_called_once()
-                                    # call_args is a tuple of arguments
-                                    # process_manifest_reports takes a list of tuples and the 1st value is the filename
-                                    call_args, _ = mock_ros_shipper.return_value.process_manifest_reports.call_args
-                                    self.assertTrue(call_args[0][0][0], ros_file_name)
-                                    shutil.rmtree(fake_dir)
-                                    shutil.rmtree(fake_pvc_dir)
-=======
-                        with patch("masu.external.kafka_msg_handler.create_manifest_entries", return_value=1):
+                        with patch(
+                            "masu.external.kafka_msg_handler.create_cost_and_usage_report_manifest", return_value=1
+                        ):
                             with patch("masu.external.kafka_msg_handler.record_report_status", returns=None):
                                 msg_handler.extract_payload(
                                     payload_url,
@@ -679,7 +636,6 @@
                                 self.assertTrue(call_args[0][0][0], ros_file_name)
                                 shutil.rmtree(fake_dir)
                                 shutil.rmtree(fake_pvc_dir)
->>>>>>> 93037f55
 
     @patch("masu.external.kafka_msg_handler.ROSReportShipper")
     def test_extract_payload_ROS_report_exception(self, mock_ros_shipper):
@@ -695,26 +651,9 @@
                         "masu.external.kafka_msg_handler.utils.get_source_and_provider_from_cluster_id",
                         return_value=self.ocp_source,
                     ):
-<<<<<<< HEAD
-                        with patch("masu.external.kafka_msg_handler._get_source_id", return_value=1):
-                            with patch(
-                                "masu.external.kafka_msg_handler.create_cost_and_usage_report_manifest", return_value=1
-                            ):
-                                with patch("masu.external.kafka_msg_handler.record_report_status", returns=None):
-                                    mock_ros_shipper.return_value.process_manifest_reports.side_effect = Exception
-                                    with self.assertLogs(
-                                        logger="masu.external.kafka_msg_handler", level=logging.WARNING
-                                    ):
-                                        msg_handler.extract_payload(
-                                            payload_url,
-                                            "test_request_id",
-                                            "fake_identity",
-                                            {"account": "1234", "org_id": "5678"},
-                                        )
-                                    shutil.rmtree(fake_dir)
-                                    shutil.rmtree(fake_pvc_dir)
-=======
-                        with patch("masu.external.kafka_msg_handler.create_manifest_entries", return_value=1):
+                        with patch(
+                            "masu.external.kafka_msg_handler.create_cost_and_usage_report_manifest", return_value=1
+                        ):
                             with patch("masu.external.kafka_msg_handler.record_report_status", returns=None):
                                 mock_ros_shipper.return_value.process_manifest_reports.side_effect = Exception
                                 with self.assertLogs(logger="masu.external.kafka_msg_handler", level=logging.WARNING):
@@ -726,7 +665,6 @@
                                     )
                                 shutil.rmtree(fake_dir)
                                 shutil.rmtree(fake_pvc_dir)
->>>>>>> 93037f55
 
     @patch("masu.external.kafka_msg_handler.ROSReportShipper")
     def test_extract_payload_dates(self, _):
@@ -743,28 +681,9 @@
                         "masu.external.kafka_msg_handler.utils.get_source_and_provider_from_cluster_id",
                         return_value=self.ocp_source,
                     ):
-<<<<<<< HEAD
-                        with patch("masu.external.kafka_msg_handler._get_source_id", return_value=1):
-                            with patch(
-                                "masu.external.kafka_msg_handler.create_cost_and_usage_report_manifest", return_value=1
-                            ):
-                                with patch("masu.external.kafka_msg_handler.record_report_status", returns=None):
-                                    msg_handler.extract_payload(
-                                        payload_url,
-                                        "test_request_id",
-                                        "fake_identity",
-                                        {"account": "1234", "org_id": "5678"},
-                                    )
-                                    expected_path = "{}/{}/{}/".format(
-                                        Config.INSIGHTS_LOCAL_REPORT_DIR,
-                                        "16b9a60d-0774-4102-9028-bd28d6c38ac2",
-                                        "20230801-20230901",
-                                    )
-                                    self.assertTrue(os.path.isdir(expected_path))
-                                    shutil.rmtree(fake_dir)
-                                    shutil.rmtree(fake_data_dir)
-=======
-                        with patch("masu.external.kafka_msg_handler.create_manifest_entries", return_value=1):
+                        with patch(
+                            "masu.external.kafka_msg_handler.create_cost_and_usage_report_manifest", return_value=1
+                        ):
                             with patch("masu.external.kafka_msg_handler.record_report_status", returns=None):
                                 msg_handler.extract_payload(
                                     payload_url,
@@ -774,13 +693,12 @@
                                 )
                                 expected_path = "{}/{}/{}/".format(
                                     Config.INSIGHTS_LOCAL_REPORT_DIR,
-                                    "5997a261-f23e-45d1-8e01-ee3c765f3aec",
-                                    "20210101-20210201",
+                                    "16b9a60d-0774-4102-9028-bd28d6c38ac2",
+                                    "20230801-20230901",
                                 )
                                 self.assertTrue(os.path.isdir(expected_path))
                                 shutil.rmtree(fake_dir)
                                 shutil.rmtree(fake_data_dir)
->>>>>>> 93037f55
 
     def test_extract_payload_no_account(self):
         """Test to verify extracting payload when no provider exists."""
@@ -816,26 +734,9 @@
                         "masu.external.kafka_msg_handler.utils.get_source_and_provider_from_cluster_id",
                         return_value=self.ocp_source,
                     ):
-<<<<<<< HEAD
-                        with patch("masu.external.kafka_msg_handler._get_source_id", return_value=1):
-                            with patch(
-                                "masu.external.kafka_msg_handler.create_cost_and_usage_report_manifest", return_value=1
-                            ):
-                                with patch("masu.external.kafka_msg_handler.record_report_status"):
-                                    msg_handler.extract_payload(
-                                        payload_url,
-                                        "test_request_id",
-                                        "fake_identity",
-                                        {"account": "1234", "org_id": "5678"},
-                                    )
-                                    expected_path = "{}/{}/{}/".format(
-                                        Config.INSIGHTS_LOCAL_REPORT_DIR, self.cluster_id, self.date_range
-                                    )
-                                    self.assertFalse(os.path.isdir(expected_path))
-                                    shutil.rmtree(fake_dir)
-                                    shutil.rmtree(fake_data_dir)
-=======
-                        with patch("masu.external.kafka_msg_handler.create_manifest_entries", return_value=1):
+                        with patch(
+                            "masu.external.kafka_msg_handler.create_cost_and_usage_report_manifest", return_value=1
+                        ):
                             with patch("masu.external.kafka_msg_handler.record_report_status"):
                                 msg_handler.extract_payload(
                                     payload_url,
@@ -849,7 +750,6 @@
                                 self.assertFalse(os.path.isdir(expected_path))
                                 shutil.rmtree(fake_dir)
                                 shutil.rmtree(fake_data_dir)
->>>>>>> 93037f55
 
     def test_extract_no_manifest(self):
         """Test to verify extracting payload missing a manifest is not successful."""
@@ -928,60 +828,6 @@
 
             with self.assertRaises(msg_handler.KafkaMsgHandlerError):
                 msg_handler.extract_payload(payload_url, "test_request_id", "fake_identity", {})
-
-<<<<<<< HEAD
-    def test_get_account_from_cluster_id(self):
-        """Test to find account from cluster id."""
-        cluster_id = uuid.uuid4()
-        fake_account = {"provider_uuid": uuid.uuid4(), "provider_type": "OCP", "schema_name": "testschema"}
-
-        def _expected_account_response(account, test):
-            self.assertEqual(test.get("get_account_response"), account)
-
-        def _expected_none_response(account, test):
-            self.assertEqual(None, account)
-
-        test_matrix = [
-            {
-                "get_provider_uuid_response": uuid.uuid4(),
-                "get_account_response": fake_account,
-                "expected_fn": _expected_account_response,
-            },
-            {
-                "get_provider_uuid_response": None,
-                "get_account_response": fake_account,
-                "expected_fn": _expected_none_response,
-            },
-        ]
-
-        context = {"cluster_id": cluster_id}
-        for test in test_matrix:
-            with patch(
-                "masu.external.kafka_msg_handler.utils.get_provider_uuid_from_cluster_id",
-                return_value=test.get("get_provider_uuid_response"),
-            ):
-                with patch(
-                    "masu.external.kafka_msg_handler.get_account", return_value=test.get("get_account_response")
-                ):
-                    account = msg_handler.get_account_from_cluster_id(cluster_id, "test_request_id", context)
-                    test.get("expected_fn")(account, test)
-=======
-    def test_create_manifest_entries(self):
-        """Test to create manifest entries."""
-        report_meta = {
-            "schema_name": "test_schema",
-            "manifest_id": "1",
-            "provider_uuid": uuid.uuid4(),
-            "provider_type": "OCP",
-            "cluster_id": "cluster-id",
-            "compression": "UNCOMPRESSED",
-            "file": "/path/to/file.csv",
-            "date": datetime.now(),
-            "uuid": uuid.uuid4(),
-        }
-        with patch.object(OCPReportDownloader, "_prepare_db_manifest_record", return_value=1):
-            self.assertEqual(1, msg_handler.create_manifest_entries(report_meta, "test_request_id"))
->>>>>>> 93037f55
 
     def test_send_confirmation_error(self):
         """Set up the test for raising a kafka error during sending confirmation."""
