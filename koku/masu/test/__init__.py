"""Shared Class for masu tests."""
from api.iam.test.iam_test_case import IamTestCase
from api.models import Customer
from api.provider.models import Provider


class MasuTestCase(IamTestCase):
    """Subclass of TestCase that automatically create an app and client."""

    @classmethod
    def setUpClass(cls):
        """Create test case setup."""
        super().setUpClass()

        cls.schema = "acct10001"
        cls.acct = "10001"

    def setUp(self):
        """Set up each test case."""
        self.customer, __ = Customer.objects.get_or_create(account_id=self.acct, schema_name=self.schema)

        self.aws_provider = Provider.objects.filter(type=Provider.PROVIDER_AWS_LOCAL).first()
        self.ocp_provider = Provider.objects.get(
            type=Provider.PROVIDER_OCP, authentication__credentials__cluster_id="OCP-on-Prem"
        )
        self.azure_provider = Provider.objects.get(type=Provider.PROVIDER_AZURE_LOCAL)
        self.gcp_provider = Provider.objects.get(type=Provider.PROVIDER_GCP_LOCAL)
        self.unkown_test_provider_uuid = "cabfdddb-4ed5-421e-a041-311b75daf235"

        self.ocp_on_aws_ocp_provider = Provider.objects.filter(
            infrastructure__infrastructure_type=Provider.PROVIDER_AWS_LOCAL
        ).first()
        self.ocp_on_azure_ocp_provider = Provider.objects.filter(
            infrastructure__infrastructure_type=Provider.PROVIDER_AZURE_LOCAL
        ).first()
        self.ocp_on_gcp_ocp_provider = Provider.objects.filter(
            infrastructure__infrastructure_type=Provider.PROVIDER_GCP_LOCAL
        ).first()

        # TODO: Replaces instances of tmp_ocp_on_prem_provider with self.ocp_provider
        self.tmp_ocp_on_prem_provider = Provider.objects.get(
            type=Provider.PROVIDER_OCP, authentication__credentials__cluster_id="OCP-on-Prem"
        )
        self.ocp_cluster_id = self.ocp_provider.authentication.credentials.get("cluster_id")

        self.aws_provider_uuid = str(self.aws_provider.uuid)
        self.ocp_provider_uuid = str(self.ocp_provider.uuid)
        self.azure_provider_uuid = str(self.azure_provider.uuid)
        self.gcp_provider_uuid = str(self.gcp_provider.uuid)

        self.aws_test_provider_uuid = self.aws_provider_uuid
        self.azure_test_provider_uuid = self.azure_provider_uuid
        self.ocp_test_provider_uuid = self.ocp_provider_uuid
        self.gcp_test_provider_uuid = self.gcp_provider_uuid

        self.ocpaws_provider_uuid = str(self.ocp_on_aws_ocp_provider.uuid)
        self.ocpazure_provider_uuid = str(self.ocp_on_azure_ocp_provider.uuid)
<<<<<<< HEAD
        self.ocpgcp_provider_uuid = str(self.ocp_on_gcp_ocp_provider.uuid)
=======
>>>>>>> df3fb091

        self.ocp_cluster_id = self.ocp_provider.authentication.credentials.get("cluster_id")
        self.ocpaws_ocp_cluster_id = self.ocp_on_aws_ocp_provider.authentication.credentials.get("cluster_id")
        self.ocpazure_ocp_cluster_id = self.ocp_on_azure_ocp_provider.authentication.credentials.get("cluster_id")
<<<<<<< HEAD
        self.ocpgcp_ocp_cluster_id = self.ocp_on_gcp_ocp_provider.authentication.credentials.get("cluster_id")
=======
>>>>>>> df3fb091

        self.ocp_db_auth = self.ocp_provider.authentication
        self.aws_db_auth = self.aws_provider.authentication
        self.azure_db_auth = self.azure_provider.authentication
        self.gcp_db_auth = self.gcp_provider.authentication

        self.ocp_billing_source = self.ocp_provider.billing_source
        self.aws_billing_source = self.aws_provider.billing_source
        self.azure_billing_source = self.azure_provider.billing_source
        self.gcp_billing_source = self.gcp_provider.billing_source<|MERGE_RESOLUTION|>--- conflicted
+++ resolved
@@ -37,10 +37,6 @@
             infrastructure__infrastructure_type=Provider.PROVIDER_GCP_LOCAL
         ).first()
 
-        # TODO: Replaces instances of tmp_ocp_on_prem_provider with self.ocp_provider
-        self.tmp_ocp_on_prem_provider = Provider.objects.get(
-            type=Provider.PROVIDER_OCP, authentication__credentials__cluster_id="OCP-on-Prem"
-        )
         self.ocp_cluster_id = self.ocp_provider.authentication.credentials.get("cluster_id")
 
         self.aws_provider_uuid = str(self.aws_provider.uuid)
@@ -55,18 +51,12 @@
 
         self.ocpaws_provider_uuid = str(self.ocp_on_aws_ocp_provider.uuid)
         self.ocpazure_provider_uuid = str(self.ocp_on_azure_ocp_provider.uuid)
-<<<<<<< HEAD
         self.ocpgcp_provider_uuid = str(self.ocp_on_gcp_ocp_provider.uuid)
-=======
->>>>>>> df3fb091
 
         self.ocp_cluster_id = self.ocp_provider.authentication.credentials.get("cluster_id")
         self.ocpaws_ocp_cluster_id = self.ocp_on_aws_ocp_provider.authentication.credentials.get("cluster_id")
         self.ocpazure_ocp_cluster_id = self.ocp_on_azure_ocp_provider.authentication.credentials.get("cluster_id")
-<<<<<<< HEAD
         self.ocpgcp_ocp_cluster_id = self.ocp_on_gcp_ocp_provider.authentication.credentials.get("cluster_id")
-=======
->>>>>>> df3fb091
 
         self.ocp_db_auth = self.ocp_provider.authentication
         self.aws_db_auth = self.aws_provider.authentication
