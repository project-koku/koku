"""Shared Class for masu tests."""
import json
import pkgutil

from django.db import connection, connections
from django.core.management import call_command
from django.test import TestCase, TransactionTestCase
from tenant_schemas.utils import schema_context

from api.models import CostModelMetricsMap, Customer, Tenant
from api.provider.models import Provider, ProviderAuthentication, ProviderBillingSource
from reporting_common.models import ReportColumnMap

def load_db_map_data():
    if ReportColumnMap.objects.count() == 0:
        data = pkgutil.get_data('reporting_common',
                                'data/aws_report_column_map.json')
        data = json.loads(data)
        for entry in data:
            map = ReportColumnMap(**entry)
            map.save()

        data = pkgutil.get_data('reporting_common',
                                'data/ocp_report_column_map.json')
        data = json.loads(data)
        for entry in data:
            map = ReportColumnMap(**entry)
            map.save()

    if CostModelMetricsMap.objects.count() == 0:
        data = pkgutil.get_data('api',
                                'metrics/data/cost_models_metric_map.json')
        data = json.loads(data)
        for entry in data:
            map = CostModelMetricsMap(**entry)
            map.save()


class MasuTestCase(TransactionTestCase):
    """Subclass of TestCase that automatically create an app and client."""

    @classmethod
    def setUpClass(cls):
        """Create test case setup."""
        super().setUpClass()

        cls.schema = 'acct10001'
        cls.acct = '10001'
        # cls.customer = Customer.objects.create(
        #     account_id=cls.acct, schema_name=cls.schema
        # )
        cursor = connection.cursor()
        cursor.execute(
            """SELECT tablename FROM pg_tables WHERE schemaname = %s""",
            [cls.schema]
        )
        result = cursor.fetchall()
        if not result:
            cls.tenant = Tenant(schema_name=cls.schema)
            cls.tenant.save()
<<<<<<< HEAD

        # Load static data into the DB
        # E.g. report column maps
        load_db_map_data()

=======
        self.aws_provider_id = 1
        self.ocp_provider_id = 2
>>>>>>> 63014569
        cls.ocp_test_provider_uuid = '3c6e687e-1a09-4a05-970c-2ccf44b0952e'
        cls.aws_test_provider_uuid = '6e212746-484a-40cd-bba0-09a19d132d64'
        cls.aws_provider_resource_name = 'arn:aws:iam::111111111111:role/CostManagement'
        cls.ocp_provider_resource_name = 'my-ocp-cluster-1'
        cls.aws_test_billing_source = 'test-bucket'
        cls.aws_auth_provider_uuid = '7e4ec31b-7ced-4a17-9f7e-f77e9efa8fd6'

    @classmethod
    def tearDownClass(cls):
        """Tear down the class."""
        connection.set_schema_to_public()
        super().tearDownClass()

    def setUp(self):
        """Set up each test case."""
        self.customer = Customer.objects.create(
            account_id=self.acct, schema_name=self.schema
        )

        self.aws_auth = ProviderAuthentication.objects.create(
            uuid=self.aws_auth_provider_uuid,
            provider_resource_name=self.aws_provider_resource_name,
        )
        self.aws_auth.save()
        self.aws_billing_source = ProviderBillingSource.objects.create(
            bucket=self.aws_test_billing_source
        )
        self.aws_billing_source.save()

        self.aws_db_auth_id = self.aws_auth.id

        self.aws_provider = Provider.objects.create(
            uuid=self.aws_test_provider_uuid,
            name='Test Provider',
            type='AWS',
            authentication=self.aws_auth,
            billing_source=self.aws_billing_source,
            customer=self.customer,
            setup_complete=False,
        )
        self.aws_provider.save()

        self.ocp_auth = ProviderAuthentication.objects.create(
            uuid='7e4ec31b-7ced-4a17-9f7e-f77e9efa8fd7',
            provider_resource_name=self.ocp_provider_resource_name,
        )
        self.ocp_auth.save()
        self.ocp_db_auth_id = self.ocp_auth.id

        self.ocp_provider = Provider.objects.create(
            uuid=self.ocp_test_provider_uuid,
            name='Test Provider',
            type='OCP',
            authentication=self.ocp_auth,
            customer=self.customer,
            setup_complete=False,
        )
        self.ocp_provider.save()

        # Load static data into the DB
        # E.g. report column maps
        load_db_map_data()

    def tearDown(self):
        """Tear down and restore database on the tenant schema."""
        connection.set_schema(self.schema)
        for db_name in self._databases_names(include_mirrors=False):
            # Flush the tenant schema's data
            call_command('flush', verbosity=0, interactive=False,
                         database=db_name, reset_sequences=False,
                         allow_cascade=self.available_apps is not None,
                         inhibit_post_migrate=False)
        connection.set_schema_to_public()<|MERGE_RESOLUTION|>--- conflicted
+++ resolved
@@ -58,16 +58,11 @@
         if not result:
             cls.tenant = Tenant(schema_name=cls.schema)
             cls.tenant.save()
-<<<<<<< HEAD
-
+        
         # Load static data into the DB
         # E.g. report column maps
         load_db_map_data()
-
-=======
-        self.aws_provider_id = 1
-        self.ocp_provider_id = 2
->>>>>>> 63014569
+        
         cls.ocp_test_provider_uuid = '3c6e687e-1a09-4a05-970c-2ccf44b0952e'
         cls.aws_test_provider_uuid = '6e212746-484a-40cd-bba0-09a19d132d64'
         cls.aws_provider_resource_name = 'arn:aws:iam::111111111111:role/CostManagement'
@@ -126,6 +121,9 @@
             setup_complete=False,
         )
         self.ocp_provider.save()
+        
+        self.aws_provider_id = self.aws_provider.id
+        self.ocp_provider_id = self.ocp_provider.id
 
         # Load static data into the DB
         # E.g. report column maps
