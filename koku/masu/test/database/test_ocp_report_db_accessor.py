#
# Copyright 2021 Red Hat Inc.
# SPDX-License-Identifier: Apache-2.0
#
"""Test the OCPReportDBAccessor utility object."""
import random
import string
import uuid
from collections import defaultdict
from datetime import datetime
from unittest.mock import Mock
from unittest.mock import patch

from dateutil import relativedelta
from django.conf import settings
from django.db.models import Max
from django.db.models import Min
from django.db.models import Q
from django.db.models import Sum
from django.db.models.query import QuerySet
from tenant_schemas.utils import schema_context
from trino.exceptions import TrinoExternalError

from api.iam.test.iam_test_case import FakeTrinoConn
from api.utils import DateHelper
from koku import trino_database as trino_db
from masu.database import AWS_CUR_TABLE_MAP
from masu.database import OCP_REPORT_TABLE_MAP
from masu.database.ocp_report_db_accessor import OCPReportDBAccessor
from masu.database.provider_db_accessor import ProviderDBAccessor
from masu.external.date_accessor import DateAccessor
from masu.test import MasuTestCase
from masu.test.database.helpers import ReportObjectCreator
from reporting.models import OCPEnabledTagKeys
from reporting.models import OCPStorageVolumeLabelSummary
from reporting.models import OCPUsageLineItemDailySummary
from reporting.models import OCPUsagePodLabelSummary
from reporting.provider.ocp.models import OCPCluster
from reporting.provider.ocp.models import OCPNode
from reporting.provider.ocp.models import OCPProject
from reporting.provider.ocp.models import OCPPVC
from reporting_common import REPORT_COLUMN_MAP


class OCPReportDBAccessorTest(MasuTestCase):
    """Test Cases for the OCPReportDBAccessor object."""

    @classmethod
    def setUpClass(cls):
        """Set up the test class with required objects."""
        super().setUpClass()

        cls.accessor = OCPReportDBAccessor(schema=cls.schema)
        cls.report_schema = cls.accessor.report_schema
        cls.creator = ReportObjectCreator(cls.schema)
        cls.all_tables = list(OCP_REPORT_TABLE_MAP.values())

    def setUp(self):
        """Set up a test with database objects."""
        super().setUp()

        self.cluster_id = "testcluster"
        with ProviderDBAccessor(provider_uuid=self.ocp_test_provider_uuid) as provider_accessor:
            self.ocp_provider_uuid = provider_accessor.get_provider().uuid

        self.reporting_period = self.creator.create_ocp_report_period(
            provider_uuid=self.ocp_provider_uuid, cluster_id=self.cluster_id
        )
        self.report = self.creator.create_ocp_report(self.reporting_period)
        pod = "".join(random.choice(string.ascii_lowercase) for _ in range(10))
        namespace = "".join(random.choice(string.ascii_lowercase) for _ in range(10))
        node = "".join(random.choice(string.ascii_lowercase) for _ in range(10))
        self.creator.create_ocp_usage_line_item(self.reporting_period, self.report, pod=pod, namespace=namespace)
        self.creator.create_ocp_storage_line_item(self.reporting_period, self.report, pod=pod, namespace=namespace)
        self.creator.create_ocp_node_label_line_item(self.reporting_period, self.report, node=node)

    def test_initializer(self):
        """Test initializer."""
        self.assertIsNotNone(self.report_schema)

    def test_get_db_obj_query_default(self):
        """Test that a query is returned."""
        table_name = random.choice(self.all_tables)

        query = self.accessor._get_db_obj_query(table_name)

        self.assertIsInstance(query, QuerySet)

    def test_get_db_obj_query_with_columns(self):
        """Test that a query is returned with limited columns."""
        table_name = OCP_REPORT_TABLE_MAP["line_item"]
        columns = list(REPORT_COLUMN_MAP[table_name].values())

        selected_columns = [random.choice(columns) for _ in range(2)]
        missing_columns = set(columns).difference(selected_columns)

        query = self.accessor._get_db_obj_query(table_name, columns=selected_columns)
        self.assertIsInstance(query, QuerySet)
        with schema_context(self.schema):
            result = query.first()

            for column in selected_columns:
                self.assertTrue(column in result)

            for column in missing_columns:
                self.assertFalse(column in result)

    def test_get_current_usage_period(self):
        """Test that the most recent usage period is returned."""
        current_report_period = self.accessor.get_current_usage_period(self.ocp_provider_uuid)
        self.assertIsNotNone(current_report_period.report_period_start)
        self.assertIsNotNone(current_report_period.report_period_end)

    def test_get_usage_period_by_dates_and_cluster(self):
        """Test that report periods are returned by dates & cluster filter."""
        period_start = DateAccessor().today_with_timezone("UTC").replace(day=1)
        period_end = period_start + relativedelta.relativedelta(months=1)
        prev_period_start = period_start - relativedelta.relativedelta(months=1)
        prev_period_end = prev_period_start + relativedelta.relativedelta(months=1)
        reporting_period = self.creator.create_ocp_report_period(
            self.ocp_provider_uuid, period_date=period_start, cluster_id="0001"
        )
        prev_reporting_period = self.creator.create_ocp_report_period(
            self.ocp_provider_uuid, period_date=prev_period_start, cluster_id="0002"
        )
        with schema_context(self.schema):
            periods = self.accessor.get_usage_period_by_dates_and_cluster(
                period_start.date(), period_end.date(), "0001"
            )
            self.assertEqual(reporting_period, periods)
            periods = self.accessor.get_usage_period_by_dates_and_cluster(
                prev_period_start.date(), prev_period_end.date(), "0002"
            )
            self.assertEqual(prev_reporting_period, periods)

    def test_get_usage_period_query_by_provider(self):
        """Test that periods are returned filtered by provider."""
        provider_uuid = self.ocp_provider_uuid

        period_query = self.accessor.get_usage_period_query_by_provider(provider_uuid)
        with schema_context(self.schema):
            periods = period_query.all()

            self.assertGreater(len(periods), 0)

            period = periods[0]

            self.assertEqual(period.provider_id, provider_uuid)

    def test_report_periods_for_provider_uuid(self):
        """Test that periods are returned filtered by provider id and start date."""
        provider_uuid = self.ocp_provider_uuid
        start_date = str(self.reporting_period.report_period_start)

        period = self.accessor.report_periods_for_provider_uuid(provider_uuid, start_date)
        with schema_context(self.schema):
            self.assertEqual(period.provider_id, provider_uuid)

    @patch("masu.database.ocp_report_db_accessor.trino_table_exists")
<<<<<<< HEAD
    @patch("masu.database.ocp_report_db_accessor.OCPReportDBAccessor.delete_ocp_hive_partition_by_day")
    @patch("masu.database.ocp_report_db_accessor.OCPReportDBAccessor._execute_trino_multipart_sql_query")
    def test_populate_line_item_daily_summary_table_presto(self, mock_execute, *args):
=======
    @patch("masu.database.ocp_report_db_accessor.trino_db.executescript")
    @patch("masu.database.ocp_report_db_accessor.trino_db.connect")
    def test_populate_line_item_daily_summary_table_trino(self, mock_connect, mock_executescript, mock_table_exists):
>>>>>>> 87d41aba
        """
        Test that OCP trino processing calls executescript
        """
<<<<<<< HEAD
=======
        trino_conn = FakeTrinoConn()
        mock_table_exists.return_value = True
        mock_connect.return_value = trino_conn
        mock_executescript.return_value = []
>>>>>>> 87d41aba
        dh = DateHelper()
        start_date = dh.this_month_start
        end_date = dh.next_month_start
        cluster_id = "ocp-cluster"
        cluster_alias = "OCP FTW"
        report_period_id = 1
        source = self.provider_uuid
        self.accessor.populate_line_item_daily_summary_table_trino(
            start_date, end_date, report_period_id, cluster_id, cluster_alias, source
        )
        mock_execute.assert_called()

    # @patch("masu.util.common.trino_table_exists")
    @patch("masu.database.ocp_report_db_accessor.trino_table_exists")
    @patch("masu.database.ocp_report_db_accessor.pkgutil.get_data")
<<<<<<< HEAD
    @patch("masu.database.report_db_accessor_base.trino_db.connect")
    def test_populate_line_item_daily_summary_table_presto_preprocess_exception(
=======
    @patch("masu.database.ocp_report_db_accessor.trino_db.connect")
    def test_populate_line_item_daily_summary_table_trino_preprocess_exception(
>>>>>>> 87d41aba
        self, mock_connect, mock_get_data, mock_table_exists
    ):
        """
        Test that OCP trino processing converts datetime to date for start, end dates
        """
        trino_conn = FakeTrinoConn()
        mock_table_exists.return_value = True
        mock_connect.return_value = trino_conn
        mock_get_data.return_value = b"""
select * from eek where val1 in {{report_period_id}} ;
"""
        start_date = "2020-01-01"
        end_date = "2020-02-01"
        report_period_id = (1, 2)  # This should generate a preprocessor error
        cluster_id = "ocp-cluster"
        cluster_alias = "OCP FTW"
        source = self.provider_uuid
        with self.assertRaises(trino_db.PreprocessStatementError):
            self.accessor.populate_line_item_daily_summary_table_trino(
                start_date, end_date, report_period_id, cluster_id, cluster_alias, source
            )

    def test_populate_node_label_line_item_daily_table(self):
        """Test that the node label line item daily table populates."""
        report_table_name = OCP_REPORT_TABLE_MAP["report"]
        daily_table_name = OCP_REPORT_TABLE_MAP["node_label_line_item_daily"]

        report_table = getattr(self.accessor.report_schema, report_table_name)
        daily_table = getattr(self.accessor.report_schema, daily_table_name)

        for _ in range(5):
            self.creator.create_ocp_node_label_line_item(self.reporting_period, self.report)

        with schema_context(self.schema):
            report_entry = report_table.objects.all().aggregate(Min("interval_start"), Max("interval_start"))
            start_date = report_entry["interval_start__min"]
            end_date = report_entry["interval_start__max"]

        start_date = start_date.replace(hour=0, minute=0, second=0, microsecond=0)
        end_date = end_date.replace(hour=0, minute=0, second=0, microsecond=0)

        query = self.accessor._get_db_obj_query(daily_table_name)
        with schema_context(self.schema):
            initial_count = query.count()

        self.accessor.populate_node_label_line_item_daily_table(start_date, end_date, self.cluster_id)

        self.assertNotEqual(query.count(), initial_count)

        with schema_context(self.schema):
            daily_entry = daily_table.objects.all().aggregate(Min("usage_start"), Max("usage_start"))
            result_start_date = daily_entry["usage_start__min"]
            result_end_date = daily_entry["usage_start__max"]

        self.assertEqual(result_start_date, start_date.date())
        self.assertEqual(result_end_date, end_date.date())

        with schema_context(self.schema):
            entry = query.first()

            summary_columns = ["cluster_id", "node", "node_labels", "total_seconds", "usage_end", "usage_start"]

            for column in summary_columns:
                self.assertIsNotNone(getattr(entry, column))

    def test_populate_tag_based_usage_costs(self):  # noqa: C901
        """
        Test that the usage costs are updated when tag values are passed in.
        This test runs for both Infrastructure and Supplementary cost types
        as well as all 6 metrics that apply to this update
        and uses subtests that will identify the metric, the tag value, the line item id, and the cost type if it fails.
        """
        # set up the key value pairs to test and the map for cost type and the fields it needs
        key_value_pairs = {"app": ["banking", "mobile", "weather"]}
        cost_type = {
            "cpu_core_usage_per_hour": ["cpu", "pod_usage_cpu_core_hours"],
            "cpu_core_request_per_hour": ["cpu", "pod_request_cpu_core_hours"],
            "memory_gb_usage_per_hour": ["memory", "pod_usage_memory_gigabyte_hours"],
            "memory_gb_request_per_hour": ["memory", "pod_request_memory_gigabyte_hours"],
            "storage_gb_usage_per_month": ["storage", "persistentvolumeclaim_usage_gigabyte_months"],
            "storage_gb_request_per_month": ["storage", "volume_request_storage_gigabyte_months"],
        }

        dh = DateHelper()
        start_date = dh.this_month_start
        end_date = dh.this_month_end
        self.cluster_id = "OCP-on-AWS"
        with schema_context(self.schema):
            # define the two usage types to test
            usage_types = ("Infrastructure", "Supplementary")
            for usage_type in usage_types:
                # create dictionaries for rates
                for cost, usage_fields in cost_type.items():
                    if usage_fields[0] == "cpu":
                        cost_term = "cost_model_cpu_cost"
                    elif usage_fields[0] == "memory":
                        cost_term = "cost_model_memory_cost"
                    elif usage_fields[0] == "storage":
                        cost_term = "cost_model_volume_cost"
                    rate_costs = {}
                    # go through and populate values for the key value pairs for this usage and cost type
                    node_tag_rates = {}
                    for key, values in key_value_pairs.items():
                        values_dict = {}
                        for value in values:
                            node_rate = random.randrange(1, 100)
                            values_dict[value] = node_rate
                        node_tag_rates[key] = values_dict
                    rate_costs[cost] = node_tag_rates
                    # define the arguments for the function based on what usage type needs to be tested
                    if usage_type == "Infrastructure":
                        infrastructure_rates = rate_costs
                        supplementary_rates = {}
                    else:
                        infrastructure_rates = {}
                        supplementary_rates = rate_costs
                    # get the three querysets to be evaluated based on the pod_labels
                    banking_qset = (
                        OCPUsageLineItemDailySummary.objects.filter(
                            cluster_id=self.cluster_id, pod_labels__contains={"app": "banking"}
                        )
                        .values("usage_start")
                        .annotate(
                            cost=Sum(cost_term),
                            usage=Sum(usage_fields[1]),
                        )
                    )
                    mobile_qset = (
                        OCPUsageLineItemDailySummary.objects.filter(
                            cluster_id=self.cluster_id, pod_labels__contains={"app": "mobile"}
                        )
                        .values("usage_start")
                        .annotate(
                            cost=Sum(cost_term),
                            usage=Sum(usage_fields[1]),
                        )
                    )
                    weather_qset = (
                        OCPUsageLineItemDailySummary.objects.filter(
                            cluster_id=self.cluster_id, pod_labels__contains={"app": "weather"}
                        )
                        .values("usage_start")
                        .annotate(
                            cost=Sum(cost_term),
                            usage=Sum(usage_fields[1]),
                        )
                    )

                    # populate a results dictionary for each item in the querysets using the cost before the update
                    initial_results_dict = defaultdict(dict)
                    mapper = {
                        "banking": (banking_qset, {"app": "banking"}),
                        "mobile": (mobile_qset, {"app": "mobile"}),
                        "weather": (weather_qset, {"app": "weather"}),
                    }
                    for word, qset_tuple in mapper.items():
                        qset = qset_tuple[0]
                        for entry in qset:
                            # For each label, by date store the usage, cost
                            initial_results_dict[word][entry.get("usage_start")] = (
                                entry.get("usage") or 0,
                                entry.get("cost") or 0,
                            )

                    # call populate monthly tag_cost with the rates defined above
                    self.accessor.populate_tag_usage_costs(
                        infrastructure_rates, supplementary_rates, start_date, end_date, self.cluster_id
                    )

                    # get the three querysets to be evaluated based on the pod_labels after the update
                    banking_qset = (
                        OCPUsageLineItemDailySummary.objects.filter(
                            cluster_id=self.cluster_id,
                            pod_labels__contains={"app": "banking"},
                            monthly_cost_type="Tag",
                        )
                        .values("usage_start")
                        .annotate(
                            cost=Sum(cost_term),
                            usage=Sum(usage_fields[1]),
                        )
                    )
                    mobile_qset = (
                        OCPUsageLineItemDailySummary.objects.filter(
                            cluster_id=self.cluster_id, pod_labels__contains={"app": "mobile"}, monthly_cost_type="Tag"
                        )
                        .values("usage_start")
                        .annotate(
                            cost=Sum(cost_term),
                            usage=Sum(usage_fields[1]),
                        )
                    )
                    weather_qset = (
                        OCPUsageLineItemDailySummary.objects.filter(
                            cluster_id=self.cluster_id,
                            pod_labels__contains={"app": "weather"},
                            monthly_cost_type="Tag",
                        )
                        .values("usage_start")
                        .annotate(
                            cost=Sum(cost_term),
                            usage=Sum(usage_fields[1]),
                        )
                    )

                    # update the querysets stored in mapper
                    mapper = {"banking": banking_qset, "mobile": mobile_qset, "weather": weather_qset}
                    # get the values from after the call and store them in the dictionary
                    post_results_dict = defaultdict(dict)
                    for word, qset in mapper.items():
                        for entry in qset:
                            post_results_dict[word][entry.get("usage_start")] = (
                                entry.get("usage") or 0,
                                entry.get("cost") or 0,
                            )

                    # assert that after the update, the appropriate values were added to each usage_cost
                    # the date check ensures that only entries after start date were updated and the ones
                    # outside the start and end date are not updated
                    for value, rate in rate_costs.get(cost).get("app").items():
                        for day, vals in initial_results_dict.get(value).items():

                            with self.subTest(
                                msg=f"Metric: {cost}, Value: {value}, usage_type: {usage_type}, id: {day}"
                            ):
                                if day >= start_date.date():
                                    expected_diff = float(vals[0] * rate)
                                else:
                                    expected_diff = 0
                                post_record = post_results_dict.get(value, {}).get(day, {})
                                actual_diff = 0
                                if post_record:
                                    actual_diff = float(post_record[1] - vals[1])
                                self.assertAlmostEqual(actual_diff, expected_diff)

    def test_populate_tag_based_default_usage_costs(self):  # noqa: C901
        """Test that the usage costs are updated correctly when default tag values are passed in."""
        # set up the key value pairs to test and the map for cost type and the fields it needs
        cost_type = {
            "cpu_core_usage_per_hour": ["cpu", "pod_usage_cpu_core_hours"],
            "cpu_core_request_per_hour": ["cpu", "pod_request_cpu_core_hours"],
            "memory_gb_usage_per_hour": ["memory", "pod_usage_memory_gigabyte_hours"],
            "memory_gb_request_per_hour": ["memory", "pod_request_memory_gigabyte_hours"],
            "storage_gb_usage_per_month": ["storage", "persistentvolumeclaim_usage_gigabyte_months"],
            "storage_gb_request_per_month": ["storage", "volume_request_storage_gigabyte_months"],
        }

        dh = DateHelper()
        start_date = dh.this_month_start
        end_date = dh.this_month_end
        self.cluster_id = "OCP-on-AWS"
        with schema_context(self.schema):
            # define the two usage types to test
            usage_types = ("Infrastructure", "Supplementary")
            for usage_type in usage_types:
                # create dictionaries for rates
                for cost, usage_fields in cost_type.items():
                    if usage_fields[0] == "cpu":
                        cost_term = "cost_model_cpu_cost"
                    elif usage_fields[0] == "memory":
                        cost_term = "cost_model_memory_cost"
                    elif usage_fields[0] == "storage":
                        cost_term = "cost_model_volume_cost"
                    rate_costs = {}
                    """
                    {
                        'cpu_core_usage_per_hour': {
                            'app': {
                                'default_value': '100.0000000000', 'defined_keys': ['far', 'manager', 'walk']
                        }
                    }
                    """

                    rate_costs[cost] = {
                        "app": {"default_value": random.randrange(1, 100), "defined_keys": ["mobile", "banking"]}
                    }
                    # define the arguments for the function based on what usage type needs to be tested
                    if usage_type == "Infrastructure":
                        infrastructure_rates = rate_costs
                        supplementary_rates = {}
                    else:
                        infrastructure_rates = {}
                        supplementary_rates = rate_costs
                    # get the three querysets to be evaluated based on the pod_labels
                    banking_qset = (
                        OCPUsageLineItemDailySummary.objects.filter(
                            cluster_id=self.cluster_id, pod_labels__contains={"app": "banking"}
                        )
                        .values("usage_start")
                        .annotate(
                            cost=Sum(cost_term),
                            usage=Sum(usage_fields[1]),
                        )
                    )
                    mobile_qset = (
                        OCPUsageLineItemDailySummary.objects.filter(
                            cluster_id=self.cluster_id, pod_labels__contains={"app": "mobile"}
                        )
                        .values("usage_start")
                        .annotate(
                            usage=Sum(usage_fields[1]),
                            cost=Sum(cost_term),
                        )
                    )
                    weather_qset = (
                        OCPUsageLineItemDailySummary.objects.filter(
                            cluster_id=self.cluster_id, pod_labels__contains={"app": "weather"}
                        )
                        .values("usage_start")
                        .annotate(
                            usage=Sum(usage_fields[1]),
                            cost=Sum(cost_term),
                        )
                    )

                    # populate a results dictionary for each item in the querysets using the cost before the update
                    initial_results_dict = defaultdict(dict)
                    mapper = {"banking": banking_qset, "mobile": mobile_qset, "weather": weather_qset}
                    for word, qset in mapper.items():
                        for entry in qset:
                            # For each label, by date store the usage, cost
                            initial_results_dict[word][entry.get("usage_start")] = (
                                entry.get("usage") or 0,
                                entry.get("cost") or 0,
                            )

                    # call populate monthly tag_cost with the rates defined above
                    self.accessor.populate_tag_usage_default_costs(
                        infrastructure_rates, supplementary_rates, start_date, end_date, self.cluster_id
                    )

                    # get the three querysets to be evaluated based on the pod_labels after the update
                    banking_qset = (
                        OCPUsageLineItemDailySummary.objects.filter(
                            cluster_id=self.cluster_id,
                            pod_labels__contains={"app": "banking"},
                            monthly_cost_type="Tag",
                        )
                        .values("usage_start")
                        .annotate(
                            cost=Sum(cost_term),
                            usage=Sum(usage_fields[1]),
                        )
                    )
                    mobile_qset = (
                        OCPUsageLineItemDailySummary.objects.filter(
                            cluster_id=self.cluster_id, pod_labels__contains={"app": "mobile"}, monthly_cost_type="Tag"
                        )
                        .values("usage_start")
                        .annotate(
                            cost=Sum(cost_term),
                            usage=Sum(usage_fields[1]),
                        )
                    )
                    weather_qset = (
                        OCPUsageLineItemDailySummary.objects.filter(
                            cluster_id=self.cluster_id,
                            pod_labels__contains={"app": "weather"},
                            monthly_cost_type="Tag",
                        )
                        .values("usage_start")
                        .annotate(
                            cost=Sum(cost_term),
                            usage=Sum(usage_fields[1]),
                        )
                    )

                    # update the querysets stored in mapper
                    mapper = {"banking": banking_qset, "mobile": mobile_qset, "weather": weather_qset}
                    # get the values from after the call and store them in the dictionary
                    post_results_dict = defaultdict(dict)
                    for word, qset in mapper.items():
                        for entry in qset:
                            post_results_dict[word][entry.get("usage_start")] = (
                                entry.get("usage") or 0,
                                entry.get("cost") or 0,
                            )

                    # assert that after the update, the appropriate values were added to each usage_cost
                    # the date check ensures that only entries after start date were updated and the ones
                    # outside the start and end date are not updated
                    for value in mapper:
                        for day, vals in initial_results_dict.get(value).items():
                            with self.subTest(
                                msg=f"Metric: {cost}, Value: {value}, usage_type: {usage_type}, day: {day}"
                            ):
                                if value == "banking" or value == "mobile":
                                    expected_diff = 0
                                else:
                                    if day >= start_date.date():
                                        rate = rate_costs.get(cost).get("app").get("default_value")
                                        expected_diff = float(vals[0] * rate)
                                    else:
                                        expected_diff = 0
                                post_record = post_results_dict.get(value, {}).get(day, {})
                                actual_diff = 0
                                if post_record:
                                    actual_diff = float(post_record[1] - vals[1])
                                self.assertAlmostEqual(actual_diff, expected_diff)

    def test_update_line_item_daily_summary_with_enabled_tags(self):
        """Test that we filter the daily summary table's tags with only enabled tags."""
        dh = DateHelper()
        start_date = dh.this_month_start.date()
        end_date = dh.this_month_end.date()

        report_period = self.accessor.report_periods_for_provider_uuid(self.ocp_provider_uuid, start_date)

        with schema_context(self.schema):
            OCPUsagePodLabelSummary.objects.all().delete()
            OCPStorageVolumeLabelSummary.objects.all().delete()
            key_to_keep = OCPEnabledTagKeys.objects.filter(key="app").first()
            OCPEnabledTagKeys.objects.all().update(enabled=False)
            OCPEnabledTagKeys.objects.filter(key="app").update(enabled=True)
            report_period_ids = [report_period.id]
            self.accessor.update_line_item_daily_summary_with_enabled_tags(start_date, end_date, report_period_ids)
            tags = (
                OCPUsageLineItemDailySummary.objects.filter(
                    usage_start__gte=start_date, report_period_id__in=report_period_ids
                )
                .values_list("pod_labels")
                .distinct()
            )

            for tag in tags:
                tag_dict = tag[0] if tag[0] is not None else {}  # Account for possible null
                tag_keys = list(tag_dict.keys())
                if tag_keys:
                    self.assertEqual([key_to_keep.key], tag_keys)
                else:
                    self.assertEqual([], tag_keys)

            tags = (
                OCPUsageLineItemDailySummary.objects.filter(
                    usage_start__gte=start_date, report_period_id__in=report_period_ids
                )
                .values_list("volume_labels")
                .distinct()
            )

            for tag in tags:
                tag_dict = tag[0] if tag[0] is not None else {}  # Account for possible null
                tag_keys = list(tag_dict.keys())
                if tag_keys:
                    self.assertEqual([key_to_keep.key], tag_keys)
                else:
                    self.assertEqual([], tag_keys)

    def test_delete_line_item_daily_summary_entries_for_date_range(self):
        """Test that daily summary rows are deleted."""
        with schema_context(self.schema):
            start_date = OCPUsageLineItemDailySummary.objects.aggregate(Max("usage_start")).get("usage_start__max")
            end_date = start_date

        table_query = OCPUsageLineItemDailySummary.objects.filter(
            source_uuid=self.ocp_provider_uuid, usage_start__gte=start_date, usage_start__lte=end_date
        )
        with schema_context(self.schema):
            self.assertNotEqual(table_query.count(), 0)

        self.accessor.delete_line_item_daily_summary_entries_for_date_range(
            self.ocp_provider_uuid, start_date, end_date
        )

        with schema_context(self.schema):
            self.assertEqual(table_query.count(), 0)

    def test_table_properties(self):
        self.assertEqual(self.accessor.line_item_daily_summary_table, OCPUsageLineItemDailySummary)

    def test_table_map(self):
        self.assertEqual(self.accessor._table_map, OCP_REPORT_TABLE_MAP)
        self.assertEqual(self.accessor._aws_table_map, AWS_CUR_TABLE_MAP)

    @patch("masu.database.ocp_report_db_accessor.OCPReportDBAccessor._execute_trino_raw_sql_query")
<<<<<<< HEAD
    def test_get_ocp_infrastructure_map_trino(self, mock_presto):
=======
    def test_get_ocp_infrastructure_map_trino(self, mock_trino):
>>>>>>> 87d41aba
        """Test that Trino is used to find matched tags."""
        dh = DateHelper()
        start_date = dh.this_month_start.date()
        end_date = dh.this_month_end.date()

        self.accessor.get_ocp_infrastructure_map_trino(start_date, end_date)
        mock_trino.assert_called()

    @patch("masu.database.ocp_report_db_accessor.OCPReportDBAccessor._execute_trino_raw_sql_query")
<<<<<<< HEAD
    def test_get_ocp_infrastructure_map_trino_gcp_resource(self, mock_presto):
=======
    def test_get_ocp_infrastructure_map_trino_gcp_resource(self, mock_trino):
>>>>>>> 87d41aba
        """Test that Trino is used to find matched resource names."""
        dh = DateHelper()
        start_date = dh.this_month_start.date()
        end_date = dh.this_month_end.date()
        expected_log = "INFO:masu.util.gcp.common:OCP GCP matching set to resource level"
        with patch(
            "masu.util.gcp.common.ProviderDBAccessor.get_data_source",
            Mock(return_value={"table_id": "resource"}),
        ):
            with self.assertLogs("masu.util.gcp.common", level="INFO") as logger:
                self.accessor.get_ocp_infrastructure_map_trino(
                    start_date, end_date, gcp_provider_uuid=self.gcp_provider_uuid
                )
                mock_trino.assert_called()
                self.assertIn(expected_log, logger.output)

    @patch("masu.database.ocp_report_db_accessor.OCPReportDBAccessor._execute_trino_raw_sql_query")
<<<<<<< HEAD
    def test_get_ocp_infrastructure_map_trino_gcp_with_disabled_resource_matching(self, mock_presto):
=======
    def test_get_ocp_infrastructure_map_trino_gcp_with_disabled_resource_matching(self, mock_trino):
>>>>>>> 87d41aba
        """Test that Trino is used to find matched resource names."""
        dh = DateHelper()
        start_date = dh.this_month_start.date()
        end_date = dh.this_month_end.date()
        expected_log = f"INFO:masu.util.gcp.common:GCP resource matching disabled for {self.schema}"
        with patch("masu.util.gcp.common.disable_gcp_resource_matching", return_value=True):
            with self.assertLogs("masu", level="INFO") as logger:
                self.accessor.get_ocp_infrastructure_map_trino(
                    start_date, end_date, gcp_provider_uuid=self.gcp_provider_uuid
                )
                mock_trino.assert_called()
                self.assertIn(expected_log, logger.output)

    @patch("masu.database.ocp_report_db_accessor.trino_table_exists")
    @patch("masu.database.ocp_report_db_accessor.OCPReportDBAccessor.get_projects_trino")
    @patch("masu.database.ocp_report_db_accessor.OCPReportDBAccessor.get_pvcs_trino")
    @patch("masu.database.ocp_report_db_accessor.OCPReportDBAccessor.get_nodes_trino")
    def test_populate_openshift_cluster_information_tables(
        self, mock_get_nodes, mock_get_pvcs, mock_get_projects, mock_table
    ):
        """Test that we populate cluster info."""
        nodes = ["test_node_1", "test_node_2"]
        resource_ids = ["id_1", "id_2"]
        capacity = [1, 1]
        volumes = ["vol_1", "vol_2"]
        pvcs = ["pvc_1", "pvc_2"]
        projects = ["project_1", "project_2"]
        roles = ["master", "worker"]
        mock_get_nodes.return_value = zip(nodes, resource_ids, capacity, roles)
        mock_get_pvcs.return_value = zip(volumes, pvcs)
        mock_get_projects.return_value = projects
        mock_table.return_value = True
        cluster_id = uuid.uuid4()
        cluster_alias = "test-cluster-1"
        dh = DateHelper()
        start_date = dh.this_month_start.date()
        end_date = dh.this_month_end.date()

        self.accessor.populate_openshift_cluster_information_tables(
            self.ocp_provider, cluster_id, cluster_alias, start_date, end_date
        )

        with schema_context(self.schema):
            self.assertIsNotNone(OCPCluster.objects.filter(cluster_id=cluster_id).first())
            for node in nodes:
                db_node = OCPNode.objects.filter(node=node).first()
                self.assertIsNotNone(db_node)
                self.assertIsNotNone(db_node.node)
                self.assertIsNotNone(db_node.resource_id)
                self.assertIsNotNone(db_node.node_capacity_cpu_cores)
                self.assertIsNotNone(db_node.cluster_id)
                self.assertIsNotNone(db_node.node_role)
            for pvc in pvcs:
                self.assertIsNotNone(OCPPVC.objects.filter(persistent_volume_claim=pvc).first())
            for project in projects:
                self.assertIsNotNone(OCPProject.objects.filter(project=project).first())

        mock_table.reset_mock()
        mock_get_pvcs.reset_mock()
        mock_table.return_value = False

        self.accessor.populate_openshift_cluster_information_tables(
            self.ocp_provider, cluster_id, cluster_alias, start_date, end_date
        )
        mock_get_pvcs.assert_not_called()

    @patch("masu.database.ocp_report_db_accessor.trino_table_exists")
    @patch("masu.database.ocp_report_db_accessor.OCPReportDBAccessor.get_projects_trino")
    @patch("masu.database.ocp_report_db_accessor.OCPReportDBAccessor.get_pvcs_trino")
    @patch("masu.database.ocp_report_db_accessor.OCPReportDBAccessor.get_nodes_trino")
    def test_get_openshift_topology_for_multiple_providers(
        self, mock_get_nodes, mock_get_pvcs, mock_get_projects, mock_table
    ):
        """Test that OpenShift topology is populated."""
        nodes = ["test_node_1", "test_node_2"]
        resource_ids = ["id_1", "id_2"]
        capacity = [1, 1]
        volumes = ["vol_1", "vol_2"]
        pvcs = ["pvc_1", "pvc_2"]
        projects = ["project_1", "project_2"]
        roles = ["master", "worker"]
        mock_get_nodes.return_value = zip(nodes, resource_ids, capacity, roles)
        mock_get_pvcs.return_value = zip(volumes, pvcs)
        mock_get_projects.return_value = projects
        mock_table.return_value = True
        cluster_id = str(uuid.uuid4())
        cluster_alias = "test-cluster-1"
        dh = DateHelper()
        start_date = dh.this_month_start.date()
        end_date = dh.this_month_end.date()

        # Using the aws_provider to short cut this test instead of creating a brand
        # new provider. The OCP providers already have data, and can't be used here
        self.accessor.populate_openshift_cluster_information_tables(
            self.aws_provider, cluster_id, cluster_alias, start_date, end_date
        )

        with schema_context(self.schema):
            cluster = OCPCluster.objects.filter(cluster_id=cluster_id).first()
            nodes = OCPNode.objects.filter(cluster=cluster).all()
            pvcs = OCPPVC.objects.filter(cluster=cluster).all()
            projects = OCPProject.objects.filter(cluster=cluster).all()
            topology = self.accessor.get_openshift_topology_for_multiple_providers([self.aws_provider])
            self.assertEqual(len(topology), 1)
            topo = topology[0]
            self.assertEqual(topo.get("cluster_id"), cluster_id)
            self.assertEqual(nodes.count(), len(topo.get("nodes")))
            for node in nodes:
                self.assertIn(node.node, topo.get("nodes"))
            for pvc in pvcs:
                self.assertIn(pvc.persistent_volume_claim, topo.get("persistent_volume_claims"))
                self.assertIn(pvc.persistent_volume, topo.get("persistent_volumes"))
            for project in projects:
                self.assertIn(project.project, topo.get("projects"))

    def test_populate_node_table_update_role(self):
        """Test that populating the node table for an entry that previously existed fills the node role correctly."""
        node_info = ["node_role_test_node", "node_role_test_id", 1, "worker"]
        cluster_id = str(uuid.uuid4())
        cluster_alias = "node_role_test"
        cluster = self.accessor.populate_cluster_table(self.aws_provider, cluster_id, cluster_alias)
        with schema_context(self.schema):
            node = OCPNode.objects.create(
                node=node_info[0], resource_id=node_info[1], node_capacity_cpu_cores=node_info[2], cluster=cluster
            )
            self.assertIsNone(node.node_role)
            self.accessor.populate_node_table(cluster, [node_info])
            node = OCPNode.objects.get(
                node=node_info[0], resource_id=node_info[1], node_capacity_cpu_cores=node_info[2], cluster=cluster
            )
            self.assertEqual(node.node_role, node_info[3])

    def test_populate_node_table_second_time_no_change(self):
        """Test that populating the node table for an entry a second time does not duplicate entries."""
        node_info = ["node_role_test_node", "node_role_test_id", 1, "worker"]
        cluster_id = str(uuid.uuid4())
        cluster_alias = "node_role_test"
        cluster = self.accessor.populate_cluster_table(self.aws_provider, cluster_id, cluster_alias)
        with schema_context(self.schema):
            self.accessor.populate_node_table(cluster, [node_info])
            node_count = OCPNode.objects.filter(
                node=node_info[0], resource_id=node_info[1], node_capacity_cpu_cores=node_info[2], cluster=cluster
            ).count()
            self.assertEqual(node_count, 1)
            self.accessor.populate_node_table(cluster, [node_info])
            node_count = OCPNode.objects.filter(
                node=node_info[0], resource_id=node_info[1], node_capacity_cpu_cores=node_info[2], cluster=cluster
            ).count()
            self.assertEqual(node_count, 1)

    def test_delete_infrastructure_raw_cost_from_daily_summary(self):
        """Test that infra raw cost is deleted."""
        dh = DateHelper()
        start_date = dh.this_month_start.date()
        end_date = dh.this_month_end.date()
        report_period = self.accessor.report_periods_for_provider_uuid(self.ocpaws_provider_uuid, start_date)
        with schema_context(self.schema):
            report_period_id = report_period.id
            count = OCPUsageLineItemDailySummary.objects.filter(
                report_period_id=report_period_id, usage_start__gte=start_date, infrastructure_raw_cost__gt=0
            ).count()
        self.assertNotEqual(count, 0)

        self.accessor.delete_infrastructure_raw_cost_from_daily_summary(
            self.ocpaws_provider_uuid, report_period_id, start_date, end_date
        )

        with schema_context(self.schema):
            count = OCPUsageLineItemDailySummary.objects.filter(
                report_period_id=report_period_id, usage_start__gte=start_date, infrastructure_raw_cost__gt=0
            ).count()
        self.assertEqual(count, 0)

    @patch("masu.database.ocp_report_db_accessor.OCPReportDBAccessor.table_exists_trino")
    @patch("masu.database.ocp_report_db_accessor.OCPReportDBAccessor._execute_trino_raw_sql_query")
    def test_delete_ocp_hive_partition_by_day(self, mock_trino, mock_table_exist):
        """Test that deletions work with retries."""
        error = {"errorName": "HIVE_METASTORE_ERROR"}
        mock_trino.side_effect = TrinoExternalError(error)
        with self.assertRaises(TrinoExternalError):
            self.accessor.delete_ocp_hive_partition_by_day([1], self.ocp_provider_uuid, "2022", "01")
        mock_trino.assert_called()
        # Confirms that the error log would be logged on last attempt
        self.assertEqual(mock_trino.call_args_list[-1].kwargs.get("attempts_left"), 0)
        self.assertEqual(mock_trino.call_count, settings.HIVE_PARTITION_DELETE_RETRIES)

    @patch("masu.database.ocp_report_db_accessor.OCPReportDBAccessor.table_exists_trino")
    @patch("masu.database.ocp_report_db_accessor.OCPReportDBAccessor._execute_trino_raw_sql_query")
    def test_delete_hive_partitions_by_source_success(self, mock_trino, mock_table_exist):
        """Test that deletions work with retries."""
        result = self.accessor.delete_hive_partitions_by_source("table", "partition_column", self.ocp_provider_uuid)
        mock_trino.assert_called()
        self.assertTrue(result)

    @patch("masu.database.ocp_report_db_accessor.OCPReportDBAccessor.table_exists_trino")
    @patch("masu.database.ocp_report_db_accessor.OCPReportDBAccessor._execute_trino_raw_sql_query")
    def test_delete_hive_partitions_by_source_failure(self, mock_trino, mock_table_exist):
        """Test that deletions work with retries."""
        error = {"errorName": "HIVE_METASTORE_ERROR"}
        mock_trino.side_effect = TrinoExternalError(error)
        with self.assertRaises(TrinoExternalError):
            result = self.accessor.delete_hive_partitions_by_source(
                "table", "partition_column", self.ocp_provider_uuid
            )
            self.assertFalse(result)
        mock_trino.assert_called()
        # Confirms that the error log would be logged on last attempt
        self.assertEqual(mock_trino.call_args_list[-1].kwargs.get("attempts_left"), 0)
        self.assertEqual(mock_trino.call_count, settings.HIVE_PARTITION_DELETE_RETRIES)

    @patch("masu.database.ocp_report_db_accessor.OCPReportDBAccessor._execute_trino_raw_sql_query")
    def test_get_max_min_timestamp_from_parquet(self, mock_query):
        """Get the max and min timestamps for parquet data given a date range"""
        start_date, end_date = datetime(2022, 3, 1), datetime(2022, 3, 30)
        table = [
            {
                "name": "valid-dates",
                "return": ["2022-04-01", "2022-04-30"],
                "expected": (datetime(2022, 4, 1), datetime(2022, 4, 30)),
            },
            {"name": "none-dates", "return": [None, None], "expected": (start_date, end_date)},
            {
                "name": "none-start-date",
                "return": [None, "2022-04-30"],
                "expected": (start_date, datetime(2022, 4, 30)),
            },
            {"name": "none-end-date", "return": ["2022-04-01", None], "expected": (datetime(2022, 4, 1), end_date)},
        ]

        for test in table:
            with self.subTest(test=test["name"]):
                mock_query.return_value = [test["return"]]  # returned value is a list of a list
                result = self.accessor.get_max_min_timestamp_from_parquet(uuid.uuid4(), start_date, end_date)
                self.assertEqual(result, test["expected"])
                self.assertTrue(hasattr(result[0], "date"))
                self.assertTrue(hasattr(result[1], "date"))

    def test_delete_all_except_infrastructure_raw_cost_from_daily_summary(self):
        """Test that deleting saves OCP on Cloud data."""
        dh = DateHelper()
        start_date = dh.this_month_start
        end_date = dh.this_month_end

        # First test an OCP on Cloud source to make sure we don't delete that data
        provider_uuid = self.ocp_on_aws_ocp_provider.uuid
        report_period = self.accessor.report_periods_for_provider_uuid(provider_uuid, start_date)

        with schema_context(self.schema):
            report_period_id = report_period.id
            initial_non_raw_count = OCPUsageLineItemDailySummary.objects.filter(
                Q(infrastructure_raw_cost__isnull=True) | Q(infrastructure_raw_cost=0),
                report_period_id=report_period_id,
            ).count()
            initial_raw_count = OCPUsageLineItemDailySummary.objects.filter(
                Q(infrastructure_raw_cost__isnull=False) & ~Q(infrastructure_raw_cost=0),
                report_period_id=report_period_id,
            ).count()

        self.accessor.delete_all_except_infrastructure_raw_cost_from_daily_summary(
            provider_uuid, report_period_id, start_date, end_date
        )

        with schema_context(self.schema):
            new_non_raw_count = OCPUsageLineItemDailySummary.objects.filter(
                Q(infrastructure_raw_cost__isnull=True) | Q(infrastructure_raw_cost=0),
                report_period_id=report_period_id,
            ).count()
            new_raw_count = OCPUsageLineItemDailySummary.objects.filter(
                Q(infrastructure_raw_cost__isnull=False) & ~Q(infrastructure_raw_cost=0),
                report_period_id=report_period_id,
            ).count()

        self.assertEqual(initial_non_raw_count, 0)
        self.assertEqual(new_non_raw_count, 0)
        self.assertEqual(initial_raw_count, new_raw_count)

        # Now test an on prem OCP cluster to make sure we still remove non raw costs
        provider_uuid = self.ocp_provider.uuid
        report_period = self.accessor.report_periods_for_provider_uuid(provider_uuid, start_date)

        with schema_context(self.schema):
            report_period_id = report_period.id
            initial_non_raw_count = OCPUsageLineItemDailySummary.objects.filter(
                Q(infrastructure_raw_cost__isnull=True) | Q(infrastructure_raw_cost=0),
                report_period_id=report_period_id,
            ).count()
            initial_raw_count = OCPUsageLineItemDailySummary.objects.filter(
                Q(infrastructure_raw_cost__isnull=False) & ~Q(infrastructure_raw_cost=0),
                report_period_id=report_period_id,
            ).count()

        self.accessor.delete_all_except_infrastructure_raw_cost_from_daily_summary(
            provider_uuid, report_period_id, start_date, end_date
        )

        with schema_context(self.schema):
            new_non_raw_count = OCPUsageLineItemDailySummary.objects.filter(
                Q(infrastructure_raw_cost__isnull=True) | Q(infrastructure_raw_cost=0),
                report_period_id=report_period_id,
            ).count()
            new_raw_count = OCPUsageLineItemDailySummary.objects.filter(
                Q(infrastructure_raw_cost__isnull=False) & ~Q(infrastructure_raw_cost=0),
                report_period_id=report_period_id,
            ).count()

        self.assertNotEqual(initial_non_raw_count, new_non_raw_count)
        self.assertEqual(initial_raw_count, 0)
        self.assertEqual(new_raw_count, 0)

    def test_populate_monthly_cost_sql_no_report_period(self):
        """Test that updating monthly costs without a matching report period no longer throws an error"""
        start_date = "2000-01-01"
        end_date = "2000-02-01"
        expected = (
            "INFO:masu.database.ocp_report_db_accessor:No report period for OCP provider"
            f" {self.provider_uuid} with start date {start_date}, skipping populate_monthly_cost_sql update."
        )
        with self.assertLogs("masu.database.ocp_report_db_accessor", level="INFO") as logger:
            self.accessor.populate_monthly_cost_sql("", "", "", start_date, end_date, "", self.provider_uuid)
            self.assertIn(expected, logger.output)

    def test_populate_monthly_cost_tag_sql_no_report_period(self):
        """Test that updating monthly costs without a matching report period no longer throws an error"""
        start_date = "2000-01-01"
        end_date = "2000-02-01"
        expected = (
            "INFO:masu.database.ocp_report_db_accessor:No report period for OCP provider"
            f" {self.provider_uuid} with start date {start_date}, skipping populate_monthly_tag_cost_sql update."
        )
        with self.assertLogs("masu.database.ocp_report_db_accessor", level="INFO") as logger:
            self.accessor.populate_monthly_tag_cost_sql("", "", "", "", start_date, end_date, "", self.provider_uuid)
            self.assertIn(expected, logger.output)

    def test_populate_usage_costs_new_columns_no_report_period(self):
        """Test that updating new column usage costs without a matching report period no longer throws an error"""
        start_date = "2000-01-01"
        end_date = "2000-02-01"
        expected = (
            "INFO:masu.database.ocp_report_db_accessor:No report period for OCP provider"
            f" {self.provider_uuid} with start date {start_date}, skipping populate_usage_costs_new_columns update."
        )
        with self.assertLogs("masu.database.ocp_report_db_accessor", level="INFO") as logger:
            self.accessor.populate_usage_costs("", "", start_date, end_date, self.provider_uuid)
            self.assertIn(expected, logger.output)<|MERGE_RESOLUTION|>--- conflicted
+++ resolved
@@ -157,25 +157,12 @@
             self.assertEqual(period.provider_id, provider_uuid)
 
     @patch("masu.database.ocp_report_db_accessor.trino_table_exists")
-<<<<<<< HEAD
     @patch("masu.database.ocp_report_db_accessor.OCPReportDBAccessor.delete_ocp_hive_partition_by_day")
     @patch("masu.database.ocp_report_db_accessor.OCPReportDBAccessor._execute_trino_multipart_sql_query")
-    def test_populate_line_item_daily_summary_table_presto(self, mock_execute, *args):
-=======
-    @patch("masu.database.ocp_report_db_accessor.trino_db.executescript")
-    @patch("masu.database.ocp_report_db_accessor.trino_db.connect")
-    def test_populate_line_item_daily_summary_table_trino(self, mock_connect, mock_executescript, mock_table_exists):
->>>>>>> 87d41aba
+    def test_populate_line_item_daily_summary_table_trino(self, mock_execute, *args):
         """
         Test that OCP trino processing calls executescript
         """
-<<<<<<< HEAD
-=======
-        trino_conn = FakeTrinoConn()
-        mock_table_exists.return_value = True
-        mock_connect.return_value = trino_conn
-        mock_executescript.return_value = []
->>>>>>> 87d41aba
         dh = DateHelper()
         start_date = dh.this_month_start
         end_date = dh.next_month_start
@@ -188,16 +175,10 @@
         )
         mock_execute.assert_called()
 
-    # @patch("masu.util.common.trino_table_exists")
     @patch("masu.database.ocp_report_db_accessor.trino_table_exists")
     @patch("masu.database.ocp_report_db_accessor.pkgutil.get_data")
-<<<<<<< HEAD
-    @patch("masu.database.report_db_accessor_base.trino_db.connect")
-    def test_populate_line_item_daily_summary_table_presto_preprocess_exception(
-=======
     @patch("masu.database.ocp_report_db_accessor.trino_db.connect")
     def test_populate_line_item_daily_summary_table_trino_preprocess_exception(
->>>>>>> 87d41aba
         self, mock_connect, mock_get_data, mock_table_exists
     ):
         """
@@ -673,11 +654,7 @@
         self.assertEqual(self.accessor._aws_table_map, AWS_CUR_TABLE_MAP)
 
     @patch("masu.database.ocp_report_db_accessor.OCPReportDBAccessor._execute_trino_raw_sql_query")
-<<<<<<< HEAD
-    def test_get_ocp_infrastructure_map_trino(self, mock_presto):
-=======
     def test_get_ocp_infrastructure_map_trino(self, mock_trino):
->>>>>>> 87d41aba
         """Test that Trino is used to find matched tags."""
         dh = DateHelper()
         start_date = dh.this_month_start.date()
@@ -687,11 +664,7 @@
         mock_trino.assert_called()
 
     @patch("masu.database.ocp_report_db_accessor.OCPReportDBAccessor._execute_trino_raw_sql_query")
-<<<<<<< HEAD
-    def test_get_ocp_infrastructure_map_trino_gcp_resource(self, mock_presto):
-=======
     def test_get_ocp_infrastructure_map_trino_gcp_resource(self, mock_trino):
->>>>>>> 87d41aba
         """Test that Trino is used to find matched resource names."""
         dh = DateHelper()
         start_date = dh.this_month_start.date()
@@ -709,11 +682,7 @@
                 self.assertIn(expected_log, logger.output)
 
     @patch("masu.database.ocp_report_db_accessor.OCPReportDBAccessor._execute_trino_raw_sql_query")
-<<<<<<< HEAD
-    def test_get_ocp_infrastructure_map_trino_gcp_with_disabled_resource_matching(self, mock_presto):
-=======
     def test_get_ocp_infrastructure_map_trino_gcp_with_disabled_resource_matching(self, mock_trino):
->>>>>>> 87d41aba
         """Test that Trino is used to find matched resource names."""
         dh = DateHelper()
         start_date = dh.this_month_start.date()
