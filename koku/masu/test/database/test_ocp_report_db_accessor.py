#
# Copyright 2021 Red Hat Inc.
# SPDX-License-Identifier: Apache-2.0
#
"""Test the OCPReportDBAccessor utility object."""
import pkgutil
import random
import uuid
from collections import defaultdict
from datetime import datetime
from unittest.mock import call
from unittest.mock import Mock
from unittest.mock import patch

from django.conf import settings
from django.db.models import Max
from django.db.models import Q
from django.db.models import Sum
from trino.exceptions import TrinoExternalError

from api.iam.test.iam_test_case import FakeTrinoConn
from api.provider.models import Provider
from koku import trino_database as trino_db
from masu.database import OCP_REPORT_TABLE_MAP
from masu.database.ocp_report_db_accessor import OCPReportDBAccessor
from masu.test import MasuTestCase
from reporting.models import OCPStorageVolumeLabelSummary
from reporting.models import OCPUsageLineItemDailySummary
from reporting.models import OCPUsagePodLabelSummary
from reporting.provider.all.models import EnabledTagKeys
from reporting.provider.ocp.models import OCPCluster
from reporting.provider.ocp.models import OCPNode
from reporting.provider.ocp.models import OCPProject
from reporting.provider.ocp.models import OCPPVC
from reporting.provider.ocp.models import OCPUsageReportPeriod


class OCPReportDBAccessorTest(MasuTestCase):
    """Test Cases for the OCPReportDBAccessor object."""

    def setUp(self):
        """Set up a test with database objects."""
        super().setUp()

        self.accessor = OCPReportDBAccessor(schema=self.schema)
        self.report_schema = self.accessor.report_schema

        self.cluster_id = "testcluster"
        self.ocp_provider_uuid = self.ocp_provider.uuid

    def test_initializer(self):
        """Test initializer."""
        self.assertIsNotNone(self.report_schema)

<<<<<<< HEAD
    def test_get_db_obj_query_default(self):
        """Test that a query is returned."""
        table_name = random.choice(self.all_tables)

        query = self.accessor._get_db_obj_query(table_name)

        self.assertIsInstance(query, QuerySet)

    def test_get_current_usage_period(self):
        """Test that the most recent usage period is returned."""
        current_report_period = self.accessor.get_current_usage_period(self.ocp_provider_uuid)
        self.assertIsNotNone(current_report_period.report_period_start)
        self.assertIsNotNone(current_report_period.report_period_end)

    def test_get_usage_period_by_dates_and_cluster(self):
        """Test that report periods are returned by dates & cluster filter."""
        period_start = self.dh.this_month_start
        period_end = period_start + relativedelta.relativedelta(months=1)
        prev_period_start = period_start - relativedelta.relativedelta(months=1)
        prev_period_end = prev_period_start + relativedelta.relativedelta(months=1)
        reporting_period = self.creator.create_ocp_report_period(
            self.ocp_provider_uuid, period_date=period_start, cluster_id="0001"
        )
        prev_reporting_period = self.creator.create_ocp_report_period(
            self.ocp_provider_uuid, period_date=prev_period_start, cluster_id="0002"
        )
        with schema_context(self.schema):
            periods = self.accessor.get_usage_period_by_dates_and_cluster(
                period_start.date(), period_end.date(), "0001"
            )
            self.assertEqual(reporting_period, periods)
            periods = self.accessor.get_usage_period_by_dates_and_cluster(
                prev_period_start.date(), prev_period_end.date(), "0002"
            )
            self.assertEqual(prev_reporting_period, periods)

=======
>>>>>>> ee9bf8f6
    def test_get_usage_period_query_by_provider(self):
        """Test that periods are returned filtered by provider."""
        with self.accessor as acc:
            provider_uuid = self.ocp_provider_uuid
            period_query = acc.get_usage_period_query_by_provider(provider_uuid)
            periods = period_query.all()
            self.assertGreater(len(periods), 0)
            period = periods[0]
            self.assertEqual(period.provider_id, provider_uuid)

    def test_report_periods_for_provider_uuid(self):
        """Test that periods are returned filtered by provider id and start date."""
        with self.accessor as acc:
            provider_uuid = self.ocp_provider_uuid
            reporting_period = OCPUsageReportPeriod.objects.filter(provider=self.ocp_provider_uuid).first()
            start_date = str(reporting_period.report_period_start)
            period = acc.report_periods_for_provider_uuid(provider_uuid, start_date)
            self.assertEqual(period.provider_id, provider_uuid)

    @patch("masu.database.ocp_report_db_accessor.trino_table_exists")
    @patch("masu.database.ocp_report_db_accessor.OCPReportDBAccessor.delete_ocp_hive_partition_by_day")
    @patch("masu.database.ocp_report_db_accessor.OCPReportDBAccessor._execute_trino_multipart_sql_query")
    def test_populate_line_item_daily_summary_table_trino(self, mock_execute, *args):
        """
        Test that OCP trino processing calls executescript
        """
<<<<<<< HEAD
=======

>>>>>>> ee9bf8f6
        start_date = self.dh.this_month_start
        end_date = self.dh.next_month_start
        cluster_id = "ocp-cluster"
        cluster_alias = "OCP FTW"
        report_period_id = 1
        source = self.provider_uuid
        with self.accessor as acc:
            acc.populate_line_item_daily_summary_table_trino(
                start_date, end_date, report_period_id, cluster_id, cluster_alias, source
            )
            mock_execute.assert_called()

    @patch("masu.database.ocp_report_db_accessor.trino_table_exists")
    @patch("masu.database.ocp_report_db_accessor.pkgutil.get_data")
    @patch("masu.database.report_db_accessor_base.trino_db.connect")
    def test_populate_line_item_daily_summary_table_trino_preprocess_exception(
        self, mock_connect, mock_get_data, mock_table_exists
    ):
        """
        Test that OCP trino processing converts datetime to date for start, end dates
        """
        trino_conn = FakeTrinoConn()
        mock_table_exists.return_value = True
        mock_connect.return_value = trino_conn
        mock_get_data.return_value = b"""
select * from eek where val1 in {{report_period_id}} ;
"""
        start_date = "2020-01-01"
        end_date = "2020-02-01"
        report_period_id = (1, 2)  # This should generate a preprocessor error
        cluster_id = "ocp-cluster"
        cluster_alias = "OCP FTW"
        source = self.provider_uuid
        with self.assertRaises(trino_db.PreprocessStatementError):
            self.accessor.populate_line_item_daily_summary_table_trino(
                start_date, end_date, report_period_id, cluster_id, cluster_alias, source
            )

    def test_populate_tag_based_usage_costs(self):  # noqa: C901
        """
        Test that the usage costs are updated when tag values are passed in.
        This test runs for both Infrastructure and Supplementary cost types
        as well as all 6 metrics that apply to this update
        and uses subtests that will identify the metric, the tag value, the line item id, and the cost type if it fails.
        """
        # set up the key value pairs to test and the map for cost type and the fields it needs
        key_value_pairs = {"app": ["banking", "mobile", "weather"]}
        cost_type = {
            "cpu_core_usage_per_hour": ["cpu", "pod_usage_cpu_core_hours"],
            "cpu_core_request_per_hour": ["cpu", "pod_request_cpu_core_hours"],
            "memory_gb_usage_per_hour": ["memory", "pod_usage_memory_gigabyte_hours"],
            "memory_gb_request_per_hour": ["memory", "pod_request_memory_gigabyte_hours"],
            "storage_gb_usage_per_month": ["storage", "persistentvolumeclaim_usage_gigabyte_months"],
            "storage_gb_request_per_month": ["storage", "volume_request_storage_gigabyte_months"],
        }
        start_date = self.dh.this_month_start
        end_date = self.dh.this_month_end
        self.cluster_id = "OCP-on-AWS"
        with self.accessor as acc:
            # define the two usage types to test
            usage_types = ("Infrastructure", "Supplementary")
            for usage_type in usage_types:
                # create dictionaries for rates
                for cost, usage_fields in cost_type.items():
                    if usage_fields[0] == "cpu":
                        cost_term = "cost_model_cpu_cost"
                    elif usage_fields[0] == "memory":
                        cost_term = "cost_model_memory_cost"
                    elif usage_fields[0] == "storage":
                        cost_term = "cost_model_volume_cost"
                    rate_costs = {}
                    # go through and populate values for the key value pairs for this usage and cost type
                    node_tag_rates = {}
                    for key, values in key_value_pairs.items():
                        values_dict = {}
                        for value in values:
                            node_rate = random.randrange(1, 100)
                            values_dict[value] = node_rate
                        node_tag_rates[key] = values_dict
                    rate_costs[cost] = node_tag_rates
                    # define the arguments for the function based on what usage type needs to be tested
                    if usage_type == "Infrastructure":
                        infrastructure_rates = rate_costs
                        supplementary_rates = {}
                    else:
                        infrastructure_rates = {}
                        supplementary_rates = rate_costs
                    # get the three querysets to be evaluated based on the pod_labels
                    banking_qset = (
                        OCPUsageLineItemDailySummary.objects.filter(
                            cluster_id=self.cluster_id, pod_labels__contains={"app": "banking"}
                        )
                        .values("usage_start")
                        .annotate(
                            cost=Sum(cost_term),
                            usage=Sum(usage_fields[1]),
                        )
                    )
                    mobile_qset = (
                        OCPUsageLineItemDailySummary.objects.filter(
                            cluster_id=self.cluster_id, pod_labels__contains={"app": "mobile"}
                        )
                        .values("usage_start")
                        .annotate(
                            cost=Sum(cost_term),
                            usage=Sum(usage_fields[1]),
                        )
                    )
                    weather_qset = (
                        OCPUsageLineItemDailySummary.objects.filter(
                            cluster_id=self.cluster_id, pod_labels__contains={"app": "weather"}
                        )
                        .values("usage_start")
                        .annotate(
                            cost=Sum(cost_term),
                            usage=Sum(usage_fields[1]),
                        )
                    )

                    # populate a results dictionary for each item in the querysets using the cost before the update
                    initial_results_dict = defaultdict(dict)
                    mapper = {
                        "banking": (banking_qset, {"app": "banking"}),
                        "mobile": (mobile_qset, {"app": "mobile"}),
                        "weather": (weather_qset, {"app": "weather"}),
                    }
                    for word, qset_tuple in mapper.items():
                        qset = qset_tuple[0]
                        for entry in qset:
                            # For each label, by date store the usage, cost
                            initial_results_dict[word][entry.get("usage_start")] = (
                                entry.get("usage") or 0,
                                entry.get("cost") or 0,
                            )

                    # call populate monthly tag_cost with the rates defined above
                    acc.populate_tag_usage_costs(
                        infrastructure_rates, supplementary_rates, start_date, end_date, self.cluster_id
                    )

                    # get the three querysets to be evaluated based on the pod_labels after the update
                    banking_qset = (
                        OCPUsageLineItemDailySummary.objects.filter(
                            cluster_id=self.cluster_id,
                            pod_labels__contains={"app": "banking"},
                            monthly_cost_type="Tag",
                        )
                        .values("usage_start")
                        .annotate(
                            cost=Sum(cost_term),
                            usage=Sum(usage_fields[1]),
                        )
                    )
                    mobile_qset = (
                        OCPUsageLineItemDailySummary.objects.filter(
                            cluster_id=self.cluster_id, pod_labels__contains={"app": "mobile"}, monthly_cost_type="Tag"
                        )
                        .values("usage_start")
                        .annotate(
                            cost=Sum(cost_term),
                            usage=Sum(usage_fields[1]),
                        )
                    )
                    weather_qset = (
                        OCPUsageLineItemDailySummary.objects.filter(
                            cluster_id=self.cluster_id,
                            pod_labels__contains={"app": "weather"},
                            monthly_cost_type="Tag",
                        )
                        .values("usage_start")
                        .annotate(
                            cost=Sum(cost_term),
                            usage=Sum(usage_fields[1]),
                        )
                    )

                    # update the querysets stored in mapper
                    mapper = {"banking": banking_qset, "mobile": mobile_qset, "weather": weather_qset}
                    # get the values from after the call and store them in the dictionary
                    post_results_dict = defaultdict(dict)
                    for word, qset in mapper.items():
                        for entry in qset:
                            post_results_dict[word][entry.get("usage_start")] = (
                                entry.get("usage") or 0,
                                entry.get("cost") or 0,
                            )

                    # assert that after the update, the appropriate values were added to each usage_cost
                    # the date check ensures that only entries after start date were updated and the ones
                    # outside the start and end date are not updated
                    for value, rate in rate_costs.get(cost).get("app").items():
                        for day, vals in initial_results_dict.get(value).items():

                            with self.subTest(
                                msg=f"Metric: {cost}, Value: {value}, usage_type: {usage_type}, id: {day}"
                            ):
                                if day >= start_date.date():
                                    expected_diff = float(vals[0] * rate)
                                else:
                                    expected_diff = 0
                                post_record = post_results_dict.get(value, {}).get(day, {})
                                actual_diff = 0
                                if post_record:
                                    actual_diff = float(post_record[1] - vals[1])
                                self.assertAlmostEqual(actual_diff, expected_diff)

    def test_populate_tag_based_default_usage_costs(self):  # noqa: C901
        """Test that the usage costs are updated correctly when default tag values are passed in."""
        # set up the key value pairs to test and the map for cost type and the fields it needs
        cost_type = {
            "cpu_core_usage_per_hour": ["cpu", "pod_usage_cpu_core_hours"],
            "cpu_core_request_per_hour": ["cpu", "pod_request_cpu_core_hours"],
            "memory_gb_usage_per_hour": ["memory", "pod_usage_memory_gigabyte_hours"],
            "memory_gb_request_per_hour": ["memory", "pod_request_memory_gigabyte_hours"],
            "storage_gb_usage_per_month": ["storage", "persistentvolumeclaim_usage_gigabyte_months"],
            "storage_gb_request_per_month": ["storage", "volume_request_storage_gigabyte_months"],
        }
        start_date = self.dh.this_month_start
        end_date = self.dh.this_month_end
        self.cluster_id = "OCP-on-AWS"
        with self.accessor as acc:
            # define the two usage types to test
            usage_types = ("Infrastructure", "Supplementary")
            for usage_type in usage_types:
                # create dictionaries for rates
                for cost, usage_fields in cost_type.items():
                    if usage_fields[0] == "cpu":
                        cost_term = "cost_model_cpu_cost"
                    elif usage_fields[0] == "memory":
                        cost_term = "cost_model_memory_cost"
                    elif usage_fields[0] == "storage":
                        cost_term = "cost_model_volume_cost"
                    rate_costs = {}
                    """
                    {
                        'cpu_core_usage_per_hour': {
                            'app': {
                                'default_value': '100.0000000000', 'defined_keys': ['far', 'manager', 'walk']
                        }
                    }
                    """

                    rate_costs[cost] = {
                        "app": {"default_value": random.randrange(1, 100), "defined_keys": ["mobile", "banking"]}
                    }
                    # define the arguments for the function based on what usage type needs to be tested
                    if usage_type == "Infrastructure":
                        infrastructure_rates = rate_costs
                        supplementary_rates = {}
                    else:
                        infrastructure_rates = {}
                        supplementary_rates = rate_costs
                    # get the three querysets to be evaluated based on the pod_labels
                    banking_qset = (
                        OCPUsageLineItemDailySummary.objects.filter(
                            cluster_id=self.cluster_id, pod_labels__contains={"app": "banking"}
                        )
                        .values("usage_start")
                        .annotate(
                            cost=Sum(cost_term),
                            usage=Sum(usage_fields[1]),
                        )
                    )
                    mobile_qset = (
                        OCPUsageLineItemDailySummary.objects.filter(
                            cluster_id=self.cluster_id, pod_labels__contains={"app": "mobile"}
                        )
                        .values("usage_start")
                        .annotate(
                            usage=Sum(usage_fields[1]),
                            cost=Sum(cost_term),
                        )
                    )
                    weather_qset = (
                        OCPUsageLineItemDailySummary.objects.filter(
                            cluster_id=self.cluster_id, pod_labels__contains={"app": "weather"}
                        )
                        .values("usage_start")
                        .annotate(
                            usage=Sum(usage_fields[1]),
                            cost=Sum(cost_term),
                        )
                    )

                    # populate a results dictionary for each item in the querysets using the cost before the update
                    initial_results_dict = defaultdict(dict)
                    mapper = {"banking": banking_qset, "mobile": mobile_qset, "weather": weather_qset}
                    for word, qset in mapper.items():
                        for entry in qset:
                            # For each label, by date store the usage, cost
                            initial_results_dict[word][entry.get("usage_start")] = (
                                entry.get("usage") or 0,
                                entry.get("cost") or 0,
                            )

                    # call populate monthly tag_cost with the rates defined above
                    acc.populate_tag_usage_default_costs(
                        infrastructure_rates, supplementary_rates, start_date, end_date, self.cluster_id
                    )

                    # get the three querysets to be evaluated based on the pod_labels after the update
                    banking_qset = (
                        OCPUsageLineItemDailySummary.objects.filter(
                            cluster_id=self.cluster_id,
                            pod_labels__contains={"app": "banking"},
                            monthly_cost_type="Tag",
                        )
                        .values("usage_start")
                        .annotate(
                            cost=Sum(cost_term),
                            usage=Sum(usage_fields[1]),
                        )
                    )
                    mobile_qset = (
                        OCPUsageLineItemDailySummary.objects.filter(
                            cluster_id=self.cluster_id, pod_labels__contains={"app": "mobile"}, monthly_cost_type="Tag"
                        )
                        .values("usage_start")
                        .annotate(
                            cost=Sum(cost_term),
                            usage=Sum(usage_fields[1]),
                        )
                    )
                    weather_qset = (
                        OCPUsageLineItemDailySummary.objects.filter(
                            cluster_id=self.cluster_id,
                            pod_labels__contains={"app": "weather"},
                            monthly_cost_type="Tag",
                        )
                        .values("usage_start")
                        .annotate(
                            cost=Sum(cost_term),
                            usage=Sum(usage_fields[1]),
                        )
                    )

                    # update the querysets stored in mapper
                    mapper = {"banking": banking_qset, "mobile": mobile_qset, "weather": weather_qset}
                    # get the values from after the call and store them in the dictionary
                    post_results_dict = defaultdict(dict)
                    for word, qset in mapper.items():
                        for entry in qset:
                            post_results_dict[word][entry.get("usage_start")] = (
                                entry.get("usage") or 0,
                                entry.get("cost") or 0,
                            )

                    # assert that after the update, the appropriate values were added to each usage_cost
                    # the date check ensures that only entries after start date were updated and the ones
                    # outside the start and end date are not updated
                    for value in mapper:
                        for day, vals in initial_results_dict.get(value).items():
                            with self.subTest(
                                msg=f"Metric: {cost}, Value: {value}, usage_type: {usage_type}, day: {day}"
                            ):
                                if value == "banking" or value == "mobile":
                                    expected_diff = 0
                                else:
                                    if day >= start_date.date():
                                        rate = rate_costs.get(cost).get("app").get("default_value")
                                        expected_diff = float(vals[0] * rate)
                                    else:
                                        expected_diff = 0
                                post_record = post_results_dict.get(value, {}).get(day, {})
                                actual_diff = 0
                                if post_record:
                                    actual_diff = float(post_record[1] - vals[1])
                                self.assertAlmostEqual(actual_diff, expected_diff)

    def test_update_line_item_daily_summary_with_enabled_tags(self):
        """Test that we filter the daily summary table's tags with only enabled tags."""
<<<<<<< HEAD
        start_date = self.dh.this_month_start
        end_date = self.dh.this_month_end

        report_period = self.accessor.report_periods_for_provider_uuid(self.ocp_provider_uuid, start_date)
=======
        start_date = self.dh.this_month_start.date()
        end_date = self.dh.this_month_end.date()
        with self.accessor as acc:
            report_period = acc.report_periods_for_provider_uuid(self.ocp_provider_uuid, start_date)
>>>>>>> ee9bf8f6

            OCPUsagePodLabelSummary.objects.all().delete()
            OCPStorageVolumeLabelSummary.objects.all().delete()
            key_to_keep = EnabledTagKeys.objects.filter(provider_type=Provider.PROVIDER_OCP).filter(key="app").first()
            EnabledTagKeys.objects.filter(provider_type=Provider.PROVIDER_OCP).update(enabled=False)
            EnabledTagKeys.objects.filter(provider_type=Provider.PROVIDER_OCP).filter(key="app").update(enabled=True)
            report_period_ids = [report_period.id]
            acc.update_line_item_daily_summary_with_enabled_tags(start_date, end_date, report_period_ids)
            tags = (
                OCPUsageLineItemDailySummary.objects.filter(
                    usage_start__gte=start_date, report_period_id__in=report_period_ids
                )
                .values_list("pod_labels")
                .distinct()
            )

            for tag in tags:
                tag_dict = tag[0] if tag[0] is not None else {}  # Account for possible null
                tag_keys = list(tag_dict.keys())
                if tag_keys:
                    self.assertEqual([key_to_keep.key], tag_keys)
                else:
                    self.assertEqual([], tag_keys)

            tags = (
                OCPUsageLineItemDailySummary.objects.filter(
                    usage_start__gte=start_date, report_period_id__in=report_period_ids
                )
                .values_list("volume_labels")
                .distinct()
            )

            for tag in tags:
                tag_dict = tag[0] if tag[0] is not None else {}  # Account for possible null
                tag_keys = list(tag_dict.keys())
                if tag_keys:
                    self.assertEqual([key_to_keep.key], tag_keys)
                else:
                    self.assertEqual([], tag_keys)

    def test_delete_line_item_daily_summary_entries_for_date_range(self):
        """Test that daily summary rows are deleted."""
        with self.accessor as acc:
            start_date = OCPUsageLineItemDailySummary.objects.aggregate(Max("usage_start")).get("usage_start__max")
            end_date = start_date
            table_query = OCPUsageLineItemDailySummary.objects.filter(
                source_uuid=self.ocp_provider_uuid, usage_start__gte=start_date, usage_start__lte=end_date
            )
            self.assertNotEqual(table_query.count(), 0)
            acc.delete_line_item_daily_summary_entries_for_date_range(self.ocp_provider_uuid, start_date, end_date)
            self.assertEqual(table_query.count(), 0)

    def test_table_properties(self):
        self.assertEqual(self.accessor.line_item_daily_summary_table, OCPUsageLineItemDailySummary)

    def test_table_map(self):
        self.assertEqual(self.accessor._table_map, OCP_REPORT_TABLE_MAP)

    @patch("masu.database.ocp_report_db_accessor.OCPReportDBAccessor._execute_trino_raw_sql_query")
    def test_get_ocp_infrastructure_map_trino(self, mock_trino):
        """Test that Trino is used to find matched tags."""
<<<<<<< HEAD
=======

>>>>>>> ee9bf8f6
        start_date = self.dh.this_month_start.date()
        end_date = self.dh.this_month_end.date()

        self.accessor.get_ocp_infrastructure_map_trino(start_date, end_date)
        mock_trino.assert_called()

    @patch("masu.database.ocp_report_db_accessor.OCPReportDBAccessor._execute_trino_raw_sql_query")
    def test_get_ocp_infrastructure_map_trino_gcp_resource(self, mock_trino):
        """Test that Trino is used to find matched resource names."""
<<<<<<< HEAD
=======

>>>>>>> ee9bf8f6
        start_date = self.dh.this_month_start.date()
        end_date = self.dh.this_month_end.date()
        expected_log = "INFO:masu.util.gcp.common:OCP GCP matching set to resource level"
        with self.assertLogs("masu.util.gcp.common", level="INFO") as logger:
            self.accessor.get_ocp_infrastructure_map_trino(
                start_date, end_date, gcp_provider_uuid=self.gcp_provider_uuid
            )
            mock_trino.assert_called()
            self.assertIn(expected_log, logger.output)

    @patch("masu.database.ocp_report_db_accessor.OCPReportDBAccessor._execute_trino_raw_sql_query")
    def test_get_ocp_infrastructure_map_trino_gcp_with_disabled_resource_matching(self, mock_trino):
        """Test that Trino is used to find matched resource names."""
<<<<<<< HEAD
=======

>>>>>>> ee9bf8f6
        start_date = self.dh.this_month_start.date()
        end_date = self.dh.this_month_end.date()
        expected_log = f"INFO:masu.util.gcp.common:GCP resource matching disabled for {self.schema}"
        with patch("masu.util.gcp.common.is_gcp_resource_matching_disabled", return_value=True):
            with self.assertLogs("masu", level="INFO") as logger:
                self.accessor.get_ocp_infrastructure_map_trino(
                    start_date, end_date, gcp_provider_uuid=self.gcp_provider_uuid
                )
                mock_trino.assert_called()
                self.assertIn(expected_log, logger.output)

    @patch("masu.database.ocp_report_db_accessor.trino_table_exists")
    @patch("masu.database.ocp_report_db_accessor.OCPReportDBAccessor.get_projects_trino")
    @patch("masu.database.ocp_report_db_accessor.OCPReportDBAccessor.get_pvcs_trino")
    @patch("masu.database.ocp_report_db_accessor.OCPReportDBAccessor.get_nodes_trino")
    def test_populate_openshift_cluster_information_tables(
        self, mock_get_nodes, mock_get_pvcs, mock_get_projects, mock_table
    ):
        """Test that we populate cluster info."""
        nodes = ["test_node_1", "test_node_2"]
        resource_ids = ["id_1", "id_2"]
        capacity = [1, 1]
        volumes = ["vol_1", "vol_2"]
        pvcs = ["pvc_1", "pvc_2"]
        projects = ["project_1", "project_2"]
        roles = ["master", "worker"]
        mock_get_nodes.return_value = zip(nodes, resource_ids, capacity, roles)
        mock_get_pvcs.return_value = zip(volumes, pvcs)
        mock_get_projects.return_value = projects
        mock_table.return_value = True
        cluster_id = uuid.uuid4()
        cluster_alias = "test-cluster-1"
<<<<<<< HEAD
        start_date = self.dh.this_month_start.date()
        end_date = self.dh.this_month_end.date()
=======
>>>>>>> ee9bf8f6

        start_date = self.dh.this_month_start.date()
        end_date = self.dh.this_month_end.date()

        with self.accessor as acc:

            acc.populate_openshift_cluster_information_tables(
                self.aws_provider, cluster_id, cluster_alias, start_date, end_date
            )

            self.assertIsNotNone(OCPCluster.objects.filter(cluster_id=cluster_id).first())
            for node in nodes:
                db_node = OCPNode.objects.filter(node=node).first()
                self.assertIsNotNone(db_node)
                self.assertIsNotNone(db_node.node)
                self.assertIsNotNone(db_node.resource_id)
                self.assertIsNotNone(db_node.node_capacity_cpu_cores)
                self.assertIsNotNone(db_node.cluster_id)
                self.assertIsNotNone(db_node.node_role)
            for pvc in pvcs:
                self.assertIsNotNone(OCPPVC.objects.filter(persistent_volume_claim=pvc).first())
            for project in projects:
                self.assertIsNotNone(OCPProject.objects.filter(project=project).first())

            mock_table.reset_mock()
            mock_get_pvcs.reset_mock()
            mock_table.return_value = False

            acc.populate_openshift_cluster_information_tables(
                self.ocp_provider, cluster_id, cluster_alias, start_date, end_date
            )
            mock_get_pvcs.assert_not_called()

    @patch("masu.database.ocp_report_db_accessor.trino_table_exists")
    @patch("masu.database.ocp_report_db_accessor.OCPReportDBAccessor.get_projects_trino")
    @patch("masu.database.ocp_report_db_accessor.OCPReportDBAccessor.get_pvcs_trino")
    @patch("masu.database.ocp_report_db_accessor.OCPReportDBAccessor.get_nodes_trino")
    def test_get_openshift_topology_for_multiple_providers(
        self, mock_get_nodes, mock_get_pvcs, mock_get_projects, mock_table
    ):
        """Test that OpenShift topology is populated."""
        nodes = ["test_node_1", "test_node_2"]
        resource_ids = ["id_1", "id_2"]
        capacity = [1, 1]
        volumes = ["vol_1", "vol_2"]
        pvcs = ["pvc_1", "pvc_2"]
        projects = ["project_1", "project_2"]
        roles = ["master", "worker"]
        mock_get_nodes.return_value = zip(nodes, resource_ids, capacity, roles)
        mock_get_pvcs.return_value = zip(volumes, pvcs)
        mock_get_projects.return_value = projects
        mock_table.return_value = True
        cluster_id = str(uuid.uuid4())
        cluster_alias = "test-cluster-1"
<<<<<<< HEAD
        start_date = self.dh.this_month_start.date()
        end_date = self.dh.this_month_end.date()
=======
>>>>>>> ee9bf8f6

        start_date = self.dh.this_month_start.date()
        end_date = self.dh.this_month_end.date()

        with self.accessor as acc:
            # Using the aws_provider to short cut this test instead of creating a brand
            # new provider. The OCP providers already have data, and can't be used here
            acc.populate_openshift_cluster_information_tables(
                self.aws_provider, cluster_id, cluster_alias, start_date, end_date
            )

            cluster = OCPCluster.objects.filter(cluster_id=cluster_id).first()
            nodes = OCPNode.objects.filter(cluster=cluster).all()
            pvcs = OCPPVC.objects.filter(cluster=cluster).all()
            projects = OCPProject.objects.filter(cluster=cluster).all()
            topology = acc.get_openshift_topology_for_multiple_providers([self.aws_provider_uuid])
            self.assertEqual(len(topology), 1)
            topo = topology[0]
            self.assertEqual(topo.get("cluster_id"), cluster_id)
            self.assertEqual(nodes.count(), len(topo.get("nodes")))
            for node in nodes:
                self.assertIn(node.node, topo.get("nodes"))
            for pvc in pvcs:
                self.assertIn(pvc.persistent_volume_claim, topo.get("persistent_volume_claims"))
                self.assertIn(pvc.persistent_volume, topo.get("persistent_volumes"))
            for project in projects:
                self.assertIn(project.project, topo.get("projects"))

    @patch("masu.database.ocp_report_db_accessor.trino_table_exists")
    @patch("masu.database.ocp_report_db_accessor.OCPReportDBAccessor.get_pvcs_trino")
    @patch("masu.database.ocp_report_db_accessor.OCPReportDBAccessor.get_nodes_trino")
    def test_get_filtered_openshift_topology_for_multiple_providers(self, mock_get_nodes, mock_get_pvcs, mock_table):
        """Test that OpenShift topology is populated."""
        nodes = ["test_node_1", "test_node_2"]
        resource_ids = ["id_1", "id_2"]
        capacity = [1, 1]
        volumes = ["vol_1", "vol_2"]
        pvcs = ["pvc_1", "pvc_2"]
        roles = ["master", "worker"]
        mock_get_nodes.return_value = zip(nodes, resource_ids, capacity, roles)
        mock_get_pvcs.return_value = zip(volumes, pvcs)
        mock_table.return_value = True
        cluster_id = str(uuid.uuid4())
        cluster_alias = "test-cluster-1"
<<<<<<< HEAD
        start_date = self.dh.this_month_start.date()
        end_date = self.dh.this_month_end.date()
=======
>>>>>>> ee9bf8f6

        start_date = self.dh.this_month_start.date()
        end_date = self.dh.this_month_end.date()

        with self.accessor as acc:
            cluster = OCPCluster(
                cluster_id=cluster_id, cluster_alias=cluster_alias, provider_id=self.gcp_provider_uuid
            )
            cluster.save()
            topology = acc.get_filtered_openshift_topology_for_multiple_providers(
                [self.gcp_provider_uuid], start_date, end_date
            )
            self.assertEqual(len(topology), 1)
            topo = topology[0]
            self.assertEqual(topo.get("cluster_id"), cluster_id)
            self.assertEqual(len(nodes), len(topo.get("nodes")))
            for node in nodes:
                self.assertIn(node, topo.get("nodes"))
            for volume in volumes:
                self.assertIn(volume, topo.get("persistent_volumes"))

    def test_populate_node_table_update_role(self):
        """Test that populating the node table for an entry that previously existed fills the node role correctly."""
        node_info = ["node_role_test_node", "node_role_test_id", 1, "worker"]
        cluster_id = str(uuid.uuid4())
        cluster_alias = "node_role_test"
        with self.accessor as acc:
            cluster = acc.populate_cluster_table(self.aws_provider, cluster_id, cluster_alias)
            node = OCPNode.objects.create(
                node=node_info[0], resource_id=node_info[1], node_capacity_cpu_cores=node_info[2], cluster=cluster
            )
            self.assertIsNone(node.node_role)
            acc.populate_node_table(cluster, [node_info])
            node = OCPNode.objects.get(
                node=node_info[0], resource_id=node_info[1], node_capacity_cpu_cores=node_info[2], cluster=cluster
            )
            self.assertEqual(node.node_role, node_info[3])

    def test_populate_cluster_table_update_cluster_alias(self):
        """Test updating cluster alias for entry in the cluster table."""
        cluster_id = str(uuid.uuid4())
        cluster_alias = "cluster_alias"
        new_cluster_alias = "new_cluster_alias"
        with self.accessor as acc:
            acc.populate_cluster_table(self.aws_provider, cluster_id, cluster_alias)
            cluster = OCPCluster.objects.filter(cluster_id=cluster_id).first()
            self.assertEqual(cluster.cluster_alias, cluster_alias)
            acc.populate_cluster_table(self.aws_provider, cluster_id, new_cluster_alias)
            cluster = OCPCluster.objects.filter(cluster_id=cluster_id).first()
            self.assertEqual(cluster.cluster_alias, new_cluster_alias)

    def test_populate_cluster_table_delete_duplicates(self):
        """Test updating cluster alias for duplicate entry in the cluster table."""
        cluster_id = str(uuid.uuid4())
        new_cluster_alias = "new_cluster_alias"
        with self.accessor as acc:
            acc.populate_cluster_table(self.aws_provider, cluster_id, "cluster_alias")
            # Forcefully create a second entry
            OCPCluster.objects.get_or_create(
                cluster_id=cluster_id, cluster_alias=self.aws_provider.name, provider_id=self.aws_provider_uuid
            )
            acc.populate_cluster_table(self.aws_provider, cluster_id, new_cluster_alias)
            clusters = OCPCluster.objects.filter(cluster_id=cluster_id)
            self.assertEqual(len(clusters), 1)
            cluster = clusters.first()
            self.assertEqual(cluster.cluster_alias, new_cluster_alias)

    def test_populate_node_table_second_time_no_change(self):
        """Test that populating the node table for an entry a second time does not duplicate entries."""
        node_info = ["node_role_test_node", "node_role_test_id", 1, "worker"]
        cluster_id = str(uuid.uuid4())
        cluster_alias = "node_role_test"
        with self.accessor as acc:
            cluster = acc.populate_cluster_table(self.aws_provider, cluster_id, cluster_alias)
            acc.populate_node_table(cluster, [node_info])
            node_count = OCPNode.objects.filter(
                node=node_info[0], resource_id=node_info[1], node_capacity_cpu_cores=node_info[2], cluster=cluster
            ).count()
            self.assertEqual(node_count, 1)
            acc.populate_node_table(cluster, [node_info])
            node_count = OCPNode.objects.filter(
                node=node_info[0], resource_id=node_info[1], node_capacity_cpu_cores=node_info[2], cluster=cluster
            ).count()
            self.assertEqual(node_count, 1)

    def test_delete_infrastructure_raw_cost_from_daily_summary(self):
        """Test that infra raw cost is deleted."""
<<<<<<< HEAD
        start_date = self.dh.this_month_start.date()
        end_date = self.dh.this_month_end.date()
        report_period = self.accessor.report_periods_for_provider_uuid(self.ocpaws_provider_uuid, start_date)
        with schema_context(self.schema):
=======
        with self.accessor as acc:
            start_date = self.dh.this_month_start.date()
            end_date = self.dh.this_month_end.date()
            report_period = acc.report_periods_for_provider_uuid(self.ocpaws_provider_uuid, start_date)
>>>>>>> ee9bf8f6
            report_period_id = report_period.id
            count = OCPUsageLineItemDailySummary.objects.filter(
                report_period_id=report_period_id, usage_start__gte=start_date, infrastructure_raw_cost__gt=0
            ).count()
            self.assertNotEqual(count, 0)
            acc.delete_infrastructure_raw_cost_from_daily_summary(
                self.ocpaws_provider_uuid, report_period_id, start_date, end_date
            )
            count = OCPUsageLineItemDailySummary.objects.filter(
                report_period_id=report_period_id, usage_start__gte=start_date, infrastructure_raw_cost__gt=0
            ).count()
            self.assertEqual(count, 0)

    @patch("masu.database.ocp_report_db_accessor.OCPReportDBAccessor.table_exists_trino")
    @patch("masu.database.ocp_report_db_accessor.OCPReportDBAccessor._execute_trino_raw_sql_query")
    def test_delete_ocp_hive_partition_by_day(self, mock_trino, mock_table_exist):
        """Test that deletions work with retries."""
        error = {"errorName": "HIVE_METASTORE_ERROR"}
        mock_trino.side_effect = TrinoExternalError(error)
        with patch("masu.database.ocp_report_db_accessor.OCPReportDBAccessor.schema_exists_trino", return_value=True):
            with self.assertRaises(TrinoExternalError):
                self.accessor.delete_ocp_hive_partition_by_day([1], self.ocp_provider_uuid, "2022", "01")
            mock_trino.assert_called()
            # Confirms that the error log would be logged on last attempt
            self.assertEqual(mock_trino.call_args_list[-1].kwargs.get("attempts_left"), 0)
            self.assertEqual(mock_trino.call_count, settings.HIVE_PARTITION_DELETE_RETRIES)

        # Test that deletions short circuit if the schema does not exist
        mock_trino.reset_mock()
        mock_table_exist.reset_mock()
        with patch("masu.database.ocp_report_db_accessor.OCPReportDBAccessor.schema_exists_trino", return_value=False):
            self.accessor.delete_ocp_hive_partition_by_day([1], self.ocp_provider_uuid, "2022", "01")
            mock_trino.assert_not_called()
            mock_table_exist.assert_not_called()

    @patch("masu.database.ocp_report_db_accessor.OCPReportDBAccessor.table_exists_trino")
    @patch("masu.database.ocp_report_db_accessor.OCPReportDBAccessor._execute_trino_raw_sql_query")
    def test_delete_hive_partitions_by_source_success(self, mock_trino, mock_table_exist):
        """Test that deletions work with retries."""
        result = self.accessor.delete_hive_partitions_by_source("table", "partition_column", self.ocp_provider_uuid)
        mock_trino.assert_called()
        self.assertTrue(result)

    @patch("masu.database.ocp_report_db_accessor.OCPReportDBAccessor.schema_exists_trino")
    @patch("masu.database.ocp_report_db_accessor.OCPReportDBAccessor.table_exists_trino")
    @patch("masu.database.ocp_report_db_accessor.OCPReportDBAccessor._execute_trino_raw_sql_query")
    def test_delete_hive_partitions_by_source_failure(self, mock_trino, mock_table_exist, mock_schema_exists):
        """Test that deletions work with retries."""
        mock_schema_exists.return_value = False
        self.accessor.delete_hive_partitions_by_source("table", "partition_column", self.ocp_provider_uuid)
        mock_trino.assert_not_called()

        mock_schema_exists.return_value = True
        mock_trino.reset_mock()
        error = {"errorName": "HIVE_METASTORE_ERROR"}
        mock_trino.side_effect = TrinoExternalError(error)
        with self.assertRaises(TrinoExternalError):
            result = self.accessor.delete_hive_partitions_by_source(
                "table", "partition_column", self.ocp_provider_uuid
            )
            self.assertFalse(result)
        mock_trino.assert_called()
        # Confirms that the error log would be logged on last attempt
        self.assertEqual(mock_trino.call_args_list[-1].kwargs.get("attempts_left"), 0)
        self.assertEqual(mock_trino.call_count, settings.HIVE_PARTITION_DELETE_RETRIES)

    @patch("masu.database.ocp_report_db_accessor.OCPReportDBAccessor._execute_trino_raw_sql_query")
    def test_get_max_min_timestamp_from_parquet(self, mock_query):
        """Get the max and min timestamps for parquet data given a date range"""
        start_date, end_date = datetime(2022, 3, 1), datetime(2022, 3, 30)
        table = [
            {
                "name": "valid-dates",
                "return": ["2022-04-01", "2022-04-30"],
                "expected": (datetime(2022, 4, 1), datetime(2022, 4, 30)),
            },
            {"name": "none-dates", "return": [None, None], "expected": (start_date, end_date)},
            {
                "name": "none-start-date",
                "return": [None, "2022-04-30"],
                "expected": (start_date, datetime(2022, 4, 30)),
            },
            {"name": "none-end-date", "return": ["2022-04-01", None], "expected": (datetime(2022, 4, 1), end_date)},
        ]

        for test in table:
            with self.subTest(test=test["name"]):
                mock_query.return_value = [test["return"]]  # returned value is a list of a list
                result = self.accessor.get_max_min_timestamp_from_parquet(uuid.uuid4(), start_date, end_date)
                self.assertEqual(result, test["expected"])
                self.assertTrue(hasattr(result[0], "date"))
                self.assertTrue(hasattr(result[1], "date"))

    def test_delete_all_except_infrastructure_raw_cost_from_daily_summary(self):
        """Test that deleting saves OCP on Cloud data."""
<<<<<<< HEAD
        start_date = self.dh.this_month_start
        end_date = self.dh.this_month_end
=======
        with self.accessor as acc:
            start_date = self.dh.this_month_start
            end_date = self.dh.this_month_end
>>>>>>> ee9bf8f6

            # First test an OCP on Cloud source to make sure we don't delete that data
            provider_uuid = self.ocp_on_aws_ocp_provider.uuid
            report_period = acc.report_periods_for_provider_uuid(provider_uuid, start_date)

            report_period_id = report_period.id
            initial_non_raw_count = (
                OCPUsageLineItemDailySummary.objects.filter(
                    Q(infrastructure_raw_cost__isnull=True) | Q(infrastructure_raw_cost=0),
                    report_period_id=report_period_id,
                )
                .exclude(cost_model_rate_type="platform_distributed")
                .count()
            )
            # the distributed cost is being added so the initial count is no longer zero.
            initial_raw_count = OCPUsageLineItemDailySummary.objects.filter(
                Q(infrastructure_raw_cost__isnull=False) & ~Q(infrastructure_raw_cost=0),
                report_period_id=report_period_id,
            ).count()

            acc.delete_all_except_infrastructure_raw_cost_from_daily_summary(
                provider_uuid, report_period_id, start_date, end_date
            )

            new_non_raw_count = OCPUsageLineItemDailySummary.objects.filter(
                Q(infrastructure_raw_cost__isnull=True) | Q(infrastructure_raw_cost=0),
                report_period_id=report_period_id,
            ).count()
            new_raw_count = OCPUsageLineItemDailySummary.objects.filter(
                Q(infrastructure_raw_cost__isnull=False) & ~Q(infrastructure_raw_cost=0),
                report_period_id=report_period_id,
            ).count()

            self.assertEqual(initial_non_raw_count, 0)
            self.assertEqual(new_non_raw_count, 0)
            self.assertEqual(initial_raw_count, new_raw_count)

            # Now test an on prem OCP cluster to make sure we still remove non raw costs
            provider_uuid = self.ocp_provider.uuid
            report_period = acc.report_periods_for_provider_uuid(provider_uuid, start_date)

            report_period_id = report_period.id
            initial_non_raw_count = OCPUsageLineItemDailySummary.objects.filter(
                Q(infrastructure_raw_cost__isnull=True) | Q(infrastructure_raw_cost=0),
                report_period_id=report_period_id,
            ).count()
            initial_raw_count = OCPUsageLineItemDailySummary.objects.filter(
                Q(infrastructure_raw_cost__isnull=False) & ~Q(infrastructure_raw_cost=0),
                report_period_id=report_period_id,
            ).count()

            acc.delete_all_except_infrastructure_raw_cost_from_daily_summary(
                provider_uuid, report_period_id, start_date, end_date
            )

            new_non_raw_count = OCPUsageLineItemDailySummary.objects.filter(
                Q(infrastructure_raw_cost__isnull=True) | Q(infrastructure_raw_cost=0),
                report_period_id=report_period_id,
            ).count()
            new_raw_count = OCPUsageLineItemDailySummary.objects.filter(
                Q(infrastructure_raw_cost__isnull=False) & ~Q(infrastructure_raw_cost=0),
                report_period_id=report_period_id,
            ).count()

            self.assertNotEqual(initial_non_raw_count, new_non_raw_count)
            self.assertEqual(initial_raw_count, 0)
            self.assertEqual(new_raw_count, 0)

    def test_populate_monthly_cost_sql_no_report_period(self):
        """Test that updating monthly costs without a matching report period no longer throws an error"""
        start_date = "2000-01-01"
        end_date = "2000-02-01"
        with self.assertLogs("masu.database.ocp_report_db_accessor", level="INFO") as logger:
            with self.accessor as acc:
                acc.populate_monthly_cost_sql("", "", "", start_date, end_date, "", self.provider_uuid)
                self.assertIn("no report period for OCP provider", logger.output[0])

    def test_populate_monthly_cost_tag_sql_no_report_period(self):
        """Test that updating monthly costs without a matching report period no longer throws an error"""
        start_date = "2000-01-01"
        end_date = "2000-02-01"
        with self.assertLogs("masu.database.ocp_report_db_accessor", level="INFO") as logger:
            with self.accessor as acc:
                acc.populate_monthly_tag_cost_sql("", "", "", "", start_date, end_date, "", self.provider_uuid)
                self.assertIn("no report period for OCP provider", logger.output[0])

    def test_populate_usage_costs_new_columns_no_report_period(self):
        """Test that updating new column usage costs without a matching report period no longer throws an error"""
        start_date = "2000-01-01"
        end_date = "2000-02-01"
        with self.assertLogs("masu.database.ocp_report_db_accessor", level="INFO") as logger:
            with self.accessor as acc:
                acc.populate_usage_costs("", "", start_date, end_date, self.provider_uuid)
                self.assertIn("no report period for OCP provider", logger.output[0])

    def test_populate_platform_and_worker_distributed_cost_sql_no_report_period(self):
        """Test that updating monthly costs without a matching report period no longer throws an error"""
        start_date = "2000-01-01"
        end_date = "2000-02-01"
        with self.accessor as acc:
            result = acc.populate_platform_and_worker_distributed_cost_sql(
                start_date, end_date, self.provider_uuid, {"platform_cost": True}
            )
            self.assertIsNone(result)

    @patch("masu.database.ocp_report_db_accessor.pkgutil.get_data")
    @patch("masu.database.ocp_report_db_accessor.OCPReportDBAccessor._execute_raw_sql_query")
    def test_populate_platform_and_worker_distributed_cost_sql_called(self, mock_sql_execute, mock_data_get):
        """Test that the platform distribution is called."""

        def get_pkgutil_values(file):
            """get pkgutil values"""
            sql = pkgutil.get_data(masu_database, f"sql/openshift/cost_model/{file}")
            sql = sql.decode("utf-8")
            return sql

        masu_database = "masu.database"
        start_date = self.dh.this_month_start.date()
        end_date = self.dh.this_month_end.date()
        default_sql_params = {
            "start_date": start_date,
            "end_date": end_date,
            "schema": self.schema,
            "report_period_id": 1,
            "distribution": "cpu",
            "source_uuid": self.ocp_test_provider_uuid,
            "populate": True,
        }
        side_effect = [
            [get_pkgutil_values("distribute_worker_cost.sql"), default_sql_params],
            [get_pkgutil_values("distribute_platform_cost.sql"), default_sql_params],
        ]
        mock_jinja = Mock()
        mock_jinja.side_effect = side_effect

        with self.accessor as acc:
            acc.prepare_query = mock_jinja
            acc.populate_platform_and_worker_distributed_cost_sql(
                start_date, end_date, self.ocp_test_provider_uuid, {"worker_cost": True, "platform_cost": True}
            )
            expected_calls = [
                call(masu_database, "sql/openshift/cost_model/distribute_worker_cost.sql"),
                call(masu_database, "sql/openshift/cost_model/distribute_platform_cost.sql"),
            ]
            for expected_call in expected_calls:
                self.assertIn(expected_call, mock_data_get.call_args_list)
            mock_sql_execute.assert_called()
            self.assertEqual(len(mock_sql_execute.call_args_list), 2)<|MERGE_RESOLUTION|>--- conflicted
+++ resolved
@@ -52,45 +52,6 @@
         """Test initializer."""
         self.assertIsNotNone(self.report_schema)
 
-<<<<<<< HEAD
-    def test_get_db_obj_query_default(self):
-        """Test that a query is returned."""
-        table_name = random.choice(self.all_tables)
-
-        query = self.accessor._get_db_obj_query(table_name)
-
-        self.assertIsInstance(query, QuerySet)
-
-    def test_get_current_usage_period(self):
-        """Test that the most recent usage period is returned."""
-        current_report_period = self.accessor.get_current_usage_period(self.ocp_provider_uuid)
-        self.assertIsNotNone(current_report_period.report_period_start)
-        self.assertIsNotNone(current_report_period.report_period_end)
-
-    def test_get_usage_period_by_dates_and_cluster(self):
-        """Test that report periods are returned by dates & cluster filter."""
-        period_start = self.dh.this_month_start
-        period_end = period_start + relativedelta.relativedelta(months=1)
-        prev_period_start = period_start - relativedelta.relativedelta(months=1)
-        prev_period_end = prev_period_start + relativedelta.relativedelta(months=1)
-        reporting_period = self.creator.create_ocp_report_period(
-            self.ocp_provider_uuid, period_date=period_start, cluster_id="0001"
-        )
-        prev_reporting_period = self.creator.create_ocp_report_period(
-            self.ocp_provider_uuid, period_date=prev_period_start, cluster_id="0002"
-        )
-        with schema_context(self.schema):
-            periods = self.accessor.get_usage_period_by_dates_and_cluster(
-                period_start.date(), period_end.date(), "0001"
-            )
-            self.assertEqual(reporting_period, periods)
-            periods = self.accessor.get_usage_period_by_dates_and_cluster(
-                prev_period_start.date(), prev_period_end.date(), "0002"
-            )
-            self.assertEqual(prev_reporting_period, periods)
-
-=======
->>>>>>> ee9bf8f6
     def test_get_usage_period_query_by_provider(self):
         """Test that periods are returned filtered by provider."""
         with self.accessor as acc:
@@ -117,10 +78,6 @@
         """
         Test that OCP trino processing calls executescript
         """
-<<<<<<< HEAD
-=======
-
->>>>>>> ee9bf8f6
         start_date = self.dh.this_month_start
         end_date = self.dh.next_month_start
         cluster_id = "ocp-cluster"
@@ -492,17 +449,10 @@
 
     def test_update_line_item_daily_summary_with_enabled_tags(self):
         """Test that we filter the daily summary table's tags with only enabled tags."""
-<<<<<<< HEAD
         start_date = self.dh.this_month_start
         end_date = self.dh.this_month_end
-
-        report_period = self.accessor.report_periods_for_provider_uuid(self.ocp_provider_uuid, start_date)
-=======
-        start_date = self.dh.this_month_start.date()
-        end_date = self.dh.this_month_end.date()
         with self.accessor as acc:
             report_period = acc.report_periods_for_provider_uuid(self.ocp_provider_uuid, start_date)
->>>>>>> ee9bf8f6
 
             OCPUsagePodLabelSummary.objects.all().delete()
             OCPStorageVolumeLabelSummary.objects.all().delete()
@@ -564,10 +514,6 @@
     @patch("masu.database.ocp_report_db_accessor.OCPReportDBAccessor._execute_trino_raw_sql_query")
     def test_get_ocp_infrastructure_map_trino(self, mock_trino):
         """Test that Trino is used to find matched tags."""
-<<<<<<< HEAD
-=======
-
->>>>>>> ee9bf8f6
         start_date = self.dh.this_month_start.date()
         end_date = self.dh.this_month_end.date()
 
@@ -577,10 +523,6 @@
     @patch("masu.database.ocp_report_db_accessor.OCPReportDBAccessor._execute_trino_raw_sql_query")
     def test_get_ocp_infrastructure_map_trino_gcp_resource(self, mock_trino):
         """Test that Trino is used to find matched resource names."""
-<<<<<<< HEAD
-=======
-
->>>>>>> ee9bf8f6
         start_date = self.dh.this_month_start.date()
         end_date = self.dh.this_month_end.date()
         expected_log = "INFO:masu.util.gcp.common:OCP GCP matching set to resource level"
@@ -594,10 +536,6 @@
     @patch("masu.database.ocp_report_db_accessor.OCPReportDBAccessor._execute_trino_raw_sql_query")
     def test_get_ocp_infrastructure_map_trino_gcp_with_disabled_resource_matching(self, mock_trino):
         """Test that Trino is used to find matched resource names."""
-<<<<<<< HEAD
-=======
-
->>>>>>> ee9bf8f6
         start_date = self.dh.this_month_start.date()
         end_date = self.dh.this_month_end.date()
         expected_log = f"INFO:masu.util.gcp.common:GCP resource matching disabled for {self.schema}"
@@ -630,11 +568,6 @@
         mock_table.return_value = True
         cluster_id = uuid.uuid4()
         cluster_alias = "test-cluster-1"
-<<<<<<< HEAD
-        start_date = self.dh.this_month_start.date()
-        end_date = self.dh.this_month_end.date()
-=======
->>>>>>> ee9bf8f6
 
         start_date = self.dh.this_month_start.date()
         end_date = self.dh.this_month_end.date()
@@ -689,11 +622,6 @@
         mock_table.return_value = True
         cluster_id = str(uuid.uuid4())
         cluster_alias = "test-cluster-1"
-<<<<<<< HEAD
-        start_date = self.dh.this_month_start.date()
-        end_date = self.dh.this_month_end.date()
-=======
->>>>>>> ee9bf8f6
 
         start_date = self.dh.this_month_start.date()
         end_date = self.dh.this_month_end.date()
@@ -738,11 +666,6 @@
         mock_table.return_value = True
         cluster_id = str(uuid.uuid4())
         cluster_alias = "test-cluster-1"
-<<<<<<< HEAD
-        start_date = self.dh.this_month_start.date()
-        end_date = self.dh.this_month_end.date()
-=======
->>>>>>> ee9bf8f6
 
         start_date = self.dh.this_month_start.date()
         end_date = self.dh.this_month_end.date()
@@ -830,17 +753,10 @@
 
     def test_delete_infrastructure_raw_cost_from_daily_summary(self):
         """Test that infra raw cost is deleted."""
-<<<<<<< HEAD
-        start_date = self.dh.this_month_start.date()
-        end_date = self.dh.this_month_end.date()
-        report_period = self.accessor.report_periods_for_provider_uuid(self.ocpaws_provider_uuid, start_date)
-        with schema_context(self.schema):
-=======
         with self.accessor as acc:
             start_date = self.dh.this_month_start.date()
             end_date = self.dh.this_month_end.date()
             report_period = acc.report_periods_for_provider_uuid(self.ocpaws_provider_uuid, start_date)
->>>>>>> ee9bf8f6
             report_period_id = report_period.id
             count = OCPUsageLineItemDailySummary.objects.filter(
                 report_period_id=report_period_id, usage_start__gte=start_date, infrastructure_raw_cost__gt=0
@@ -936,14 +852,9 @@
 
     def test_delete_all_except_infrastructure_raw_cost_from_daily_summary(self):
         """Test that deleting saves OCP on Cloud data."""
-<<<<<<< HEAD
-        start_date = self.dh.this_month_start
-        end_date = self.dh.this_month_end
-=======
         with self.accessor as acc:
             start_date = self.dh.this_month_start
             end_date = self.dh.this_month_end
->>>>>>> ee9bf8f6
 
             # First test an OCP on Cloud source to make sure we don't delete that data
             provider_uuid = self.ocp_on_aws_ocp_provider.uuid
