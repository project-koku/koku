--- conflicted
+++ resolved
@@ -724,21 +724,13 @@
                         .distinct()
                         .count()
                     )
-<<<<<<< HEAD
                     self.assertAlmostEqual(monthly_project_cost_rows.count(), expected_project_count, 6)
-=======
-                    self.assertEqual(monthly_project_cost_rows.count(), expected_project_count)
->>>>>>> c162b908
                     monthly_project_cost = []
                     for monthly_project_cost_row in monthly_project_cost_rows:
                         monthly_project_cost.append(
                             monthly_project_cost_row.infrastructure_project_monthly_cost.get(distribution)
                         )
-<<<<<<< HEAD
                     self.assertAlmostEqual(sum(monthly_project_cost), expected_project_value, 6)
-=======
-                    self.assertEqual(sum(monthly_project_cost), expected_project_value)
->>>>>>> c162b908
 
     def test_populate_monthly_cost_node_supplementary_cost(self):
         """Test that the monthly supplementary cost row for nodes in the summary table is populated."""
@@ -808,11 +800,7 @@
                         monthly_project_cost.append(
                             monthly_project_cost_row.supplementary_project_monthly_cost.get(distribution)
                         )
-<<<<<<< HEAD
                     self.assertAlmostEqual(sum(monthly_project_cost), expected_project_value, 6)
-=======
-                    self.assertEqual(sum(monthly_project_cost), expected_project_value)
->>>>>>> c162b908
 
     def test_populate_monthly_cost_cluster_infrastructure_cost(self):
         """Test that the monthly infrastructure cost row for clusters in the summary table is populated."""
