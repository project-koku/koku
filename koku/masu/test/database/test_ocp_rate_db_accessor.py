--- conflicted
+++ resolved
@@ -36,12 +36,8 @@
     @classmethod
     def setUpClass(cls):
         """Set up the test class with required objects."""
-<<<<<<< HEAD
+        super().setUpClass()
         cls.provider_uuid = '3c6e687e-1a09-4a05-970c-2ccf44b0952e'
-=======
-        super().setUpClass()
-
->>>>>>> fed76621
         cls.common_accessor = ReportingCommonDBAccessor()
         cls.column_map = cls.common_accessor.column_map
         cls.accessor = OCPRateDBAccessor(
