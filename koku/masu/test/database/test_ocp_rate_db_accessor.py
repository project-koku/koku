--- conflicted
+++ resolved
@@ -42,13 +42,8 @@
         cls.column_map = cls.common_accessor.column_map
         cls.accessor = OCPRateDBAccessor(
             schema='acct10001',
-<<<<<<< HEAD
             provider_uuid=cls.provider_uuid,
             column_map=cls.column_map
-=======
-            provider_uuid='3c6e687e-1a09-4a05-970c-2ccf44b0952e',
-            column_map=cls.column_map,
->>>>>>> f6bb69d5
         )
         cls.report_schema = cls.accessor.report_schema
         cls.creator = ReportObjectCreator(
@@ -64,7 +59,6 @@
 
         reporting_period = self.creator.create_ocp_report_period()
         report = self.creator.create_ocp_report(reporting_period)
-<<<<<<< HEAD
         self.creator.create_ocp_usage_line_item(
             reporting_period,
             report
@@ -87,46 +81,6 @@
         self.creator.create_cost_model(self.provider_uuid, 'OCP', rates)
         # Reset the rate map in the accessor
         self.accessor.rates = self.accessor._make_rate_by_metric_map()
-=======
-        self.creator.create_ocp_usage_line_item(reporting_period, report)
-        self.cpu_usage_rate = {
-            'metric': 'cpu_core_usage_per_hour',
-            'provider_uuid': '3c6e687e-1a09-4a05-970c-2ccf44b0952e',
-            'rates': {'tiered_rate': [{'value': 1.5, 'unit': 'USD'}]},
-        }
-        self.mem_usage_rate = {
-            'metric': 'memory_gb_usage_per_hour',
-            'provider_uuid': '3c6e687e-1a09-4a05-970c-2ccf44b0952e',
-            'rates': {'tiered_rate': [{'value': 2.5, 'unit': 'USD'}]},
-        }
-        self.cpu_request_rate = {
-            'metric': 'cpu_core_request_per_hour',
-            'provider_uuid': '3c6e687e-1a09-4a05-970c-2ccf44b0952e',
-            'rates': {'tiered_rate': [{'value': 3.5, 'unit': 'USD'}]},
-        }
-        self.mem_request_rate = {
-            'metric': 'memory_gb_request_per_hour',
-            'provider_uuid': '3c6e687e-1a09-4a05-970c-2ccf44b0952e',
-            'rates': {'tiered_rate': [{'value': 4.5, 'unit': 'USD'}]},
-        }
-        self.storage_usage_rate = {
-            'metric': 'storage_gb_usage_per_month',
-            'provider_uuid': '3c6e687e-1a09-4a05-970c-2ccf44b0952e',
-            'rates': {'tiered_rate': [{'value': 5.5, 'unit': 'USD'}]},
-        }
-        self.storage_request_rate = {
-            'metric': 'storage_gb_request_per_month',
-            'provider_uuid': '3c6e687e-1a09-4a05-970c-2ccf44b0952e',
-            'rates': {'tiered_rate': [{'value': 6.5, 'unit': 'USD'}]},
-        }
-
-        self.creator.create_rate(**self.cpu_usage_rate)
-        self.creator.create_rate(**self.mem_usage_rate)
-        self.creator.create_rate(**self.cpu_request_rate)
-        self.creator.create_rate(**self.mem_request_rate)
-        self.creator.create_rate(**self.storage_usage_rate)
-        self.creator.create_rate(**self.storage_request_rate)
->>>>>>> f6bb69d5
 
     def test_initializer(self):
         """Test initializer."""
