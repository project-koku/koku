--- conflicted
+++ resolved
@@ -315,19 +315,13 @@
         )
         mock_presto.assert_called()
 
-<<<<<<< HEAD
     @patch("masu.database.aws_report_db_accessor.AWSReportDBAccessor._execute_presto_multipart_sql_query")
     def test_populate_ocp_on_azure_cost_daily_summary_presto(self, mock_presto):
         """Test that we construst our SQL and query using Presto."""
-=======
-    def test_populate_enabled_tag_keys(self):
-        """Test that enabled tag keys are populated."""
->>>>>>> 358f6b76
         dh = DateHelper()
         start_date = dh.this_month_start.date()
         end_date = dh.this_month_end.date()
 
-<<<<<<< HEAD
         bills = self.accessor.get_cost_entry_bills_query_by_provider(self.azure_provider.uuid)
         with schema_context(self.schema):
             current_bill_id = bills.first().id if bills else None
@@ -346,7 +340,13 @@
             markup_value,
         )
         mock_presto.assert_called()
-=======
+
+    def test_populate_enabled_tag_keys(self):
+        """Test that enabled tag keys are populated."""
+        dh = DateHelper()
+        start_date = dh.this_month_start.date()
+        end_date = dh.this_month_end.date()
+
         bills = self.accessor.bills_for_provider_uuid(self.azure_provider_uuid, start_date)
         with schema_context(self.schema):
             AzureTagsSummary.objects.all().delete()
@@ -383,5 +383,4 @@
                 if tag_keys:
                     self.assertEqual([key_to_keep.key], tag_keys)
                 else:
-                    self.assertEqual([], tag_keys)
->>>>>>> 358f6b76
+                    self.assertEqual([], tag_keys)