--- conflicted
+++ resolved
@@ -165,13 +165,8 @@
             self.assertEqual(cost_entries.count(), 0)
 
     @patch("masu.database.gcp_report_db_accessor.GCPReportDBAccessor._execute_trino_raw_sql_query")
-<<<<<<< HEAD
-    def test_populate_line_item_daily_summary_table_presto(self, mock_presto):
-        """Test that we construst our SQL and query using Presto."""
-=======
     def test_populate_line_item_daily_summary_table_trino(self, mock_trino):
         """Test that we construst our SQL and query using Trino."""
->>>>>>> 87d41aba
         dh = DateHelper()
         start_date = dh.this_month_start.date()
         end_date = dh.this_month_end.date()
@@ -264,13 +259,8 @@
 
     @patch("masu.database.gcp_report_db_accessor.GCPReportDBAccessor.delete_ocp_on_gcp_hive_partition_by_day")
     @patch("masu.database.gcp_report_db_accessor.GCPReportDBAccessor._execute_trino_multipart_sql_query")
-<<<<<<< HEAD
-    def test_populate_ocp_on_gcp_cost_daily_summary_presto(self, mock_presto, mock_delete):
-        """Test that we construst our SQL and query using Presto."""
-=======
     def test_populate_ocp_on_gcp_cost_daily_summary_trino(self, mock_trino, mock_delete):
         """Test that we construst our SQL and query using Trino."""
->>>>>>> 87d41aba
         dh = DateHelper()
         start_date = dh.this_month_start.date()
         end_date = dh.this_month_end.date()
@@ -300,13 +290,8 @@
 
     @patch("masu.database.gcp_report_db_accessor.GCPReportDBAccessor.delete_ocp_on_gcp_hive_partition_by_day")
     @patch("masu.database.gcp_report_db_accessor.GCPReportDBAccessor._execute_trino_multipart_sql_query")
-<<<<<<< HEAD
-    def test_populate_ocp_on_gcp_cost_daily_summary_presto_resource_names(self, mock_presto, mock_delete):
-        """Test that we construst our SQL and query using Presto."""
-=======
     def test_populate_ocp_on_gcp_cost_daily_summary_trino_resource_names(self, mock_trino, mock_delete):
         """Test that we construst our SQL and query using Trino."""
->>>>>>> 87d41aba
         dh = DateHelper()
         start_date = dh.this_month_start.date()
         end_date = dh.this_month_end.date()
@@ -344,11 +329,7 @@
 
     @patch("masu.database.gcp_report_db_accessor.GCPReportDBAccessor.delete_ocp_on_gcp_hive_partition_by_day")
     @patch("masu.database.gcp_report_db_accessor.GCPReportDBAccessor._execute_trino_multipart_sql_query")
-<<<<<<< HEAD
-    def test_populate_ocp_on_gcp_cost_daily_summary_presto_by_node(
-=======
     def test_populate_ocp_on_gcp_cost_daily_summary_trino_by_node(
->>>>>>> 87d41aba
         self,
         mock_trino,
         mock_delete,
@@ -399,11 +380,7 @@
         self.assertIsInstance(matched_tags[0], dict)
 
     @patch("masu.database.gcp_report_db_accessor.GCPReportDBAccessor._execute_trino_raw_sql_query")
-<<<<<<< HEAD
-    def test_get_openshift_on_cloud_matched_tags_trino(self, mock_presto):
-=======
     def test_get_openshift_on_cloud_matched_tags_trino(self, mock_trino):
->>>>>>> 87d41aba
         """Test that Trino is used to find matched tags."""
         dh = DateHelper()
         start_date = dh.this_month_start.date()
@@ -422,11 +399,7 @@
         mock_trino.assert_called()
 
     @patch("masu.database.gcp_report_db_accessor.GCPReportDBAccessor._execute_trino_raw_sql_query")
-<<<<<<< HEAD
-    def test_check_for_matching_enabled_keys_no_matches(self, mock_presto):
-=======
     def test_check_for_matching_enabled_keys_no_matches(self, mock_trino):
->>>>>>> 87d41aba
         """Test that Trino is used to find matched tags."""
         with schema_context(self.schema):
             GCPEnabledTagKeys.objects.all().delete()
@@ -434,22 +407,13 @@
         self.assertFalse(value)
 
     @patch("masu.database.gcp_report_db_accessor.GCPReportDBAccessor._execute_trino_raw_sql_query")
-<<<<<<< HEAD
-    def test_check_for_matching_enabled_keys(self, mock_presto):
-=======
     def test_check_for_matching_enabled_keys(self, mock_trino):
->>>>>>> 87d41aba
         """Test that Trino is used to find matched tags."""
         value = self.accessor.check_for_matching_enabled_keys()
         self.assertTrue(value)
 
-<<<<<<< HEAD
-    @patch("masu.database.gcp_report_db_accessor.GCPReportDBAccessor._execute_raw_sql_query")
-    def test_back_populate_ocp_infrastructure_costs(self, mock_sql_execute):
-=======
     @patch("masu.database.gcp_report_db_accessor.GCPReportDBAccessor._execute_trino_multipart_sql_query")
     def test_back_populate_ocp_infrastructure_costs_trino(self, mock_trino):
->>>>>>> 87d41aba
         """Test that ocp on gcp back populate runs"""
         dh = DateHelper()
         start_date = dh.this_month_start.date()
@@ -457,11 +421,7 @@
         report_period_id = 4
         self.accessor.back_populate_ocp_infrastructure_costs(start_date, end_date, report_period_id)
 
-<<<<<<< HEAD
-        mock_sql_execute.assert_called()
-=======
-        mock_trino.assert_called()
->>>>>>> 87d41aba
+        mock_trino.assert_called()
 
     @patch("masu.database.gcp_report_db_accessor.GCPReportDBAccessor.get_gcp_topology_trino")
     def test_populate_gcp_topology_information_tables(self, mock_get_topo):
