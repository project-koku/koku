--- conflicted
+++ resolved
@@ -568,20 +568,11 @@
             bills = self.accessor.get_cost_entry_bills_query_by_provider(self.aws_provider.uuid)
             bill_ids = [str(bill.id) for bill in bills.all()]
 
-<<<<<<< HEAD
             ce_entry = ce_table.objects.all().aggregate(
                 Min('interval_start'), Max('interval_start')
             )
             start_date = ce_entry['interval_start__min'].date()
             end_date = ce_entry['interval_start__max'].date()
-=======
-            ce_entry = ce_table.objects.all().aggregate(Min("interval_start"), Max("interval_start"))
-            start_date = ce_entry["interval_start__min"]
-            end_date = ce_entry["interval_start__max"]
-
-            start_date = start_date.replace(hour=0, minute=0, second=0, microsecond=0)
-            end_date = end_date.replace(hour=0, minute=0, second=0, microsecond=0)
->>>>>>> 167d3d0e
 
             query = self.accessor._get_db_obj_query(daily_table_name)
             initial_count = query.count()
@@ -591,17 +582,11 @@
         with schema_context(self.schema):
             self.assertNotEqual(query.count(), initial_count)
 
-<<<<<<< HEAD
             daily_entry = daily_table.objects.all().aggregate(
                 Min('usage_start'), Max('usage_start')
             )
             result_start_date = daily_entry['usage_start__min'].date()
             result_end_date = daily_entry['usage_start__max'].date()
-=======
-            daily_entry = daily_table.objects.all().aggregate(Min("usage_start"), Max("usage_start"))
-            result_start_date = daily_entry["usage_start__min"]
-            result_end_date = daily_entry["usage_start__max"]
->>>>>>> 167d3d0e
 
             self.assertEqual(result_start_date, start_date)
             self.assertEqual(result_end_date, end_date)
@@ -658,20 +643,11 @@
                 )
 
         with schema_context(self.schema):
-<<<<<<< HEAD
             ce_entry = ce_table.objects.all().aggregate(
                 Min('interval_start'), Max('interval_start')
             )
             start_date = ce_entry['interval_start__min'].date()
             end_date = ce_entry['interval_start__max'].date()
-=======
-            ce_entry = ce_table.objects.all().aggregate(Min("interval_start"), Max("interval_start"))
-            start_date = ce_entry["interval_start__min"]
-            end_date = ce_entry["interval_start__max"]
-
-            start_date = start_date.replace(hour=0, minute=0, second=0, microsecond=0)
-            end_date = end_date.replace(hour=0, minute=0, second=0, microsecond=0)
->>>>>>> 167d3d0e
 
             query = self.accessor._get_db_obj_query(daily_table_name)
             initial_count = query.count()
@@ -681,17 +657,11 @@
         with schema_context(self.schema):
             self.assertNotEqual(query.count(), initial_count)
 
-<<<<<<< HEAD
             daily_entry = daily_table.objects.all().aggregate(
                 Min('usage_start'), Max('usage_start')
             )
             result_start_date = daily_entry['usage_start__min'].date()
             result_end_date = daily_entry['usage_start__max'].date()
-=======
-            daily_entry = daily_table.objects.all().aggregate(Min("usage_start"), Max("usage_start"))
-            result_start_date = daily_entry["usage_start__min"]
-            result_end_date = daily_entry["usage_start__max"]
->>>>>>> 167d3d0e
 
             self.assertEqual(result_start_date, start_date)
             self.assertEqual(result_end_date, end_date)
@@ -756,20 +726,11 @@
                 possible_keys += list(item.tags.keys())
                 possible_values += list(item.tags.values())
 
-<<<<<<< HEAD
             ce_entry = ce_table.objects.all().aggregate(
                 Min('interval_start'), Max('interval_start')
             )
             start_date = ce_entry['interval_start__min'].date()
             end_date = ce_entry['interval_start__max'].date()
-=======
-            ce_entry = ce_table.objects.all().aggregate(Min("interval_start"), Max("interval_start"))
-            start_date = ce_entry["interval_start__min"]
-            end_date = ce_entry["interval_start__max"]
-
-        start_date = start_date.replace(hour=0, minute=0, second=0, microsecond=0)
-        end_date = end_date.replace(hour=0, minute=0, second=0, microsecond=0)
->>>>>>> 167d3d0e
 
         query = self.accessor._get_db_obj_query(summary_table_name)
         with schema_context(self.schema):
@@ -780,17 +741,11 @@
         with schema_context(self.schema):
             self.assertNotEqual(query.count(), initial_count)
 
-<<<<<<< HEAD
             summary_entry = summary_table.objects.all().aggregate(
                 Min('usage_start'), Max('usage_start')
             )
             result_start_date = summary_entry['usage_start__min'].date()
             result_end_date = summary_entry['usage_start__max'].date()
-=======
-            summary_entry = summary_table.objects.all().aggregate(Min("usage_start"), Max("usage_start"))
-            result_start_date = summary_entry["usage_start__min"]
-            result_end_date = summary_entry["usage_start__max"]
->>>>>>> 167d3d0e
 
             self.assertEqual(result_start_date, start_date)
             self.assertEqual(result_end_date, end_date)
@@ -859,20 +814,11 @@
                 possible_keys += list(item.tags.keys())
                 possible_values += list(item.tags.values())
 
-<<<<<<< HEAD
             ce_entry = ce_table.objects.all().aggregate(
                 Min('interval_start'), Max('interval_start')
             )
             start_date = ce_entry['interval_start__min'].date()
             end_date = ce_entry['interval_start__max'].date()
-=======
-            ce_entry = ce_table.objects.all().aggregate(Min("interval_start"), Max("interval_start"))
-            start_date = ce_entry["interval_start__min"]
-            end_date = ce_entry["interval_start__max"]
-
-        start_date = start_date.replace(hour=0, minute=0, second=0, microsecond=0)
-        end_date = end_date.replace(hour=0, minute=0, second=0, microsecond=0)
->>>>>>> 167d3d0e
 
         query = self.accessor._get_db_obj_query(summary_table_name)
         with schema_context(self.schema):
@@ -883,17 +829,11 @@
         with schema_context(self.schema):
             self.assertNotEqual(query.count(), initial_count)
 
-<<<<<<< HEAD
             summary_entry = summary_table.objects.all().aggregate(
                 Min('usage_start'), Max('usage_start')
             )
             result_start_date = summary_entry['usage_start__min'].date()
             result_end_date = summary_entry['usage_start__max'].date()
-=======
-            summary_entry = summary_table.objects.all().aggregate(Min("usage_start"), Max("usage_start"))
-            result_start_date = summary_entry["usage_start__min"]
-            result_end_date = summary_entry["usage_start__max"]
->>>>>>> 167d3d0e
 
             self.assertEqual(result_start_date, start_date)
             self.assertEqual(result_end_date, end_date)
@@ -1036,20 +976,11 @@
             with schema_context(self.schema):
                 report_table = getattr(ocp_accessor.report_schema, ocp_report_table_name)
 
-<<<<<<< HEAD
                 report_entry = report_table.objects.all().aggregate(
                     Min('interval_start'), Max('interval_start')
                 )
                 start_date = report_entry['interval_start__min'].date()
                 end_date = report_entry['interval_start__max'].date()
-=======
-                report_entry = report_table.objects.all().aggregate(Min("interval_start"), Max("interval_start"))
-                start_date = report_entry["interval_start__min"]
-                end_date = report_entry["interval_start__max"]
-
-                start_date = start_date.replace(hour=0, minute=0, second=0, microsecond=0)
-                end_date = end_date.replace(hour=0, minute=0, second=0, microsecond=0)
->>>>>>> 167d3d0e
 
             ocp_accessor.populate_line_item_daily_table(start_date, end_date, cluster_id)
             ocp_accessor.populate_line_item_daily_summary_table(start_date, end_date, cluster_id)
@@ -1076,11 +1007,7 @@
         bill2 = self.creator.create_cost_entry_bill(provider_uuid=self.aws_provider.uuid, bill_date=bill2_date)
 
         bills = self.accessor.bills_for_provider_uuid(
-<<<<<<< HEAD
             self.aws_provider.uuid, start_date=bill2_date  # formerly .strftime('%Y-%m-%d')
-=======
-            self.aws_provider.uuid, start_date=bill2_date.strftime("%Y-%m-%d")
->>>>>>> 167d3d0e
         )
         with schema_context(self.schema):
             self.assertEquals(len(bills), 1)
@@ -1111,20 +1038,11 @@
         with schema_context(self.schema):
             possible_value = tag_query[0].unblended_cost * decimal.Decimal(0.1)
 
-<<<<<<< HEAD
             ce_entry = ce_table.objects.all().aggregate(
                 Min('interval_start'), Max('interval_start')
             )
             start_date = ce_entry['interval_start__min'].date()
             end_date = ce_entry['interval_start__max'].date()
-=======
-            ce_entry = ce_table.objects.all().aggregate(Min("interval_start"), Max("interval_start"))
-            start_date = ce_entry["interval_start__min"]
-            end_date = ce_entry["interval_start__max"]
-
-        start_date = start_date.replace(hour=0, minute=0, second=0, microsecond=0)
-        end_date = end_date.replace(hour=0, minute=0, second=0, microsecond=0)
->>>>>>> 167d3d0e
 
         query = self.accessor._get_db_obj_query(summary_table_name)
 
@@ -1163,20 +1081,11 @@
             for item in tag_query:
                 possible_values.update({item.cost_entry_bill_id: item.unblended_cost * decimal.Decimal(0.1)})
 
-<<<<<<< HEAD
             ce_entry = ce_table.objects.all().aggregate(
                 Min('interval_start'), Max('interval_start')
             )
             start_date = ce_entry['interval_start__min'].date()
             end_date = ce_entry['interval_start__max'].date()
-=======
-            ce_entry = ce_table.objects.all().aggregate(Min("interval_start"), Max("interval_start"))
-            start_date = ce_entry["interval_start__min"]
-            end_date = ce_entry["interval_start__max"]
-
-        start_date = start_date.replace(hour=0, minute=0, second=0, microsecond=0)
-        end_date = end_date.replace(hour=0, minute=0, second=0, microsecond=0)
->>>>>>> 167d3d0e
 
         query = self.accessor._get_db_obj_query(summary_table_name)
 
