--- conflicted
+++ resolved
@@ -998,9 +998,6 @@
 
         result = self.accessor._execute_presto_raw_sql_query(self.schema, mock_sql)
 
-<<<<<<< HEAD
-        self.assertEqual(result, mock_result)
-=======
         self.assertEqual(result, mock_result)
 
     def test_populate_enabled_tag_keys(self):
@@ -1045,5 +1042,4 @@
                 if tag_keys:
                     self.assertEqual([key_to_keep.key], tag_keys)
                 else:
-                    self.assertEqual([], tag_keys)
->>>>>>> 2998bce3
+                    self.assertEqual([], tag_keys)