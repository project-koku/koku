--- conflicted
+++ resolved
@@ -1090,7 +1090,6 @@
         with schema_context(self.schema):
             self.assertEqual(table_query.count(), 0)
 
-<<<<<<< HEAD
     def test_table_properties(self):
         self.assertEqual(self.accessor.line_item_daily_summary_table, get_model("AWSCostEntryLineItemDailySummary"))
         self.assertEqual(self.accessor.line_item_table, get_model("AWSCostEntryLineItem"))
@@ -1099,7 +1098,7 @@
 
     def test_table_map(self):
         self.assertEqual(self.accessor._table_map, AWS_CUR_TABLE_MAP)
-=======
+
     def test_get_openshift_on_cloud_matched_tags(self):
         """Test that matched tags are returned."""
         dh = DateHelper()
@@ -1131,5 +1130,4 @@
         self.accessor.get_openshift_on_cloud_matched_tags_trino(
             self.aws_provider_uuid, self.ocp_on_aws_ocp_provider.uuid, start_date, end_date
         )
-        mock_presto.assert_called()
->>>>>>> 8cce9b6a
+        mock_presto.assert_called()