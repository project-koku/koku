--- conflicted
+++ resolved
@@ -803,8 +803,7 @@
             "is_savingsplan_cost": is_savingsplan_cost,
         }
 
-<<<<<<< HEAD
-        mock_jinja.assert_called_with(sql, sql_params)
+        accessor.jinja_sql.prepare_query.assert_called_with(sql, sql_params)
         mock_execute.assert_called()
 
     @patch("masu.database.aws_report_db_accessor.AWSReportDBAccessor._execute_presto_raw_sql_query")
@@ -828,8 +827,4 @@
         check_date = DateHelper().today
         invoice_ids = self.accessor.check_for_invoice_id_trino(str(self.aws_provider.uuid), check_date)
 
-        self.assertEqual(invoice_ids, expected)
-=======
-        accessor.jinja_sql.prepare_query.assert_called_with(sql, sql_params)
-        mock_execute.assert_called()
->>>>>>> be7d349d
+        self.assertEqual(invoice_ids, expected)