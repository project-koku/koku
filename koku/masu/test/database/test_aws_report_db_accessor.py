#
# Copyright 2018 Red Hat, Inc.
#
# This program is free software: you can redistribute it and/or modify
# it under the terms of the GNU Affero General Public License as
# published by the Free Software Foundation, either version 3 of the
# License, or (at your option) any later version.
#
# This program is distributed in the hope that it will be useful,
# but WITHOUT ANY WARRANTY; without even the implied warranty of
# MERCHANTABILITY or FITNESS FOR A PARTICULAR PURPOSE.  See the
# GNU Affero General Public License for more details.
#
# You should have received a copy of the GNU Affero General Public License
# along with this program.  If not, see <https://www.gnu.org/licenses/>.
#
"""Test the AWSReportDBAccessor utility object."""
import datetime
import decimal
import random
import string
from decimal import Decimal
from unittest.mock import patch

import django.apps
from dateutil import relativedelta
from django.db import connection
from django.db.models import F
from django.db.models import Max
from django.db.models import Min
from django.db.models import Sum
from django.db.models.query import QuerySet
from tenant_schemas.utils import schema_context

from api.utils import DateHelper
from masu.database import AWS_CUR_TABLE_MAP
from masu.database import OCP_REPORT_TABLE_MAP
from masu.database.aws_report_db_accessor import AWSReportDBAccessor
from masu.database.cost_model_db_accessor import CostModelDBAccessor
from masu.database.ocp_report_db_accessor import OCPReportDBAccessor
from masu.database.provider_db_accessor import ProviderDBAccessor
from masu.database.report_db_accessor_base import ReportSchema
from masu.database.report_manifest_db_accessor import ReportManifestDBAccessor
from masu.external.date_accessor import DateAccessor
from masu.test import MasuTestCase
from masu.test.database.helpers import map_django_field_type_to_python_type
from masu.test.database.helpers import ReportObjectCreator
from reporting.provider.aws.models import AWSCostEntryProduct
from reporting.provider.aws.models import AWSCostEntryReservation
from reporting_common import REPORT_COLUMN_MAP


class ReportSchemaTest(MasuTestCase):
    """Test Cases for the ReportSchema object."""

    def setUp(self):
        """Set up the test class with required objects."""
        super().setUp()
        self.accessor = AWSReportDBAccessor(schema=self.schema)
        self.all_tables = list(AWS_CUR_TABLE_MAP.values())
        self.foreign_key_tables = [
            AWS_CUR_TABLE_MAP["bill"],
            AWS_CUR_TABLE_MAP["product"],
            AWS_CUR_TABLE_MAP["pricing"],
            AWS_CUR_TABLE_MAP["reservation"],
        ]

    def test_init(self):
        """Test the initializer."""
        tables = django.apps.apps.get_models()
        report_schema = ReportSchema(tables)

        for table_name in self.all_tables:
            self.assertIsNotNone(getattr(report_schema, table_name))

        self.assertNotEqual(report_schema.column_types, {})

    def test_get_reporting_tables(self):
        """Test that the report schema is populated with a column map."""
        tables = django.apps.apps.get_models()
        report_schema = ReportSchema(tables)

        report_schema._set_reporting_tables(tables)

        for table in self.all_tables:
            self.assertIsNotNone(getattr(report_schema, table))

        self.assertTrue(hasattr(report_schema, "column_types"))

        column_types = report_schema.column_types

        for table in self.all_tables:
            self.assertIn(table, column_types)

        table_types = column_types[random.choice(self.all_tables)]

        django_field_types = [
            "IntegerField",
            "FloatField",
            "JSONField",
            "DateTimeField",
            "DecimalField",
            "CharField",
            "TextField",
            "PositiveIntegerField",
        ]
        for table_type in table_types.values():
            self.assertIn(table_type, django_field_types)


class AWSReportDBAccessorTest(MasuTestCase):
    """Test Cases for the ReportDBAccessor object."""

    @classmethod
    def setUpClass(cls):
        """Set up the test class with required objects."""
        super().setUpClass()

        cls.accessor = AWSReportDBAccessor(schema=cls.schema)
        cls.report_schema = cls.accessor.report_schema
        cls.creator = ReportObjectCreator(cls.schema)

        cls.all_tables = list(AWS_CUR_TABLE_MAP.values())
        cls.foreign_key_tables = [
            AWS_CUR_TABLE_MAP["bill"],
            AWS_CUR_TABLE_MAP["product"],
            AWS_CUR_TABLE_MAP["pricing"],
            AWS_CUR_TABLE_MAP["reservation"],
        ]
        cls.manifest_accessor = ReportManifestDBAccessor()

    def setUp(self):
        """Set up a test with database objects."""
        super().setUp()
        today = DateAccessor().today_with_timezone("UTC")
        billing_start = today.replace(day=1)

        self.cluster_id = "testcluster"

        self.manifest_dict = {
            "assembly_id": "1234",
            "billing_period_start_datetime": billing_start,
            "num_total_files": 2,
            "provider_id": self.aws_provider.uuid,
        }
        self.creator.create_cost_entry_reservation()

    def test_initializer(self):
        """Test initializer."""
        self.assertIsNotNone(self.report_schema)

    def test_create_temp_table(self):
        """Test that a temporary table is created."""
        table_name = "test_table"
        with connection.cursor() as cursor:
            drop_table = f"DROP TABLE IF EXISTS {table_name}"
            cursor.execute(drop_table)

            create_table = f"CREATE TABLE {table_name} (id serial primary key, test_column varchar(8) unique)"
            cursor.execute(create_table)

            temp_table_name = self.accessor.create_temp_table(table_name)

            exists = """
                SELECT exists(
                    SELECT 1
                    FROM pg_tables
                    WHERE tablename='{table_name}'
                )
            """.format(
                table_name=temp_table_name
            )

            cursor.execute(exists)
            result = cursor.fetchone()

            self.assertTrue(result[0])

    def test_get_db_obj_query_default(self):
        """Test that a query is returned."""
        table_name = random.choice(self.all_tables)
        query = self.accessor._get_db_obj_query(table_name)
        self.assertIsInstance(query, QuerySet)

    def test_get_db_obj_query_with_columns(self):
        """Test that a query is returned with limited columns."""
        table_name = random.choice(self.foreign_key_tables)
        columns = list(REPORT_COLUMN_MAP[table_name].values())

        selected_columns = [random.choice(columns) for _ in range(2)]
        missing_columns = set(columns).difference(selected_columns)

        query = self.accessor._get_db_obj_query(table_name, columns=selected_columns)
        with schema_context(self.schema):
            self.assertIsInstance(query, QuerySet)
            result = query.first()
            for column in selected_columns:
                self.assertTrue(column in result)

            for column in missing_columns:
                self.assertFalse(column in result)

    def _create_columns_from_data(self, datadict):
        columns = {}
        for name, value in datadict.items():
            if type(value) is str:
                columns[name] = "TEXT"
            elif type(value) is int:
                columns[name] = "INT"
            elif type(value) is datetime.datetime:
                columns[name] = "DATETIME"
            elif type(value) is Decimal:
                columns[name] = "DECIMAL"
            elif type(value) is float:
                columns[name] = "FLOAT"
        return columns

    def test_bulk_insert_rows(self):
        """Test that the bulk insert method inserts line items."""
        # Get data commited for foreign key relationships to work
        with schema_context(self.schema):

            table_name = AWS_CUR_TABLE_MAP["line_item"]
            query = self.accessor._get_db_obj_query(table_name)
            initial_count = query.count()
            cost_entry = query.first()

            data_dict = self.creator.create_columns_for_table(table_name)
            data_dict["cost_entry_bill_id"] = cost_entry.cost_entry_bill_id
            data_dict["cost_entry_id"] = cost_entry.cost_entry_id
            data_dict["cost_entry_product_id"] = cost_entry.cost_entry_product_id
            data_dict["cost_entry_pricing_id"] = cost_entry.cost_entry_pricing_id
            data_dict["cost_entry_reservation_id"] = cost_entry.cost_entry_reservation_id

            columns = list(data_dict.keys())
            values = list(data_dict.values())
            file_obj = self.creator.create_csv_file_stream(values)

            self.accessor.bulk_insert_rows(file_obj, table_name, columns)
            new_query = self.accessor._get_db_obj_query(table_name)

            new_count = new_query.count()
            new_line_item = new_query.order_by("-id").first()

            self.assertTrue(new_count > initial_count)
            for column in columns:
                value = getattr(new_line_item, column)
                if isinstance(value, datetime.datetime):
                    value = self.creator.stringify_datetime(value)
                    data_dict[column] = self.creator.stringify_datetime(data_dict[column])
                self.assertEqual(value, data_dict[column])

    def test_insert_on_conflict_do_nothing_with_conflict(self):
        """Test that an INSERT succeeds ignoring the conflicting row."""
        table_name = AWS_CUR_TABLE_MAP["product"]
        table = AWSCostEntryProduct
        with schema_context(self.schema):
            data = self.creator.create_columns_for_table(table_name)
            query = self.accessor._get_db_obj_query(table_name)

            initial_count = query.count()

            row_id = self.accessor.insert_on_conflict_do_nothing(table, data)

            insert_count = query.count()

            self.assertEqual(insert_count, initial_count + 1)

            row_id_2 = self.accessor.insert_on_conflict_do_nothing(table, data)

            self.assertEqual(insert_count, query.count())
            self.assertEqual(row_id, row_id_2)

    def test_insert_on_conflict_do_nothing_without_conflict(self):
        """Test that an INSERT succeeds inserting all non-conflicting rows."""
        # table_name = random.choice(self.foreign_key_tables)
        table_name = AWS_CUR_TABLE_MAP["product"]
        table = AWSCostEntryProduct

        data = [self.creator.create_columns_for_table(table_name), self.creator.create_columns_for_table(table_name)]
        query = self.accessor._get_db_obj_query(table_name)
        with schema_context(self.schema):
            previous_count = query.count()
            previous_row_id = None
            for entry in data:
                row_id = self.accessor.insert_on_conflict_do_nothing(table, entry)
                count = query.count()

                self.assertEqual(count, previous_count + 1)
                self.assertNotEqual(row_id, previous_row_id)

                previous_count = count
                previous_row_id = row_id

    def test_insert_on_conflict_do_update_with_conflict(self):
        """Test that an INSERT succeeds ignoring the conflicting row."""
        table_name = AWS_CUR_TABLE_MAP["reservation"]
        table = AWSCostEntryReservation
        data = self.creator.create_columns_for_table(table_name)
        query = self.accessor._get_db_obj_query(table)
        with schema_context(self.schema):
            initial_res_count = 1
            initial_count = query.count()
            data["number_of_reservations"] = initial_res_count
            row_id = self.accessor.insert_on_conflict_do_update(
                table, data, conflict_columns=["reservation_arn"], set_columns=list(data.keys())
            )
            insert_count = query.count()
            row = query.order_by("-id").all()[0]
            self.assertEqual(insert_count, initial_count + 1)
            self.assertEqual(row.number_of_reservations, initial_res_count)

            data["number_of_reservations"] = initial_res_count + 1
            row_id_2 = self.accessor.insert_on_conflict_do_update(
                table, data, conflict_columns=["reservation_arn"], set_columns=list(data.keys())
            )
            row = query.filter(id=row_id_2).first()

            self.assertEqual(insert_count, query.count())
            self.assertEqual(row_id, row_id_2)
            self.assertEqual(row.number_of_reservations, initial_res_count + 1)

    def test_insert_on_conflict_do_update_without_conflict(self):
        """Test that an INSERT succeeds inserting all non-conflicting rows."""
        table_name = AWS_CUR_TABLE_MAP["reservation"]
        table = AWSCostEntryReservation

        data = [self.creator.create_columns_for_table(table_name), self.creator.create_columns_for_table(table_name)]
        query = self.accessor._get_db_obj_query(table_name)
        with schema_context(self.schema):
            previous_count = query.count()
            previous_row_id = None
            for entry in data:
                row_id = self.accessor.insert_on_conflict_do_update(
                    table, entry, conflict_columns=["reservation_arn"], set_columns=list(entry.keys())
                )
                count = query.count()

                self.assertEqual(count, previous_count + 1)
                self.assertNotEqual(row_id, previous_row_id)

                previous_count = count
                previous_row_id = row_id

    def test_get_primary_key(self):
        """Test that a primary key is returned."""
        table_name = random.choice(self.foreign_key_tables)
        with schema_context(self.schema):
            data = self.creator.create_columns_for_table(table_name)
            if table_name == AWS_CUR_TABLE_MAP["bill"]:
                data["provider_id"] = self.aws_provider_uuid
            obj = self.accessor.create_db_object(table_name, data)
            obj.save()

            p_key = self.accessor._get_primary_key(table_name, data)

            self.assertIsNotNone(p_key)

    def test_get_primary_key_attribute_error(self):
        """Test that an AttributeError is raised on bad primary key lookup."""
        table_name = AWS_CUR_TABLE_MAP["product"]
        with schema_context(self.schema):
            data = self.creator.create_columns_for_table(table_name)
            obj = self.accessor.create_db_object(table_name, data)
            obj.save()

            data["sku"] = "".join([random.choice(string.digits) for _ in range(5)])
            with self.assertRaises(AttributeError):
                self.accessor._get_primary_key(table_name, data)

    def test_clean_data(self):
        """Test that data cleaning produces proper data types."""
        table_name = random.choice(self.all_tables)
        column_types = self.report_schema.column_types[table_name]

        data = self.creator.create_columns_for_table(table_name)
        cleaned_data = self.accessor.clean_data(data, table_name)

        for key, value in cleaned_data.items():
            column_type = column_types[key]
            type = map_django_field_type_to_python_type(column_type)
            self.assertIsInstance(value, type)

    def test_convert_value_decimal_invalid_operation(self):
        """Test that an InvalidOperation is raised and None is returned."""
        dec = Decimal("123342348239472398472309847230984723098427309")

        result = self.accessor._convert_value(dec, Decimal)
        self.assertIsNone(result)

        result = self.accessor._convert_value("", Decimal)
        self.assertIsNone(result)

    def test_convert_value_value_error(self):
        """Test that a value error results in a None value."""
        value = "Not a Number"
        result = self.accessor._convert_value(value, float)
        self.assertIsNone(result)

    def test_get_cost_entry_bills(self):
        """Test that bills are returned in a dict."""
        table_name = AWS_CUR_TABLE_MAP["bill"]
        with schema_context(self.schema):
            bill = self.accessor._get_db_obj_query(table_name).first()
            expected_key = (bill.bill_type, bill.payer_account_id, bill.billing_period_start, bill.provider_id)
            # expected = {expected_key: bill.id}

            bill_map = self.accessor.get_cost_entry_bills()
            self.assertIn(expected_key, bill_map)
            self.assertEqual(bill_map[expected_key], bill.id)

    def test_get_cost_entry_bills_by_date(self):
        """Test that get bills by date functions correctly."""
        table_name = AWS_CUR_TABLE_MAP["bill"]
        with schema_context(self.schema):
            today = datetime.datetime.utcnow()
            bill_start = today.replace(day=1).date()
            bill_id = self.accessor._get_db_obj_query(table_name).filter(billing_period_start=bill_start).first().id
            bills = self.accessor.get_cost_entry_bills_by_date(bill_start)
            self.assertEqual(bill_id, bills[0].id)

    def test_get_bill_query_before_date(self):
        """Test that gets a query for cost entry bills before a date."""
        with schema_context(self.schema):
            table_name = AWS_CUR_TABLE_MAP["bill"]
            query = self.accessor._get_db_obj_query(table_name)
            first_entry = query.first()

            # Verify that the result is returned for cutoff_date == billing_period_start
            cutoff_date = first_entry.billing_period_start
            cost_entries = self.accessor.get_bill_query_before_date(cutoff_date)
            self.assertEqual(cost_entries.count(), 1)
            self.assertEqual(cost_entries.first().billing_period_start, cutoff_date)

            # Verify that the result is returned for a date later than cutoff_date
            later_date = cutoff_date + relativedelta.relativedelta(months=+1)
            later_cutoff = later_date.replace(month=later_date.month, day=15)
            cost_entries = self.accessor.get_bill_query_before_date(later_cutoff)
            self.assertEqual(cost_entries.count(), 2)
            self.assertEqual(cost_entries.first().billing_period_start, cutoff_date)

            # Verify that no results are returned for a date earlier than cutoff_date
            earlier_date = cutoff_date + relativedelta.relativedelta(months=-1)
            earlier_cutoff = earlier_date.replace(month=earlier_date.month, day=15)
            cost_entries = self.accessor.get_bill_query_before_date(earlier_cutoff)
            self.assertEqual(cost_entries.count(), 0)

    def test_get_lineitem_query_for_billid(self):
        """Test that gets a cost entry line item query given a bill id."""
        table_name = "reporting_awscostentrybill"
        with schema_context(self.schema):
            # Verify that the line items for the test bill_id are returned
            bill_id = self.accessor._get_db_obj_query(table_name).first().id
            line_item_query = self.accessor.get_lineitem_query_for_billid(bill_id)
            self.assertEqual(line_item_query.first().cost_entry_bill_id, bill_id)

            # Verify that no line items are returned for a missing bill_id
            wrong_bill_id = bill_id + 5
            line_item_query = self.accessor.get_lineitem_query_for_billid(wrong_bill_id)
            self.assertEqual(line_item_query.count(), 0)

    def test_get_cost_entry_query_for_billid(self):
        """Test that gets a cost entry query given a bill id."""
        table_name = "reporting_awscostentrybill"
        with schema_context(self.schema):
            # Verify that the line items for the test bill_id are returned
            bill_id = self.accessor._get_db_obj_query(table_name).first().id

            cost_entry_query = self.accessor.get_cost_entry_query_for_billid(bill_id)
            self.assertEqual(cost_entry_query.first().bill_id, bill_id)

            # Verify that no line items are returned for a missing bill_id
            wrong_bill_id = bill_id + 5
            cost_entry_query = self.accessor.get_cost_entry_query_for_billid(wrong_bill_id)
            self.assertEqual(cost_entry_query.count(), 0)

    def test_get_cost_entries(self):
        """Test that a dict of cost entries are returned."""
        table_name = "reporting_awscostentry"
        with schema_context(self.schema):
            query = self.accessor._get_db_obj_query(table_name)
            count = query.count()
            first_entry = query.first()
            cost_entries = self.accessor.get_cost_entries()
            self.assertIsInstance(cost_entries, dict)
            self.assertEqual(len(cost_entries.keys()), count)
            self.assertIn(first_entry.id, cost_entries.values())

    def test_get_products(self):
        """Test that a dict of products are returned."""
        table_name = "reporting_awscostentryproduct"
        query = self.accessor._get_db_obj_query(table_name)
        with schema_context(self.schema):
            count = query.count()
            first_entry = query.first()
            products = self.accessor.get_products()

            self.assertIsInstance(products, dict)
            self.assertEqual(len(products.keys()), count)
            expected_key = (first_entry.sku, first_entry.product_name, first_entry.region)
            self.assertIn(expected_key, products)

    def test_get_pricing(self):
        """Test that a dict of pricing is returned."""
        table_name = "reporting_awscostentrypricing"
        with schema_context(self.schema):
            query = self.accessor._get_db_obj_query(table_name)
            count = query.count()
            first_entry = query.first()

            pricing = self.accessor.get_pricing()

            self.assertIsInstance(pricing, dict)
            self.assertEqual(len(pricing.keys()), count)
            self.assertIn(first_entry.id, pricing.values())

    def test_get_reservations(self):
        """Test that a dict of reservations are returned."""
        table_name = AWS_CUR_TABLE_MAP["reservation"]
        with schema_context(self.schema):
            query = self.accessor._get_db_obj_query(table_name)
            count = query.count()
            first_entry = query.first()

            reservations = self.accessor.get_reservations()

            self.assertIsInstance(reservations, dict)
            self.assertEqual(len(reservations.keys()), count)
            self.assertIn(first_entry.reservation_arn, reservations)

    def test_populate_line_item_daily_table(self):
        """Test that the daily table is populated."""
        ce_table_name = AWS_CUR_TABLE_MAP["cost_entry"]
        daily_table_name = AWS_CUR_TABLE_MAP["line_item_daily"]
        ce_table = getattr(self.accessor.report_schema, ce_table_name)
        daily_table = getattr(self.accessor.report_schema, daily_table_name)

        with schema_context(self.schema):
            bills = self.accessor.get_cost_entry_bills_query_by_provider(self.aws_provider.uuid)
            bill_ids = [str(bill.id) for bill in bills.all()]

            ce_entry = ce_table.objects.all().aggregate(Min("interval_start"), Max("interval_start"))
            start_date = ce_entry["interval_start__min"]
            end_date = ce_entry["interval_start__max"]

            start_date = start_date.replace(hour=0, minute=0, second=0, microsecond=0)
            end_date = end_date.replace(hour=0, minute=0, second=0, microsecond=0)

            query = self.accessor._get_db_obj_query(daily_table_name)
            query.delete()
            initial_count = query.count()

        self.accessor.populate_line_item_daily_table(start_date, end_date, bill_ids)

        with schema_context(self.schema):
            self.assertNotEqual(query.count(), initial_count)

            daily_entry = daily_table.objects.all().aggregate(Min("usage_start"), Max("usage_start"))
            result_start_date = daily_entry["usage_start__min"]
            result_end_date = daily_entry["usage_start__max"]

            self.assertEqual(result_start_date, start_date.date())
            self.assertEqual(result_end_date, end_date.date())
            entry = query.first()

            summary_columns = [
                "cost_entry_product_id",
                "cost_entry_pricing_id",
                "line_item_type",
                "usage_account_id",
                "usage_start",
                "usage_end",
                "product_code",
                "usage_type",
                "operation",
                "resource_id",
                "usage_amount",
                "currency_code",
                "unblended_rate",
                "unblended_cost",
                "blended_rate",
                "blended_cost",
                "public_on_demand_cost",
                "public_on_demand_rate",
                "tags",
            ]

            for column in summary_columns:
                self.assertIsNotNone(getattr(entry, column))

            self.assertNotEqual(getattr(entry, "tags"), {})

    def test_populate_line_item_daily_table_no_bill_ids(self):
        """Test that the daily table is populated."""
        ce_table_name = AWS_CUR_TABLE_MAP["cost_entry"]
        daily_table_name = AWS_CUR_TABLE_MAP["line_item_daily"]
        ce_table = getattr(self.accessor.report_schema, ce_table_name)
        daily_table = getattr(self.accessor.report_schema, daily_table_name)
        bill_ids = None

        with schema_context(self.schema):
            ce_entry = ce_table.objects.all().aggregate(Min("interval_start"), Max("interval_start"))
            start_date = ce_entry["interval_start__min"]
            end_date = ce_entry["interval_start__max"]

            start_date = start_date.replace(hour=0, minute=0, second=0, microsecond=0)
            end_date = end_date.replace(hour=0, minute=0, second=0, microsecond=0)

            query = self.accessor._get_db_obj_query(daily_table_name)

        self.accessor.populate_line_item_daily_table(start_date, end_date, bill_ids)

        with schema_context(self.schema):
            daily_entry = daily_table.objects.all().aggregate(Min("usage_start"), Max("usage_start"))
            result_start_date = daily_entry["usage_start__min"]
            result_end_date = daily_entry["usage_start__max"]

            self.assertEqual(result_start_date, start_date.date())
            self.assertEqual(result_end_date, end_date.date())
            entry = query.first()

            summary_columns = [
                "cost_entry_product_id",
                "cost_entry_pricing_id",
                "line_item_type",
                "usage_account_id",
                "usage_start",
                "usage_end",
                "product_code",
                "usage_type",
                "operation",
                "resource_id",
                "usage_amount",
                "currency_code",
                "unblended_rate",
                "unblended_cost",
                "blended_rate",
                "blended_cost",
                "public_on_demand_cost",
                "public_on_demand_rate",
                "tags",
            ]
            for column in summary_columns:
                self.assertIsNotNone(getattr(entry, column))

            self.assertNotEqual(getattr(entry, "tags"), {})

    def test_populate_line_item_daily_summary_table(self):
        """Test that the daily summary table is populated."""
        ce_table_name = AWS_CUR_TABLE_MAP["cost_entry"]
        summary_table_name = AWS_CUR_TABLE_MAP["line_item_daily_summary"]

        ce_table = getattr(self.accessor.report_schema, ce_table_name)
        summary_table = getattr(self.accessor.report_schema, summary_table_name)

        bills = self.accessor.get_cost_entry_bills_query_by_provider(self.aws_provider.uuid)
        with schema_context(self.schema):
            bill_ids = [str(bill.id) for bill in bills.all()]

        table_name = AWS_CUR_TABLE_MAP["line_item"]
        tag_query = self.accessor._get_db_obj_query(table_name)
        possible_keys = []
        possible_values = []
        with schema_context(self.schema):
            for item in tag_query:
                possible_keys += list(item.tags.keys())
                possible_values += list(item.tags.values())

            ce_entry = ce_table.objects.all().aggregate(Min("interval_start"), Max("interval_start"))
            start_date = ce_entry["interval_start__min"]
            end_date = ce_entry["interval_start__max"]

        start_date = start_date.replace(hour=0, minute=0, second=0, microsecond=0)
        end_date = end_date.replace(hour=0, minute=0, second=0, microsecond=0)

        query = self.accessor._get_db_obj_query(summary_table_name)
        with schema_context(self.schema):
            summary_table.objects.all().delete()
            initial_count = query.count()

        self.accessor.populate_line_item_daily_summary_table(start_date, end_date, bill_ids)
        with schema_context(self.schema):
            self.assertNotEqual(query.count(), initial_count)

            summary_entry = summary_table.objects.all().aggregate(Min("usage_start"), Max("usage_start"))
            result_start_date = summary_entry["usage_start__min"]
            result_end_date = summary_entry["usage_start__max"]

            self.assertEqual(result_start_date, start_date.date())
            self.assertEqual(result_end_date, end_date.date())

<<<<<<< HEAD
            entry = query.order_by("-uuid")
=======
            entry = query.first()
>>>>>>> 2abe885c

            summary_columns = [
                "usage_start",
                "usage_end",
                "usage_account_id",
                "product_code",
                "product_family",
                "region",
                "unit",
                "resource_count",
                "usage_amount",
                "currency_code",
                "unblended_rate",
                "unblended_cost",
                "blended_rate",
                "blended_cost",
                "public_on_demand_cost",
                "public_on_demand_rate",
                "tags",
            ]
            for column in summary_columns:
                self.assertIsNotNone(getattr(entry, column))

            found_keys = []
            found_values = []
            for item in query.all():
                found_keys += list(item.tags.keys())
                found_values += list(item.tags.values())

            self.assertEqual(set(sorted(possible_keys)), set(sorted(found_keys)))
            self.assertEqual(set(sorted(possible_values)), set(sorted(found_values)))

    def test_populate_line_item_daily_summary_table_no_bill_ids(self):
        """Test that the daily summary table is populated."""
        ce_table_name = AWS_CUR_TABLE_MAP["cost_entry"]
        summary_table_name = AWS_CUR_TABLE_MAP["line_item_daily_summary"]

        ce_table = getattr(self.accessor.report_schema, ce_table_name)
        summary_table = getattr(self.accessor.report_schema, summary_table_name)
        bill_ids = None

        table_name = AWS_CUR_TABLE_MAP["line_item"]
        tag_query = self.accessor._get_db_obj_query(table_name)
        possible_keys = []
        possible_values = []
        with schema_context(self.schema):
            for item in tag_query:
                possible_keys += list(item.tags.keys())
                possible_values += list(item.tags.values())

            ce_entry = ce_table.objects.all().aggregate(Min("interval_start"), Max("interval_start"))
            start_date = ce_entry["interval_start__min"]
            end_date = ce_entry["interval_start__max"]

        start_date = start_date.replace(hour=0, minute=0, second=0, microsecond=0)
        end_date = end_date.replace(hour=0, minute=0, second=0, microsecond=0)

        query = self.accessor._get_db_obj_query(summary_table_name)
        with schema_context(self.schema):
            summary_table.objects.all().delete()
            initial_count = query.count()

        self.accessor.populate_line_item_daily_summary_table(start_date, end_date, bill_ids)
        with schema_context(self.schema):
            self.assertNotEqual(query.count(), initial_count)

            summary_entry = summary_table.objects.all().aggregate(Min("usage_start"), Max("usage_start"))
            result_start_date = summary_entry["usage_start__min"]
            result_end_date = summary_entry["usage_start__max"]

            self.assertEqual(result_start_date, start_date.date())
            self.assertEqual(result_end_date, end_date.date())

<<<<<<< HEAD
            entry = query.order_by("-uuid")
=======
            entry = query.first()
>>>>>>> 2abe885c

            summary_columns = [
                "usage_start",
                "usage_end",
                "usage_account_id",
                "product_code",
                "product_family",
                "region",
                "unit",
                "resource_count",
                "usage_amount",
                "currency_code",
                "unblended_rate",
                "unblended_cost",
                "blended_rate",
                "blended_cost",
                "public_on_demand_cost",
                "public_on_demand_rate",
                "tags",
            ]

            for column in summary_columns:
                self.assertIsNotNone(getattr(entry, column))

            found_keys = []
            found_values = []
            for item in query.all():
                found_keys += list(item.tags.keys())
                found_values += list(item.tags.values())

            self.assertEqual(set(sorted(possible_keys)), set(sorted(found_keys)))
            self.assertEqual(set(sorted(possible_values)), set(sorted(found_values)))

    def test_populate_awstags_summary_table(self):
        """Test that the AWS tags summary table is populated."""
        tags_summary_name = AWS_CUR_TABLE_MAP["tags_summary"]

        query = self.accessor._get_db_obj_query(tags_summary_name)
        with schema_context(self.schema):
            tags = query.all()
            tag_keys = list({tag.key for tag in tags})

        with schema_context(self.schema):
            with connection.cursor() as cursor:
                cursor.execute(
                    """SELECT DISTINCT jsonb_object_keys(tags)
                        FROM reporting_awscostentrylineitem_daily"""
                )
                expected_tag_keys = cursor.fetchall()
                expected_tag_keys = [tag[0] for tag in expected_tag_keys]

            self.assertEqual(sorted(tag_keys), sorted(expected_tag_keys))

    def test_populate_ocp_on_aws_cost_daily_summary(self):
        """Test that the OCP on AWS cost summary table is populated."""
        summary_table_name = AWS_CUR_TABLE_MAP["ocp_on_aws_daily_summary"]
        project_summary_table_name = AWS_CUR_TABLE_MAP["ocp_on_aws_project_daily_summary"]
        bill_ids = []
        markup_value = Decimal(0.1)

        summary_table = getattr(self.accessor.report_schema, summary_table_name)
        project_table = getattr(self.accessor.report_schema, project_summary_table_name)

        today = DateAccessor().today_with_timezone("UTC")
        last_month = today - relativedelta.relativedelta(months=1)
        resource_id = "i-12345"
        with schema_context(self.schema):
            for cost_entry_date in (today, last_month):
                bill = self.creator.create_cost_entry_bill(
                    provider_uuid=self.aws_provider.uuid, bill_date=cost_entry_date
                )
                bill_ids.append(str(bill.id))
                cost_entry = self.creator.create_cost_entry(bill, cost_entry_date)
                product = self.creator.create_cost_entry_product("Compute Instance")
                pricing = self.creator.create_cost_entry_pricing()
                reservation = self.creator.create_cost_entry_reservation()
                self.creator.create_cost_entry_line_item(
                    bill, cost_entry, product, pricing, reservation, resource_id=resource_id
                )

        self.accessor.populate_line_item_daily_table(last_month, today, bill_ids)

        li_table_name = AWS_CUR_TABLE_MAP["line_item"]
        with schema_context(self.schema):
            li_table = getattr(self.accessor.report_schema, li_table_name)

            sum_aws_cost = li_table.objects.all().aggregate(Sum("unblended_cost"))["unblended_cost__sum"]

        with OCPReportDBAccessor(self.schema) as ocp_accessor:
            cluster_id = "testcluster"
            with ProviderDBAccessor(provider_uuid=self.ocp_test_provider_uuid) as provider_access:
                provider_uuid = provider_access.get_provider().uuid

            for cost_entry_date in (today, last_month):
                period = self.creator.create_ocp_report_period(
                    provider_uuid, period_date=cost_entry_date, cluster_id=cluster_id
                )
                report = self.creator.create_ocp_report(period, cost_entry_date)
                self.creator.create_ocp_usage_line_item(period, report, resource_id=resource_id)
                self.creator.create_ocp_node_label_line_item(period, report)

            ocp_report_table_name = OCP_REPORT_TABLE_MAP["report"]
            with schema_context(self.schema):
                report_table = getattr(ocp_accessor.report_schema, ocp_report_table_name)

                report_entry = report_table.objects.all().aggregate(Min("interval_start"), Max("interval_start"))
                start_date = report_entry["interval_start__min"]
                end_date = report_entry["interval_start__max"]

                start_date = start_date.replace(hour=0, minute=0, second=0, microsecond=0)
                end_date = end_date.replace(hour=0, minute=0, second=0, microsecond=0)

            ocp_accessor.populate_node_label_line_item_daily_table(start_date, end_date, cluster_id)
            ocp_accessor.populate_line_item_daily_table(start_date, end_date, cluster_id)
            ocp_accessor.populate_line_item_daily_summary_table(start_date, end_date, cluster_id)
        with schema_context(self.schema):
            query = self.accessor._get_db_obj_query(summary_table_name)
            initial_count = query.count()

        self.accessor.populate_ocp_on_aws_cost_daily_summary(last_month, today, cluster_id, bill_ids, markup_value)
        with schema_context(self.schema):
            self.assertNotEqual(query.count(), initial_count)

            sum_cost = summary_table.objects.filter(cluster_id=cluster_id).aggregate(Sum("unblended_cost"))[
                "unblended_cost__sum"
            ]
            sum_project_cost = project_table.objects.filter(cluster_id=cluster_id).aggregate(Sum("unblended_cost"))[
                "unblended_cost__sum"
            ]
            sum_pod_cost = project_table.objects.filter(cluster_id=cluster_id).aggregate(Sum("pod_cost"))[
                "pod_cost__sum"
            ]
            sum_markup_cost = summary_table.objects.filter(cluster_id=cluster_id).aggregate(Sum("markup_cost"))[
                "markup_cost__sum"
            ]
            sum_markup_cost_project = project_table.objects.filter(cluster_id=cluster_id).aggregate(
                Sum("markup_cost")
            )["markup_cost__sum"]
            sum_project_markup_cost_project = project_table.objects.filter(cluster_id=cluster_id).aggregate(
                Sum("project_markup_cost")
            )["project_markup_cost__sum"]

            self.assertEqual(sum_cost, sum_project_cost)
            self.assertLessEqual(sum_cost, sum_aws_cost)
            self.assertAlmostEqual(sum_markup_cost, sum_cost * markup_value, 9)
            self.assertAlmostEqual(sum_markup_cost_project, sum_cost * markup_value, 9)
            self.assertAlmostEqual(sum_project_markup_cost_project, sum_pod_cost * markup_value, 9)

    def test_bills_for_provider_uuid(self):
        """Test that bills_for_provider_uuid returns the right bills."""
        bill1_date = datetime.datetime(2018, 1, 6, 0, 0, 0)
        bill2_date = datetime.datetime(2018, 2, 3, 0, 0, 0)

        self.creator.create_cost_entry_bill(bill_date=bill1_date, provider_uuid=self.aws_provider.uuid)
        bill2 = self.creator.create_cost_entry_bill(provider_uuid=self.aws_provider.uuid, bill_date=bill2_date)

        bills = self.accessor.bills_for_provider_uuid(
            self.aws_provider.uuid, start_date=bill2_date.strftime("%Y-%m-%d")
        )
        with schema_context(self.schema):
            self.assertEquals(len(bills), 1)
            self.assertEquals(bills[0].id, bill2.id)

    def test_mark_bill_as_finalized(self):
        """Test that test_mark_bill_as_finalized sets finalized_datetime field."""
        bill = self.creator.create_cost_entry_bill(provider_uuid=self.aws_provider.uuid)
        with schema_context(self.schema):
            self.assertIsNone(bill.finalized_datetime)
            self.accessor.mark_bill_as_finalized(bill.id)
            bill.refresh_from_db()
            self.assertIsNotNone(bill.finalized_datetime)

    def test_populate_markup_cost(self):
        """Test that the daily summary table is populated."""
        summary_table_name = AWS_CUR_TABLE_MAP["line_item_daily_summary"]
        summary_table = getattr(self.accessor.report_schema, summary_table_name)

        bills = self.accessor.get_cost_entry_bills_query_by_provider(self.aws_provider.uuid)
        with schema_context(self.schema):
            bill_ids = [str(bill.id) for bill in bills.all()]

            summary_entry = summary_table.objects.all().aggregate(Min("usage_start"), Max("usage_start"))
            start_date = summary_entry["usage_start__min"]
            end_date = summary_entry["usage_start__max"]

        query = self.accessor._get_db_obj_query(summary_table_name)
        with schema_context(self.schema):
            expected_markup = query.filter(cost_entry_bill__in=bill_ids).aggregate(
                markup=Sum(F("unblended_cost") * decimal.Decimal(0.1))
            )
            expected_markup = expected_markup.get("markup")

        self.accessor.populate_markup_cost(0.1, start_date, end_date, bill_ids)
        with schema_context(self.schema):
            query = (
                self.accessor._get_db_obj_query(summary_table_name)
                .filter(cost_entry_bill__in=bill_ids)
                .aggregate(Sum("markup_cost"))
            )
            actual_markup = query.get("markup_cost__sum")
            self.assertAlmostEqual(actual_markup, expected_markup, 6)

    @patch("masu.database.aws_report_db_accessor.AWSReportDBAccessor._execute_presto_raw_sql_query")
    def test_populate_line_item_daily_summary_table_presto(self, mock_presto):
        """Test that we construst our SQL and query using Presto."""
        dh = DateHelper()
        start_date = dh.this_month_start.date()
        end_date = dh.this_month_end.date()

        bills = self.accessor.get_cost_entry_bills_query_by_provider(self.aws_provider.uuid)
        with schema_context(self.schema):
            current_bill_id = bills.first().id if bills else None

        with CostModelDBAccessor(self.schema, self.aws_provider.uuid) as cost_model_accessor:
            markup = cost_model_accessor.markup
            markup_value = float(markup.get("value", 0)) / 100

        self.accessor.populate_line_item_daily_summary_table_presto(
            start_date, end_date, self.aws_provider_uuid, current_bill_id, markup_value
        )
        mock_presto.assert_called()

    @patch("masu.database.report_db_accessor_base.prestodb.dbapi.connect")
    def test_execute_presto_raw_sql_query(self, mock_connect):
        """Test the presto execute method."""
        mock_sql = "SELECT number FROM table"
        mock_result = [[1], [2]]
        mock_connect.return_value.cursor.return_value.fetchall.return_value = mock_result

        result = self.accessor._execute_presto_raw_sql_query(self.schema, mock_sql)

        self.assertEqual(result, mock_result)<|MERGE_RESOLUTION|>--- conflicted
+++ resolved
@@ -689,11 +689,7 @@
             self.assertEqual(result_start_date, start_date.date())
             self.assertEqual(result_end_date, end_date.date())
 
-<<<<<<< HEAD
-            entry = query.order_by("-uuid")
-=======
             entry = query.first()
->>>>>>> 2abe885c
 
             summary_columns = [
                 "usage_start",
@@ -767,11 +763,7 @@
             self.assertEqual(result_start_date, start_date.date())
             self.assertEqual(result_end_date, end_date.date())
 
-<<<<<<< HEAD
-            entry = query.order_by("-uuid")
-=======
             entry = query.first()
->>>>>>> 2abe885c
 
             summary_columns = [
                 "usage_start",
