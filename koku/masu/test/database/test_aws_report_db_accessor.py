#
# Copyright 2021 Red Hat Inc.
# SPDX-License-Identifier: Apache-2.0
#
"""Test the AWSReportDBAccessor utility object."""
import datetime
import decimal
import logging
import os
import pkgutil
import random
import string
from decimal import Decimal
from unittest.mock import patch

import django.apps
from dateutil import relativedelta
from django.conf import settings
from django.db import connection
from django.db import OperationalError
from django.db.models import F
from django.db.models import Max
from django.db.models import Min
from django.db.models import Sum
from django.db.models.query import QuerySet
from django.db.utils import ProgrammingError
from psycopg2.errors import DeadlockDetected
from tenant_schemas.utils import schema_context
from trino.exceptions import TrinoExternalError

from api.utils import DateHelper
from koku.database import get_model
from koku.database_exc import ExtendedDBException
from masu.database import AWS_CUR_TABLE_MAP
from masu.database.aws_report_db_accessor import AWSReportDBAccessor
from masu.database.cost_model_db_accessor import CostModelDBAccessor
from masu.database.ocp_report_db_accessor import OCPReportDBAccessor
from masu.database.report_db_accessor_base import ReportSchema
from masu.database.report_manifest_db_accessor import ReportManifestDBAccessor
from masu.external.date_accessor import DateAccessor
from masu.test import MasuTestCase
from masu.test.database.helpers import map_django_field_type_to_python_type
from masu.test.database.helpers import ReportObjectCreator
from reporting.provider.aws.models import AWSCostEntryLineItemDailySummary
from reporting.provider.aws.models import AWSEnabledTagKeys
from reporting.provider.aws.models import AWSTagsSummary
from reporting.provider.aws.openshift.models import OCPAWSCostLineItemProjectDailySummaryP
from reporting_common import REPORT_COLUMN_MAP

LOG = logging.getLogger(__name__)


class ReportSchemaTest(MasuTestCase):
    """Test Cases for the ReportSchema object."""

    def setUp(self):
        """Set up the test class with required objects."""
        super().setUp()
        self.accessor = AWSReportDBAccessor(schema=self.schema)
        self.all_tables = list(AWS_CUR_TABLE_MAP.values())
        self.foreign_key_tables = [
            AWS_CUR_TABLE_MAP["bill"],
            AWS_CUR_TABLE_MAP["product"],
            AWS_CUR_TABLE_MAP["pricing"],
            AWS_CUR_TABLE_MAP["reservation"],
        ]

    def test_init(self):
        """Test the initializer."""
        tables = django.apps.apps.get_models()
        report_schema = ReportSchema(tables)

        for table_name in self.all_tables:
            self.assertIsNotNone(getattr(report_schema, table_name))

        self.assertNotEqual(report_schema.column_types, {})

    def test_get_reporting_tables(self):
        """Test that the report schema is populated with a column map."""
        tables = django.apps.apps.get_models()
        report_schema = ReportSchema(tables)

        report_schema._set_reporting_tables(tables)

        for table in self.all_tables:
            self.assertIsNotNone(getattr(report_schema, table))

        self.assertTrue(hasattr(report_schema, "column_types"))

        column_types = report_schema.column_types

        for table in self.all_tables:
            self.assertIn(table, column_types)

        table_types = column_types[random.choice(self.all_tables)]

        django_field_types = [
            "IntegerField",
            "FloatField",
            "JSONField",
            "DateTimeField",
            "DecimalField",
            "CharField",
            "TextField",
            "PositiveIntegerField",
        ]
        for table_type in table_types.values():
            self.assertIn(table_type, django_field_types)

    def test_exec_raw_sql_query(self):
        class _db:
            def set_schema(*args, **kwargs):
                return None

        class _crsr:
            def __init__(self, *args, **kwargs):
                self.db = _db()

            def __enter__(self, *args, **kwargs):
                return self

            def __exit__(self, *args, **kwargs):
                pass

            def execute(self, *args, **kwargs):
                try:
                    self.dd_exc = DeadlockDetected(
                        "deadlock detected"
                        + os.linesep
                        + "DETAIL: Process 88  transaction 34  blocked by process 99"
                        + os.linesep
                        + "Process 99  transaction 78  blocked by process 88"
                        + os.linesep
                    )
                    raise self.dd_exc
                except DeadlockDetected:
                    raise OperationalError(
                        "deadlock detected"
                        + os.linesep
                        + "DETAIL: Process 88  transaction 34  blocked by process 99"
                        + os.linesep
                        + "Process 99  transaction 78  blocked by process 88"
                        + os.linesep
                    )

        with patch("masu.database.report_db_accessor_base.connection.cursor", return_value=_crsr()):
            with self.assertRaises(ExtendedDBException):
                self.accessor._execute_raw_sql_query(None, None)


class AWSReportDBAccessorTest(MasuTestCase):
    """Test Cases for the ReportDBAccessor object."""

    @classmethod
    def setUpClass(cls):
        """Set up the test class with required objects."""
        super().setUpClass()

        cls.accessor = AWSReportDBAccessor(schema=cls.schema)
        cls.report_schema = cls.accessor.report_schema
        cls.creator = ReportObjectCreator(cls.schema)

        cls.all_tables = list(AWS_CUR_TABLE_MAP.values())
        cls.foreign_key_tables = [
            AWS_CUR_TABLE_MAP["bill"],
            AWS_CUR_TABLE_MAP["product"],
            AWS_CUR_TABLE_MAP["pricing"],
            AWS_CUR_TABLE_MAP["reservation"],
        ]
        cls.manifest_accessor = ReportManifestDBAccessor()

    def setUp(self):
        """Set up a test with database objects."""
        super().setUp()
        today = DateAccessor().today_with_timezone("UTC")
        billing_start = today.replace(day=1)

        self.cluster_id = "testcluster"

        self.manifest_dict = {
            "assembly_id": "1234",
            "billing_period_start_datetime": billing_start,
            "num_total_files": 2,
            "provider_id": self.aws_provider.uuid,
        }
        self.creator.create_cost_entry_reservation()
        self.creator.create_cost_entry_pricing()
        self.creator.create_cost_entry_product()

    def test_initializer(self):
        """Test initializer."""
        self.assertIsNotNone(self.report_schema)

    def test_create_temp_table(self):
        """Test that a temporary table is created."""
        table_name = "test_table"
        with connection.cursor() as cursor:
            drop_table = f"DROP TABLE IF EXISTS {table_name}"
            cursor.execute(drop_table)

            create_table = f"CREATE TABLE {table_name} (id serial primary key, test_column varchar(8) unique)"
            cursor.execute(create_table)

            temp_table_name = self.accessor.create_temp_table(table_name)

            exists = """
                SELECT exists(
                    SELECT 1
                    FROM pg_tables
                    WHERE tablename='{table_name}'
                )
            """.format(
                table_name=temp_table_name
            )

            cursor.execute(exists)
            result = cursor.fetchone()

            self.assertTrue(result[0])

    def test_get_db_obj_query_default(self):
        """Test that a query is returned."""
        table_name = random.choice(self.all_tables)
        query = self.accessor._get_db_obj_query(table_name)
        self.assertIsInstance(query, QuerySet)

    def test_get_db_obj_query_with_columns(self):
        """Test that a query is returned with limited columns."""
        tested = False
        for table_name in self.foreign_key_tables:
            columns = list(REPORT_COLUMN_MAP[table_name].values())

            selected_columns = [random.choice(columns) for _ in range(2)]
            missing_columns = set(columns).difference(selected_columns)

            query = self.accessor._get_db_obj_query(table_name, columns=selected_columns)
            with schema_context(self.schema):
                self.assertIsInstance(query, QuerySet)
                result = query.first()
                if result:
                    for column in selected_columns:
                        self.assertTrue(column in result)
                    for column in missing_columns:
                        self.assertFalse(column in result)
                    tested = True
        self.assertTrue(tested)

    def _create_columns_from_data(self, datadict):
        columns = {}
        for name, value in datadict.items():
            if type(value) is str:
                columns[name] = "TEXT"
            elif type(value) is int:
                columns[name] = "INT"
            elif type(value) is datetime.datetime:
                columns[name] = "DATETIME"
            elif type(value) is Decimal:
                columns[name] = "DECIMAL"
            elif type(value) is float:
                columns[name] = "FLOAT"
        return columns

    def test_insert_on_conflict_do_nothing_with_conflict(self):
        """Test that an INSERT succeeds ignoring the conflicting row."""
        table_name = AWS_CUR_TABLE_MAP["product"]
        table = get_model(table_name)
        with schema_context(self.schema):
            data = self.creator.create_columns_for_table_with_bakery(table)
            query = self.accessor._get_db_obj_query(table_name)

            initial_count = query.count()

            row_id = self.accessor.insert_on_conflict_do_nothing(table, data)

            insert_count = query.count()

            self.assertEqual(insert_count, initial_count + 1)

            row_id_2 = self.accessor.insert_on_conflict_do_nothing(table, data)

            self.assertEqual(insert_count, query.count())
            self.assertEqual(row_id, row_id_2)

    def test_insert_on_conflict_do_nothing_without_conflict(self):
        """Test that an INSERT succeeds inserting all non-conflicting rows."""
        # table_name = random.choice(self.foreign_key_tables)
        table_name = AWS_CUR_TABLE_MAP["product"]
        table = get_model(table_name)

        data = [
            self.creator.create_columns_for_table_with_bakery(table),
            self.creator.create_columns_for_table_with_bakery(table),
        ]
        query = self.accessor._get_db_obj_query(table_name)
        with schema_context(self.schema):
            previous_count = query.count()
            previous_row_id = None
            for entry in data:
                row_id = self.accessor.insert_on_conflict_do_nothing(table, entry)
                count = query.count()

                self.assertEqual(count, previous_count + 1)
                self.assertNotEqual(row_id, previous_row_id)

                previous_count = count
                previous_row_id = row_id

    def test_insert_on_conflict_do_update_with_conflict(self):
        """Test that an INSERT succeeds ignoring the conflicting row."""
        table_name = AWS_CUR_TABLE_MAP["reservation"]
        table = get_model(table_name)
        data = self.creator.create_columns_for_table_with_bakery(table)
        query = self.accessor._get_db_obj_query(table)
        with schema_context(self.schema):
            initial_res_count = 1
            initial_count = query.count()
            data["number_of_reservations"] = initial_res_count
            row_id = self.accessor.insert_on_conflict_do_update(
                table, data, conflict_columns=["reservation_arn"], set_columns=list(data.keys())
            )
            insert_count = query.count()
            row = query.order_by("-id").all()[0]
            self.assertEqual(insert_count, initial_count + 1)
            self.assertEqual(row.number_of_reservations, initial_res_count)

            data["number_of_reservations"] = initial_res_count + 1
            row_id_2 = self.accessor.insert_on_conflict_do_update(
                table, data, conflict_columns=["reservation_arn"], set_columns=list(data.keys())
            )
            row = query.filter(id=row_id_2).first()

            self.assertEqual(insert_count, query.count())
            self.assertEqual(row_id, row_id_2)
            self.assertEqual(row.number_of_reservations, initial_res_count + 1)

    def test_insert_on_conflict_do_update_without_conflict(self):
        """Test that an INSERT succeeds inserting all non-conflicting rows."""
        table_name = AWS_CUR_TABLE_MAP["reservation"]
        table = get_model(table_name)

        data = [
            self.creator.create_columns_for_table_with_bakery(table),
            self.creator.create_columns_for_table_with_bakery(table),
        ]
        query = self.accessor._get_db_obj_query(table_name)
        with schema_context(self.schema):
            previous_count = query.count()
            previous_row_id = None
            for entry in data:
                row_id = self.accessor.insert_on_conflict_do_update(
                    table, entry, conflict_columns=["reservation_arn"], set_columns=list(entry.keys())
                )
                count = query.count()

                self.assertEqual(count, previous_count + 1)
                self.assertNotEqual(row_id, previous_row_id)

                previous_count = count
                previous_row_id = row_id

    def test_get_primary_key(self):
        """Test that a primary key is returned."""
        table_name = random.choice(self.foreign_key_tables)
        table = get_model(table_name)
        with schema_context(self.schema):
            data = self.creator.create_columns_for_table_with_bakery(table)
            if table_name == AWS_CUR_TABLE_MAP["bill"]:
                data["provider_id"] = self.aws_provider_uuid
            obj = self.accessor.create_db_object(table_name, data)
            obj.save()

            p_key = self.accessor._get_primary_key(table_name, data)

            self.assertIsNotNone(p_key)

    def test_get_primary_key_attribute_error(self):
        """Test that an AttributeError is raised on bad primary key lookup."""
        table_name = AWS_CUR_TABLE_MAP["product"]
        table = get_model(table_name)
        with schema_context(self.schema):
            data = self.creator.create_columns_for_table_with_bakery(table)
            obj = self.accessor.create_db_object(table_name, data)
            obj.save()

            data["sku"] = "".join(random.choice(string.digits) for _ in range(5))
            with self.assertRaises(AttributeError):
                self.accessor._get_primary_key(table_name, data)

    def test_clean_data(self):
        """Test that data cleaning produces proper data types."""
        table_name = random.choice(self.all_tables)
        table = get_model(table_name)
        column_types = self.report_schema.column_types[table_name]

        data = self.creator.create_columns_for_table_with_bakery(table)
        cleaned_data = self.accessor.clean_data(data, table_name)

        for key, value in cleaned_data.items():
            if key not in column_types:
                continue
            column_type = column_types[key]
            type = map_django_field_type_to_python_type(column_type)
            self.assertIsInstance(value, type)

    def test_convert_value_decimal_invalid_operation(self):
        """Test that an InvalidOperation is raised and None is returned."""
        dec = Decimal("123342348239472398472309847230984723098427309")

        result = self.accessor._convert_value(dec, Decimal)
        self.assertIsNone(result)

        result = self.accessor._convert_value("", Decimal)
        self.assertIsNone(result)

    def test_convert_value_value_error(self):
        """Test that a value error results in a None value."""
        value = "Not a Number"
        result = self.accessor._convert_value(value, float)
        self.assertIsNone(result)

    def test_get_bill_query_before_date(self):
        """Test that gets a query for cost entry bills before a date."""
        with schema_context(self.schema):
            table_name = AWS_CUR_TABLE_MAP["bill"]
            query = self.accessor._get_db_obj_query(table_name)
            first_entry = query.first()

            # Verify that the result is returned for cutoff_date == billing_period_start
            cutoff_date = first_entry.billing_period_start
            cost_entries = self.accessor.get_bill_query_before_date(cutoff_date)
            self.assertEqual(cost_entries.count(), 1)
            self.assertEqual(cost_entries.first().billing_period_start, cutoff_date)

            # Verify that the result is returned for a date later than cutoff_date
            later_date = cutoff_date + relativedelta.relativedelta(months=+1)
            later_cutoff = later_date.replace(month=later_date.month, day=15)
            cost_entries = self.accessor.get_bill_query_before_date(later_cutoff)
            self.assertEqual(cost_entries.count(), 2)
            self.assertEqual(cost_entries.first().billing_period_start, cutoff_date)

            # Verify that no results are returned for a date earlier than cutoff_date
            earlier_date = cutoff_date + relativedelta.relativedelta(months=-1)
            earlier_cutoff = earlier_date.replace(month=earlier_date.month, day=15)
            cost_entries = self.accessor.get_bill_query_before_date(earlier_cutoff)
            self.assertEqual(cost_entries.count(), 0)

    def test_bills_for_provider_uuid(self):
        """Test that bills_for_provider_uuid returns the right bills."""
        bill1_date = datetime.datetime(2018, 1, 6, 0, 0, 0)
        bill2_date = datetime.datetime(2018, 2, 3, 0, 0, 0)

        self.creator.create_cost_entry_bill(bill_date=bill1_date, provider_uuid=self.aws_provider.uuid)
        bill2 = self.creator.create_cost_entry_bill(provider_uuid=self.aws_provider.uuid, bill_date=bill2_date)

        bills = self.accessor.bills_for_provider_uuid(
            self.aws_provider.uuid, start_date=bill2_date.strftime("%Y-%m-%d")
        )
        with schema_context(self.schema):
            self.assertEqual(len(bills), 1)
            self.assertEqual(bills[0].id, bill2.id)

    def test_mark_bill_as_finalized(self):
        """Test that test_mark_bill_as_finalized sets finalized_datetime field."""
        bill = self.creator.create_cost_entry_bill(provider_uuid=self.aws_provider.uuid)
        with schema_context(self.schema):
            self.assertIsNone(bill.finalized_datetime)
            self.accessor.mark_bill_as_finalized(bill.id)
            bill.refresh_from_db()
            self.assertIsNotNone(bill.finalized_datetime)

    def test_populate_markup_cost(self):
        """Test that the daily summary table is populated."""
        summary_table_name = AWS_CUR_TABLE_MAP["line_item_daily_summary"]
        summary_table = getattr(self.accessor.report_schema, summary_table_name)

        bills = self.accessor.get_cost_entry_bills_query_by_provider(self.aws_provider.uuid)
        with schema_context(self.schema):
            bill_ids = [str(bill.id) for bill in bills.all()]

            summary_entry = summary_table.objects.all().aggregate(Min("usage_start"), Max("usage_start"))
            start_date = summary_entry["usage_start__min"]
            end_date = summary_entry["usage_start__max"]

        query = self.accessor._get_db_obj_query(summary_table_name)
        with schema_context(self.schema):
            expected_markup = query.filter(cost_entry_bill__in=bill_ids).aggregate(
                markup=Sum(F("unblended_cost") * decimal.Decimal(0.1))
            )
            expected_markup = expected_markup.get("markup")

        self.accessor.populate_markup_cost(
            self.aws_provider.uuid, decimal.Decimal(0.1), start_date, end_date, bill_ids
        )
        with schema_context(self.schema):
            query = (
                self.accessor._get_db_obj_query(summary_table_name)
                .filter(cost_entry_bill__in=bill_ids)
                .aggregate(Sum("markup_cost"))
            )
            actual_markup = query.get("markup_cost__sum")
            self.assertAlmostEqual(actual_markup, expected_markup, 6)

    @patch("masu.database.aws_report_db_accessor.AWSReportDBAccessor._execute_trino_raw_sql_query")
<<<<<<< HEAD
    def test_populate_line_item_daily_summary_table_presto(self, mock_presto):
        """Test that we construst our SQL and query using Presto."""
=======
    def test_populate_line_item_daily_summary_table_trino(self, mock_trino):
        """Test that we construst our SQL and query using Trino."""
>>>>>>> 87d41aba
        dh = DateHelper()
        start_date = dh.this_month_start.date()
        end_date = dh.this_month_end.date()

        bills = self.accessor.get_cost_entry_bills_query_by_provider(self.aws_provider.uuid)
        with schema_context(self.schema):
            current_bill_id = bills.first().id if bills else None

        with CostModelDBAccessor(self.schema, self.aws_provider.uuid) as cost_model_accessor:
            markup = cost_model_accessor.markup
            markup_value = float(markup.get("value", 0)) / 100

        self.accessor.populate_line_item_daily_summary_table_trino(
            start_date, end_date, self.aws_provider_uuid, current_bill_id, markup_value
        )
        mock_trino.assert_called()

    @patch("masu.database.aws_report_db_accessor.AWSReportDBAccessor.delete_ocp_on_aws_hive_partition_by_day")
    @patch("masu.database.aws_report_db_accessor.AWSReportDBAccessor._execute_trino_multipart_sql_query")
<<<<<<< HEAD
    def test_populate_ocp_on_aws_cost_daily_summary_presto(self, mock_presto, mock_delete):
        """Test that we construst our SQL and query using Presto."""
=======
    def test_populate_ocp_on_aws_cost_daily_summary_trino(self, mock_trino, mock_delete):
        """Test that we construst our SQL and query using Trino."""
>>>>>>> 87d41aba
        dh = DateHelper()
        start_date = dh.this_month_start.date()
        end_date = dh.this_month_end.date()

        bills = self.accessor.get_cost_entry_bills_query_by_provider(self.aws_provider.uuid)
        with schema_context(self.schema):
            current_bill_id = bills.first().id if bills else None

        with CostModelDBAccessor(self.schema, self.aws_provider.uuid) as cost_model_accessor:
            markup = cost_model_accessor.markup
            markup_value = float(markup.get("value", 0)) / 100
            distribution = cost_model_accessor.distribution

        self.accessor.populate_ocp_on_aws_cost_daily_summary_trino(
            start_date,
            end_date,
            self.ocp_provider_uuid,
            self.aws_provider_uuid,
            self.ocp_cluster_id,
            current_bill_id,
            markup_value,
            distribution,
        )
        mock_trino.assert_called()

    @patch("masu.database.aws_report_db_accessor.AWSReportDBAccessor.delete_ocp_on_aws_hive_partition_by_day")
    @patch("masu.database.aws_report_db_accessor.AWSReportDBAccessor._execute_trino_multipart_sql_query")
<<<<<<< HEAD
    def test_populate_ocp_on_aws_cost_daily_summary_presto_memory_distribution(self, mock_presto, mock_delete):
        """Test that we construst our SQL and query using Presto."""
=======
    def test_populate_ocp_on_aws_cost_daily_summary_trino_memory_distribution(self, mock_trino, mock_delete):
        """Test that we construst our SQL and query using Trino."""
>>>>>>> 87d41aba
        dh = DateHelper()
        start_date = dh.this_month_start.date()
        end_date = dh.this_month_end.date()

        bills = self.accessor.get_cost_entry_bills_query_by_provider(self.aws_provider.uuid)
        with schema_context(self.schema):
            current_bill_id = bills.first().id if bills else None

        with CostModelDBAccessor(self.schema, self.aws_provider.uuid) as cost_model_accessor:
            markup = cost_model_accessor.markup
            markup_value = float(markup.get("value", 0)) / 100
            distribution = "memory"

        self.accessor.populate_ocp_on_aws_cost_daily_summary_trino(
            start_date,
            end_date,
            self.ocp_provider_uuid,
            self.aws_provider_uuid,
            self.ocp_cluster_id,
            current_bill_id,
            markup_value,
            distribution,
        )
        mock_trino.assert_called()

    def test_populate_enabled_tag_keys(self):
        """Test that enabled tag keys are populated."""
        dh = DateHelper()
        start_date = dh.this_month_start.date()
        end_date = dh.this_month_end.date()

        bills = self.accessor.bills_for_provider_uuid(self.aws_provider_uuid, start_date)
        with schema_context(self.schema):
            AWSTagsSummary.objects.all().delete()
            AWSEnabledTagKeys.objects.all().delete()
            bill_ids = [bill.id for bill in bills]
            self.assertEqual(AWSEnabledTagKeys.objects.count(), 0)
            self.accessor.populate_enabled_tag_keys(start_date, end_date, bill_ids)
            self.assertNotEqual(AWSEnabledTagKeys.objects.count(), 0)

    def test_update_line_item_daily_summary_with_enabled_tags(self):
        """Test that we filter the daily summary table's tags with only enabled tags."""
        dh = DateHelper()
        start_date = dh.this_month_start.date()
        end_date = dh.this_month_end.date()

        bills = self.accessor.bills_for_provider_uuid(self.aws_provider_uuid, start_date)
        with schema_context(self.schema):
            AWSTagsSummary.objects.all().delete()
            key_to_keep = AWSEnabledTagKeys.objects.filter(key="app").first()
            AWSEnabledTagKeys.objects.all().update(enabled=False)
            AWSEnabledTagKeys.objects.filter(key="app").update(enabled=True)
            bill_ids = [bill.id for bill in bills]
            self.accessor.update_line_item_daily_summary_with_enabled_tags(start_date, end_date, bill_ids)
            tags = (
                AWSCostEntryLineItemDailySummary.objects.filter(
                    usage_start__gte=start_date, cost_entry_bill_id__in=bill_ids
                )
                .values_list("tags")
                .distinct()
            )

            for tag in tags:
                tag_dict = tag[0]
                tag_keys = list(tag_dict.keys())
                if tag_keys:
                    self.assertEqual([key_to_keep.key], tag_keys)
                else:
                    self.assertEqual([], tag_keys)

    def test_delete_line_item_daily_summary_entries_for_date_range(self):
        """Test that daily summary rows are deleted."""
        with schema_context(self.schema):
            start_date = AWSCostEntryLineItemDailySummary.objects.aggregate(Max("usage_start")).get("usage_start__max")
            end_date = start_date

        table_query = AWSCostEntryLineItemDailySummary.objects.filter(
            source_uuid=self.aws_provider_uuid, usage_start__gte=start_date, usage_start__lte=end_date
        )
        with schema_context(self.schema):
            self.assertNotEqual(table_query.count(), 0)

        self.accessor.delete_line_item_daily_summary_entries_for_date_range(
            self.aws_provider_uuid, start_date, end_date
        )

        with schema_context(self.schema):
            self.assertEqual(table_query.count(), 0)

    def test_delete_line_item_daily_summary_entries_for_date_range_with_filter(self):
        """Test that daily summary rows are deleted."""
        dh = DateHelper()
        start_date = dh.this_month_start.date()
        end_date = dh.this_month_end.date()
        new_cluster_id = "new_cluster_id"

        with schema_context(self.schema):
            cluster_ids = OCPAWSCostLineItemProjectDailySummaryP.objects.values_list("cluster_id").distinct()
            cluster_ids = [cluster_id[0] for cluster_id in cluster_ids]

            table_query = OCPAWSCostLineItemProjectDailySummaryP.objects.filter(
                source_uuid=self.aws_provider_uuid, usage_start__gte=start_date, usage_start__lte=end_date
            )
            row_count = table_query.count()

            # Change the cluster on some rows
            update_uuids = table_query.values_list("uuid")[0 : round(row_count / 2, 2)]  # noqa: E203
            table_query.filter(uuid__in=update_uuids).update(cluster_id=new_cluster_id)

            self.assertNotEqual(row_count, 0)

        self.accessor.delete_line_item_daily_summary_entries_for_date_range(
            self.aws_provider_uuid,
            start_date,
            end_date,
            table=OCPAWSCostLineItemProjectDailySummaryP,
            filters={"cluster_id": cluster_ids[0]},
        )

        with schema_context(self.schema):
            # Make sure we didn't delete everything
            table_query = OCPAWSCostLineItemProjectDailySummaryP.objects.filter(
                source_uuid=self.aws_provider_uuid, usage_start__gte=start_date, usage_start__lte=end_date
            )
            self.assertNotEqual(table_query.count(), 0)

            # Make sure we didn't delete this cluster
            table_query = OCPAWSCostLineItemProjectDailySummaryP.objects.filter(
                source_uuid=self.aws_provider_uuid,
                usage_start__gte=start_date,
                usage_start__lte=end_date,
                cluster_id=new_cluster_id,
            )
            self.assertNotEqual(table_query.count(), 0)

            # Make sure we deleted this cluster
            table_query = OCPAWSCostLineItemProjectDailySummaryP.objects.filter(
                source_uuid=self.aws_provider_uuid,
                usage_start__gte=start_date,
                usage_start__lte=end_date,
                cluster_id=cluster_ids[0],
            )
            self.assertEqual(table_query.count(), 0)

    def test_table_properties(self):
        self.assertEqual(self.accessor.line_item_daily_summary_table, get_model("AWSCostEntryLineItemDailySummary"))
        self.assertEqual(self.accessor.line_item_table, get_model("AWSCostEntryLineItem"))
        self.assertEqual(self.accessor.cost_entry_table, get_model("AWSCostEntry"))

    def test_table_map(self):
        self.assertEqual(self.accessor._table_map, AWS_CUR_TABLE_MAP)

    @patch("masu.database.aws_report_db_accessor.AWSReportDBAccessor._execute_trino_raw_sql_query")
<<<<<<< HEAD
    def test_get_openshift_on_cloud_matched_tags_trino(self, mock_presto):
=======
    def test_get_openshift_on_cloud_matched_tags_trino(self, mock_trino):
>>>>>>> 87d41aba
        """Test that Trino is used to find matched tags."""
        start_date = self.dh.this_month_start.date()
        end_date = self.dh.this_month_end.date()
        ocp_uuids = (self.ocp_on_aws_ocp_provider.uuid,)

        self.accessor.get_openshift_on_cloud_matched_tags_trino(
            self.aws_provider_uuid,
            ocp_uuids,
            start_date,
            end_date,
        )
        mock_trino.assert_called()

    def test_bad_sql_execution(self):
        script_file_name = "reporting_ocpallcostlineitem_project_daily_summary_aws.sql"
        script_file_path = f"{OCPReportDBAccessor.OCP_ON_ALL_SQL_PATH}{script_file_name}"
        with OCPReportDBAccessor(self.schema_name) as accessor:
            with self.assertRaises(ProgrammingError):
                accessor._execute_processing_script("masu.database", script_file_path, {})

    @patch("masu.database.aws_report_db_accessor.AWSReportDBAccessor.table_exists_trino")
    @patch("masu.database.aws_report_db_accessor.AWSReportDBAccessor._execute_trino_raw_sql_query")
    def test_delete_ocp_on_aws_hive_partition_by_day(self, mock_trino, mock_table_exist):
        """Test that deletions work with retries."""
        error = {"errorName": "HIVE_METASTORE_ERROR"}
        mock_trino.side_effect = TrinoExternalError(error)
        with self.assertRaises(TrinoExternalError):
            self.accessor.delete_ocp_on_aws_hive_partition_by_day(
                [1], self.aws_provider_uuid, self.ocp_provider_uuid, "2022", "01"
            )
        mock_trino.assert_called()
        # Confirms that the error log would be logged on last attempt
        self.assertEqual(mock_trino.call_args_list[-1].kwargs.get("attempts_left"), 0)
        self.assertEqual(mock_trino.call_count, settings.HIVE_PARTITION_DELETE_RETRIES)

    @patch("masu.database.aws_report_db_accessor.AWSReportDBAccessor._execute_trino_raw_sql_query")
<<<<<<< HEAD
    def test_check_for_matching_enabled_keys_no_matches(self, mock_presto):
=======
    def test_check_for_matching_enabled_keys_no_matches(self, mock_trino):
>>>>>>> 87d41aba
        """Test that Trino is used to find matched tags."""
        with schema_context(self.schema):
            AWSEnabledTagKeys.objects.all().delete()
        value = self.accessor.check_for_matching_enabled_keys()
        self.assertFalse(value)

    @patch("masu.database.aws_report_db_accessor.AWSReportDBAccessor._execute_trino_raw_sql_query")
<<<<<<< HEAD
    def test_check_for_matching_enabled_keys(self, mock_presto):
=======
    def test_check_for_matching_enabled_keys(self, mock_trino):
>>>>>>> 87d41aba
        """Test that Trino is used to find matched tags."""
        value = self.accessor.check_for_matching_enabled_keys()
        self.assertTrue(value)

    @patch("masu.database.aws_report_db_accessor.AWSReportDBAccessor._execute_raw_sql_query")
    @patch("masu.database.aws_report_db_accessor.JinjaSql.prepare_query")
    @patch("masu.database.aws_report_db_accessor.enable_ocp_savings_plan_cost")
    def test_back_populate_ocp_infrastructure_costs(self, mock_unleash, mock_jinja, mock_execute):
        """Test that we back populate raw cost to OCP."""
        is_savingsplan_cost = True
        mock_unleash.return_value = is_savingsplan_cost
        report_period_id = 1
        dh = DateHelper()

        start_date = dh.this_month_start
        end_date = dh.today

        sql = pkgutil.get_data("masu.database", "sql/reporting_ocpaws_ocp_infrastructure_back_populate.sql")
        sql = sql.decode("utf-8")
        sql_params = {
            "schema": self.schema,
            "start_date": start_date,
            "end_date": end_date,
            "report_period_id": report_period_id,
            "is_savingsplan_cost": is_savingsplan_cost,
        }

        mock_jinja.return_value = sql, sql_params
        accessor = AWSReportDBAccessor(schema=self.schema)
        accessor.back_populate_ocp_infrastructure_costs(start_date, end_date, report_period_id)
        mock_jinja.assert_called_with(sql, sql_params)
        mock_execute.assert_called()

        mock_jinja.reset_mock()
        mock_execute.reset_mock()
        mock_unleash.reset_mock()
        is_savingsplan_cost = False
        mock_unleash.return_value = is_savingsplan_cost
        accessor.back_populate_ocp_infrastructure_costs(start_date, end_date, report_period_id)

        sql_params = {
            "schema": self.schema,
            "start_date": start_date,
            "end_date": end_date,
            "report_period_id": report_period_id,
            "is_savingsplan_cost": is_savingsplan_cost,
        }

        mock_jinja.assert_called_with(sql, sql_params)
        mock_execute.assert_called()<|MERGE_RESOLUTION|>--- conflicted
+++ resolved
@@ -501,13 +501,8 @@
             self.assertAlmostEqual(actual_markup, expected_markup, 6)
 
     @patch("masu.database.aws_report_db_accessor.AWSReportDBAccessor._execute_trino_raw_sql_query")
-<<<<<<< HEAD
-    def test_populate_line_item_daily_summary_table_presto(self, mock_presto):
+    def test_populate_line_item_daily_summary_table_trino(self, mock_trino):
         """Test that we construst our SQL and query using Presto."""
-=======
-    def test_populate_line_item_daily_summary_table_trino(self, mock_trino):
-        """Test that we construst our SQL and query using Trino."""
->>>>>>> 87d41aba
         dh = DateHelper()
         start_date = dh.this_month_start.date()
         end_date = dh.this_month_end.date()
@@ -527,13 +522,8 @@
 
     @patch("masu.database.aws_report_db_accessor.AWSReportDBAccessor.delete_ocp_on_aws_hive_partition_by_day")
     @patch("masu.database.aws_report_db_accessor.AWSReportDBAccessor._execute_trino_multipart_sql_query")
-<<<<<<< HEAD
-    def test_populate_ocp_on_aws_cost_daily_summary_presto(self, mock_presto, mock_delete):
+    def test_populate_ocp_on_aws_cost_daily_summary_trino(self, mock_trino, mock_delete):
         """Test that we construst our SQL and query using Presto."""
-=======
-    def test_populate_ocp_on_aws_cost_daily_summary_trino(self, mock_trino, mock_delete):
-        """Test that we construst our SQL and query using Trino."""
->>>>>>> 87d41aba
         dh = DateHelper()
         start_date = dh.this_month_start.date()
         end_date = dh.this_month_end.date()
@@ -561,13 +551,8 @@
 
     @patch("masu.database.aws_report_db_accessor.AWSReportDBAccessor.delete_ocp_on_aws_hive_partition_by_day")
     @patch("masu.database.aws_report_db_accessor.AWSReportDBAccessor._execute_trino_multipart_sql_query")
-<<<<<<< HEAD
-    def test_populate_ocp_on_aws_cost_daily_summary_presto_memory_distribution(self, mock_presto, mock_delete):
+    def test_populate_ocp_on_aws_cost_daily_summary_trino_memory_distribution(self, mock_trino, mock_delete):
         """Test that we construst our SQL and query using Presto."""
-=======
-    def test_populate_ocp_on_aws_cost_daily_summary_trino_memory_distribution(self, mock_trino, mock_delete):
-        """Test that we construst our SQL and query using Trino."""
->>>>>>> 87d41aba
         dh = DateHelper()
         start_date = dh.this_month_start.date()
         end_date = dh.this_month_end.date()
@@ -721,11 +706,7 @@
         self.assertEqual(self.accessor._table_map, AWS_CUR_TABLE_MAP)
 
     @patch("masu.database.aws_report_db_accessor.AWSReportDBAccessor._execute_trino_raw_sql_query")
-<<<<<<< HEAD
-    def test_get_openshift_on_cloud_matched_tags_trino(self, mock_presto):
-=======
     def test_get_openshift_on_cloud_matched_tags_trino(self, mock_trino):
->>>>>>> 87d41aba
         """Test that Trino is used to find matched tags."""
         start_date = self.dh.this_month_start.date()
         end_date = self.dh.this_month_end.date()
@@ -762,11 +743,7 @@
         self.assertEqual(mock_trino.call_count, settings.HIVE_PARTITION_DELETE_RETRIES)
 
     @patch("masu.database.aws_report_db_accessor.AWSReportDBAccessor._execute_trino_raw_sql_query")
-<<<<<<< HEAD
-    def test_check_for_matching_enabled_keys_no_matches(self, mock_presto):
-=======
     def test_check_for_matching_enabled_keys_no_matches(self, mock_trino):
->>>>>>> 87d41aba
         """Test that Trino is used to find matched tags."""
         with schema_context(self.schema):
             AWSEnabledTagKeys.objects.all().delete()
@@ -774,11 +751,7 @@
         self.assertFalse(value)
 
     @patch("masu.database.aws_report_db_accessor.AWSReportDBAccessor._execute_trino_raw_sql_query")
-<<<<<<< HEAD
-    def test_check_for_matching_enabled_keys(self, mock_presto):
-=======
     def test_check_for_matching_enabled_keys(self, mock_trino):
->>>>>>> 87d41aba
         """Test that Trino is used to find matched tags."""
         value = self.accessor.check_for_matching_enabled_keys()
         self.assertTrue(value)
