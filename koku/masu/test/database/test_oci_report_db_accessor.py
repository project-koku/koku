#
# Copyright 2021 Red Hat Inc.
# SPDX-License-Identifier: Apache-2.0
#
"""Test the OCIReportDBAccessor utility object."""
import decimal
from unittest.mock import patch

from dateutil import relativedelta
from django.db.models import F
from django.db.models import Max
from django.db.models import Min
from django.db.models import Sum
from tenant_schemas.utils import schema_context

from api.utils import DateHelper
from masu.database import OCI_CUR_TABLE_MAP
from masu.database.cost_model_db_accessor import CostModelDBAccessor
from masu.database.oci_report_db_accessor import OCIReportDBAccessor
from masu.database.report_manifest_db_accessor import ReportManifestDBAccessor
from masu.external.date_accessor import DateAccessor
from masu.test import MasuTestCase
from masu.test.database.helpers import ReportObjectCreator
from reporting.provider.oci.models import OCICostEntryLineItemDailySummary
from reporting.provider.oci.models import OCIEnabledTagKeys
from reporting.provider.oci.models import OCITagsSummary


class OCIReportDBAccessorTest(MasuTestCase):
    """Test Cases for the ReportDBAccessor object."""

    @classmethod
    def setUpClass(cls):
        """Set up the test class with required objects."""
        super().setUpClass()

        cls.accessor = OCIReportDBAccessor(schema=cls.schema)
        cls.report_schema = cls.accessor.report_schema
        cls.creator = ReportObjectCreator(cls.schema)

        cls.all_tables = list(OCI_CUR_TABLE_MAP.values())
        cls.foreign_key_tables = [
            OCI_CUR_TABLE_MAP["bill"],
        ]
        cls.manifest_accessor = ReportManifestDBAccessor()

    def setUp(self):
        """Set up a test with database objects."""
        super().setUp()
        today = DateAccessor().today_with_timezone("UTC")
        billing_start = today.replace(day=1)

        self.manifest_dict = {
            "assembly_id": "1234",
            "billing_period_start_datetime": billing_start,
            "num_total_files": 2,
            "provider_id": self.oci_provider.uuid,
        }
        self.manifest = self.manifest_accessor.add(**self.manifest_dict)

    def test_populate_markup_cost(self):
        """Test that the daily summary table is populated."""
        summary_table_name = OCI_CUR_TABLE_MAP["line_item_daily_summary"]
        summary_table = getattr(self.accessor.report_schema, summary_table_name)

        bills = self.accessor.get_cost_entry_bills_query_by_provider(self.oci_provider.uuid)
        with schema_context(self.schema):
            bill_ids = [str(bill.id) for bill in bills.all()]

            summary_entry = summary_table.objects.all().aggregate(Min("usage_start"), Max("usage_start"))
            start_date = summary_entry["usage_start__min"]
            end_date = summary_entry["usage_start__max"]

        query = self.accessor._get_db_obj_query(summary_table_name)
        with schema_context(self.schema):
            expected_markup = query.filter(cost_entry_bill__in=bill_ids).aggregate(
                markup=Sum(F("cost") * decimal.Decimal(0.1))
            )
            expected_markup = expected_markup.get("markup")

        self.accessor.populate_markup_cost(decimal.Decimal(0.1), start_date, end_date, bill_ids)
        with schema_context(self.schema):
            query = (
                self.accessor._get_db_obj_query(summary_table_name)
                .filter(cost_entry_bill__in=bill_ids)
                .aggregate(Sum("markup_cost"))
            )
            actual_markup = query.get("markup_cost__sum")
            self.assertAlmostEqual(actual_markup, expected_markup, 6)

    def test_get_bill_query_before_date(self):
        """Test that gets a query for cost entry bills before a date."""
        with schema_context(self.schema):
            table_name = OCI_CUR_TABLE_MAP["bill"]
            query = self.accessor._get_db_obj_query(table_name)
            first_entry = query.first()

            # Verify that the result is returned for cutoff_date == billing_period_start
            cutoff_date = first_entry.billing_period_start
            cost_entries = self.accessor.get_bill_query_before_date(cutoff_date)
            self.assertEqual(cost_entries.count(), 1)
            self.assertEqual(cost_entries.first().billing_period_start, cutoff_date)

            # Verify that the result is returned for a date later than cutoff_date
            later_date = cutoff_date + relativedelta.relativedelta(months=+1)
            later_cutoff = later_date.replace(month=later_date.month, day=15)
            cost_entries = self.accessor.get_bill_query_before_date(later_cutoff)
            self.assertEqual(cost_entries.count(), 2)
            self.assertEqual(cost_entries.first().billing_period_start, cutoff_date)

            # Verify that no results are returned for a date earlier than cutoff_date
            earlier_date = cutoff_date + relativedelta.relativedelta(months=-1)
            earlier_cutoff = earlier_date.replace(month=earlier_date.month, day=15)
            cost_entries = self.accessor.get_bill_query_before_date(earlier_cutoff)
            self.assertEqual(cost_entries.count(), 0)

    @patch("masu.database.oci_report_db_accessor.OCIReportDBAccessor._execute_trino_raw_sql_query")
<<<<<<< HEAD
    def test_populate_line_item_daily_summary_table_presto(self, mock_presto):
        """Test that we construst our SQL and query using Presto."""
=======
    def test_populate_line_item_daily_summary_table_trino(self, mock_trino):
        """Test that we construst our SQL and query using Trino."""
>>>>>>> 87d41aba
        dh = DateHelper()
        start_date = dh.this_month_start.date()
        end_date = dh.this_month_end.date()

        bills = self.accessor.get_cost_entry_bills_query_by_provider(self.oci_provider.uuid)
        with schema_context(self.schema):
            current_bill_id = bills.first().id if bills else None

        with CostModelDBAccessor(self.schema, self.oci_provider.uuid) as cost_model_accessor:
            markup = cost_model_accessor.markup
            markup_value = float(markup.get("value", 0)) / 100

        self.accessor.populate_line_item_daily_summary_table_trino(
            start_date, end_date, self.oci_provider_uuid, current_bill_id, markup_value
        )
        mock_trino.assert_called()

    def test_populate_enabled_tag_keys(self):
        """Test that enabled tag keys are populated."""
        dh = DateHelper()
        start_date = dh.this_month_start.date()
        end_date = dh.this_month_end.date()

        bills = self.accessor.bills_for_provider_uuid(self.oci_provider_uuid, start_date)
        with schema_context(self.schema):
            OCITagsSummary.objects.all().delete()
            OCIEnabledTagKeys.objects.all().delete()
            bill_ids = [bill.id for bill in bills]
            self.assertEqual(OCIEnabledTagKeys.objects.count(), 0)
            self.accessor.populate_enabled_tag_keys(start_date, end_date, bill_ids)
            self.assertNotEqual(OCIEnabledTagKeys.objects.count(), 0)

    def test_update_line_item_daily_summary_with_enabled_tags(self):
        """Test that we filter the daily summary table's tags with only enabled tags."""
        dh = DateHelper()
        start_date = dh.this_month_start.date()
        end_date = dh.this_month_end.date()

        bills = self.accessor.bills_for_provider_uuid(self.oci_provider_uuid, start_date)
        with schema_context(self.schema):
            OCITagsSummary.objects.all().delete()
            key_to_keep = OCIEnabledTagKeys.objects.filter(key="app").first()
            OCIEnabledTagKeys.objects.all().update(enabled=False)
            OCIEnabledTagKeys.objects.filter(key="app").update(enabled=True)
            bill_ids = [bill.id for bill in bills]
            self.accessor.update_line_item_daily_summary_with_enabled_tags(start_date, end_date, bill_ids)
            tags = (
                OCICostEntryLineItemDailySummary.objects.filter(
                    usage_start__gte=start_date, cost_entry_bill_id__in=bill_ids
                )
                .values_list("tags")
                .distinct()
            )

            for tag in tags:
                tag_dict = tag[0] if tag[0] is not None else {}  # account for null tags value
                tag_keys = list(tag_dict.keys())
                if tag_keys:
                    self.assertEqual([key_to_keep.key], tag_keys)
                else:
                    self.assertEqual([], tag_keys)

    def test_delete_line_item_daily_summary_entries_for_date_range(self):
        """Test that daily summary rows are deleted."""
        with schema_context(self.schema):
            start_date = OCICostEntryLineItemDailySummary.objects.aggregate(Max("usage_start")).get("usage_start__max")
            end_date = start_date

        table_query = OCICostEntryLineItemDailySummary.objects.filter(
            source_uuid=self.oci_provider_uuid, usage_start__gte=start_date, usage_start__lte=end_date
        )
        with schema_context(self.schema):
            self.assertNotEqual(table_query.count(), 0)

        self.accessor.delete_line_item_daily_summary_entries_for_date_range(
            self.oci_provider_uuid, start_date, end_date
        )

        with schema_context(self.schema):
            self.assertEqual(table_query.count(), 0)

    def test_table_properties(self):
        self.assertEqual(self.accessor.line_item_daily_summary_table, OCICostEntryLineItemDailySummary)

    def test_table_map(self):
        self.assertEqual(self.accessor._table_map, OCI_CUR_TABLE_MAP)<|MERGE_RESOLUTION|>--- conflicted
+++ resolved
@@ -115,13 +115,8 @@
             self.assertEqual(cost_entries.count(), 0)
 
     @patch("masu.database.oci_report_db_accessor.OCIReportDBAccessor._execute_trino_raw_sql_query")
-<<<<<<< HEAD
-    def test_populate_line_item_daily_summary_table_presto(self, mock_presto):
-        """Test that we construst our SQL and query using Presto."""
-=======
     def test_populate_line_item_daily_summary_table_trino(self, mock_trino):
         """Test that we construst our SQL and query using Trino."""
->>>>>>> 87d41aba
         dh = DateHelper()
         start_date = dh.this_month_start.date()
         end_date = dh.this_month_end.date()
