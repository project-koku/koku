#
# Copyright 2021 Red Hat Inc.
# SPDX-License-Identifier: Apache-2.0
#
"""Helper class for database test classes."""
import csv
import datetime
import io
import random
import uuid
from decimal import Decimal
from decimal import InvalidOperation

import django.apps
from dateutil import parser
from dateutil import relativedelta
from django.utils import timezone
from faker import Faker
from model_bakery import baker
from tenant_schemas.utils import schema_context

from koku.database import get_model
from masu.config import Config
from masu.database import AWS_CUR_TABLE_MAP
from masu.database import AZURE_REPORT_TABLE_MAP
from masu.database import OCP_REPORT_TABLE_MAP
from masu.database.account_alias_accessor import AccountAliasAccessor
from masu.database.provider_db_accessor import ProviderDBAccessor
from masu.database.report_db_accessor_base import ReportSchema
from masu.database.report_stats_db_accessor import ReportStatsDBAccessor
from masu.external.date_accessor import DateAccessor
from masu.util import common as azure_utils
from reporting_common.models import CostUsageReportManifest
from reporting_common.models import CostUsageReportStatus

# A subset of AWS product family values
AWS_PRODUCT_FAMILY = ["Storage", "Compute Instance", "Database Storage", "Database Instance"]


class ReportObjectCreator:
    """Populate report tables with data for testing."""

    fake = Faker()

    def __init__(self, schema):
        """Initialize the report object creation helpler."""
        self.schema = schema
        self.report_schema = ReportSchema(django.apps.apps.get_models())
        self.column_types = self.report_schema.column_types

    def create_db_object(self, table_name, data):
        """Instantiate a populated database object.

        Args:
            table_name (str): The name of the table to create
            data (dict): A dictionary of data to insert into the object

        Returns:
            (Table): A populated SQLAlchemy table object specified by table_name

        """
        table = getattr(self.report_schema, table_name)
        data = self.clean_data(data, table_name)

        with schema_context(self.schema):
            model_object = table(**data)
            model_object.save()
            return model_object

    def clean_data(self, data, table_name):
        """Clean data for insertion into database.

        Args:
            data (dict): The data to be cleaned
            table_name (str): The table name the data is associated with

        Returns:
            (dict): The data with values converted to required types

        """
        column_types = self.report_schema.column_types[table_name]

        for key, value in data.items():
            if value is None or value == "":
                data[key] = None
                continue
            if column_types.get(key) in [int, "BigIntegerField"]:
                data[key] = self._convert_value(value, int)
            elif column_types.get(key) == float:
                data[key] = self._convert_value(value, float)
            elif column_types.get(key) == Decimal:
                data[key] = self._convert_value(value, Decimal)

        return data

    def _convert_value(self, value, column_type):
        """Convert a single value to the specified column type.

        Args:
            value (var): A value of any type
            column_type (type) A Python type

        Returns:
            (var): The variable converted to type or None if conversion fails.

        """
        if column_type == Decimal:
            try:
                value = Decimal(value).quantize(Decimal(self.decimal_precision))
            except InvalidOperation:
                value = None
        else:
            try:
                value = column_type(value)
            except ValueError:
                value = None
        return value

    def create_cost_entry(self, bill, entry_datetime=None):
        """Create a cost entry database object for test."""
        table_name = AWS_CUR_TABLE_MAP["cost_entry"]
        model = get_model(table_name)
        start_datetime = entry_datetime or self.fake.past_datetime(start_date="-60d")
        end_datetime = start_datetime + datetime.timedelta(hours=1)
        with schema_context(self.schema):
            return baker.make(
                model, bill_id=bill.id, interval_start=start_datetime, interval_end=end_datetime, _fill_optional=True
            )

    def create_cost_entry_bill(self, provider_uuid, bill_date=None):
        """Create a cost entry bill database object for test."""
        table_name = AWS_CUR_TABLE_MAP["bill"]
        model = get_model(table_name)
        data = {}
        if bill_date:
            bill_start = self.make_datetime_aware(bill_date).replace(day=1).date()
            bill_end = bill_start + relativedelta.relativedelta(months=1)

            data["billing_period_start"] = bill_start
            data["billing_period_end"] = bill_end
        with schema_context(self.schema):
            return baker.make(model, provider_id=provider_uuid, finalized_datetime=None, **data, _fill_optional=True)

    def create_ocp_report_period(self, provider_uuid, period_date=None, cluster_id=None):
        """Create an OCP report database object for test."""
        table_name = OCP_REPORT_TABLE_MAP["report_period"]
        model = get_model(table_name)

        period_start = self.make_datetime_aware(self.fake.past_datetime()).date().replace(day=1)
        period_end = period_start + relativedelta.relativedelta(days=random.randint(1, 15))
        data = {
            "cluster_id": cluster_id or self.fake.pystr()[:8],
            "provider_id": provider_uuid,
            "report_period_start": period_start,
            "report_period_end": period_end,
        }

        if period_date:
            period_start = period_date.replace(day=1).date()
            period_end = period_start + relativedelta.relativedelta(months=1)

            data["report_period_start"] = period_start
            data["report_period_end"] = period_end
        with schema_context(self.schema):
            return baker.make(model, **data, _fill_optional=True)

    def create_columns_for_table_with_bakery(self, table, data={}):
        """Generate data for a table."""
        result = baker.prepare(table, **data, _fill_optional=True).__dict__
        if "id" in result:
            del result["id"]
        del result["_state"]
        return result

    def create_csv_file_stream(self, row):
        """Create a CSV file object for bulk upload testing."""
        file_obj = io.StringIO()
        writer = csv.writer(file_obj, delimiter=",", quoting=csv.QUOTE_MINIMAL, quotechar='"')
        writer.writerow(row)
        file_obj.seek(0)

        return file_obj

    def stringify_datetime(self, dt):
        """Convert datetime to string with AWS formatting."""
        return dt.strftime(Config.AWS_DATETIME_STR_FORMAT)

    def datetimeify_string(self, value):
        """Convert datetime string to datetime with AWS formatting."""
        return datetime.datetime.strptime(value, Config.AWS_DATETIME_STR_FORMAT)

    def make_datetime_aware(self, dt):
        """Add tzinfo to the datetime."""
        if timezone.is_aware(dt):
            return dt
        return timezone.make_aware(dt)

    def create_cost_model(self, provider_uuid, source_type, rates=None, markup=None):
        """Create an OCP rate database object for test."""
        if rates is None:
            rates = []
        if markup is None:
            markup = {}
        table_name = OCP_REPORT_TABLE_MAP["cost_model"]
        cost_model_map = OCP_REPORT_TABLE_MAP["cost_model_map"]

        data = {
            "uuid": str(uuid.uuid4()),
            "created_timestamp": DateAccessor().today_with_timezone("UTC"),
            "updated_timestamp": DateAccessor().today_with_timezone("UTC"),
            "name": self.fake.pystr()[:8],
            "description": self.fake.pystr(),
            "source_type": source_type,
            "rates": rates,
            "markup": markup,
        }

        with ProviderDBAccessor(provider_uuid) as accessor:
            provider_obj = accessor.get_provider()
<<<<<<< HEAD
        with OCPReportDBAccessor(self.schema) as accessor:
            model = get_model(table_name)
            cost_model_obj = baker.make(model, **data)
            data = {"provider_uuid": provider_obj.uuid, "cost_model_id": cost_model_obj.uuid}
            model = get_model(cost_model_map)
            baker.make(model, **data)
            return cost_model_obj
=======

        cost_model_obj = self.create_db_object(table_name, data)
        data = {"provider_uuid": provider_obj.uuid, "cost_model_id": cost_model_obj.uuid}
        self.create_db_object(cost_model_map, data)
        return cost_model_obj
>>>>>>> 737eb50c

    def create_ocpawscostlineitem_project_daily_summary(self, account_id, schema):
        """Create an ocpawscostlineitem_project_daily_summary object for test."""
        table_name = AWS_CUR_TABLE_MAP["ocp_on_aws_project_daily_summary"]
        model = get_model(table_name)
        with AccountAliasAccessor(account_id, schema) as accessor:
            account_alias = accessor._get_db_obj_query().first()
            data = {
                "account_alias_id": account_alias.id,
                "cost_entry_bill": self.create_cost_entry_bill(str(uuid.uuid4())),
                "usage_start": self.make_datetime_aware(self.fake.past_datetime()),
                "usage_end": self.make_datetime_aware(self.fake.past_datetime()),
            }
        with schema_context(self.schema):
            return baker.make(model, **data, _fill_optional=True)

    def create_awscostentrylineitem_daily_summary(self, account_id, schema, cost_entry_bill, usage_date=None):
        """Create reporting_awscostentrylineitem_daily_summary object for test."""
        table_name = AWS_CUR_TABLE_MAP["line_item_daily_summary"]
        model = get_model(table_name)
        with AccountAliasAccessor(account_id, schema) as accessor:
            account_alias = accessor._get_db_obj_query().first()
            data = {
                "account_alias_id": account_alias.id,
                "cost_entry_bill": cost_entry_bill,
                "usage_start": self.make_datetime_aware(usage_date or self.fake.past_datetime()),
            }
        with schema_context(self.schema):
            return baker.make(model, **data, _fill_optional=True)

    def create_azure_cost_entry_bill(self, provider_uuid, bill_date=None):
        """Create an Azure cost entry bill database object for test."""
        table_name = AZURE_REPORT_TABLE_MAP["bill"]
        model = get_model(table_name)

        data = {}
        fake_bill_date = self.make_datetime_aware(self.fake.past_datetime())
        data["billing_period_start"] = fake_bill_date
        data["billing_period_end"] = fake_bill_date

        if bill_date:
            report_date_range = azure_utils.month_date_range(bill_date)
            bill_start, bill_end = report_date_range.split("-")

            data["billing_period_start"] = self.make_datetime_aware(parser.parse(bill_start))
            data["billing_period_end"] = self.make_datetime_aware(parser.parse(bill_end))

        with schema_context(self.schema):
            return baker.make(model, provider_id=provider_uuid, **data, _fill_optional=True)


class ManifestCreationHelper:
    """Helper to setup number of processed files."""

    def __init__(self, manifest_id, num_total_files, assembly_id):
        self._manifest_id = manifest_id
        self._assembly_id = assembly_id
        self._num_total_files = num_total_files
        self._report_files = []

    def __del__(self):
        CostUsageReportStatus.objects.filter(manifest_id=self._manifest_id).delete()
        CostUsageReportManifest.objects.filter(assembly_id=self._assembly_id).delete()

    def generate_one_test_file(self):
        file_cnt = len(self._report_files)
        file_name = f"file_{file_cnt}"
        with ReportStatsDBAccessor(file_name, self._manifest_id):
            print(f"Generating file entry ({file_name}) for manifest {self._manifest_id}")
            self._report_files.append(file_name)
            return file_name
        return None

    def generate_test_report_files(self):
        for file_cnt in range(self._num_total_files):
            file_name = f"file_{file_cnt}"
            with ReportStatsDBAccessor(file_name, self._manifest_id):
                print(f"Generating file entry ({file_name}) for manifest {self._manifest_id}")
                self._report_files.append(file_name)
                return file_name

    def get_report_filenames(self):
        return self._report_files

    def mark_report_file_as_completed(self, report_file):
        with ReportStatsDBAccessor(report_file, self._manifest_id) as stats_accessor:
            stats_accessor.log_last_completed_datetime()

    def process_all_files(self):
        for report_file in self._report_files:
            self.mark_report_file_as_completed(report_file)


def map_django_field_type_to_python_type(field):
    """Map a Django field to its corresponding python type."""
    # This catches several different types of IntegerFields such as:
    # PositiveIntegerField, BigIntegerField,
    if "IntegerField" in field:
        return int
    elif field == "FloatField":
        return float
    elif field == "JSONField":
        return dict
    elif field == "DateTimeField":
        return datetime.datetime
    elif field == "DecimalField":
        return Decimal
    else:
        return str<|MERGE_RESOLUTION|>--- conflicted
+++ resolved
@@ -217,21 +217,11 @@
 
         with ProviderDBAccessor(provider_uuid) as accessor:
             provider_obj = accessor.get_provider()
-<<<<<<< HEAD
-        with OCPReportDBAccessor(self.schema) as accessor:
-            model = get_model(table_name)
-            cost_model_obj = baker.make(model, **data)
-            data = {"provider_uuid": provider_obj.uuid, "cost_model_id": cost_model_obj.uuid}
-            model = get_model(cost_model_map)
-            baker.make(model, **data)
-            return cost_model_obj
-=======
 
         cost_model_obj = self.create_db_object(table_name, data)
         data = {"provider_uuid": provider_obj.uuid, "cost_model_id": cost_model_obj.uuid}
         self.create_db_object(cost_model_map, data)
         return cost_model_obj
->>>>>>> 737eb50c
 
     def create_ocpawscostlineitem_project_daily_summary(self, account_id, schema):
         """Create an ocpawscostlineitem_project_daily_summary object for test."""
