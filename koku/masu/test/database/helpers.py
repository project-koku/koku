--- conflicted
+++ resolved
@@ -5,17 +5,13 @@
 """Helper class for database test classes."""
 import uuid
 
+from django.utils import timezone
 from django_tenants.utils import schema_context
 from faker import Faker
 
 from koku.database import get_model
 from masu.database import OCP_REPORT_TABLE_MAP
-<<<<<<< HEAD
-from masu.database.report_db_accessor_base import ReportSchema
-from masu.util import common as azure_utils
-=======
-from masu.external.date_accessor import DateAccessor
->>>>>>> 795a6306
+
 
 # A subset of AWS product family values
 AWS_PRODUCT_FAMILY = ["Storage", "Compute Instance", "Database Storage", "Database Instance"]
