--- conflicted
+++ resolved
@@ -192,18 +192,10 @@
 
         data['report_period_id'] = report_period.id
         data['report_id'] = report.id
-
-<<<<<<< HEAD
-        return self.db_accessor.create_db_object(table_name, data)
-=======
-        row.report_period_id = report_period.id
-        row.report_id = report.id
         if null_cpu_usage:
-            row.pod_usage_cpu_core_seconds = None
-        row.save()
-
-        return row
->>>>>>> 63014569
+            data['pod_usage_cpu_core_seconds'] = None
+        
+        return self.db_accessor.create_db_object(table_name, data)
 
     def create_ocp_storage_line_item(self, report_period, report):
         """Create an OCP storage line item database object for test."""
