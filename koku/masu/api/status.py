#
# Copyright 2018 Red Hat, Inc.
#
# This program is free software: you can redistribute it and/or modify
# it under the terms of the GNU Affero General Public License as
# published by the Free Software Foundation, either version 3 of the
# License, or (at your option) any later version.
#
# This program is distributed in the hope that it will be useful,
# but WITHOUT ANY WARRANTY; without even the implied warranty of
# MERCHANTABILITY or FITNESS FOR A PARTICULAR PURPOSE.  See the
# GNU Affero General Public License for more details.
#
# You should have received a copy of the GNU Affero General Public License
# along with this program.  If not, see <https://www.gnu.org/licenses/>.
#

"""View for server status."""

import logging
import os
import platform
import socket
import subprocess
import sys

<<<<<<< HEAD
import psycopg2
=======
from django.db import (InterfaceError,
                       NotSupportedError,
                       OperationalError,
                       ProgrammingError,
                       connection)
>>>>>>> f03ccece
from rest_framework.decorators import (api_view,
                                       permission_classes,
                                       renderer_classes)
from rest_framework.permissions import AllowAny
from rest_framework.response import Response
from rest_framework.settings import api_settings

<<<<<<< HEAD
=======
from koku.celery import CELERY as celery_app
>>>>>>> f03ccece
from masu.api import API_VERSION
from masu.config import Config
from masu.external.date_accessor import DateAccessor

from koku.celery import celery as celery_app

<<<<<<< HEAD
LOG = logging.getLogger(__name__)

=======
>>>>>>> f03ccece
BROKER_CONNECTION_ERROR = 'Unable to establish connection with broker.'
CELERY_WORKER_NOT_FOUND = 'No running Celery workers were found.'


@api_view(http_method_names=['GET'])
@permission_classes((AllowAny,))
@renderer_classes(tuple(api_settings.DEFAULT_RENDERER_CLASSES))
def get_status(request):
    """Packages response for class-based view."""
    if 'liveness' in request.query_params:
        return Response({'alive': True})

    app_status = ApplicationStatus()
    response = {
        'api_version': app_status.api_version,
        'celery_status': app_status.celery_status,
        'commit': app_status.commit,
        'current_datetime': app_status.current_datetime,
        'database_status': app_status.database_status,
        'debug': app_status.debug,
        'modules': app_status.modules,
        'platform_info': app_status.platform_info,
        'python_version': app_status.python_version
    }
    return Response(response)


# pylint: disable=too-few-public-methods, no-self-use
class ApplicationStatus():
    """A view that returns status JSON."""

    api_version = API_VERSION

    def __init__(self):
        """Initialize an ApplicationStatus object."""
        self._events = dict()
        self.modules = {}

    @property
    def celery_status(self):
        """Determine the status of our connection to Celery.

        :returns: dict of celery status, or an error
        """
        # First check if our Broker is reachable
        conn = None
        try:
            conn = celery_app.connection()
            conn.heartbeat_check()
        except (ConnectionRefusedError, socket.timeout):
            return {'Error': BROKER_CONNECTION_ERROR}
        # Now check if Celery workers are running
        stats = self._check_celery_status()
        if 'Error' in stats and stats['Error'] != CELERY_WORKER_NOT_FOUND:
            stats = self._check_celery_status()
        if conn:
            conn.release()
        return stats

    def _check_celery_status(self):
        """Check for celery status."""
        try:
            conn = celery_app.connection()
            inspector = celery_app.control.inspect(
                connection=conn,
                timeout=1
            )
            stats = inspector.stats()
            if not stats:
                stats = {'Error': CELERY_WORKER_NOT_FOUND}
        except (ConnectionResetError, TimeoutError) as err:
            stats = {'Error': str(err)}
        finally:
            if conn:
                conn.release()
        return stats

    @property
    def commit(self):
        """
        Collect the build number for the server.

        :returns: A build number

        """
        commit_info = os.environ.get('OPENSHIFT_BUILD_COMMIT', None)
        if not commit_info:
            commit_info = subprocess.run(['git',
                                          'describe',
                                          '--always'],
                                         stdout=subprocess.PIPE)
            if commit_info.stdout:
                commit_info = commit_info.stdout.decode('utf-8').strip()
        return commit_info

    @property
    def database_status(self):
        """Collect database connection information.

        :returns: A dict of db connection info.
        """
        try:
            with connection.cursor() as cursor:
                cursor.execute(
                    """
                    SELECT datname AS database,
                        numbackends as database_connections
                    FROM pg_stat_database
                    """
                )
                raw = cursor.fetchall()

                # get pg_stat_database column names
                names = [desc[0] for desc in cursor.description]
        except (InterfaceError,
                NotSupportedError,
                OperationalError,
                ProgrammingError) as exc:
            LOG.warning('Unable to connect to DB: %s', str(exc))
            return {'ERROR': str(exc)}

        # transform list-of-lists into list-of-dicts including column names.
        result = [dict(zip(names, row)) for row in raw]

        return result

    @property
    def platform_info(self):
        """Collect the platform information.

        :returns: A dictionary of platform data
        """
        return platform.uname()._asdict()

    @property
    def python_version(self):
        """Collect the python version information.

        :returns: The python version string.
        """
        return sys.version.replace('\n', '')

    @property
    def modules(self):
        """Collect the installed modules.

        :returns: A dictonary of module names and versions.
        """
        return self._modules

    # pylint: disable=unused-argument
    @modules.setter
    def modules(self, value):
        module_data = {}
        for name, module in sorted(sys.modules.items()):
            if hasattr(module, '__version__'):
                module_data[str(name)] = str(module.__version__)
        # pylint: disable=attribute-defined-outside-init
        self._modules = module_data

    @property
    def current_datetime(self):
        """Collect the service current datetime.

        :returns: The datetime string.
        """
        return DateAccessor().today()

    @property
    def debug(self):
        """Collect the debug state of the service.

        :returns: Boolean indicating debug status.
        """
        return Config.DEBUG

    def startup(self):
        """Log startup information."""
        LOG.info('API Version: %s', self.api_version)
        LOG.info('Celery Status: %s', self.celery_status)
        LOG.info('Commit: %s', self.commit)
        LOG.info('Current Date: %s', self.current_datetime)
        LOG.info('DEBUG enabled: %s', str(self.debug))
        LOG.info('Database: %s', self.database_status)

        LOG.info('Platform:')
        for name, value in self.platform_info.items():
            LOG.info('%s - %s', name, value)

        LOG.info('Python: %s', self.python_version)
        module_list = []
        for mod, version in list(self.modules.items()):
            module_list.append(f'{mod} - {version}')

        if module_list:
            LOG.info('Modules: %s', ', '.join(module_list))
        else:
            LOG.info('Modules: None')<|MERGE_RESOLUTION|>--- conflicted
+++ resolved
@@ -24,15 +24,11 @@
 import subprocess
 import sys
 
-<<<<<<< HEAD
-import psycopg2
-=======
 from django.db import (InterfaceError,
                        NotSupportedError,
                        OperationalError,
                        ProgrammingError,
                        connection)
->>>>>>> f03ccece
 from rest_framework.decorators import (api_view,
                                        permission_classes,
                                        renderer_classes)
@@ -40,21 +36,13 @@
 from rest_framework.response import Response
 from rest_framework.settings import api_settings
 
-<<<<<<< HEAD
-=======
 from koku.celery import CELERY as celery_app
->>>>>>> f03ccece
 from masu.api import API_VERSION
 from masu.config import Config
 from masu.external.date_accessor import DateAccessor
 
 from koku.celery import celery as celery_app
 
-<<<<<<< HEAD
-LOG = logging.getLogger(__name__)
-
-=======
->>>>>>> f03ccece
 BROKER_CONNECTION_ERROR = 'Unable to establish connection with broker.'
 CELERY_WORKER_NOT_FOUND = 'No running Celery workers were found.'
 
