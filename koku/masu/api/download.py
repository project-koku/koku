--- conflicted
+++ resolved
@@ -37,12 +37,10 @@
 @renderer_classes(tuple(api_settings.DEFAULT_RENDERER_CLASSES))
 def download_report(request):
     """Return download file async task ID."""
-<<<<<<< HEAD
-    async_download_result = check_report_updates.s().apply_async(queue=GET_REPORT_FILES_QUEUE)
-=======
     params = request.query_params
     provider_uuid = params.get("provider_uuid")
     bill_date = params.get("bill_date")
-    async_download_result = check_report_updates.delay(provider_uuid=provider_uuid, bill_date=bill_date)
->>>>>>> 577bb38b
+    async_download_result = check_report_updates.s(provider_uuid=provider_uuid, bill_date=bill_date).apply_async(
+        queue=GET_REPORT_FILES_QUEUE
+    )
     return Response({"Download Request Task ID": str(async_download_result)})