#
# Copyright 2022 Red Hat Inc.
# SPDX-License-Identifier: Apache-2.0
#
import json
import logging
import os
from decimal import Decimal

from django.http import HttpResponse
from django.shortcuts import redirect
from django.urls import reverse
from django.views.decorators.cache import never_cache
from jinja2 import Template as JinjaTemplate
from psycopg2 import ProgrammingError
from rest_framework.decorators import api_view
from rest_framework.decorators import permission_classes
from rest_framework.permissions import AllowAny
from rest_framework.response import Response
from sqlparse import format as format_sql

from .db_performance import DBPerformanceStats
from koku.configurator import CONFIGURATOR


LOG = logging.getLogger(__name__)


MY_PATH = os.path.dirname(os.path.abspath(__file__))
TEMPLATE_PATH = os.path.join(MY_PATH, "templates")

DATABASE_RANKING = [CONFIGURATOR.get_database_name()]

# CANCEL_URL = 0
# TERMINATE_URL = 1


<<<<<<< HEAD
def get_menu(curr_url_name):
    menu_values = (
        ("db_version", "DB Engine Version"),
        ("db_settings", "DB Engine Settings"),
        ("conn_activity", "Connection Activity"),
        ("stmt_stats", "Statement Statistics"),
        ("lock_info", "Lock Information"),
        ("explain_query", "Explain Query"),
    )
    menu_elements = ['<ul id="menu-list" class="menu unselectable">']
    for url_name, content_name in menu_values:
        if url_name == curr_url_name:
            element = f'<li class="current unselectable"><a class="unselectable">{content_name}</a></li>'
        else:
            element = (
                f'<li class="unselectable"><a class=unselectable href="{reverse(url_name)}">{content_name}</a></li>'
            )
        menu_elements.append(element)
    menu_elements.append("</ul>")

    return os.linesep.join(menu_elements)


def render_template(url_name, page_header, fields, data, targets=(), template="gen_table.html", action_urls=[]):
    menu = get_menu(url_name)
    tmpl = JinjaTemplate(open(os.path.join(TEMPLATE_PATH, template), "rt").read())
    return tmpl.render(
        db_performance_menu=menu,
        page_header=page_header,
        fields=fields,
        data=data,
        targets=targets,
        action_urls=action_urls,
    )
=======
def render_template(page_header, fields, data, targets=(), template="gen_table.html", action_urls=[]):
    tmpl = JinjaTemplate(open(os.path.join(TEMPLATE_PATH, template)).read())
    return tmpl.render(page_header=page_header, fields=fields, data=data, targets=targets, action_urls=action_urls)
>>>>>>> 2782a2bf


def set_null_display(rec, null_display_val=""):
    for col, val in rec.items():
        if val is None:
            rec[col] = null_display_val
    return rec


def get_identity_username(request):
    # This is a placeholder for now. This should resolve a username once actions are enabled.
    return "koku-user"


@never_cache
@api_view(http_method_names=["GET"])
@permission_classes((AllowAny,))
def db_performance_redirect(request):
    return redirect("db_version")


@never_cache
@api_view(http_method_names=["GET"])
@permission_classes((AllowAny,))
def lockinfo(request):
    """Get any blocked and blocking process data"""

    data = None
    with DBPerformanceStats(get_identity_username(request), CONFIGURATOR) as dbp:
        data = dbp.get_lock_info()

    targets = []
    if "blocking_pid" in data[0]:
        targets.append("blocking_pid")
    if "blocked_pid" in data[0]:
        targets.append("blocked_pid")

    # action_urls = [reverse("db_cancel_connection")]
    # if request.query_params.get("terminate") == "enable":
    #     LOG.info("Enabling the pg_stat_activity terminate action template.")
    #     template = "t_action_table.html"
    #     action_urls.append(reverse("db_terminate_connection"))
    # elif request.query_params.get("cancel") == "enable":
    #     template = "action_table.html"
    # else:
    #     template = "gen_table.html"

    template = "t_action_table.html"

    if targets:
        for rec in data:
            set_null_display(rec)
            rec["_attrs"] = {
                "blocked_statement": 'class="pre monospace"',
                "blckng_proc_curr_stmt": 'class="pre monospace"',
                "blocking_pid": 'class="sans"',
                "blocked_pid": 'class="sans"',
            }
            activity_url = f'{reverse("conn_activity")}?pids={rec["blocking_pid"]},{rec["blocked_pid"]}'
            for t in targets:
                rec[f"_raw_{t}"] = rec[t]
            if template != "gen_table.html":
                rec["blocking_pid"] = (
                    f'<a href="{activity_url}" title="Click this link to see the '
                    + f'current activity for pids {rec["_raw_blocking_pid"]}, '
                    + f'{rec["_raw_blocked_pid"]}">{rec["_raw_blocking_pid"]}</a>'
                )
                rec["blocked_pid"] = (
                    f'<a href="{activity_url}" title="Click this link to see the '
                    + f'current activity for pids {rec["_raw_blocked_pid"]}, '
                    + f'{rec["_raw_blocking_pid"]}">{rec["_raw_blocked_pid"]}</a>'
                )
            rec["blocked_statement"] = format_sql(
                rec["blocked_statement"], reindent=True, indent_realigned=True, keyword_case="upper"
            )
            rec["blckng_proc_curr_stmt"] = format_sql(
                rec["blckng_proc_curr_stmt"], reindent=True, indent_realigned=True, keyword_case="upper"
            )

    page_header = "Lock Information"
    return HttpResponse(
        render_template(
            "lock_info",
            page_header,
            tuple(f for f in data[0] if not f.startswith("_")) if data else (),
            data,
            targets=targets,
            template=template,
            # action_urls=action_urls,
        )
    )


@never_cache
@api_view(http_method_names=["GET"])
@permission_classes((AllowAny,))
def stat_statements(request):
    """Get any blocked and blocking process data"""

    data = None
    query_bad_threshold = Decimal("5000")
    query_warn_threshold = Decimal("2500")

    with DBPerformanceStats(get_identity_username(request), CONFIGURATOR, database_ranking=DATABASE_RANKING) as dbp:
        data = dbp.get_statement_stats()

    action_urls = []
    if "mean_exec_time" in data[0]:
        for rec in data:
            set_null_display(rec)
            rec["_attrs"] = {"query": 'class="pre monospace"'}
            rec["query"] = format_sql(rec["query"], reindent=True, indent_realigned=True, keyword_case="upper")
            for col in ("min_exec_time", "mean_exec_time", "max_exec_time"):
                attrs = ['class="sans"']
                if rec[col] > query_bad_threshold:
                    attrs.append('style="background-color: #d16969;"')
                elif rec[col] > query_warn_threshold:
                    attrs.append('style="background-color: #c7d169;"')
                else:
                    attrs.append('style="background-color: #69d172;"')
                rec["_attrs"][col] = " ".join(attrs)

        # action_urls.append(reverse("stat_statements_reset"))

    page_header = "Statement Statistics"
    return HttpResponse(
        render_template(
            "stmt_stats",
            page_header,
            tuple(f for f in data[0] if not f.startswith("_")) if data else (),
            data,
            template="stats_table.html",
            action_urls=action_urls,
        )
    )


@never_cache
@api_view(http_method_names=["GET"])
@permission_classes((AllowAny,))
def stat_activity(request):
    """Get any blocked and blocking process data"""

    # action_urls = [reverse("db_cancel_connection")]
    # if request.query_params.get("terminate") == "enable":
    #     LOG.info("Enabling the pg_stat_activity terminate action template.")
    #     template = "t_action_table.html"
    #     action_urls.append(reverse("db_terminate_connection"))
    # elif request.query_params.get("cancel") == "enable":
    #     template = "action_table.html"
    # else:
    #     template = "gen_table.html"

    template = "t_action_table.html"
    states = request.query_params.get("states", "")
    states = states.split(",") if states else []
    pids = request.query_params.get("pids", "")
    pids = [int(pid) for pid in pids.split(",")] if pids else []
    include_self = request.query_params.get("include_self", "false").lower() in ("1", "y", "yes", "t", "true", "on")

    data = None
    with DBPerformanceStats(get_identity_username(request), CONFIGURATOR, database_ranking=DATABASE_RANKING) as dbp:
        data = dbp.get_activity(pid=pids, state=states, include_self=include_self)

    fields = tuple(f for f in data[0] if not f.startswith("_")) if data else ()
    for rec in data:
        set_null_display(rec)
        rec["_raw_backend_pid"] = rec["backend_pid"]
        rec["_attrs"] = {
            "query": 'class="pre monospace"',
            "state": 'class="monospace"',
            "backend_pid": 'class="sans"',
            "client_ip": 'class="sans"',
            "backend_start": 'class="sans"',
            "xact_start": 'class="sans"',
            "query_start": 'class="sans"',
            "state_change": 'class="sans"',
            "active_time": 'class="sans"',
            "wait_type_event": 'class="sans"',
        }
        rec["query"] = format_sql(rec["query"], reindent=True, indent_realigned=True, keyword_case="upper")

    page_header = "Connection Activity"
    return HttpResponse(
        render_template("conn_activity", page_header, fields, data, targets=("backend_pid",), template=template)
        # render_template(
        #     "conn_activity",
        #     page_header,
        #     fields,
        #     data,
        #     targets=("backend_pid",),
        #     template=template,
        #     action_urls=action_urls
        # )
    )


@never_cache
@api_view(http_method_names=["GET"])
@permission_classes((AllowAny,))
def dbsettings(request):
    """Get any blocked and blocking process data"""

    data = None
    with DBPerformanceStats(get_identity_username(request), CONFIGURATOR) as dbp:
        data = dbp.get_pg_settings()

    for rec in data:
        set_null_display(rec)

        rec["_attrs"] = {
            "name": 'class="monospace"',
            "unit": 'class="monospace"',
            "setting": 'class="monospace"',
            "boot_val": 'class="monospace"',
            "reset_val": 'class="monospace"',
            "pending_restart": 'class="monospace"',
        }

    page_header = "Database Settings"
    return HttpResponse(
        render_template(
            "db_settings", page_header, tuple(f for f in data[0] if not f.startswith("_")) if data else (), data
        )
    )


@never_cache
@api_view(http_method_names=["GET"])
@permission_classes((AllowAny,))
def pg_engine_version(request):
    """Get any blocked and blocking process data"""

    data = None
    with DBPerformanceStats(get_identity_username(request), CONFIGURATOR) as dbp:
        data = [{"postgresql_version": ".".join(str(v) for v in dbp.get_pg_engine_version())}]

    page_header = "PostgreSQL Engine Version"
    return HttpResponse(render_template("db_version", page_header, tuple(data[0]) if data else (), data))


@never_cache
@api_view(http_method_names=["POST", "GET"])
@permission_classes((AllowAny,))
def explain_query(request):
    """Get any blocked and blocking process data"""
    if request.method == "GET":
        page_header = f"""Explain Query Using Database: "{CONFIGURATOR.get_database_name()}" """
        return HttpResponse(
            render_template(
                "explain_query", page_header, (), (), template="explain.html", action_urls=[reverse("explain_query")]
            )
        )
    else:
        query_params = json.loads(request.body.decode("utf-8"))

        data = None
        with DBPerformanceStats(get_identity_username(request), CONFIGURATOR) as dbp:
            try:
                data = dbp.explain_sql(query_params["sql_statement"])
            except ProgrammingError as e:
                data = {"query_plan": f"{type(e).__name__}: {str(e)}"}
            else:
                all_plans = []
                enumeration = len(data) > 1
                if enumeration:
                    all_plans.append(f"Detected {len(data)} queries:")

                for p_num, plan in enumerate(data):
                    header = f"QUERY PLAN {p_num + 1}{os.linesep}" if enumeration else f"QUERY PLAN{os.linesep}"
                    all_plans.append(f'{header}{plan["query_plan"]}')

                data = {"query_plan": (os.linesep * 3).join(all_plans)}

        return Response(data)<|MERGE_RESOLUTION|>--- conflicted
+++ resolved
@@ -35,7 +35,6 @@
 # TERMINATE_URL = 1
 
 
-<<<<<<< HEAD
 def get_menu(curr_url_name):
     menu_values = (
         ("db_version", "DB Engine Version"),
@@ -61,7 +60,7 @@
 
 def render_template(url_name, page_header, fields, data, targets=(), template="gen_table.html", action_urls=[]):
     menu = get_menu(url_name)
-    tmpl = JinjaTemplate(open(os.path.join(TEMPLATE_PATH, template), "rt").read())
+    tmpl = JinjaTemplate(open(os.path.join(TEMPLATE_PATH, template)).read())
     return tmpl.render(
         db_performance_menu=menu,
         page_header=page_header,
@@ -70,11 +69,6 @@
         targets=targets,
         action_urls=action_urls,
     )
-=======
-def render_template(page_header, fields, data, targets=(), template="gen_table.html", action_urls=[]):
-    tmpl = JinjaTemplate(open(os.path.join(TEMPLATE_PATH, template)).read())
-    return tmpl.render(page_header=page_header, fields=fields, data=data, targets=targets, action_urls=action_urls)
->>>>>>> 2782a2bf
 
 
 def set_null_display(rec, null_display_val=""):
