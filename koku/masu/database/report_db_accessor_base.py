#
# Copyright 2021 Red Hat Inc.
# SPDX-License-Identifier: Apache-2.0
#
"""Database accessor for report data."""
import logging
import os
import time
import uuid
from decimal import Decimal
from decimal import InvalidOperation

import ciso8601
import django.apps
from dateutil.relativedelta import relativedelta
from django.db import connection
from django.db import OperationalError
from django.db import transaction
from jinjasql import JinjaSql
from tenant_schemas.utils import schema_context

import koku.trino_database as trino_db
from api.common import log_json
from koku.database import execute_delete_sql as exec_del_sql
from koku.database_exc import get_extended_exception_by_type
from masu.config import Config
from masu.database.koku_database_access import KokuDBAccess
from masu.database.koku_database_access import mini_transaction_delete
from reporting.models import PartitionedTable
from reporting_common import REPORT_COLUMN_MAP

LOG = logging.getLogger(__name__)


class ReportDBAccessorException(Exception):
    """An error in the DB accessor."""


class ReportSchema:
    """A container for the reporting table objects."""

    def __init__(self, tables):
        """Initialize the report schema."""
        self.column_types = {}
        self._set_reporting_tables(tables)

    def _set_reporting_tables(self, models):
        """Load table objects for reference and creation.

        Args:
            report_schema (ReportSchema): A schema struct object with all
                report tables
        """
        column_types = {}
        for model in models:
            if "django" in model._meta.db_table:
                continue
            setattr(self, model._meta.db_table, model)
            columns = REPORT_COLUMN_MAP[model._meta.db_table].values()
            types = {column: model._meta.get_field(column).get_internal_type() for column in columns}
            column_types.update({model._meta.db_table: types})
            self.column_types = column_types


class ReportDBAccessorBase(KokuDBAccess):
    """Class to interact with customer reporting tables."""

    def __init__(self, schema):
        """Establish the database connection.

        Args:
            schema (str): The customer schema to associate with
        """
        super().__init__(schema)
        self.report_schema = ReportSchema(django.apps.apps.get_models())

    @property
    def decimal_precision(self):
        """Return database precision for decimal values."""
        return f"0E-{Config.REPORTING_DECIMAL_PRECISION}"

    @property
    def line_item_daily_summary_table(self):
        """Require this property in subclases."""
        raise ReportDBAccessorException("This must be a property on the sub class.")

    def create_temp_table(self, table_name, drop_column=None):
        """Create a temporary table and return the table name."""
        temp_table_name = table_name + "_" + str(uuid.uuid4()).replace("-", "_")
        with connection.cursor() as cursor:
            cursor.db.set_schema(self.schema)
            cursor.execute(f"CREATE TEMPORARY TABLE {temp_table_name} (LIKE {table_name})")
            if drop_column:
                cursor.execute(f"ALTER TABLE {temp_table_name} DROP COLUMN {drop_column}")
        return temp_table_name

    def create_new_temp_table(self, table_name, columns):
        """Create a temporary table and return the table name."""
        temp_table_name = table_name + "_" + str(uuid.uuid4()).replace("-", "_")
        base_sql = f"CREATE TEMPORARY TABLE {temp_table_name} "
        column_types = ""
        for column in columns:
            for name, column_type in column.items():
                column_types += f"{name} {column_type}, "
        column_types = column_types.strip().rstrip(",")
        column_sql = f"({column_types})"
        table_sql = base_sql + column_sql
        with connection.cursor() as cursor:
            cursor.db.set_schema(self.schema)
            cursor.execute(table_sql)

        return temp_table_name

    def merge_temp_table(self, table_name, temp_table_name, columns, conflict_columns=None):
        """INSERT temp table rows into the primary table specified.

        Args:
            table_name (str): The main table to insert into
            temp_table_name (str): The temp table to pull from
            columns (list): A list of columns to use in the insert logic

        Returns:
            (None)

        """
        column_str = ",".join(columns)
        upsert_sql = f"""
            INSERT INTO {table_name} ({column_str})
                SELECT {column_str}
                FROM {temp_table_name}
            """

        if conflict_columns:
            conflict_col_str = ",".join(conflict_columns)
            set_clause = ",".join([f"{column} = excluded.{column}" for column in columns])
            conflict_sql = f"""
                    ON CONFLICT ({conflict_col_str}) DO UPDATE
                    SET {set_clause}
                """
            upsert_sql += conflict_sql

        with connection.cursor() as cursor:
            cursor.db.set_schema(self.schema)
            cursor.execute(upsert_sql)

            delete_sql = f"DELETE FROM {temp_table_name}"
            cursor.execute(delete_sql)

    def bulk_insert_rows(self, file_obj, table, columns, sep=","):
        """Insert many rows using Postgres copy functionality.

        Args:
            file_obj (file): A file-like object containing CSV rows
            table (str): The table name in the databse to copy to
            columns (list): A list of columns in the order of the CSV file
            sep (str): The separator in the file. Default: ','

        """
        columns = ", ".join(columns)
        with connection.cursor() as cursor:
            cursor.db.set_schema(self.schema)
            statement = f"COPY {table} ({columns}) FROM STDIN WITH CSV DELIMITER '{sep}'"
            cursor.copy_expert(statement, file_obj)

    def _get_db_obj_query(self, table, columns=None):
        """Return a query on a specific database table.

        Args:
            table (DjangoModel): Which table to query
            columns (list): A list of column names to exclusively return

        Returns:
            (Query): A query object

        """
        # If table is a str, get the model associated
        if isinstance(table, str):
            table = getattr(self.report_schema, table)

        with schema_context(self.schema):
            if columns:
                query = table.objects.values(*columns)
            else:
                query = table.objects.all()
            return query

    def create_db_object(self, table_name, data):
        """Instantiate a populated database object.

        Args:
            table_name (str): The name of the table to create
            data (dict): A dictionary of data to insert into the object

        Returns:
            (Table): A populated SQLAlchemy table object specified by table_name

        """
        table = getattr(self.report_schema, table_name)
        data = self.clean_data(data, table_name)

        with schema_context(self.schema):
            model_object = table(**data)
            model_object.save()
            return model_object

    def insert_on_conflict_do_nothing(self, table, data, conflict_columns=None):
        """Write an INSERT statement with an ON CONFLICT clause.

        This is useful to avoid duplicate row inserts. Intended for
        single row inserts.

        Args:
            table_name (str): The name of the table to insert into
            data (dict): A dictionary of data to insert into the object
            columns (list): A list of columns to check conflict on

        Returns:
            (str): The id of the inserted row

        """
        table_name = table()._meta.db_table
        data = self.clean_data(data, table_name)
        columns_formatted = ", ".join(str(value) for value in data.keys())
        values = list(data.values())
        val_str = ",".join(["%s" for _ in data])
        insert_sql = f"""
            INSERT INTO {self.schema}.{table_name}({columns_formatted}) VALUES({val_str})
            """
        if conflict_columns:
            conflict_columns_formatted = ", ".join(conflict_columns)
            insert_sql = insert_sql + f" ON CONFLICT ({conflict_columns_formatted}) DO NOTHING;"
        else:
            insert_sql = insert_sql + " ON CONFLICT DO NOTHING;"
        with connection.cursor() as cursor:
            cursor.db.set_schema(self.schema)
            cursor.execute(insert_sql, values)
        if conflict_columns:
            data = {key: value for key, value in data.items() if key in conflict_columns}

        return self._get_primary_key(table, data)

    def insert_on_conflict_do_update(self, table, data, conflict_columns, set_columns):
        """Write an INSERT statement with an ON CONFLICT clause.

        This is useful to update rows on insert. Intended for
        singl row inserts.

        Args:
            table_name (str): The name of the table to insert into
            data (dict): A dictionary of data to insert into the object
            conflict_columns (list): Columns to check conflict on
            set_columns (list): Columns to update

        Returns:
            (str): The id of the inserted row

        """
        table_name = table()._meta.db_table
        data = self.clean_data(data, table_name)

        set_clause = ",".join([f"{column} = excluded.{column}" for column in set_columns])

        columns_formatted = ", ".join(str(value) for value in data.keys())
        values = list(data.values())
        val_str = ",".join(["%s" for _ in data])
        conflict_columns_formatted = ", ".join(conflict_columns)

        insert_sql = f"""
        INSERT INTO {self.schema}.{table_name}({columns_formatted}) VALUES ({val_str})
         ON CONFLICT ({conflict_columns_formatted}) DO UPDATE SET
         {set_clause}
        """
        with connection.cursor() as cursor:
            cursor.db.set_schema(self.schema)
            cursor.execute(insert_sql, values)

        data = {key: value for key, value in data.items() if key in conflict_columns}

        return self._get_primary_key(table_name, data)

    def _get_primary_key(self, table_name, data):
        """Return the row id for a specific object."""
        with schema_context(self.schema):
            query = self._get_db_obj_query(table_name)
            query = query.filter(**data)
            try:
                row_id = query.first().id
            except AttributeError as err:
                LOG.error("Row in %s does not exist in database.", table_name)
                LOG.error("Failed row data: %s", data)
                raise err
            else:
                return row_id

    def clean_data(self, data, table_name):
        """Clean data for insertion into database.

        Args:
            data (dict): The data to be cleaned
            table_name (str): The table name the data is associated with

        Returns:
            (dict): The data with values converted to required types

        """
        column_types = self.report_schema.column_types[table_name]

        for key, value in data.items():
            if value is None or value == "":
                data[key] = None
                continue
            if column_types.get(key) == int or column_types.get(key) == "BigIntegerField":
                data[key] = self._convert_value(value, int)
            elif column_types.get(key) == float:
                data[key] = self._convert_value(value, float)
            elif column_types.get(key) == Decimal:
                data[key] = self._convert_value(value, Decimal)

        return data

    def _convert_value(self, value, column_type):
        """Convert a single value to the specified column type.

        Args:
            value (var): A value of any type
            column_type (type) A Python type

        Returns:
            (var): The variable converted to type or None if conversion fails.

        """
        if column_type == Decimal:
            try:
                value = Decimal(value).quantize(Decimal(self.decimal_precision))
            except InvalidOperation:
                value = None
        else:
            try:
                value = column_type(value)
            except ValueError as err:
                LOG.warning(err)
                value = None
        return value

    def _execute_raw_sql_query(self, table, sql, start=None, end=None, bind_params=None, operation="UPDATE"):
        """Run a SQL statement via a cursor."""
        if start and end:
            LOG.info("Triggering %s on %s from %s to %s.", operation, table, start, end)
        else:
            LOG.info("Triggering %s %s", operation, table)

        with connection.cursor() as cursor:
            cursor.db.set_schema(self.schema)
            try:
                t1 = time.time()
                cursor.execute(sql, params=bind_params)
                t2 = time.time()
            except OperationalError as exc:
                db_exc = get_extended_exception_by_type(exc)
                LOG.error(log_json(os.getpid(), str(db_exc), context=db_exc.as_dict()))
                raise db_exc

        LOG.info("Finished %s on %s in %f seconds.", operation, table, t2 - t1)

    def _execute_trino_raw_sql_query(self, schema, sql, bind_params=None, log_ref=None, attempts_left=0):
        """Execute a single trino query returning only the fetchall results"""
        results, _ = self._execute_trino_raw_sql_query_with_description(
            schema, sql, bind_params, log_ref, attempts_left
        )
        return results

    def _execute_trino_raw_sql_query_with_description(
        self, schema, sql, bind_params=None, log_ref=None, attempts_left=0
    ):
<<<<<<< HEAD
        """Execute a single presto query and return cur.fetchall and cur.description"""
        sql = sql.replace(";", "")  # trino doesn't like `;`, so remove it
=======
        """Execute a single trino query and return cur.fetchall and cur.description"""
>>>>>>> 87d41aba
        try:
            t1 = time.time()
            trino_conn = trino_db.connect(schema=schema)
            trino_cur = trino_conn.cursor()
            trino_cur.execute(sql, bind_params)
            results = trino_cur.fetchall()
            description = trino_cur.description
            t2 = time.time()
            if log_ref:
                msg = f"{log_ref} for {schema} \n\twith params {bind_params} \n\tcompleted in {t2 - t1} seconds."
            else:
                msg = f"Trino query for {schema} \n\twith params {bind_params} \n\tcompleted in {t2 - t1} seconds."
            LOG.info(msg)
            return results, description
        except Exception as ex:
            if attempts_left == 0:
                msg = f"Failing SQL {sql} \n\t and bind_params {bind_params}"
                LOG.error(msg)
            raise ex

    def _execute_trino_multipart_sql_query(self, schema, sql, bind_params=None, preprocessor=JinjaSql().prepare_query):
        """Execute multiple related SQL queries in Trino."""
        trino_conn = trino_db.connect(schema=self.schema)
        return trino_db.executescript(trino_conn, sql, params=bind_params, preprocessor=preprocessor)

    def get_existing_partitions(self, table):
        if isinstance(table, str):
            table_name = table
        else:
            # assume model
            table_name = table._meta.db_table

        with transaction.atomic():  # Make sure this does *not* open a lingering transaction at the driver
            connection.set_schema(self.schema)
            existing_partitions = PartitionedTable.objects.filter(
                schema_name=self.schema, partition_of_table_name=table_name, partition_type=PartitionedTable.RANGE
            ).all()

        return existing_partitions

    def get_partition_start_dates(self, partitions):
        exist_partition_start_dates = {
            ciso8601.parse_datetime(p.partition_parameters["from"]).date()
            for p in partitions
            if not p.partition_parameters["default"]
        }

        return exist_partition_start_dates

    def add_partitions(self, existing_partitions, requested_partition_start_dates):
        tmplpart = existing_partitions[0]
        for needed_partition in {
            r.replace(day=1) for r in requested_partition_start_dates
        } - self.get_partition_start_dates(existing_partitions):
            # This *should* always work as there should always be a default partition
            partition_name = f"{tmplpart.partition_of_table_name}_{needed_partition.strftime('%Y_%m')}"
            # Successfully creating a new record will also create the partition
            newpart_vals = dict(
                schema_name=tmplpart.schema_name,
                table_name=partition_name,
                partition_of_table_name=tmplpart.partition_of_table_name,
                partition_type=tmplpart.partition_type,
                partition_col=tmplpart.partition_col,
                partition_parameters={
                    "default": False,
                    "from": str(needed_partition),
                    "to": str(needed_partition + relativedelta(months=1)),
                },
                active=True,
            )
            self.add_partition(**newpart_vals)

    def add_partition(self, **partition_record):
        with transaction.atomic():
            with schema_context(self.schema):
                newpart, created = PartitionedTable.objects.get_or_create(
                    defaults=partition_record,
                    schema_name=partition_record["schema_name"],
                    table_name=partition_record["table_name"],
                )
        if created:
            LOG.info(f"Created a new partition for {newpart.partition_of_table_name} : {newpart.table_name}")

    def delete_line_item_daily_summary_entries_for_date_range(
        self, source_uuid, start_date, end_date, table=None, filters=None
    ):
        if table is None:
            table = self.line_item_daily_summary_table
        msg = f"Deleting records from {table} from {start_date} to {end_date}"
        LOG.info(msg)
        select_query = table.objects.filter(
            source_uuid=source_uuid, usage_start__gte=start_date, usage_start__lte=end_date
        )
        if filters:
            select_query = select_query.filter(**filters)
        with schema_context(self.schema):
            count, _ = mini_transaction_delete(select_query)
        msg = f"Deleted {count} records from {table}"
        LOG.info(msg)

    def delete_line_item_daily_summary_entries_for_date_range_raw(
        self, source_uuid, start_date, end_date, filters, null_filters=None, table=None
    ):

        if table is None:
            table = self.line_item_daily_summary_table
        msg = f"Deleting records from {table._meta.db_table} for source {source_uuid} from {start_date} to {end_date}"
        LOG.info(msg)

        sql = f"""
            DELETE FROM {self.schema}.{table._meta.db_table}
            WHERE usage_start >= %(start_date)s::date
                AND usage_start <= %(end_date)s::date
        """
        if filters:
            filter_list = [f"AND {k} = %({k})s" for k in filters]
            sql += "\n".join(filter_list)
        else:
            filters = {}
        if null_filters:
            filter_list = [f"AND {column} {null_filter}" for column, null_filter in null_filters.items()]
            sql += "\n".join(filter_list)
        filters["start_date"] = start_date
        filters["end_date"] = end_date

        self._execute_raw_sql_query(table, sql, start_date, end_date, bind_params=filters, operation="DELETE")

    def table_exists_trino(self, table_name):
        """Check if table exists."""
        table_check_sql = f"SHOW TABLES LIKE '{table_name}'"
        table = self._execute_trino_raw_sql_query(self.schema, table_check_sql, log_ref="table_exists_trino")
        if table:
            return True
        return False

    def execute_delete_sql(self, query):
        """
        Detach a partition by marking the active columnm as False in the tracking table
        Schema must be set before this function is called
        Parameters:
            query (QuerySet) : A valid django queryset
        """
        return exec_del_sql(query)<|MERGE_RESOLUTION|>--- conflicted
+++ resolved
@@ -372,12 +372,8 @@
     def _execute_trino_raw_sql_query_with_description(
         self, schema, sql, bind_params=None, log_ref=None, attempts_left=0
     ):
-<<<<<<< HEAD
-        """Execute a single presto query and return cur.fetchall and cur.description"""
+        """Execute a single trino query and return cur.fetchall and cur.description"""
         sql = sql.replace(";", "")  # trino doesn't like `;`, so remove it
-=======
-        """Execute a single trino query and return cur.fetchall and cur.description"""
->>>>>>> 87d41aba
         try:
             t1 = time.time()
             trino_conn = trino_db.connect(schema=schema)
