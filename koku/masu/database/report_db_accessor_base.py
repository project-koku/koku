--- conflicted
+++ resolved
@@ -235,7 +235,6 @@
         set_value_in_cache(cache_key, exists)
         return exists
 
-<<<<<<< HEAD
     # def sync_hive_partitions(self, table_name):
     #     """Sync hive partition metadata for new partitions."""
     #     LOG.info(
@@ -249,10 +248,7 @@
     #     LOG.info(sql)
     #     self._execute_trino_raw_sql_query(sql, log_ref="sync partitions")
 
-    def delete_hive_partition_by_month(self, table, source, year, month):
-=======
     def delete_hive_partition_by_month(self, table, source, year, month, source_column="ocp_source"):
->>>>>>> b1a0123b
         """Deletes partitions individually by month."""
         retries = settings.HIVE_PARTITION_DELETE_RETRIES
         if self.schema_exists_trino() and self.table_exists_trino(table):
