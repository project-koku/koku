--- conflicted
+++ resolved
@@ -380,15 +380,12 @@
         self, sql, *, sql_params=None, log_ref="Trino query", attempts_left=0
     ):
         """Execute a single trino query and return cur.fetchall and cur.description"""
-<<<<<<< HEAD
         sql = sql.replace(";", "")  # trino doesn't like `;`, so remove it
-=======
         if sql_params is None:
             sql_params = {}
         sql, bind_params = self.trino_prepare_query(sql, sql_params)
         t1 = time.time()
         trino_conn = trino_db.connect(schema=self.schema)
->>>>>>> ddd88f5e
         try:
             trino_cur = trino_conn.cursor()
             trino_cur.execute(sql, bind_params)
