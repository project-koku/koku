--- conflicted
+++ resolved
@@ -356,11 +356,7 @@
         )
         postgres_cur = postgres_conn.cursor()
         postgres_cur.execute(sql)
-<<<<<<< HEAD
-        postgres_cur.fetchall()
-=======
         return postgres_cur.fetchall()
->>>>>>> 2abe885c
 
     def get_existing_partitions(self, table):
         if isinstance(table, str):
