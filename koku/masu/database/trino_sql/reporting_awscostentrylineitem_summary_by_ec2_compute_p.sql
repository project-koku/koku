--- conflicted
+++ resolved
@@ -146,27 +146,6 @@
             that offset that cost.
             https://docs.aws.amazon.com/cur/latest/userguide/cur-sp.html
         */
-<<<<<<< HEAD
-       sum(
-           CASE
-               WHEN lineitem_lineitemtype='SavingsPlanCoveredUsage'
-               THEN 0.0
-               ELSE lineitem_blendedcost
-           END
-       ) as blended_cost,
-       sum(savingsplan_savingsplaneffectivecost) as savingsplan_effective_cost,
-       sum(
-           CASE
-               WHEN lineitem_lineitemtype='Tax'
-               OR lineitem_lineitemtype='Usage'
-               THEN lineitem_unblendedcost
-               ELSE savingsplan_savingsplaneffectivecost
-           END
-       ) as calculated_amortized_cost,
-       sum(pricing_publicondemandcost) as public_on_demand_cost,
-       max(pricing_publicondemandrate) as public_on_demand_rate
-    FROM hive.{{trino_schema_prefix | sqlsafe}}{{schema | sqlsafe}}.aws_line_items_daily as lid
-=======
         sum(
             CASE
                 WHEN lineitem_lineitemtype='SavingsPlanCoveredUsage'
@@ -185,8 +164,7 @@
         ) as calculated_amortized_cost,
         sum(pricing_publicondemandcost) as public_on_demand_cost,
         max(pricing_publicondemandrate) as public_on_demand_rate
-    FROM hive.{{schema | sqlsafe}}.aws_line_items_daily as lid
->>>>>>> 43f38590
+    FROM hive.{{trino_schema_prefix | sqlsafe}}{{schema | sqlsafe}}.aws_line_items_daily as lid
     WHERE source = '{{source_uuid | sqlsafe}}'
         AND year = '{{year | sqlsafe}}'
         AND month = '{{month | sqlsafe}}'
