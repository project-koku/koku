{% if not resource_level%}
    WITH cte_openshift_cluster_info AS (
    SELECT DISTINCT cluster_id,
        cluster_alias,
        cast(provider_id as varchar) as provider_id
    FROM postgres.{{schema | sqlsafe}}.reporting_ocp_clusters
    ),
    cte_distinct_gcp_labels AS (
    SELECT DISTINCT labels,
        source
    FROM hive.{{schema | sqlsafe}}.gcp_line_items_daily
    WHERE source = {{gcp_provider_uuid}}
        AND year = {{year}}
        AND month = {{month}}
    ),
    cte_label_keys AS (
    SELECT cast(json_parse(labels) as map(varchar, varchar)) as parsed_labels,
        source
    FROM cte_distinct_gcp_labels
    )
    SELECT ocp.provider_id as ocp_uuid,
        gcp.source as infra_uuid,
        {{provider_type}} as type
    FROM cte_label_keys as gcp
    INNER JOIN cte_openshift_cluster_info as ocp
        ON any_match(map_keys(gcp.parsed_labels), e -> e = 'kubernetes-io-cluster-' || ocp.cluster_id)
            OR any_match(map_keys(gcp.parsed_labels), e -> e = 'kubernetes-io-cluster-' || ocp.cluster_alias)
            OR element_at(gcp.parsed_labels, 'openshift_cluster')  IN (ocp.cluster_id, ocp.cluster_alias)
{% endif %}

{% if resource_level %}
    WITH cte_gcp_resource_name AS (
        SELECT DISTINCT gcp.resource_name,
            gcp.source
        FROM hive.{{schema | sqlsafe}}.gcp_line_items_daily AS gcp
        WHERE gcp.usage_start_time >= {{start_date}}
            AND gcp.usage_start_time < date_add('day', 1, {{end_date}})
            {% if gcp_provider_uuid %}
            AND gcp.source = {{gcp_provider_uuid}}
            {% endif %}
            AND gcp.year = {{year}}
            AND gcp.month = {{month}}
    ),
    cte_ocp_nodes AS (
        SELECT DISTINCT ocp.node,
            ocp.source
        FROM hive.{{schema | sqlsafe}}.openshift_pod_usage_line_items_daily AS ocp
        WHERE ocp.interval_start >= {{start_date}}
            AND ocp.interval_start < date_add('day', 1, {{end_date}})
            AND ocp.node IS NOT NULL
            AND ocp.node != ''
            {% if ocp_provider_uuid %}
            AND ocp.source = {{ocp_provider_uuid}}
            {% endif %}
            AND ocp.year = {{year}}
            AND ocp.month = {{month}}
    )
    SELECT DISTINCT ocp.source as ocp_uuid,
        gcp.source as infra_uuid,
<<<<<<< HEAD
        'GCP' as provider_type
=======
        {{provider_type}} as type
>>>>>>> e7106c31
    FROM cte_gcp_resource_name AS gcp
    JOIN cte_ocp_nodes AS ocp
        ON strpos(gcp.resource_name, ocp.node) != 0
{% endif %}<|MERGE_RESOLUTION|>--- conflicted
+++ resolved
@@ -57,11 +57,7 @@
     )
     SELECT DISTINCT ocp.source as ocp_uuid,
         gcp.source as infra_uuid,
-<<<<<<< HEAD
-        'GCP' as provider_type
-=======
         {{provider_type}} as type
->>>>>>> e7106c31
     FROM cte_gcp_resource_name AS gcp
     JOIN cte_ocp_nodes AS ocp
         ON strpos(gcp.resource_name, ocp.node) != 0
