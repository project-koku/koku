--- conflicted
+++ resolved
@@ -564,11 +564,7 @@
             )
     AND ocp.namespace != 'Worker unallocated'
     AND ocp.namespace != 'Platform unallocated'
-<<<<<<< HEAD
-    and ocp.namespace != 'Network unattributed'
-=======
     AND ocp.namespace != 'Network unattributed'
->>>>>>> 3dcf7df0
 WHERE ocp.source = {{ocp_source_uuid}}
     AND ocp.report_period_id = {{report_period_id}}
     AND ocp.year = {{year}}
