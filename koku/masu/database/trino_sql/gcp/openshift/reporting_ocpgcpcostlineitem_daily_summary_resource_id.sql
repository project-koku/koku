-- First we'll store the data in a "temp" table to do our grouping against
CREATE TABLE IF NOT EXISTS {{schema | sqlsafe}}.gcp_openshift_daily_resource_matched_temp
(
    uuid varchar,
    usage_start timestamp,
    account_id varchar,
    project_id varchar,
    project_name varchar,
    resource_name varchar,
    instance_type varchar,
    service_id varchar,
    service_alias varchar,
    data_transfer_direction varchar,
    sku_id varchar,
    sku_alias varchar,
    region varchar,
    unit varchar,
    usage_amount double,
    currency varchar,
    invoice_month varchar,
    credit_amount double,
    unblended_cost double,
    labels varchar,
    ocp_matched boolean,
    ocp_source varchar,
    year varchar,
    month varchar
) WITH(format = 'PARQUET', partitioned_by=ARRAY['ocp_source', 'year', 'month'])
;

CREATE TABLE IF NOT EXISTS {{schema | sqlsafe}}.gcp_openshift_daily_tag_matched_temp
(
    uuid varchar,
    usage_start timestamp,
    account_id varchar,
    project_id varchar,
    project_name varchar,
    resource_name varchar,
    instance_type varchar,
    service_id varchar,
    service_alias varchar,
    sku_id varchar,
    sku_alias varchar,
    region varchar,
    unit varchar,
    usage_amount double,
    currency varchar,
    invoice_month varchar,
    credit_amount double,
    unblended_cost double,
    labels varchar,
    matched_tag varchar,
    ocp_source varchar,
    year varchar,
    month varchar
) WITH(format = 'PARQUET', partitioned_by=ARRAY['ocp_source', 'year', 'month'])
;

CREATE TABLE IF NOT EXISTS hive.{{trino_schema_prefix | sqlsafe}}{{schema | sqlsafe}}.reporting_ocpgcpcostlineitem_project_daily_summary_temp
(
    gcp_uuid varchar,
    cluster_id varchar,
    cluster_alias varchar,
    data_source varchar,
    namespace varchar,
    node varchar,
    persistentvolumeclaim varchar,
    persistentvolume varchar,
    storageclass varchar,
    pod_labels varchar,
    resource_id varchar,
    usage_start timestamp,
    usage_end timestamp,
    account_id varchar,
    project_id varchar,
    project_name varchar,
    instance_type varchar,
    service_id varchar,
    service_alias varchar,
    sku_id varchar,
    sku_alias varchar,
    region varchar,
    unit varchar,
    usage_amount double,
    currency varchar,
    invoice_month varchar,
    credit_amount double,
    unblended_cost double,
    markup_cost double,
    project_markup_cost double,
    pod_cost double,
    pod_credit double,
    pod_usage_cpu_core_hours double,
    pod_request_cpu_core_hours double,
    pod_effective_usage_cpu_core_hours double,
    pod_limit_cpu_core_hours double,
    pod_usage_memory_gigabyte_hours double,
    pod_request_memory_gigabyte_hours double,
    pod_effective_usage_memory_gigabyte_hours double,
    cluster_capacity_cpu_core_hours double,
    cluster_capacity_memory_gigabyte_hours double,
    node_capacity_cpu_core_hours double,
    node_capacity_memory_gigabyte_hours double,
    volume_labels varchar,
    tags varchar,
    cost_category_id int,
    project_rank integer,
    data_source_rank integer,
    ocp_matched boolean,
    ocp_source varchar,
    year varchar,
    month varchar
) WITH(format = 'PARQUET', partitioned_by=ARRAY['ocp_source', 'year', 'month'])
;

-- Now create our proper table if it does not exist
CREATE TABLE IF NOT EXISTS hive.{{trino_schema_prefix | sqlsafe}}{{schema | sqlsafe}}.reporting_ocpgcpcostlineitem_project_daily_summary
(
   gcp_uuid varchar,
    cluster_id varchar,
    cluster_alias varchar,
    data_source varchar,
    namespace varchar,
    node varchar,
    persistentvolumeclaim varchar,
    persistentvolume varchar,
    storageclass varchar,
    pod_labels varchar,
    resource_id varchar,
    usage_start timestamp,
    usage_end timestamp,
    account_id varchar,
    project_id varchar,
    project_name varchar,
    instance_type varchar,
    service_id varchar,
    service_alias varchar,
    data_transfer_direction varchar,
    sku_id varchar,
    sku_alias varchar,
    region varchar,
    unit varchar,
    usage_amount double,
    currency varchar,
    invoice_month varchar,
    credit_amount double,
    unblended_cost double,
    markup_cost double,
    project_markup_cost double,
    pod_cost double,
    pod_credit double,
    pod_usage_cpu_core_hours double,
    pod_request_cpu_core_hours double,
    pod_limit_cpu_core_hours double,
    pod_usage_memory_gigabyte_hours double,
    pod_request_memory_gigabyte_hours double,
    cluster_capacity_cpu_core_hours double,
    cluster_capacity_memory_gigabyte_hours double,
    node_capacity_cpu_core_hours double,
    node_capacity_memory_gigabyte_hours double,
    volume_labels varchar,
    tags varchar,
    cost_category_id int,
    project_rank integer,
    data_source_rank integer,
    gcp_source varchar,
    ocp_source varchar,
    year varchar,
    month varchar,
    day varchar
) WITH(format = 'PARQUET', partitioned_by=ARRAY['gcp_source', 'ocp_source', 'year', 'month', 'day'])
;

INSERT INTO hive.{{trino_schema_prefix | sqlsafe}}{{schema | sqlsafe}}.gcp_openshift_daily_resource_matched_temp (
    uuid,
    usage_start,
    account_id,
    project_id,
    project_name,
    resource_name,
    instance_type,
    service_id,
    service_alias,
    data_transfer_direction,
    sku_id,
    sku_alias,
    region,
    unit,
    usage_amount,
    currency,
    invoice_month,
    credit_amount,
    unblended_cost,
    labels,
    ocp_matched,
    ocp_source,
    year,
    month
)
SELECT cast(uuid() as varchar),
    gcp.usage_start_time as usage_start,
    max(gcp.billing_account_id) as account_id,
    gcp.project_id as project_id,
    max(gcp.project_name) as project_name,
    gcp.resource_name,
    json_extract_scalar(json_parse(gcp.system_labels), '$["compute.googleapis.com/machine_spec"]') as instance_type,
    gcp.service_id,
    max(nullif(gcp.service_description, '')) as service_alias,
    CASE
        WHEN service_description = 'Compute Engine' AND STRPOS(lower(sku_description), 'data transfer in') != 0 THEN 'IN'
        WHEN service_description = 'Compute Engine' AND STRPOS(lower(sku_description), 'data transfer') != 0 THEN 'OUT'
        ELSE NULL
    END as data_transfer_direction,
    max(nullif(gcp.sku_id, '')) as sku_id,
    max(nullif(gcp.sku_description, '')) as sku_alias,
    gcp.location_region as region,
    max(gcp.usage_pricing_unit) as unit,
    cast(sum(gcp.usage_amount_in_pricing_units) AS decimal(24,9)) as usage_amount,
    max(gcp.currency) as currency,
    gcp.invoice_month as invoice_month,
    sum(daily_credits) as credit_amount,
    cast(sum(gcp.cost) AS decimal(24,9)) as unblended_cost,
    gcp.labels,
    max(gcp.ocp_matched) as ocp_matched,
    {{ocp_source_uuid}} as ocp_source,
    max(gcp.year) as year,
    max(gcp.month) as month
FROM hive.{{trino_schema_prefix | sqlsafe}}{{schema | sqlsafe}}.gcp_openshift_daily as gcp
WHERE gcp.source = {{gcp_source_uuid}}
    AND gcp.year = {{year}}
    AND gcp.month = {{month}}
    AND TRIM(LEADING '0' FROM gcp.day) IN {{days | inclause}} -- external partitions have a leading zero
    AND gcp.ocp_source_uuid = {{ocp_source_uuid}}
    AND gcp.ocp_matched = TRUE
GROUP BY gcp.usage_start_time,
    gcp.project_id,
    gcp.resource_name,
    gcp.system_labels,
    gcp.service_id,
    gcp.location_region,
    gcp.invoice_month,
    gcp.labels,
    10 -- data transfer direction
;

INSERT INTO hive.{{trino_schema_prefix | sqlsafe}}{{schema | sqlsafe}}.gcp_openshift_daily_tag_matched_temp (
    uuid,
    usage_start,
    account_id,
    project_id,
    project_name,
    resource_name,
    instance_type,
    service_id,
    service_alias,
    sku_id,
    sku_alias,
    region,
    unit,
    usage_amount,
    currency,
    invoice_month,
    credit_amount,
    unblended_cost,
    labels,
    matched_tag,
    ocp_source,
    year,
    month
)
WITH cte_enabled_tag_keys AS (
    SELECT
    CASE WHEN array_agg(key) IS NOT NULL
        THEN array_union(ARRAY['openshift_cluster', 'openshift_node', 'openshift_project'], array_agg(key))
        ELSE ARRAY['openshift_cluster', 'openshift_node', 'openshift_project']
    END as enabled_keys
    FROM postgres.{{schema | sqlsafe}}.reporting_enabledtagkeys
    WHERE enabled = TRUE
        AND provider_type = 'GCP'
)
SELECT cast(uuid() as varchar),
    gcp.usage_start_time as usage_start,
    max(gcp.billing_account_id) as account_id,
    gcp.project_id as project_id,
    max(gcp.project_name) as project_name,
    gcp.resource_name,
    json_extract_scalar(json_parse(gcp.system_labels), '$["compute.googleapis.com/machine_spec"]') as instance_type,
    gcp.service_id,
    max(nullif(gcp.service_description, '')) as service_alias,
    max(nullif(gcp.sku_id, '')) as sku_id,
    max(nullif(gcp.sku_description, '')) as sku_alias,
    gcp.location_region as region,
    max(gcp.usage_pricing_unit) as unit,
    cast(sum(gcp.usage_amount_in_pricing_units) AS decimal(24,9)) as usage_amount,
    max(gcp.currency) as currency,
    gcp.invoice_month as invoice_month,
    sum(daily_credits) as credit_amount,
    cast(sum(gcp.cost) AS decimal(24,9)) as unblended_cost,
    -- gcp.labels,
    json_format(
        cast(
            map_filter(
                cast(json_parse(gcp.labels) as map(varchar, varchar)),
                (k, v) -> contains(etk.enabled_keys, k)
            ) as json
        )
    ) as labels,
    gcp.matched_tag,
    {{ocp_source_uuid}} as ocp_source,
    max(gcp.year) as year,
    max(gcp.month) as month
FROM hive.{{trino_schema_prefix | sqlsafe}}{{schema | sqlsafe}}.gcp_openshift_daily as gcp
CROSS JOIN cte_enabled_tag_keys as etk
WHERE gcp.source = {{gcp_source_uuid}}
    AND gcp.year = {{year}}
    AND gcp.month = {{month}}
    AND TRIM(LEADING '0' FROM gcp.day) IN {{days | inclause}} -- external partitions have a leading zero
    AND (gcp.ocp_matched = FALSE OR gcp.ocp_matched IS NULL)
GROUP BY gcp.usage_start_time,
    gcp.project_id,
    gcp.resource_name,
    gcp.system_labels,
    gcp.service_id,
    gcp.location_region,
    gcp.invoice_month,
    19, -- label matching
    gcp.matched_tag
;

-- Direct resource_id matching
INSERT INTO hive.{{trino_schema_prefix | sqlsafe}}{{schema | sqlsafe}}.reporting_ocpgcpcostlineitem_project_daily_summary_temp (
    gcp_uuid,
    cluster_id,
    cluster_alias,
    data_source,
    namespace,
    node,
    persistentvolumeclaim,
    persistentvolume,
    storageclass,
    pod_labels,
    resource_id,
    usage_start,
    usage_end,
    account_id,
    project_id,
    project_name,
    instance_type,
    service_id,
    service_alias,
    sku_id,
    sku_alias,
    region,
    unit,
    usage_amount,
    currency,
    invoice_month,
    credit_amount,
    unblended_cost,
    markup_cost,
    project_markup_cost,
    pod_cost,
    pod_credit,
    pod_usage_cpu_core_hours,
    pod_request_cpu_core_hours,
    pod_effective_usage_cpu_core_hours,
    pod_limit_cpu_core_hours,
    pod_usage_memory_gigabyte_hours,
    pod_request_memory_gigabyte_hours,
    pod_effective_usage_memory_gigabyte_hours,
    cluster_capacity_cpu_core_hours,
    cluster_capacity_memory_gigabyte_hours,
    node_capacity_cpu_core_hours,
    node_capacity_memory_gigabyte_hours,
    volume_labels,
    tags,
    cost_category_id,
    ocp_matched,
    ocp_source,
    year,
    month
)
SELECT gcp.uuid as gcp_uuid,
    max(ocp.cluster_id) as cluster_id,
    max(ocp.cluster_alias) as cluster_alias,
    ocp.data_source,
    ocp.namespace,
    max(ocp.node) as node,
    max(nullif(ocp.persistentvolumeclaim, '')) as persistentvolumeclaim,
    max(nullif(ocp.persistentvolume, '')) as persistentvolume,
    max(nullif(ocp.storageclass, '')) as storageclass,
    ocp.pod_labels,
    max(ocp.resource_id) as resource_id,
    max(gcp.usage_start) as usage_start,
    max(gcp.usage_start) as usage_end,
    max(gcp.account_id) as account_id,
    max(gcp.project_id) as project_id,
    max(gcp.project_name) as project_name,
    max(instance_type) as instance_type,
    max(nullif(gcp.service_id, '')) as service_id,
    max(gcp.service_alias) as service_alias,
    max(gcp.sku_id) as sku_id,
    max(gcp.sku_alias) as sku_alias,
    max(nullif(gcp.region, '')) as region,
    max(gcp.unit) as unit,
    max(gcp.usage_amount) as usage_amount,
    max(gcp.currency) as currency,
    max(gcp.invoice_month) as invoice_month,
    max(gcp.credit_amount) as credit_amount,
    max(gcp.unblended_cost) as unblended_cost,
    max(gcp.unblended_cost * {{markup | sqlsafe}}) as markup_cost,
    cast(NULL as double) AS project_markup_cost,
    cast(NULL AS double) AS pod_cost,
    cast(NULL AS double) AS pod_credit,
    sum(ocp.pod_usage_cpu_core_hours) as pod_usage_cpu_core_hours,
    sum(ocp.pod_request_cpu_core_hours) as pod_request_cpu_core_hours,
    sum(ocp.pod_effective_usage_cpu_core_hours) as pod_effective_usage_cpu_core_hours,
    sum(ocp.pod_limit_cpu_core_hours) as pod_limit_cpu_core_hours,
    sum(ocp.pod_usage_memory_gigabyte_hours) as pod_usage_memory_gigabyte_hours,
    sum(ocp.pod_request_memory_gigabyte_hours) as pod_request_memory_gigabyte_hours,
    sum(ocp.pod_effective_usage_memory_gigabyte_hours) as pod_effective_usage_memory_gigabyte_hours,
    max(ocp.cluster_capacity_cpu_core_hours) as cluster_capacity_cpu_core_hours,
    max(ocp.cluster_capacity_memory_gigabyte_hours) as cluster_capacity_memory_gigabyte_hours,
    max(ocp.node_capacity_cpu_core_hours) as node_capacity_cpu_core_hours,
    max(ocp.node_capacity_memory_gigabyte_hours) as node_capacity_memory_gigabyte_hours,
    ocp.volume_labels,
    max(gcp.labels) as tags,
    max(ocp.cost_category_id) as cost_category_id,
    max(gcp.ocp_matched) as ocp_matched,
    {{ocp_source_uuid}} as ocp_source,
    max(gcp.year) as year,
    max(gcp.month) as month
FROM hive.{{trino_schema_prefix | sqlsafe}}{{schema | sqlsafe}}.reporting_ocpusagelineitem_daily_summary as ocp
JOIN hive.{{trino_schema_prefix | sqlsafe}}{{schema | sqlsafe}}.gcp_openshift_daily_resource_matched_temp as gcp
    ON gcp.usage_start = ocp.usage_start
        AND (
            (strpos(gcp.resource_name, ocp.node) != 0 AND ocp.data_source='Pod')
            OR (strpos(gcp.resource_name, ocp.persistentvolume) != 0 AND ocp.data_source='Storage')
        )
WHERE ocp.source = {{ocp_source_uuid}}
    AND ocp.year = {{year}}
    AND lpad(ocp.month, 2, '0') = {{month}} -- Zero pad the month when fewer than 2 characters
    AND ocp.day IN {{days | inclause}}
    AND (ocp.resource_id IS NOT NULL AND ocp.resource_id != '')
    AND gcp.ocp_source = {{ocp_source_uuid}}
    AND gcp.year = {{year}}
    AND gcp.month = {{month}}
    -- Filter out Node Network Costs because they cannot be tied to namespace level
    AND data_transfer_direction IS NULL
GROUP BY gcp.uuid, ocp.namespace, ocp.data_source, ocp.pod_labels, ocp.volume_labels
;

-- direct tag matching, these costs are split evenly between pod and storage since we don't have the info to quantify them separately
INSERT INTO hive.{{trino_schema_prefix | sqlsafe}}{{schema | sqlsafe}}.reporting_ocpgcpcostlineitem_project_daily_summary_temp (
    gcp_uuid,
    cluster_id,
    cluster_alias,
    data_source,
    namespace,
    node,
    persistentvolumeclaim,
    persistentvolume,
    storageclass,
    pod_labels,
    resource_id,
    usage_start,
    usage_end,
    account_id,
    project_id,
    project_name,
    instance_type,
    service_id,
    service_alias,
    sku_id,
    sku_alias,
    region,
    unit,
    usage_amount,
    currency,
    invoice_month,
    credit_amount,
    unblended_cost,
    markup_cost,
    project_markup_cost,
    pod_cost,
    pod_credit,
    pod_usage_cpu_core_hours,
    pod_request_cpu_core_hours,
    pod_effective_usage_cpu_core_hours,
    pod_limit_cpu_core_hours,
    pod_usage_memory_gigabyte_hours,
    pod_request_memory_gigabyte_hours,
    pod_effective_usage_memory_gigabyte_hours,
    cluster_capacity_cpu_core_hours,
    cluster_capacity_memory_gigabyte_hours,
    node_capacity_cpu_core_hours,
    node_capacity_memory_gigabyte_hours,
    volume_labels,
    tags,
    cost_category_id,
    ocp_matched,
    ocp_source,
    year,
    month
)
SELECT gcp.uuid as gcp_uuid,
    max(ocp.cluster_id) as cluster_id,
    max(ocp.cluster_alias) as cluster_alias,
    ocp.data_source,
    ocp.namespace,
    max(ocp.node) as node,
    max(nullif(ocp.persistentvolumeclaim, '')) as persistentvolumeclaim,
    max(nullif(ocp.persistentvolume, '')) as persistentvolume,
    max(nullif(ocp.storageclass, '')) as storageclass,
    max(ocp.pod_labels) as pod_labels,
    max(ocp.resource_id) as resource_id,
    max(gcp.usage_start) as usage_start,
    max(gcp.usage_start) as usage_end,
    max(gcp.account_id) as account_id,
    max(gcp.project_id) as project_id,
    max(gcp.project_name) as project_name,
    max(instance_type) as instance_type,
    max(nullif(gcp.service_id, '')) as service_id,
    max(gcp.service_alias) as service_alias,
    max(gcp.sku_id) as sku_id,
    max(gcp.sku_alias) as sku_alias,
    max(nullif(gcp.region, '')) as region,
    max(gcp.unit) as unit,
    max(gcp.usage_amount) as usage_amount,
    max(gcp.currency) as currency,
    max(gcp.invoice_month) as invoice_month,
    max(gcp.credit_amount) as credit_amount,
    max(gcp.unblended_cost) as unblended_cost,
    max(gcp.unblended_cost * {{markup | sqlsafe}}) as markup_cost,
    cast(NULL as double) AS project_markup_cost,
    cast(NULL AS double) AS pod_cost,
    cast(NULL AS double) AS pod_credit,
    sum(ocp.pod_usage_cpu_core_hours) as pod_usage_cpu_core_hours,
    sum(ocp.pod_request_cpu_core_hours) as pod_request_cpu_core_hours,
    sum(ocp.pod_effective_usage_cpu_core_hours) as pod_effective_usage_cpu_core_hours,
    sum(ocp.pod_limit_cpu_core_hours) as pod_limit_cpu_core_hours,
    sum(ocp.pod_usage_memory_gigabyte_hours) as pod_usage_memory_gigabyte_hours,
    sum(ocp.pod_request_memory_gigabyte_hours) as pod_request_memory_gigabyte_hours,
    sum(ocp.pod_effective_usage_memory_gigabyte_hours) as pod_effective_usage_memory_gigabyte_hours,
    max(ocp.cluster_capacity_cpu_core_hours) as cluster_capacity_cpu_core_hours,
    max(ocp.cluster_capacity_memory_gigabyte_hours) as cluster_capacity_memory_gigabyte_hours,
    max(ocp.node_capacity_cpu_core_hours) as node_capacity_cpu_core_hours,
    max(ocp.node_capacity_memory_gigabyte_hours) as node_capacity_memory_gigabyte_hours,
    max(ocp.volume_labels) as volume_labels,
    max(gcp.labels) as tags,
    max(ocp.cost_category_id) as cost_category_id,
    FALSE as ocp_matched,
    {{ocp_source_uuid}} as ocp_source,
    max(gcp.year) as year,
    max(gcp.month) as month
FROM hive.{{trino_schema_prefix | sqlsafe}}{{schema | sqlsafe}}.reporting_ocpusagelineitem_daily_summary as ocp
JOIN hive.{{trino_schema_prefix | sqlsafe}}{{schema | sqlsafe}}.gcp_openshift_daily_tag_matched_temp as gcp
    ON gcp.usage_start = ocp.usage_start
        AND (
                json_query(gcp.labels, 'strict $.openshift_project' OMIT QUOTES) = ocp.namespace
                OR json_query(gcp.labels, 'strict $.openshift_node' OMIT QUOTES) = ocp.node
                OR json_query(gcp.labels, 'strict $.openshift_cluster' OMIT QUOTES) = ocp.cluster_alias
                OR json_query(gcp.labels, 'strict $.openshift_cluster' OMIT QUOTES) = ocp.cluster_id
                OR (gcp.matched_tag != '' AND any_match(split(gcp.matched_tag, ','), x->strpos(ocp.pod_labels, replace(x, ' ')) != 0))
                OR (gcp.matched_tag != '' AND any_match(split(gcp.matched_tag, ','), x->strpos(ocp.volume_labels, replace(x, ' ')) != 0))
            )
    AND ocp.namespace != 'Worker unallocated'
    AND ocp.namespace != 'Platform unallocated'
    AND ocp.namespace != 'Network unattributed'
    AND ocp.namespace != 'Storage unattributed'
WHERE ocp.source = {{ocp_source_uuid}}
    AND ocp.report_period_id = {{report_period_id}}
    AND ocp.year = {{year}}
    AND lpad(ocp.month, 2, '0') = {{month}} -- Zero pad the month when fewer than 2 characters
    AND ocp.day IN {{days | inclause}}
    AND gcp.ocp_source = {{ocp_source_uuid}}
    AND gcp.year = {{year}}
    AND gcp.month = {{month}}
GROUP BY gcp.uuid, ocp.namespace, ocp.data_source, gcp.invoice_month
;

-- Group by to calculate proper cost per project
INSERT INTO hive.{{trino_schema_prefix | sqlsafe}}{{schema | sqlsafe}}.reporting_ocpgcpcostlineitem_project_daily_summary (
    gcp_uuid,
    cluster_id,
    cluster_alias,
    data_source,
    namespace,
    node,
    persistentvolumeclaim,
    persistentvolume,
    storageclass,
    pod_labels,
    resource_id,
    usage_start,
    usage_end,
    account_id,
    project_id,
    project_name,
    instance_type,
    service_id,
    service_alias,
    data_transfer_direction,
    sku_id,
    sku_alias,
    region,
    unit,
    usage_amount,
    currency,
    invoice_month,
    credit_amount,
    unblended_cost,
    markup_cost,
    project_markup_cost,
    pod_cost,
    pod_credit,
    pod_usage_cpu_core_hours,
    pod_request_cpu_core_hours,
    pod_limit_cpu_core_hours,
    pod_usage_memory_gigabyte_hours,
    pod_request_memory_gigabyte_hours,
    cluster_capacity_cpu_core_hours,
    cluster_capacity_memory_gigabyte_hours,
    node_capacity_cpu_core_hours,
    node_capacity_memory_gigabyte_hours,
    volume_labels,
    tags,
    cost_category_id,
    gcp_source,
    ocp_source,
    year,
    month,
    day
)
WITH cte_rankings AS (
    SELECT pds.gcp_uuid,
        count(*) as gcp_uuid_count
<<<<<<< HEAD
    FROM hive.{{trino_schema_prefix | sqlsafe}}{{schema | sqlsafe}}.reporting_ocpgcpcostlineitem_project_daily_summary_temp AS pds
=======
    FROM hive.{{schema | sqlsafe}}.reporting_ocpgcpcostlineitem_project_daily_summary_temp AS pds
    WHERE pds.ocp_source = {{ocp_source_uuid}} AND year = {{year}} AND month = {{month}}
>>>>>>> b51598ac
    GROUP BY gcp_uuid
)
SELECT pds.gcp_uuid,
    cluster_id,
    cluster_alias,
    data_source,
    namespace,
    node,
    persistentvolumeclaim,
    persistentvolume,
    storageclass,
    CASE WHEN pds.pod_labels IS NOT NULL
        THEN json_format(cast(
            map_concat(
                cast(json_parse(pds.pod_labels) as map(varchar, varchar)),
                cast(json_parse(pds.tags) as map(varchar, varchar))
            ) as JSON))
        ELSE json_format(cast(
            map_concat(
                cast(json_parse(pds.volume_labels) as map(varchar, varchar)),
                cast(json_parse(pds.tags) as map(varchar, varchar))
            ) as JSON))
    END as pod_labels,
    resource_id,
    usage_start,
    usage_end,
    account_id,
    project_id,
    project_name,
    instance_type,
    service_id,
    service_alias,
    NULL as data_transfer_direction,
    sku_id,
    sku_alias,
    region,
    unit,
    usage_amount / r.gcp_uuid_count as usage_amount,
    currency,
    invoice_month,
    CASE WHEN ocp_matched = TRUE AND data_source = 'Pod'
        THEN ({{pod_column | sqlsafe}} / {{node_column | sqlsafe}}) * credit_amount
        ELSE credit_amount / r.gcp_uuid_count
    END as credit_amount,
    CASE WHEN ocp_matched = TRUE AND data_source = 'Pod'
        THEN ({{pod_column | sqlsafe}} / {{node_column | sqlsafe}}) * unblended_cost
        ELSE unblended_cost / r.gcp_uuid_count
    END as unblended_cost,
    CASE WHEN ocp_matched = TRUE AND data_source = 'Pod'
        THEN ({{pod_column | sqlsafe}} / {{node_column | sqlsafe}}) * unblended_cost * cast({{markup}} as decimal(24,9))
        ELSE unblended_cost / r.gcp_uuid_count * cast({{markup}} as decimal(24,9))
    END as markup_cost,
    CASE WHEN ocp_matched = TRUE AND data_source = 'Pod'
        THEN ({{pod_column | sqlsafe}} / {{node_column | sqlsafe}}) * unblended_cost * cast({{markup}} as decimal(24,9))
        ELSE unblended_cost / r.gcp_uuid_count * cast({{markup}} as decimal(24,9))
    END as project_markup_cost,
    CASE WHEN ocp_matched = TRUE AND data_source = 'Pod'
        THEN ({{pod_column | sqlsafe}} / {{node_column | sqlsafe}}) * unblended_cost
        ELSE unblended_cost / r.gcp_uuid_count
    END as pod_cost,
    CASE WHEN ocp_matched = TRUE AND data_source = 'Pod'
        THEN ({{pod_column | sqlsafe}} / {{node_column | sqlsafe}}) * credit_amount
        ELSE credit_amount / r.gcp_uuid_count
    END as pod_credit,
    pod_usage_cpu_core_hours,
    pod_request_cpu_core_hours,
    pod_limit_cpu_core_hours,
    pod_usage_memory_gigabyte_hours,
    pod_request_memory_gigabyte_hours,
    cluster_capacity_cpu_core_hours,
    cluster_capacity_memory_gigabyte_hours,
    node_capacity_cpu_core_hours,
    node_capacity_memory_gigabyte_hours,
    volume_labels,
    tags,
    cost_category_id,
    {{gcp_source_uuid}} as gcp_source,
    {{ocp_source_uuid}} as ocp_source,
    cast(year(usage_start) as varchar) as year,
    cast(month(usage_start) as varchar) as month,
    cast(day(usage_start) as varchar) as day
FROM hive.{{trino_schema_prefix | sqlsafe}}{{schema | sqlsafe}}.reporting_ocpgcpcostlineitem_project_daily_summary_temp as pds
JOIN cte_rankings as r
    ON pds.gcp_uuid = r.gcp_uuid
WHERE pds.ocp_source = {{ocp_source_uuid}} AND pds.year = {{year}} AND pds.month = {{month}}
;

-- Network costs are currently not mapped to pod metrics
-- and are filtered out of the above SQL since that is grouped by namespace
-- and costs are split out by pod metrics, this puts all network costs per node
-- into a "Network unattributed" project with no cost split and one record per
-- data direction
INSERT INTO hive.{{trino_schema_prefix | sqlsafe}}{{schema | sqlsafe}}.reporting_ocpgcpcostlineitem_project_daily_summary (
    gcp_uuid,
    cluster_id,
    cluster_alias,
    data_source,
    namespace,
    node,
    persistentvolumeclaim,
    persistentvolume,
    storageclass,
    resource_id,
    usage_start,
    usage_end,
    account_id,
    project_id,
    project_name,
    instance_type,
    service_id,
    service_alias,
    data_transfer_direction,
    sku_id,
    sku_alias,
    region,
    unit,
    usage_amount,
    currency,
    invoice_month,
    credit_amount,
    unblended_cost,
    markup_cost,
    project_markup_cost,
    pod_cost,
    pod_credit,
    tags,
    gcp_source,
    ocp_source,
    year,
    month,
    day
)
SELECT gcp.uuid as gcp_uuid,
    max(ocp.cluster_id) as cluster_id,
    max(ocp.cluster_alias) as cluster_alias,
    max(ocp.data_source),
    'Network unattributed' as namespace,
    ocp.node as node,
    max(nullif(ocp.persistentvolumeclaim, '')) as persistentvolumeclaim,
    max(nullif(ocp.persistentvolume, '')) as persistentvolume,
    max(nullif(ocp.storageclass, '')) as storageclass,
    max(ocp.resource_id) as resource_id,
    max(gcp.usage_start) as usage_start,
    max(gcp.usage_start) as usage_end,
    max(gcp.account_id) as account_id,
    max(gcp.project_id) as project_id,
    max(gcp.project_name) as project_name,
    max(instance_type) as instance_type,
    max(nullif(gcp.service_id, '')) as service_id,
    max(gcp.service_alias) as service_alias,
    max(data_transfer_direction) as data_transfer_direction,
    max(gcp.sku_id) as sku_id,
    max(gcp.sku_alias) as sku_alias,
    max(nullif(gcp.region, '')) as region,
    max(gcp.unit) as unit,
    max(gcp.usage_amount) as usage_amount,
    max(gcp.currency) as currency,
    max(gcp.invoice_month) as invoice_month,
    max(gcp.credit_amount) as credit_amount,
    max(gcp.unblended_cost) as unblended_cost,
    max(gcp.unblended_cost * {{markup | sqlsafe}}) as markup_cost,
    max(gcp.unblended_cost * {{markup | sqlsafe}}) AS project_markup_cost,
    max(gcp.unblended_cost) AS pod_cost,
    cast(NULL AS double) AS pod_credit,
    max(gcp.labels) as tags,
    {{gcp_source_uuid}} as gcp_source,
    {{ocp_source_uuid}} as ocp_source,
    cast(year(max(gcp.usage_start)) as varchar) as year,
    cast(month(max(gcp.usage_start)) as varchar) as month,
    cast(day(max(gcp.usage_start)) as varchar) as day
FROM hive.{{trino_schema_prefix | sqlsafe}}{{schema | sqlsafe}}.reporting_ocpusagelineitem_daily_summary as ocp
JOIN hive.{{trino_schema_prefix | sqlsafe}}{{schema | sqlsafe}}.gcp_openshift_daily_resource_matched_temp as gcp
    ON gcp.usage_start = ocp.usage_start
        AND (
            (strpos(gcp.resource_name, ocp.node) != 0 AND ocp.data_source='Pod')
        )
WHERE ocp.source = {{ocp_source_uuid}}
    AND ocp.year = {{year}}
    AND lpad(ocp.month, 2, '0') = {{month}} -- Zero pad the month when fewer than 2 characters
    AND ocp.day IN {{days | inclause}}
    AND (ocp.resource_id IS NOT NULL AND ocp.resource_id != '')
    AND gcp.ocp_source = {{ocp_source_uuid}}
    AND gcp.year = {{year}}
    AND gcp.month = {{month}}
    -- Filter for Node Network Costs to tie them to the Network unattributed project
    AND data_transfer_direction IS NOT NULL
GROUP BY gcp.uuid, ocp.node
;

INSERT INTO postgres.{{schema | sqlsafe}}.reporting_ocpgcpcostlineitem_project_daily_summary_p (
    uuid,
    report_period_id,
    cluster_id,
    cluster_alias,
    data_source,
    namespace,
    node,
    persistentvolumeclaim,
    persistentvolume,
    storageclass,
    pod_labels,
    resource_id,
    usage_start,
    usage_end,
    cost_entry_bill_id,
    account_id,
    project_id,
    project_name,
    instance_type,
    service_id,
    service_alias,
    infrastructure_data_in_gigabytes,
    infrastructure_data_out_gigabytes,
    data_transfer_direction,
    sku_id,
    sku_alias,
    region,
    unit,
    usage_amount,
    currency,
    unblended_cost,
    markup_cost,
    project_markup_cost,
    pod_cost,
    pod_credit,
    tags,
    cost_category_id,
    source_uuid,
    credit_amount,
    invoice_month
)
SELECT uuid(),
    {{report_period_id}} as report_period_id,
    cluster_id,
    cluster_alias,
    data_source,
    namespace,
    node,
    persistentvolumeclaim,
    persistentvolume,
    storageclass,
    json_parse(pod_labels),
    resource_id,
    date(usage_start),
    date(usage_start) as usage_end,
    {{bill_id}} as cost_entry_bill_id,
    account_id,
    project_id,
    project_name,
    instance_type,
    service_id,
    service_alias,
    CASE
        WHEN upper(data_transfer_direction) = 'IN' THEN
            -- GCP uses gibibyte but we are tracking this field in gigabytes
            CASE unit
                WHEN 'gibibyte' THEN usage_amount * 1.07374
                ELSE usage_amount
            END
        ELSE 0
    END as infrastructure_data_in_gigabytes,
    CASE
        WHEN upper(data_transfer_direction) = 'OUT' THEN
            -- GCP uses gibibyte but we are tracking this field in gigabytes
            CASE unit
                WHEN 'gibibyte' THEN usage_amount * 1.07374
                ELSE usage_amount
            END
        ELSE 0
    END as infrastructure_data_out_gigabytes,
    data_transfer_direction as data_transfer_direction,
    sku_id,
    sku_alias,
    region,
    unit,
    usage_amount,
    currency,
    unblended_cost,
    markup_cost,
    project_markup_cost,
    pod_cost,
    pod_credit,
    json_parse(tags),
    cost_category_id,
    cast(gcp_source as UUID),
    credit_amount,
    invoice_month
FROM hive.{{trino_schema_prefix | sqlsafe}}{{schema | sqlsafe}}.reporting_ocpgcpcostlineitem_project_daily_summary
WHERE gcp_source = {{gcp_source_uuid}}
    AND ocp_source = {{ocp_source_uuid}}
    AND year = {{year}}
    AND lpad(month, 2, '0') = {{month}} -- Zero pad the month when fewer than 2 characters
    AND day IN {{days | inclause}}
;<|MERGE_RESOLUTION|>--- conflicted
+++ resolved
@@ -635,12 +635,8 @@
 WITH cte_rankings AS (
     SELECT pds.gcp_uuid,
         count(*) as gcp_uuid_count
-<<<<<<< HEAD
     FROM hive.{{trino_schema_prefix | sqlsafe}}{{schema | sqlsafe}}.reporting_ocpgcpcostlineitem_project_daily_summary_temp AS pds
-=======
-    FROM hive.{{schema | sqlsafe}}.reporting_ocpgcpcostlineitem_project_daily_summary_temp AS pds
     WHERE pds.ocp_source = {{ocp_source_uuid}} AND year = {{year}} AND month = {{month}}
->>>>>>> b51598ac
     GROUP BY gcp_uuid
 )
 SELECT pds.gcp_uuid,
