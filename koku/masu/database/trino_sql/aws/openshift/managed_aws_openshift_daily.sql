--- conflicted
+++ resolved
@@ -85,13 +85,8 @@
 )
 WITH cte_aws_resource_names AS (
     SELECT DISTINCT lineitem_resourceid
-<<<<<<< HEAD
-    FROM hive.{{schema | sqlsafe}}.aws_line_items_daily
+    FROM hive.{{trino_schema_prefix | sqlsafe}}{{schema | sqlsafe}}.aws_line_items_daily
     WHERE source = {{cloud_provider_uuid}}
-=======
-    FROM hive.{{trino_schema_prefix | sqlsafe}}{{schema | sqlsafe}}.aws_line_items_daily
-    WHERE source = {{aws_source_uuid}}
->>>>>>> fb81de09
         AND year = {{year}}
         AND month = {{month}}
         AND lineitem_usagestartdate >= {{start_date}}
