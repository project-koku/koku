--- conflicted
+++ resolved
@@ -11,13 +11,8 @@
 FROM
 (
     SELECT sum(costinbillingcurrency) AS managed_total_cost
-<<<<<<< HEAD
-    FROM hive.{{schema | sqlsafe}}.managed_azure_openshift_daily as managed_ocpcloud
+    FROM hive.{{trino_schema_prefix | sqlsafe}}{{schema | sqlsafe}}.managed_azure_openshift_daily as managed_ocpcloud
     WHERE managed_ocpcloud.source = {{cloud_provider_uuid}}
-=======
-    FROM hive.{{trino_schema_prefix | sqlsafe}}{{schema | sqlsafe}}.managed_azure_openshift_daily as managed_ocpcloud
-    WHERE managed_ocpcloud.source = {{cloud_source_uuid}}
->>>>>>> fb81de09
     AND managed_ocpcloud.year = {{year}}
     AND managed_ocpcloud.month = {{month}}
     AND (resource_id_matched = True or matched_tag != '')
