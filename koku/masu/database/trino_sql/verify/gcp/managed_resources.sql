WITH cte_agg_tags AS (
    SELECT ARRAY{{matched_tag_array | sqlsafe}} AS matched_tags
),
cte_resource_breakdown AS (
    SELECT
        source_type,
        resource_name,
        usage_start_time,
        SUM(cost) AS cost
    FROM (
        SELECT 'parquet' AS source_type, resource_name, usage_start_time, cost
<<<<<<< HEAD
        FROM hive.{{schema | sqlsafe}}.gcp_openshift_daily parquet_table
        WHERE source = {{cloud_provider_uuid}}
=======
        FROM hive.{{trino_schema_prefix | sqlsafe}}{{schema | sqlsafe}}.gcp_openshift_daily parquet_table
        WHERE source = {{cloud_source_uuid}}
>>>>>>> fb81de09
        AND year = {{year}} AND month = {{month}}
        AND (ocp_matched = TRUE OR EXISTS (
            SELECT 1
            FROM cte_agg_tags
            WHERE any_match(matched_tags, x -> strpos(parquet_table.labels, x) != 0)
        ))
        UNION ALL
        SELECT 'managed' AS source_type, resource_name, usage_start_time, cost
<<<<<<< HEAD
        FROM hive.{{schema | sqlsafe}}.managed_gcp_openshift_daily
        WHERE source = {{cloud_provider_uuid}}
=======
        FROM hive.{{trino_schema_prefix | sqlsafe}}{{schema | sqlsafe}}.managed_gcp_openshift_daily
        WHERE source = {{cloud_source_uuid}}
>>>>>>> fb81de09
        AND year = {{year}} AND month = {{month}}
        AND (resource_id_matched = TRUE OR matched_tag != '')
    ) aggregated_data
    GROUP BY source_type, resource_name, usage_start_time
),
cte_discrepancies AS (
    SELECT
        p.resource_name,
        p.usage_start_time,
        p.cost AS parquet_cost,
        m.cost AS managed_cost
    FROM cte_resource_breakdown p
    LEFT JOIN cte_resource_breakdown m
        ON p.resource_name = m.resource_name
        AND p.usage_start_time = m.usage_start_time
        AND m.source_type = 'managed'
    WHERE p.source_type = 'parquet'
    AND (COALESCE(m.cost, 0) != p.cost)
),
cte_initial_cost_check AS (
    SELECT
        gcp.resource_name,
        gcp.usage_start_time,
        SUM(gcp.cost) AS initial_cost,
        MAX(d.managed_cost) AS managed_cost,
        MAX(d.parquet_cost) AS parquet_cost,
        CASE
            WHEN SUM(gcp.cost) < MAX(d.parquet_cost) AND SUM(gcp.cost) = MAX(d.managed_cost)
            THEN TRUE ELSE FALSE
        END AS parquet_issue
    FROM hive.{{trino_schema_prefix | sqlsafe}}{{schema | sqlsafe}}.gcp_line_items_daily gcp
    JOIN cte_discrepancies d
        ON gcp.resource_name = d.resource_name
        AND gcp.usage_start_time = d.usage_start_time
    WHERE gcp.source = {{cloud_provider_uuid}}
    AND gcp.year = {{year}} AND gcp.month = {{month}}
    GROUP BY gcp.resource_name, gcp.usage_start_time
)
SELECT * FROM cte_initial_cost_check where parquet_issue != True LIMIT 40;<|MERGE_RESOLUTION|>--- conflicted
+++ resolved
@@ -9,13 +9,8 @@
         SUM(cost) AS cost
     FROM (
         SELECT 'parquet' AS source_type, resource_name, usage_start_time, cost
-<<<<<<< HEAD
-        FROM hive.{{schema | sqlsafe}}.gcp_openshift_daily parquet_table
+        FROM hive.{{trino_schema_prefix | sqlsafe}}{{schema | sqlsafe}}.gcp_openshift_daily parquet_table
         WHERE source = {{cloud_provider_uuid}}
-=======
-        FROM hive.{{trino_schema_prefix | sqlsafe}}{{schema | sqlsafe}}.gcp_openshift_daily parquet_table
-        WHERE source = {{cloud_source_uuid}}
->>>>>>> fb81de09
         AND year = {{year}} AND month = {{month}}
         AND (ocp_matched = TRUE OR EXISTS (
             SELECT 1
@@ -24,13 +19,8 @@
         ))
         UNION ALL
         SELECT 'managed' AS source_type, resource_name, usage_start_time, cost
-<<<<<<< HEAD
-        FROM hive.{{schema | sqlsafe}}.managed_gcp_openshift_daily
+        FROM hive.{{trino_schema_prefix | sqlsafe}}{{schema | sqlsafe}}.managed_gcp_openshift_daily
         WHERE source = {{cloud_provider_uuid}}
-=======
-        FROM hive.{{trino_schema_prefix | sqlsafe}}{{schema | sqlsafe}}.managed_gcp_openshift_daily
-        WHERE source = {{cloud_source_uuid}}
->>>>>>> fb81de09
         AND year = {{year}} AND month = {{month}}
         AND (resource_id_matched = TRUE OR matched_tag != '')
     ) aggregated_data
