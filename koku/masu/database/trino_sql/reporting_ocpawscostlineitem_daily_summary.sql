--- conflicted
+++ resolved
@@ -360,7 +360,6 @@
     aws.matched_tag
 ;
 
-<<<<<<< HEAD
 -- Developer notes
 -- 30.44 is the average amount of days in each month between 28, 30, 31
 -- We can't use the aws_openshift_daily table to calcualte the capacity
@@ -370,7 +369,45 @@
     resource_id,
     capacity,
     usage_start,
-=======
+    ocp_source,
+    year,
+    month
+)
+WITH cte_ocp_filtered_resources as (
+    select
+        distinct aws.resource_id as resource_id,
+        {{ocp_source_uuid}} as ocp_source,
+        DATE(aws.usage_start) as usage_start,
+        aws.year as year,
+        aws.month as month
+    FROM aws_openshift_daily_resource_matched_temp as aws
+    JOIN reporting_ocpusagelineitem_daily_summary as ocp
+        ON aws.usage_start = ocp.usage_start
+        AND strpos(aws.resource_id, ocp.csi_volume_handle) != 0
+    WHERE
+        ocp.source_uuid = {{ocp_source_uuid}}
+        AND ocp.year = {{year}}
+        AND lpad(ocp.month, 2, '0') = {{month}}
+        AND aws.ocp_source = {{ocp_source_uuid}}
+        AND aws.year = {{year}}
+        AND aws.month = {{month}}
+)
+SELECT
+    aws.lineitem_resourceid as resource_id,
+    CEIL(MAX(aws.lineitem_unblendedcost) / (MAX(aws.lineitem_unblendedrate) / (30.44 * 24))) AS capacity,
+    ocpaws.usage_start,
+    {{ocp_source_uuid}} as ocp_source,
+    {{year}} as year,
+    {{month}} as month
+FROM aws_line_items as aws
+INNER JOIN cte_ocp_filtered_resources as ocpaws
+    ON aws.lineitem_resourceid = ocpaws.resource_id
+    AND DATE(aws.lineitem_usagestartdate) = ocpaws.usage_start
+WHERE aws.year = {{year}}
+AND aws.month = {{month}}
+group by aws.lineitem_resourceid, ocpaws.usage_start
+{% endif %}
+;
 
 -- Maintain tag matching logic for disk resources
 -- until unattributed storage is released
@@ -394,47 +431,10 @@
     tags,
     aws_cost_category,
     matched_tag,
->>>>>>> 582a2489
     ocp_source,
     year,
     month
 )
-<<<<<<< HEAD
-WITH cte_ocp_filtered_resources as (
-    select
-        distinct aws.resource_id as resource_id,
-        {{ocp_source_uuid}} as ocp_source,
-        DATE(aws.usage_start) as usage_start,
-        aws.year as year,
-        aws.month as month
-    FROM aws_openshift_daily_resource_matched_temp as aws
-    JOIN reporting_ocpusagelineitem_daily_summary as ocp
-        ON aws.usage_start = ocp.usage_start
-        AND strpos(aws.resource_id, ocp.csi_volume_handle) != 0
-    WHERE
-        ocp.source_uuid = {{ocp_source_uuid}}
-        AND ocp.year = {{year}}
-        AND lpad(ocp.month, 2, '0') = {{month}}
-        AND aws.ocp_source = {{ocp_source_uuid}}
-        AND aws.year = {{year}}
-        AND aws.month = {{month}}
-)
-SELECT
-    aws.lineitem_resourceid as resource_id,
-    CEIL(MAX(aws.lineitem_unblendedcost) / (MAX(aws.lineitem_unblendedrate) / (30.44 * 24))) AS capacity,
-    ocpaws.usage_start,
-    {{ocp_source_uuid}} as ocp_source,
-    {{year}} as year,
-    {{month}} as month
-FROM aws_line_items as aws
-INNER JOIN cte_ocp_filtered_resources as ocpaws
-    ON aws.lineitem_resourceid = ocpaws.resource_id
-    AND DATE(aws.lineitem_usagestartdate) = ocpaws.usage_start
-WHERE aws.year = {{year}}
-AND aws.month = {{month}}
-group by aws.lineitem_resourceid, ocpaws.usage_start
-{% endif %}
-=======
 WITH cte_enabled_tag_keys AS (
     SELECT
     CASE WHEN array_agg(key) IS NOT NULL
@@ -514,7 +514,6 @@
     aws.costcategory,
     17, -- tags
     aws.matched_tag
->>>>>>> 582a2489
 ;
 
 -- Direct resource_id matching
