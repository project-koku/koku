--- conflicted
+++ resolved
@@ -770,11 +770,8 @@
             )
         AND namespace != 'Worker unallocated'
         AND namespace != 'Platform unallocated'
-<<<<<<< HEAD
         AND namespace != 'Storage unattributed'
-=======
         AND namespace != 'Network unattributed'
->>>>>>> ae210a10
     WHERE ocp.source = {{ocp_source_uuid}}
         AND ocp.year = {{year}}
         AND lpad(ocp.month, 2, '0') = {{month}} -- Zero pad the month when fewer than 2 characters
