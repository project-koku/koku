--- conflicted
+++ resolved
@@ -15,12 +15,9 @@
 #    along with this program.  If not, see <https://www.gnu.org/licenses/>.
 #
 """Downloader for cost usage reports."""
-<<<<<<< HEAD
 
 import datetime
 
-=======
->>>>>>> 167d3d0e
 from masu.database.koku_database_access import KokuDBAccess
 from masu.external.date_accessor import DateAccessor
 from reporting_common.models import CostUsageReportStatus
