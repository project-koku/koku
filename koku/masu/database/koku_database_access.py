--- conflicted
+++ resolved
@@ -33,11 +33,6 @@
     with a schema/tenant context.
     """
 
-<<<<<<< HEAD
-=======
-    # _savepoints = []
-
->>>>>>> 4885be82
     # pylint: disable=no-member
     def __init__(self, schema):
         """
@@ -53,33 +48,13 @@
     def __enter__(self):
         """Enter context manager."""
         connection = transaction.get_connection()
-<<<<<<< HEAD
-=======
-        if connection.get_autocommit():
-            connection.set_autocommit(False)
-        self._savepoints.append(transaction.savepoint())
->>>>>>> 4885be82
         connection.set_schema(self.schema)
         return self
 
     def __exit__(self, exception_type, exception_value, traceback):
         """Context manager close session."""
         connection = transaction.get_connection()
-<<<<<<< HEAD
-=======
-        with schema_context(self.schema):
-            if self._savepoints:
-                if exception_type:
-                    transaction.savepoint_rollback(self._savepoints.pop())
-                else:
-                    transaction.savepoint_commit(self._savepoints.pop())
-            if not connection.in_atomic_block:
-                transaction.commit()
-                connection.set_autocommit(True)
->>>>>>> 4885be82
         connection.set_schema_to_public()
-
-
 
     def _get_db_obj_query(self, **filter_args):
         """
@@ -126,24 +101,6 @@
             new_entry.save()
             return new_entry
 
-<<<<<<< HEAD
-=======
-    def commit(self):
-        """
-        Commit pending database changes.
-
-        Args:
-            None
-        Returns:
-            None
-
-        """
-        with schema_context(self.schema):
-            if self._savepoints:
-                transaction.savepoint_commit(self._savepoints.pop())
-            transaction.commit()
->>>>>>> 4885be82
-
     def delete(self, obj=None):
         """
         Delete our object from the database.
