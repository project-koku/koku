#
# Copyright 2021 Red Hat Inc.
# SPDX-License-Identifier: Apache-2.0
#
"""Database accessor for GCP report data."""
import datetime
import json
import logging
import pkgutil
import uuid
from os import path
from typing import Any

from dateutil.parser import parse
from dateutil.relativedelta import relativedelta
from django.db import connection
from django.db.models import F
from django.db.models import Q
from django_tenants.utils import schema_context

from api.common import log_json
from api.provider.models import Provider
from api.utils import DateHelper
from koku.database import SQLScriptAtomicExecutorMixin
from masu.database import GCP_REPORT_TABLE_MAP
from masu.database import OCP_REPORT_TABLE_MAP
from masu.database.report_db_accessor_base import ReportDBAccessorBase
from masu.processor.parquet.summary_sql_metadata import SummarySqlMetadata
from masu.util.gcp.common import check_resource_level
from masu.util.ocp.common import get_cluster_alias_from_cluster_id
from reporting.models import OCP_ON_GCP_TEMP_MANAGED_TABLES
from reporting.provider.all.models import TagMapping
from reporting.provider.gcp.models import GCPCostEntryBill
from reporting.provider.gcp.models import GCPCostEntryLineItemDailySummary
from reporting.provider.gcp.models import GCPTopology
from reporting.provider.gcp.models import TRINO_LINE_ITEM_TABLE
from reporting.provider.gcp.models import TRINO_MANAGED_OCP_GCP_DAILY_TABLE
from reporting.provider.gcp.models import UI_SUMMARY_TABLES
from reporting.provider.gcp.openshift.models import UI_SUMMARY_TABLES as OCPGCP_UI_SUMMARY_TABLES
from reporting_common.models import CostUsageReportStatus

LOG = logging.getLogger(__name__)


class GCPReportDBAccessor(SQLScriptAtomicExecutorMixin, ReportDBAccessorBase):
    """Class to interact with GCP Report reporting tables."""

    def __init__(self, schema):
        """Establish the database connection.

        Args:
            schema (str): The customer schema to associate with
        """
        super().__init__(schema)
        self._table_map = GCP_REPORT_TABLE_MAP

    @property
    def line_item_daily_summary_table(self):
        return GCPCostEntryLineItemDailySummary

    def populate_ui_summary_tables(self, start_date, end_date, source_uuid, tables=UI_SUMMARY_TABLES):
        """Populate our UI summary tables (formerly materialized views)."""
        invoice_month_list = self.date_helper.gcp_find_invoice_months_in_date_range(start_date, end_date)
        for invoice_month in invoice_month_list:
            for table_name in tables:
                sql = pkgutil.get_data("masu.database", f"sql/gcp/{table_name}.sql")
                sql = sql.decode("utf-8")
                # Extend the end date past the end of the month & add the invoice month
                # in order to include cross over data.
                extended_end_date = end_date + relativedelta(days=2)
                sql_params = {
                    "start_date": start_date,
                    "end_date": extended_end_date,
                    "schema": self.schema,
                    "source_uuid": source_uuid,
                    "invoice_month": invoice_month,
                }

                self._prepare_and_execute_raw_sql_query(table_name, sql, sql_params, operation="DELETE/INSERT")

    def get_cost_entry_bills_query_by_provider(self, provider_uuid):
        """Return all cost entry bills for the specified provider."""
        return GCPCostEntryBill.objects.filter(provider_id=provider_uuid)

    def bills_for_provider_uuid(self, provider_uuid, start_date=None):
        """Return all cost entry bills for provider_uuid on date."""
        bills = self.get_cost_entry_bills_query_by_provider(provider_uuid)
        if start_date:
            if isinstance(start_date, str):
                start_date = parse(start_date)
            bill_date = start_date.replace(day=1)
            bills = bills.filter(billing_period_start=bill_date)
        return bills

    def get_bill_query_before_date(self, date):
        """Get the cost entry bill objects with billing period before provided date."""
        return GCPCostEntryBill.objects.filter(billing_period_start__lte=date)

    def populate_line_item_daily_summary_table_trino(
        self, start_date, end_date, source_uuid, bill_id, markup_value, invoice_month_date
    ):
        """Populate the daily aggregated summary of line items table.

        Args:
            start_date (datetime.date) The date to start populating the table.
            end_date (datetime.date) The date to end on.

        Returns
            (None)

        """
        date_dicts = DateHelper().get_year_month_list_from_start_end(start_date, end_date)
        last_month_end = datetime.date.today().replace(day=1) - datetime.timedelta(days=1)
        if end_date == last_month_end:
            # For gcp in order to catch what we are calling cross over data
            # we need to extend the end date by a couple of days. For more
            # information see: https://issues.redhat.com/browse/COST-1771
            new_end_date = end_date + relativedelta(days=2)
            invoice_month = end_date.strftime("%Y%m")
            self.delete_line_item_daily_summary_entries_for_date_range_raw(
                source_uuid,
                end_date,
                new_end_date,
                table=self.line_item_daily_summary_table,
                filters={"invoice_month": invoice_month, "source_uuid": source_uuid},
            )
            end_date = new_end_date

        sql = pkgutil.get_data("masu.database", "trino_sql/reporting_gcpcostentrylineitem_daily_summary.sql")
        sql = sql.decode("utf-8")
        uuid_str = str(uuid.uuid4()).replace("-", "_")
        sql_params = {
            "uuid": uuid_str,
            "start_date": start_date,
            "end_date": end_date,
            "schema": self.schema,
            "table": TRINO_LINE_ITEM_TABLE,
            "source_uuid": source_uuid,
            "markup": markup_value or 0,
            "bill_id": bill_id,
        }
        for date_dict in date_dicts:
            sql_params = sql_params | {"year": date_dict["year"], "month": date_dict["month"]}
            self._execute_trino_raw_sql_query(
                sql, sql_params=sql_params, log_ref="reporting_gcpcostentrylineitem_daily_summary.sql"
            )

    def populate_tags_summary_table(self, bill_ids, start_date, end_date):
        """Populate the line item aggregated totals data table."""
        table_name = self._table_map["tags_summary"]

        sql = pkgutil.get_data("masu.database", "sql/reporting_gcptags_summary.sql")
        sql = sql.decode("utf-8")
        sql_params = {"schema": self.schema, "bill_ids": bill_ids, "start_date": start_date, "end_date": end_date}
        self._prepare_and_execute_raw_sql_query(table_name, sql, sql_params)

    def populate_markup_cost(self, markup, start_date, end_date, bill_ids=None):
        """Set markup costs in the database."""
        with schema_context(self.schema):
            if bill_ids and start_date and end_date:
                for bill_id in bill_ids:
                    GCPCostEntryLineItemDailySummary.objects.filter(
                        cost_entry_bill_id=bill_id, usage_start__gte=start_date, usage_start__lte=end_date
                    ).update(markup_cost=(F("unblended_cost") * markup))
            elif bill_ids:
                for bill_id in bill_ids:
                    GCPCostEntryLineItemDailySummary.objects.filter(cost_entry_bill_id=bill_id).update(
                        markup_cost=(F("unblended_cost") * markup)
                    )

    def get_gcp_scan_range_from_report_name(self, manifest_id=None, report_name=""):
        """Return the scan range given the manifest_id or the report_name."""
        scan_range = {}
        # Return range of report
        if report_name:
            try:
                report_name = path.splitext(report_name)[0]
                date_range = report_name.split("_")[-1]
                scan_start, scan_end = date_range.split(":")
                scan_range["start"] = scan_start
                scan_range["end"] = scan_end
                return scan_range
            except ValueError:
                LOG.warning(f"Could not find range of report name: {report_name}.")
                return scan_range
        # Grab complete range given manifest_id
        if manifest_id:
            start_dates = []
            end_dates = []
            records = CostUsageReportStatus.objects.filter(manifest_id=manifest_id)
            if not records:
                return scan_range
            for record in records:
                report_path = record.report_name
                report_name = path.basename(report_path)
                try:
                    report_name = path.splitext(report_name)[0]
                    date_range = report_name.split("_")[-1]
                    scan_start, scan_end = date_range.split(":")
                    start_dates.append(scan_start)
                    end_dates.append(scan_end)
                except ValueError:
                    LOG.warning(f"Could not find range of record {report_name} for manifest {manifest_id}.")
                    return scan_range
            scan_range["start"] = min(start_dates)
            scan_range["end"] = max(end_dates)
            return scan_range

    def populate_enabled_tag_keys(self, start_date, end_date, bill_ids):
        """Populate the enabled tag key table.

        Args:
            start_date (datetime.date) The date to start populating the table.
            end_date (datetime.date) The date to end on.
            bill_ids (list) A list of bill IDs.

        Returns
            (None)
        """
        table_name = "reporting_enabledtagkeys"
        sql = pkgutil.get_data("masu.database", "sql/reporting_gcpenabledtagkeys.sql")
        sql = sql.decode("utf-8")
        sql_params = {
            "start_date": start_date,
            "end_date": end_date,
            "bill_ids": bill_ids,
            "schema": self.schema,
        }
        self._prepare_and_execute_raw_sql_query(table_name, sql, sql_params)

    def populate_gcp_topology_information_tables(self, provider, start_date, end_date, invoice_month_date):
        """Populate the GCP topology table."""
        ctx = {
            "schema": self.schema,
            "provider_uuid": provider.uuid,
            "start_date": start_date,
            "end_date": end_date,
        }
        LOG.info(log_json(msg="populating GCP topology table", context=ctx))
        topology = self.get_gcp_topology_trino(provider.uuid, start_date, end_date, invoice_month_date)

        with schema_context(self.schema):
            for record in topology:
                gcp_top = GCPTopology.objects.filter(
                    source_uuid=record[0],
                    account_id=record[1],
                    project_id=record[2],
                    project_name=record[3],
                    service_id=record[4],
                    service_alias=record[5],
                    region=record[6],
                ).first()
                if not gcp_top:
                    GCPTopology.objects.create(
                        source_uuid=record[0],
                        account_id=record[1],
                        project_id=record[2],
                        project_name=record[3],
                        service_id=record[4],
                        service_alias=record[5],
                        region=record[6],
                    )
        LOG.info(log_json(msg="finished populating GCP topology table", context=ctx))

    def get_gcp_topology_trino(self, source_uuid, start_date, end_date, invoice_month_date):
        """Get the account topology for a GCP source."""
        sql = f"""
            SELECT source,
                billing_account_id,
                project_id,
                project_name,
                service_id,
                service_description,
                location_region
            FROM hive.{self.schema}.gcp_line_items as gcp
            WHERE gcp.source = '{source_uuid}'
                AND gcp.year = '{invoice_month_date.strftime("%Y")}'
                AND gcp.month = '{invoice_month_date.strftime("%m")}'
                AND gcp.usage_start_time >= TIMESTAMP '{start_date}'
                AND gcp.usage_start_time < date_add('day', 1, TIMESTAMP '{end_date}')
            GROUP BY source,
                billing_account_id,
                project_id,
                project_name,
                service_id,
                service_description,
                location_region
        """
        context = {
            "schema": self.schema,
            "start": start_date,
            "end": end_date,
            "provider_uuid": source_uuid,
            "invoice_id": invoice_month_date,
        }
        return self._execute_trino_raw_sql_query(sql, context=context, log_ref="get_gcp_topology_trino")

    def populate_ocp_on_gcp_cost_daily_summary_trino(
        self,
        start_date,
        end_date,
        openshift_provider_uuid,
        cluster_id,
        gcp_provider_uuid,
        report_period_id,
        bill_id,
        markup_value,
        distribution,
    ):
        """Populate the daily cost aggregated summary for OCP on GCP.

        Args:
            start_date (datetime.date) The date to start populating the table.
            end_date (datetime.date) The date to end on.

        Returns
            (None)

        """
        # Check for GCP resource level data
        resource_level = check_resource_level(gcp_provider_uuid)

        year = start_date.strftime("%Y")
        month = start_date.strftime("%m")
        for table in OCP_ON_GCP_TEMP_MANAGED_TABLES:
            self.delete_hive_partition_by_month(table, openshift_provider_uuid, year, month)

        days = self.date_helper.list_days(start_date, end_date)
        days_tup = tuple(str(day.day) for day in days)
        self.delete_ocp_on_gcp_hive_partition_by_day(days_tup, gcp_provider_uuid, openshift_provider_uuid, year, month)

        cluster_alias = get_cluster_alias_from_cluster_id(cluster_id)

        # Default to cpu distribution
        pod_column = "pod_effective_usage_cpu_core_hours"
        cluster_column = "cluster_capacity_cpu_core_hours"
        node_column = "node_capacity_cpu_core_hours"
        if distribution == "memory":
            pod_column = "pod_effective_usage_memory_gigabyte_hours"
            cluster_column = "cluster_capacity_memory_gigabyte_hours"
            node_column = "node_capacity_memory_gigabyte_hours"

        if resource_level:
            sql_level = "reporting_ocpgcpcostlineitem_daily_summary_resource_id"
            matching_type = "resource"
        else:
            sql_level = "reporting_ocpgcpcostlineitem_daily_summary"
            matching_type = "tag"

        sql = pkgutil.get_data("masu.database", f"trino_sql/gcp/openshift/{sql_level}.sql")
        sql = sql.decode("utf-8")
        sql_params = {
            "schema": self.schema,
            "start_date": start_date,
            "year": year,
            "month": month,
            "days": days_tup,
            "end_date": end_date,
            "gcp_source_uuid": gcp_provider_uuid,
            "ocp_source_uuid": openshift_provider_uuid,
            "bill_id": bill_id,
            "report_period_id": report_period_id,
            "markup": markup_value or 0,
            "pod_column": pod_column,
            "cluster_column": cluster_column,
            "node_column": node_column,
            "cluster_id": cluster_id,
            "cluster_alias": cluster_alias,
            "matching_type": matching_type,
        }
        ctx = self.extract_context_from_sql_params(sql_params)
        LOG.info(log_json(msg="running OCP on GCP SQL (not by node)", context=ctx))
        self._execute_trino_multipart_sql_query(sql, bind_params=sql_params)

    def populate_ocp_on_gcp_ui_summary_tables(self, sql_params, tables=OCPGCP_UI_SUMMARY_TABLES):
        """Populate our UI summary tables (formerly materialized views)."""
        invoice_month_list = self.date_helper.gcp_find_invoice_months_in_date_range(
            sql_params["start_date"], sql_params["end_date"]
        )
        for invoice_month in invoice_month_list:
            for table_name in tables:
                sql_params["invoice_month"] = invoice_month
                sql = pkgutil.get_data("masu.database", f"sql/gcp/openshift/{table_name}.sql")
                sql = sql.decode("utf-8")
                self._prepare_and_execute_raw_sql_query(table_name, sql, sql_params, operation="DELETE/INSERT")

    def populate_ocp_on_gcp_ui_summary_tables_trino(
        self, start_date, end_date, openshift_provider_uuid, gcp_provider_uuid, tables=OCPGCP_UI_SUMMARY_TABLES
    ):
        """Populate our UI summary tables (formerly materialized views)."""
        year = start_date.strftime("%Y")
        month = start_date.strftime("%m")
        days = self.date_helper.list_days(start_date, end_date)
        days_tup = tuple(str(day.day) for day in days)
        invoice_month_list = self.date_helper.gcp_find_invoice_months_in_date_range(start_date, end_date)
        for invoice_month in invoice_month_list:
            for table_name in tables:
                sql = pkgutil.get_data("masu.database", f"trino_sql/gcp/openshift/{table_name}.sql")
                sql = sql.decode("utf-8")
                sql_params = {
                    "schema": self.schema,
                    "start_date": start_date,
                    "end_date": end_date,
                    "year": year,
                    "month": month,
                    "days": days_tup,
                    "invoice_month": invoice_month,
                    "gcp_source_uuid": gcp_provider_uuid,
                    "ocp_source_uuid": openshift_provider_uuid,
                }
                self._execute_trino_raw_sql_query(sql, sql_params=sql_params, log_ref=f"{table_name}.sql")

    def delete_ocp_on_gcp_hive_partition_by_day(
        self, days, gcp_source, ocp_source, year, month, table="reporting_ocpgcpcostlineitem_project_daily_summary"
    ):
        """Deletes partitions individually for each day in days list."""
        if self.schema_exists_trino() and self.table_exists_trino(table):
            LOG.info(
                log_json(
                    msg="deleting Hive partitions by day",
                    schema=self.schema,
                    ocp_source=ocp_source,
                    gcp_source=gcp_source,
                    table=table,
                    year=year,
                    month=month,
                    days=days,
                )
            )
            for day in days:
                if table == TRINO_MANAGED_OCP_GCP_DAILY_TABLE:
                    column_name = "source"
                else:
                    column_name = "gcp_source"
                sql = f"""
                    DELETE FROM hive.{self.schema}.{table}
                        WHERE {column_name} = '{gcp_source}'
                        AND ocp_source = '{ocp_source}'
                        AND year = '{year}'
                        AND (month = replace(ltrim(replace('{month}', '0', ' ')),' ', '0') OR month = '{month}')
                        AND day = '{day}'"""
                self._execute_trino_raw_sql_query(
                    sql,
                    log_ref=f"delete_ocp_on_gcp_hive_partition_by_day for {year}-{month}-{day} from {table}",
                )

    def get_openshift_on_cloud_matched_tags(self, gcp_bill_id):
        sql = pkgutil.get_data("masu.database", "sql/reporting_ocpgcp_matched_tags.sql")
        sql = sql.decode("utf-8")
        sql_params = {"bill_id": gcp_bill_id, "schema": self.schema}
        sql, bind_params = self.prepare_query(sql, sql_params)
        with connection.cursor() as cursor:
            cursor.db.set_schema(self.schema)
            cursor.execute(sql, params=bind_params)
            results = cursor.fetchall()

        return [json.loads(result[0]) for result in results]

    def get_openshift_on_cloud_matched_tags_trino(
        self, gcp_source_uuid, ocp_source_uuids, start_date, end_date, **kwargs
    ):
        """Return a list of matched tags."""
        invoice_month_date = kwargs.get("invoice_month_date")
        sql = pkgutil.get_data("masu.database", "trino_sql/gcp/openshift/reporting_ocpgcp_matched_tags.sql")
        sql = sql.decode("utf-8")

        days = self.date_helper.list_days(start_date, end_date)

        sql_params = {
            "start_date": start_date,
            "end_date": end_date,
            "schema": self.schema,
            "gcp_source_uuid": gcp_source_uuid,
            "ocp_source_uuids": ocp_source_uuids,
            "year": invoice_month_date.strftime("%Y"),
            "month": invoice_month_date.strftime("%m"),
            "days": tuple(str(day.day) for day in days),
        }

        results = self._execute_trino_raw_sql_query(
            sql, sql_params=sql_params, log_ref="reporting_ocpgcp_matched_tags.sql"
        )
        return [json.loads(result[0]) for result in results]

    def populate_ocp_on_gcp_tag_information(self, gcp_bill_ids, start_date, end_date, report_period_id):
        """Populate the line item aggregated totals data table."""
        sql_params = {
            "schema": self.schema,
            "gcp_bill_ids": gcp_bill_ids,
            "start_date": start_date,
            "end_date": end_date,
            "report_period_id": report_period_id,
        }
        # Tag Summary
        sql = pkgutil.get_data("masu.database", "sql/gcp/openshift/reporting_ocpgcptags_summary.sql")
        sql = sql.decode("utf-8")
        self._prepare_and_execute_raw_sql_query(self._table_map["ocp_on_gcp_tags_summary"], sql, sql_params)
        # Tag Mapping
        with schema_context(self.schema):
            # Early return check to see if they have any tag mappings set.
            if not TagMapping.objects.filter(
                Q(child__provider_type=Provider.PROVIDER_GCP) | Q(child__provider_type=Provider.PROVIDER_OCP)
            ).exists():
                LOG.debug("No tag mappings for GCP.")
                return
        sql = pkgutil.get_data("masu.database", "sql/gcp/openshift/ocpgcp_tag_mapping_update_daily_summary.sql")
        sql = sql.decode("utf-8")
        self._prepare_and_execute_raw_sql_query(self._table_map["ocp_on_gcp_project_daily_summary"], sql, sql_params)

    def update_line_item_daily_summary_with_tag_mapping(self, start_date, end_date, bill_ids=None):
        """
        Updates the line item daily summary table with tag mapping pieces.

        Args:
            start_date (datetime.date) The date to start populating the table.
            end_date (datetime.date) The date to end on.
            bill_ids (list) A list of bill IDs.
        Returns:
            (None)
        """
        with schema_context(self.schema):
            # Early return check to see if they have any tag mappings set.
            if not TagMapping.objects.filter(child__provider_type=Provider.PROVIDER_GCP).exists():
                LOG.debug("No tag mappings for GCP.")
                return

        table_name = self._table_map["line_item_daily_summary"]
        sql = pkgutil.get_data("masu.database", "sql/gcp/gcp_tag_mapping_update_daily_summary.sql")
        sql = sql.decode("utf-8")
        sql_params = {
            "start_date": start_date,
            "end_date": end_date,
            "bill_ids": bill_ids,
            "schema": self.schema,
        }
        self._prepare_and_execute_raw_sql_query(table_name, sql, sql_params)

    def back_populate_ocp_infrastructure_costs(self, start_date, end_date, report_period_id):
        """Populate the OCP on GCP and OCP daily summary tables. after populating the project table."""
        table_name = OCP_REPORT_TABLE_MAP["line_item_daily_summary"]

        sql = pkgutil.get_data(
            "masu.database",
            "sql/reporting_ocpgcp_ocp_infrastructure_back_populate.sql",
        )
        sql = sql.decode("utf-8")
        sql_params = {
            "schema": self.schema,
            "start_date": start_date,
            "end_date": end_date,
            "report_period_id": report_period_id,
        }
        self._prepare_and_execute_raw_sql_query(table_name, sql, sql_params)

    def check_for_matching_enabled_keys(self):
        """
        Checks the enabled tag keys for matching keys.
        """
        match_sql = f"""
            SELECT COUNT(*) FROM (SELECT COUNT(provider_type) AS p_count FROM
                {self.schema}.reporting_enabledtagkeys WHERE enabled=True AND provider_type IN ('GCP', 'OCP')
                GROUP BY key) AS c WHERE c.p_count > 1;
        """
        with connection.cursor() as cursor:
            cursor.db.set_schema(self.schema)
            cursor.execute(match_sql)
            results = cursor.fetchall()
            if results[0][0] < 1:
                LOG.info(log_json(msg="no matching enabled keys for OCP on GCP", schema=self.schema))
                return False
        return True

    def verify_populate_ocp_on_cloud_daily_trino(
<<<<<<< HEAD
        self, verification_tags: List[str], sql_metadata: SummarySqlMetadata
=======
        self, verification_tags: list[str], sql_metadata: ManagedSqlMetadata
>>>>>>> 39c7aaa2
    ) -> Any:
        """
        Verify the managed trino table population went successfully.

        Args:
            verification_tags: List of all cluster's matchable kv pairs
        """
        params = sql_metadata.build_params(["schema", "cloud_provider_uuid", "year", "month"])
        params["matched_tag_array"] = verification_tags
        verify_path = "trino_sql/verify/gcp/"
        cost_total_file = verify_path + "managed_ocp_on_gcp_verification.sql"
        cost_total_sql = pkgutil.get_data("masu.database", cost_total_file)
        cost_total_sql = cost_total_sql.decode("utf-8")
        cost_total_result = self._execute_trino_multipart_sql_query(cost_total_sql, bind_params=params)
        cost_total_inspect = cost_total_result[0]
        if False in cost_total_inspect:
            LOG.info(log_json(msg="Cost total validation failed", result=cost_total_inspect))
            resource_file = verify_path + "managed_resources.sql"
            resource_sql = pkgutil.get_data("masu.database", resource_file)
            resource_sql = resource_sql.decode("utf-8")
            resource_result = self._execute_trino_multipart_sql_query(resource_sql, bind_params=params)
            if resource_result:
                # Limit the resources added to the log
                params["resources_failed"] = resource_result
                LOG.error(log_json(msg="Verification failed", **params))
                return
        LOG.info(log_json(msg="Verification successful", **params))

    def _create_tables_and_generate_unique_id(self, sql_metadata: SummarySqlMetadata) -> Any:
        """
        The parquet generated for the gcp line item table does not
        contain a unique identifer. Therefore, we create & populate
        temporary tables to prevent cost duplication.
        """
        params = sql_metadata.build_params(
            ["schema", "cloud_provider_uuid", "year", "month", "start_date", "end_date"]
        )
        populate_uuid_sql = pkgutil.get_data(
            "masu.database", "trino_sql/gcp/openshift/managed_flow/0_populate_uuid_tmp_table.sql"
        )
        populate_uuid_sql = populate_uuid_sql.decode("utf-8")
        LOG.info(log_json(msg="Create and populate temporary uuid manged tables", **params))
        self._execute_trino_multipart_sql_query(populate_uuid_sql, bind_params=params)

    def _populate_gcp_filtered_by_ocp_tmp_table(
<<<<<<< HEAD
        self, ocp_provider_uuid: str, matched_tags_result: List[str], sql_metadata: SummarySqlMetadata
=======
        self, ocp_provider_uuid: str, matched_tags_result: list[str], sql_metadata: ManagedSqlMetadata
>>>>>>> 39c7aaa2
    ) -> Any:
        """Populate the managed_gcp_openshift_daily trino table for OCP on GCP.
        Args:
            ocp_provider_uuid (str) OCP source UUID.
            matched_tags_result (list) List of kv pairs
        Returns
            (None)
        """
        params = sql_metadata.build_params(
            ["schema", "cloud_provider_uuid", "start_date", "end_date", "days_tup", "year", "month"]
        )
        params["ocp_source_uuid"] = ocp_provider_uuid
        params["matched_tag_array"] = matched_tags_result

        populate_tmp_managed_sql = pkgutil.get_data(
            "masu.database", "trino_sql/gcp/openshift/managed_flow/1_populate_managed_tmp_table.sql"
        )
        populate_tmp_managed_sql = populate_tmp_managed_sql.decode("utf-8")
        LOG.info(log_json(msg="running managed OCP on GCP daily SQL", **params))
        self._execute_trino_multipart_sql_query(populate_tmp_managed_sql, bind_params=params)

    def _populate_final_managed_table(self, sql_metadata: SummarySqlMetadata) -> Any:
        """Populates the managed openshift on gcp table"""
        params = sql_metadata.build_params(
            [
                "schema",
                "start_date",
                "year",
                "month",
                "days",
                "end_date",
                "ocp_provider_uuids",
                "cloud_provider_uuid",
            ]
        )
        update_managed_sql = pkgutil.get_data(
            "masu.database", "trino_sql/gcp/openshift/managed_flow/2_managed_gcp_openshift_daily.sql"
        )
        update_managed_sql = update_managed_sql.decode("utf-8")
        LOG.info(log_json(msg="populating managed OCP on GCP data", **params))
        self._execute_trino_multipart_sql_query(update_managed_sql, bind_params=params)

    def populate_ocp_on_cloud_daily_trino(self, sql_metadata: SummarySqlMetadata) -> Any:
        """Populate the managed_gcp_openshift_daily trino table for OCP on GCP"""
        self._create_tables_and_generate_unique_id(sql_metadata)
        verification_tags = []
        for ocp_provider_uuid in sql_metadata.ocp_provider_uuids:
            matched_tags_result = self.find_openshift_keys_expected_values(ocp_provider_uuid, sql_metadata)
            verification_tags.extend(matched_tags_result)
            self._populate_gcp_filtered_by_ocp_tmp_table(ocp_provider_uuid, matched_tags_result, sql_metadata)
            self.delete_ocp_on_gcp_hive_partition_by_day(
                sql_metadata.days_tup,
                sql_metadata.cloud_provider_uuid,
                ocp_provider_uuid,
                sql_metadata.year,
                sql_metadata.month,
                TRINO_MANAGED_OCP_GCP_DAILY_TABLE,
            )
        self._populate_final_managed_table(sql_metadata)
        verification_tags = list(dict.fromkeys(verification_tags))
        self.verify_populate_ocp_on_cloud_daily_trino(verification_tags, sql_metadata)<|MERGE_RESOLUTION|>--- conflicted
+++ resolved
@@ -10,6 +10,7 @@
 import uuid
 from os import path
 from typing import Any
+from typing import List
 
 from dateutil.parser import parse
 from dateutil.relativedelta import relativedelta
@@ -571,11 +572,7 @@
         return True
 
     def verify_populate_ocp_on_cloud_daily_trino(
-<<<<<<< HEAD
         self, verification_tags: List[str], sql_metadata: SummarySqlMetadata
-=======
-        self, verification_tags: list[str], sql_metadata: ManagedSqlMetadata
->>>>>>> 39c7aaa2
     ) -> Any:
         """
         Verify the managed trino table population went successfully.
@@ -621,11 +618,7 @@
         self._execute_trino_multipart_sql_query(populate_uuid_sql, bind_params=params)
 
     def _populate_gcp_filtered_by_ocp_tmp_table(
-<<<<<<< HEAD
         self, ocp_provider_uuid: str, matched_tags_result: List[str], sql_metadata: SummarySqlMetadata
-=======
-        self, ocp_provider_uuid: str, matched_tags_result: list[str], sql_metadata: ManagedSqlMetadata
->>>>>>> 39c7aaa2
     ) -> Any:
         """Populate the managed_gcp_openshift_daily trino table for OCP on GCP.
         Args:
