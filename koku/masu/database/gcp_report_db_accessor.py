#
# Copyright 2021 Red Hat Inc.
# SPDX-License-Identifier: Apache-2.0
#
"""Database accessor for GCP report data."""
import datetime
import json
import logging
import pkgutil
import uuid
from os import path
from secrets import token_hex

from dateutil.parser import parse
from dateutil.relativedelta import relativedelta
from django.conf import settings
from django.db import connection
from django.db.models import F
from jinjasql import JinjaSql
from tenant_schemas.utils import schema_context
from trino.exceptions import TrinoExternalError

from api.utils import DateHelper
from koku.database import SQLScriptAtomicExecutorMixin
from masu.database import GCP_REPORT_TABLE_MAP
from masu.database import OCP_REPORT_TABLE_MAP
from masu.database.koku_database_access import mini_transaction_delete
from masu.database.report_db_accessor_base import ReportDBAccessorBase
from masu.external.date_accessor import DateAccessor
from masu.util.gcp.common import check_resource_level
from masu.util.ocp.common import get_cluster_alias_from_cluster_id
from reporting.provider.gcp.models import GCPCostEntryBill
from reporting.provider.gcp.models import GCPCostEntryLineItem
from reporting.provider.gcp.models import GCPCostEntryLineItemDailySummary
from reporting.provider.gcp.models import GCPTopology
from reporting.provider.gcp.models import TRINO_LINE_ITEM_TABLE
from reporting.provider.gcp.models import UI_SUMMARY_TABLES
from reporting.provider.gcp.openshift.models import UI_SUMMARY_TABLES as OCPGCP_UI_SUMMARY_TABLES
from reporting_common.models import CostUsageReportStatus

LOG = logging.getLogger(__name__)


class GCPReportDBAccessor(SQLScriptAtomicExecutorMixin, ReportDBAccessorBase):
    """Class to interact with GCP Report reporting tables."""

    def __init__(self, schema):
        """Establish the database connection.

        Args:
            schema (str): The customer schema to associate with
        """
        super().__init__(schema)
        self.date_accessor = DateAccessor()
        self.date_helper = DateHelper()
        self.jinja_sql = JinjaSql()
        self._table_map = GCP_REPORT_TABLE_MAP

    @property
    def line_item_daily_summary_table(self):
        return GCPCostEntryLineItemDailySummary

    @property
    def line_item_table(self):
        return GCPCostEntryLineItem

    def populate_ui_summary_tables(self, start_date, end_date, source_uuid, tables=UI_SUMMARY_TABLES):
        """Populate our UI summary tables (formerly materialized views)."""
        invoice_month_list = self.date_helper.gcp_find_invoice_months_in_date_range(start_date, end_date)
        for invoice_month in invoice_month_list:
            for table_name in tables:
                summary_sql = pkgutil.get_data("masu.database", f"sql/gcp/{table_name}.sql")
                summary_sql = summary_sql.decode("utf-8")
                # Extend the end date past the end of the month & add the invoice month
                # in order to include cross over data.
                extended_end_date = end_date + relativedelta(days=2)
                summary_sql_params = {
                    "start_date": start_date,
                    "end_date": extended_end_date,
                    "schema": self.schema,
                    "source_uuid": source_uuid,
                    "invoice_month": invoice_month,
                }
                summary_sql, summary_sql_params = self.jinja_sql.prepare_query(summary_sql, summary_sql_params)
                self._execute_raw_sql_query(
                    table_name,
                    summary_sql,
                    start_date,
                    extended_end_date,
                    bind_params=list(summary_sql_params),
                    operation="DELETE/INSERT",
                )

    def get_cost_entry_bills_query_by_provider(self, provider_uuid):
        """Return all cost entry bills for the specified provider."""
        table_name = GCPCostEntryBill
        with schema_context(self.schema):
            return self._get_db_obj_query(table_name).filter(provider_id=provider_uuid)

    def bills_for_provider_uuid(self, provider_uuid, start_date=None):
        """Return all cost entry bills for provider_uuid on date."""
        bills = self.get_cost_entry_bills_query_by_provider(provider_uuid)
        if start_date:
            if isinstance(start_date, str):
                start_date = parse(start_date)
            bill_date = start_date.replace(day=1)
            bills = bills.filter(billing_period_start=bill_date)
        return bills

    def get_bill_query_before_date(self, date, provider_uuid=None):
        """Get the cost entry bill objects with billing period before provided date."""
        table_name = GCPCostEntryBill
        with schema_context(self.schema):
            base_query = self._get_db_obj_query(table_name)
            if provider_uuid:
                cost_entry_bill_query = base_query.filter(billing_period_start__lte=date, provider_id=provider_uuid)
            else:
                cost_entry_bill_query = base_query.filter(billing_period_start__lte=date)
            return cost_entry_bill_query

    def populate_line_item_daily_summary_table_trino(
        self, start_date, end_date, source_uuid, bill_id, markup_value, invoice_month_date
    ):
        """Populate the daily aggregated summary of line items table.

        Args:
            start_date (datetime.date) The date to start populating the table.
            end_date (datetime.date) The date to end on.

        Returns
            (None)

        """
        last_month_end = datetime.date.today().replace(day=1) - datetime.timedelta(days=1)
        if end_date == last_month_end:

            # For gcp in order to catch what we are calling cross over data
            # we need to extend the end date by a couple of days. For more
            # information see: https://issues.redhat.com/browse/COST-1771
            new_end_date = end_date + relativedelta(days=2)
            self.delete_line_item_daily_summary_entries_for_date_range(source_uuid, end_date, new_end_date)
            end_date = new_end_date

        summary_sql = pkgutil.get_data("masu.database", "trino_sql/reporting_gcpcostentrylineitem_daily_summary.sql")
        summary_sql = summary_sql.decode("utf-8")
        uuid_str = str(uuid.uuid4()).replace("-", "_")
        summary_sql_params = {
            "uuid": uuid_str,
            "start_date": start_date,
            "end_date": end_date,
            "schema": self.schema,
            "table": TRINO_LINE_ITEM_TABLE,
            "source_uuid": source_uuid,
            "year": invoice_month_date.strftime("%Y"),
            "month": invoice_month_date.strftime("%m"),
            "markup": markup_value or 0,
            "bill_id": bill_id,
        }

        self._execute_trino_raw_sql_query(
            summary_sql, sql_params=summary_sql_params, log_ref="reporting_gcpcostentrylineitem_daily_summary.sql"
        )

    def populate_tags_summary_table(self, bill_ids, start_date, end_date):
        """Populate the line item aggregated totals data table."""
        table_name = self._table_map["tags_summary"]

        agg_sql = pkgutil.get_data("masu.database", "sql/reporting_gcptags_summary.sql")
        agg_sql = agg_sql.decode("utf-8")
        agg_sql_params = {"schema": self.schema, "bill_ids": bill_ids, "start_date": start_date, "end_date": end_date}
        agg_sql, agg_sql_params = self.jinja_sql.prepare_query(agg_sql, agg_sql_params)
        self._execute_raw_sql_query(table_name, agg_sql, bind_params=list(agg_sql_params))

    def populate_markup_cost(self, markup, start_date, end_date, bill_ids=None):
        """Set markup costs in the database."""
        with schema_context(self.schema):
            if bill_ids and start_date and end_date:
                for bill_id in bill_ids:
                    GCPCostEntryLineItemDailySummary.objects.filter(
                        cost_entry_bill_id=bill_id, usage_start__gte=start_date, usage_start__lte=end_date
                    ).update(markup_cost=(F("unblended_cost") * markup))
            elif bill_ids:
                for bill_id in bill_ids:
                    GCPCostEntryLineItemDailySummary.objects.filter(cost_entry_bill_id=bill_id).update(
                        markup_cost=(F("unblended_cost") * markup)
                    )

    def get_gcp_scan_range_from_report_name(self, manifest_id=None, report_name=""):
        """Return the scan range given the manifest_id or the report_name."""
        scan_range = {}
        # Return range of report
        if report_name:
            try:
                report_name = path.splitext(report_name)[0]
                date_range = report_name.split("_")[-1]
                scan_start, scan_end = date_range.split(":")
                scan_range["start"] = scan_start
                scan_range["end"] = scan_end
                return scan_range
            except ValueError:
                LOG.warning(f"Could not find range of report name: {report_name}.")
                return scan_range
        # Grab complete range given manifest_id
        if manifest_id:
            start_dates = []
            end_dates = []
            records = CostUsageReportStatus.objects.filter(manifest_id=manifest_id)
            if not records:
                return scan_range
            for record in records:
                report_path = record.report_name
                report_name = path.basename(report_path)
                try:
                    report_name = path.splitext(report_name)[0]
                    date_range = report_name.split("_")[-1]
                    scan_start, scan_end = date_range.split(":")
                    start_dates.append(scan_start)
                    end_dates.append(scan_end)
                except ValueError:
                    LOG.warning(f"Could not find range of record {report_name} for manifest {manifest_id}.")
                    return scan_range
            scan_range["start"] = min(start_dates)
            scan_range["end"] = max(end_dates)
            return scan_range

    def populate_enabled_tag_keys(self, start_date, end_date, bill_ids):
        """Populate the enabled tag key table.

        Args:
            start_date (datetime.date) The date to start populating the table.
            end_date (datetime.date) The date to end on.
            bill_ids (list) A list of bill IDs.

        Returns
            (None)
        """
        table_name = self._table_map["enabled_tag_keys"]
        summary_sql = pkgutil.get_data("masu.database", "sql/reporting_gcpenabledtagkeys.sql")
        summary_sql = summary_sql.decode("utf-8")
        summary_sql_params = {
            "start_date": start_date,
            "end_date": end_date,
            "bill_ids": bill_ids,
            "schema": self.schema,
        }
        summary_sql, summary_sql_params = self.jinja_sql.prepare_query(summary_sql, summary_sql_params)
        self._execute_raw_sql_query(
            table_name, summary_sql, start_date, end_date, bind_params=list(summary_sql_params)
        )

    def update_line_item_daily_summary_with_enabled_tags(self, start_date, end_date, bill_ids):
        """Populate the enabled tag key table.

        Args:
            start_date (datetime.date) The date to start populating the table.
            end_date (datetime.date) The date to end on.
            bill_ids (list) A list of bill IDs.

        Returns
            (None)
        """
        table_name = self._table_map["line_item_daily_summary"]
        summary_sql = pkgutil.get_data(
            "masu.database", "sql/reporting_gcpcostentryline_item_daily_summary_update_enabled_tags.sql"
        )
        summary_sql = summary_sql.decode("utf-8")
        summary_sql_params = {
            "start_date": start_date,
            "end_date": end_date,
            "bill_ids": bill_ids,
            "schema": self.schema,
        }
        summary_sql, summary_sql_params = self.jinja_sql.prepare_query(summary_sql, summary_sql_params)
        self._execute_raw_sql_query(
            table_name, summary_sql, start_date, end_date, bind_params=list(summary_sql_params)
        )

    def populate_gcp_topology_information_tables(self, provider, start_date, end_date, invoice_month_date):
        """Populate the GCP topology table."""
        msg = f"Populating GCP topology for {provider.uuid} from {start_date} to {end_date}"
        LOG.info(msg)
        topology = self.get_gcp_topology_trino(provider.uuid, start_date, end_date, invoice_month_date)

        with schema_context(self.schema):
            for record in topology:
                gcp_top = GCPTopology.objects.filter(
                    source_uuid=record[0],
                    account_id=record[1],
                    project_id=record[2],
                    project_name=record[3],
                    service_id=record[4],
                    service_alias=record[5],
                    region=record[6],
                ).first()
                if not gcp_top:
                    GCPTopology.objects.create(
                        source_uuid=record[0],
                        account_id=record[1],
                        project_id=record[2],
                        project_name=record[3],
                        service_id=record[4],
                        service_alias=record[5],
                        region=record[6],
                    )
        LOG.info("Finished populating GCP topology")

    def get_gcp_topology_trino(self, source_uuid, start_date, end_date, invoice_month_date):
        """Get the account topology for a GCP source."""
        sql = f"""
            SELECT source,
                billing_account_id,
                project_id,
                project_name,
                service_id,
                service_description,
                location_region
            FROM hive.{self.schema}.gcp_line_items as gcp
            WHERE gcp.source = '{source_uuid}'
                AND gcp.year = '{invoice_month_date.strftime("%Y")}'
                AND gcp.month = '{invoice_month_date.strftime("%m")}'
                AND gcp.usage_start_time >= TIMESTAMP '{start_date}'
                AND gcp.usage_start_time < date_add('day', 1, TIMESTAMP '{end_date}')
            GROUP BY source,
                billing_account_id,
                project_id,
                project_name,
                service_id,
                service_description,
                location_region
        """

        return self._execute_trino_raw_sql_query(sql, log_ref="get_gcp_topology_trino")

    def delete_line_item_daily_summary_entries_for_date_range(self, source_uuid, start_date, end_date, table=None):
        """Overwrite the parent class to include invoice month for gcp.

        Args:
            source_uuid (uuid): uuid of a given source
            start_date (datetime): start range date
            end_date (datetime): end range date
            table (string): table name
        """
        # We want to include the invoice month in the delete to make sure we
        # don't accidentially delete last month's data that flows into the
        # next month
        invoice_month = start_date.strftime("%Y%m")
        if table is None:
            table = self.line_item_daily_summary_table
        msg = f"Deleting records from {table} from {start_date} to {end_date} for invoice_month {invoice_month}"
        LOG.info(msg)
        select_query = table.objects.filter(
            source_uuid=source_uuid,
            usage_start__gte=start_date,
            usage_start__lte=end_date,
            invoice_month=invoice_month,
        )
        with schema_context(self.schema):
            count, _ = mini_transaction_delete(select_query)
        msg = f"Deleted {count} records from {table}"
        LOG.info(msg)

    def populate_ocp_on_gcp_cost_daily_summary_trino_by_node(
        self,
        start_date,
        end_date,
        openshift_provider_uuid,
        cluster_id,
        gcp_provider_uuid,
        report_period_id,
        bill_id,
        markup_value,
        distribution,
        node,
        node_count=None,
    ):
        """Populate the daily cost aggregated summary for OCP on GCP.

        This method is called for each node in the update_gcp_summary_tables
        if an unleash flag is enabled.

        Args:
            start_date (datetime.date) The date to start populating the table.
            end_date (datetime.date) The date to end on.

        Returns
            (None)

        """
        year = start_date.strftime("%Y")
        month = start_date.strftime("%m")
        days = self.date_helper.list_days(start_date, end_date)
        # days_str = "','".join([str(day.day) for day in days])
        days_list = [str(day.day) for day in days]
        self.delete_ocp_on_gcp_hive_partition_by_day(
            days_list, gcp_provider_uuid, openshift_provider_uuid, year, month
        )

        cluster_alias = get_cluster_alias_from_cluster_id(cluster_id)

        # Default to cpu distribution
        pod_column = "pod_effective_usage_cpu_core_hours"
        cluster_column = "cluster_capacity_cpu_core_hours"
        if distribution == "memory":
            pod_column = "pod_effective_usage_memory_gigabyte_hours"
            cluster_column = "cluster_capacity_memory_gigabyte_hours"

        summary_sql = pkgutil.get_data(
            "masu.database", "trino_sql/gcp/openshift/reporting_ocpgcpcostlineitem_daily_summary_by_node.sql"
        )
        summary_sql = summary_sql.decode("utf-8")
        summary_sql_params = {
            "temp_table_hash": token_hex(8),
            "schema": self.schema,
            "start_date": start_date,
            "year": year,
            "month": month,
            "days": tuple(str(day.day) for day in days),
            "end_date": end_date,
            "gcp_source_uuid": gcp_provider_uuid,
            "ocp_source_uuid": openshift_provider_uuid,
            "bill_id": bill_id,
            "report_period_id": report_period_id,
            "markup": markup_value,
            "pod_column": pod_column,
            "cluster_column": cluster_column,
            "cluster_id": cluster_id,
            "cluster_alias": cluster_alias,
            "node": node,
            "node_count": node_count,
        }

        LOG.info("Running OCP on GCP SQL with params (BY NODE):")
        LOG.info(summary_sql_params)
        self._execute_trino_multipart_sql_query(summary_sql, bind_params=summary_sql_params)

    def populate_ocp_on_gcp_cost_daily_summary_trino(
        self,
        start_date,
        end_date,
        openshift_provider_uuid,
        cluster_id,
        gcp_provider_uuid,
        report_period_id,
        bill_id,
        markup_value,
        distribution,
    ):
        """Populate the daily cost aggregated summary for OCP on GCP.

        Args:
            start_date (datetime.date) The date to start populating the table.
            end_date (datetime.date) The date to end on.

        Returns
            (None)

        """
        # Check for GCP resource level data
        resource_level = check_resource_level(gcp_provider_uuid)

        year = start_date.strftime("%Y")
        month = start_date.strftime("%m")
        days = self.date_helper.list_days(start_date, end_date)
        days_list = [str(day.day) for day in days]
        self.delete_ocp_on_gcp_hive_partition_by_day(
            days_list, gcp_provider_uuid, openshift_provider_uuid, year, month
        )

        cluster_alias = get_cluster_alias_from_cluster_id(cluster_id)

        # Default to cpu distribution
        pod_column = "pod_effective_usage_cpu_core_hours"
        cluster_column = "cluster_capacity_cpu_core_hours"
        node_column = "node_capacity_cpu_core_hours"
        if distribution == "memory":
            pod_column = "pod_effective_usage_memory_gigabyte_hours"
            cluster_column = "cluster_capacity_memory_gigabyte_hours"
            node_column = "node_capacity_memory_gigabyte_hours"

        if resource_level:
            sql_level = "reporting_ocpgcpcostlineitem_daily_summary_resource_id"
            matching_type = "resource"
        else:
            sql_level = "reporting_ocpgcpcostlineitem_daily_summary"
            matching_type = "tag"

        summary_sql = pkgutil.get_data("masu.database", f"trino_sql/gcp/openshift/{sql_level}.sql")
        summary_sql = summary_sql.decode("utf-8")
        summary_sql_params = {
            "temp_table_hash": token_hex(8),
            "schema": self.schema,
            "start_date": start_date,
            "year": year,
            "month": month,
            "days": tuple(str(day.day) for day in days),
            "end_date": end_date,
            "gcp_source_uuid": gcp_provider_uuid,
            "ocp_source_uuid": openshift_provider_uuid,
            "bill_id": bill_id,
            "report_period_id": report_period_id,
            "markup": markup_value,
            "pod_column": pod_column,
            "cluster_column": cluster_column,
            "node_column": node_column,
            "cluster_id": cluster_id,
            "cluster_alias": cluster_alias,
            "matching_type": matching_type,
        }
        LOG.info("Running OCP on GCP SQL with params:")
        LOG.info(summary_sql_params)
        self._execute_trino_multipart_sql_query(summary_sql, bind_params=summary_sql_params)

    def populate_ocp_on_gcp_ui_summary_tables(self, sql_params, tables=OCPGCP_UI_SUMMARY_TABLES):
        """Populate our UI summary tables (formerly materialized views)."""
        invoice_month_list = self.date_helper.gcp_find_invoice_months_in_date_range(
            sql_params["start_date"], sql_params["end_date"]
        )
        for invoice_month in invoice_month_list:
            for table_name in tables:
                sql_params["invoice_month"] = invoice_month
                summary_sql = pkgutil.get_data("masu.database", f"sql/gcp/openshift/{table_name}.sql")
                summary_sql = summary_sql.decode("utf-8")
                summary_sql, summary_sql_params = self.jinja_sql.prepare_query(summary_sql, sql_params)
                self._execute_raw_sql_query(
                    table_name, summary_sql, bind_params=list(summary_sql_params), operation="DELETE/INSERT"
                )

    def delete_ocp_on_gcp_hive_partition_by_day(self, days, gcp_source, ocp_source, year, month):
        """Deletes partitions individually for each day in days list."""
        table = "reporting_ocpgcpcostlineitem_project_daily_summary"
        retries = settings.HIVE_PARTITION_DELETE_RETRIES
        if self.table_exists_trino(table):
            LOG.info(
                "Deleting Hive partitions for the following: \n\tSchema: %s "
                "\n\tOCP Source: %s \n\tGCP Source: %s \n\tTable: %s \n\tYear-Month: %s-%s \n\tDays: %s",
                self.schema,
                ocp_source,
                gcp_source,
                table,
                year,
                month,
                days,
            )
            for day in days:
                for i in range(retries):
                    try:
                        sql = f"""
                            DELETE FROM hive.{self.schema}.{table}
                                WHERE gcp_source = '{gcp_source}'
                                AND ocp_source = '{ocp_source}'
                                AND year = '{year}'
                                AND (month = replace(ltrim(replace('{month}', '0', ' ')),' ', '0') OR month = '{month}')
                                AND day = '{day}'"""
                        self._execute_trino_raw_sql_query(
                            sql,
                            log_ref=f"delete_ocp_on_gcp_hive_partition_by_day for {year}-{month}-{day}",
                            attempts_left=(retries - 1) - i,
                        )
                        break
                    except TrinoExternalError as err:
                        if err.error_name == "HIVE_METASTORE_ERROR" and i < (retries - 1):
                            continue
                        else:
                            raise err

    def get_openshift_on_cloud_matched_tags(self, gcp_bill_id):
        sql = pkgutil.get_data("masu.database", "sql/reporting_ocpgcp_matched_tags.sql")
        sql = sql.decode("utf-8")
        sql_params = {"bill_id": gcp_bill_id, "schema": self.schema}
        sql, bind_params = self.jinja_sql.prepare_query(sql, sql_params)
        with connection.cursor() as cursor:
            cursor.db.set_schema(self.schema)
            cursor.execute(sql, params=bind_params)
            results = cursor.fetchall()

        return [json.loads(result[0]) for result in results]

    def get_openshift_on_cloud_matched_tags_trino(
        self, gcp_source_uuid, ocp_source_uuids, start_date, end_date, **kwargs
    ):
        """Return a list of matched tags."""
        invoice_month_date = kwargs.get("invoice_month_date")
        sql = pkgutil.get_data("masu.database", "trino_sql/gcp/openshift/reporting_ocpgcp_matched_tags.sql")
        sql = sql.decode("utf-8")

        days = self.date_helper.list_days(start_date, end_date)

        sql_params = {
            "start_date": start_date,
            "end_date": end_date,
            "schema": self.schema,
            "gcp_source_uuid": gcp_source_uuid,
            "ocp_source_uuids": ocp_source_uuids,
            "year": invoice_month_date.strftime("%Y"),
            "month": invoice_month_date.strftime("%m"),
            "days": tuple(str(day.day) for day in days),
        }

        results = self._execute_trino_raw_sql_query(
            sql, sql_params=sql_params, log_ref="reporting_ocpgcp_matched_tags.sql"
        )
        return [json.loads(result[0]) for result in results]

    def populate_ocp_on_gcp_tags_summary_table(self, gcp_bill_ids, start_date, end_date):
        """Populate the line item aggregated totals data table."""
        table_name = self._table_map["ocp_on_gcp_tags_summary"]

        agg_sql = pkgutil.get_data("masu.database", "sql/gcp/openshift/reporting_ocpgcptags_summary.sql")
        agg_sql = agg_sql.decode("utf-8")
        agg_sql_params = {
            "schema": self.schema,
            "gcp_bill_ids": gcp_bill_ids,
            "start_date": start_date,
            "end_date": end_date,
        }
        agg_sql, agg_sql_params = self.jinja_sql.prepare_query(agg_sql, agg_sql_params)
        self._execute_raw_sql_query(table_name, agg_sql, bind_params=list(agg_sql_params))

    def back_populate_ocp_infrastructure_costs(self, start_date, end_date, report_period_id):
        """Populate the OCP on GCP and OCP daily summary tables. after populating the project table."""
        table_name = OCP_REPORT_TABLE_MAP["line_item_daily_summary"]

        sql = pkgutil.get_data(
            "masu.database",
            "sql/reporting_ocpgcp_ocp_infrastructure_back_populate.sql",
        )
        sql = sql.decode("utf-8")
        sql_params = {
            "schema": self.schema,
            "start_date": start_date,
            "end_date": end_date,
            "report_period_id": report_period_id,
        }
        sql, sql_params = self.jinja_sql.prepare_query(sql, sql_params)
<<<<<<< HEAD
        self._execute_raw_sql_query(table_name, sql, bind_params=list(sql_params))
=======
        self._execute_raw_sql_query(table_name, sql, bind_params=sql_params)
>>>>>>> 40c18a80

    def check_for_matching_enabled_keys(self):
        """
        Checks the enabled tag keys for matching keys.
        """
        match_sql = f"""
            SELECT COUNT(*) FROM {self.schema}.reporting_gcpenabledtagkeys as gcp
                INNER JOIN {self.schema}.reporting_ocpenabledtagkeys as ocp ON gcp.key = ocp.key
                WHERE gcp.enabled = true AND ocp.enabled = true;
        """
        with connection.cursor() as cursor:
            cursor.db.set_schema(self.schema)
            cursor.execute(match_sql)
            results = cursor.fetchall()
            if results[0][0] < 1:
                LOG.info(f"No matching enabled keys for OCP on GCP {self.schema}")
                return False
        return True<|MERGE_RESOLUTION|>--- conflicted
+++ resolved
@@ -632,11 +632,7 @@
             "report_period_id": report_period_id,
         }
         sql, sql_params = self.jinja_sql.prepare_query(sql, sql_params)
-<<<<<<< HEAD
-        self._execute_raw_sql_query(table_name, sql, bind_params=list(sql_params))
-=======
         self._execute_raw_sql_query(table_name, sql, bind_params=sql_params)
->>>>>>> 40c18a80
 
     def check_for_matching_enabled_keys(self):
         """
