--- conflicted
+++ resolved
@@ -158,11 +158,7 @@
         }
 
         self._execute_trino_raw_sql_query(
-<<<<<<< HEAD
             summary_sql, sql_params=summary_sql_params, log_ref="reporting_gcpcostentrylineitem_daily_summary.sql"
-=======
-            self.schema, summary_sql, log_ref="reporting_gcpcostentrylineitem_daily_summary.sql"
->>>>>>> 87d41aba
         )
 
     def populate_tags_summary_table(self, bill_ids, start_date, end_date):
@@ -333,13 +329,7 @@
                 location_region
         """
 
-<<<<<<< HEAD
         return self._execute_trino_raw_sql_query(sql, log_ref="get_gcp_topology_trino")
-=======
-        topology = self._execute_trino_raw_sql_query(self.schema, sql, log_ref="get_gcp_topology_trino")
-
-        return topology
->>>>>>> 87d41aba
 
     def delete_line_item_daily_summary_entries_for_date_range(self, source_uuid, start_date, end_date, table=None):
         """Overwrite the parent class to include invoice month for gcp.
@@ -441,11 +431,7 @@
 
         LOG.info("Running OCP on GCP SQL with params (BY NODE):")
         LOG.info(summary_sql_params)
-<<<<<<< HEAD
         self._execute_trino_multipart_sql_query(summary_sql, bind_params=summary_sql_params)
-=======
-        self._execute_trino_multipart_sql_query(self.schema, summary_sql, bind_params=summary_sql_params)
->>>>>>> 87d41aba
 
     def populate_ocp_on_gcp_cost_daily_summary_trino(
         self,
@@ -522,11 +508,7 @@
         }
         LOG.info("Running OCP on GCP SQL with params:")
         LOG.info(summary_sql_params)
-<<<<<<< HEAD
         self._execute_trino_multipart_sql_query(summary_sql, bind_params=summary_sql_params)
-=======
-        self._execute_trino_multipart_sql_query(self.schema, summary_sql, bind_params=summary_sql_params)
->>>>>>> 87d41aba
 
     def populate_ocp_on_gcp_ui_summary_tables(self, sql_params, tables=OCPGCP_UI_SUMMARY_TABLES):
         """Populate our UI summary tables (formerly materialized views)."""
@@ -570,10 +552,6 @@
                                 AND (month = replace(ltrim(replace('{month}', '0', ' ')),' ', '0') OR month = '{month}')
                                 AND day = '{day}'"""
                         self._execute_trino_raw_sql_query(
-<<<<<<< HEAD
-=======
-                            self.schema,
->>>>>>> 87d41aba
                             sql,
                             log_ref=f"delete_ocp_on_gcp_hive_partition_by_day for {year}-{month}-{day}",
                             attempts_left=(retries - 1) - i,
@@ -601,12 +579,8 @@
         self, gcp_source_uuid, ocp_source_uuids, start_date, end_date, **kwargs
     ):
         """Return a list of matched tags."""
-<<<<<<< HEAD
         invoice_month_date = kwargs.get("invoice_month_date")
-        sql = pkgutil.get_data("masu.database", "presto_sql/gcp/openshift/reporting_ocpgcp_matched_tags.sql")
-=======
         sql = pkgutil.get_data("masu.database", "trino_sql/gcp/openshift/reporting_ocpgcp_matched_tags.sql")
->>>>>>> 87d41aba
         sql = sql.decode("utf-8")
 
         days = self.date_helper.list_days(start_date, end_date)
@@ -621,15 +595,9 @@
             "month": invoice_month_date.strftime("%m"),
             "days": tuple(str(day.day) for day in days),
         }
-<<<<<<< HEAD
 
         results = self._execute_trino_raw_sql_query(
             sql, sql_params=sql_params, log_ref="reporting_ocpgcp_matched_tags.sql"
-=======
-        sql, sql_params = self.jinja_sql.prepare_query(sql, sql_params)
-        results = self._execute_trino_raw_sql_query(
-            self.schema, sql, bind_params=sql_params, log_ref="reporting_ocpgcp_matched_tags.sql"
->>>>>>> 87d41aba
         )
         return [json.loads(result[0]) for result in results]
 
@@ -654,11 +622,7 @@
 
         sql = pkgutil.get_data(
             "masu.database",
-<<<<<<< HEAD
             "sql/reporting_ocpgcp_ocp_infrastructure_back_populate.sql",
-=======
-            "trino_sql/gcp/openshift/reporting_ocpgcp_ocp_infrastructure_back_populate.sql",
->>>>>>> 87d41aba
         )
         sql = sql.decode("utf-8")
         sql_params = {
@@ -668,11 +632,7 @@
             "report_period_id": report_period_id,
         }
         sql, sql_params = self.jinja_sql.prepare_query(sql, sql_params)
-<<<<<<< HEAD
         self._execute_raw_sql_query(table_name, sql, bind_params=list(sql_params))
-=======
-        self._execute_trino_multipart_sql_query(self.schema, sql, bind_params=sql_params)
->>>>>>> 87d41aba
 
     def check_for_matching_enabled_keys(self):
         """
