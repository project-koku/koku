#
# Copyright 2021 Red Hat Inc.
# SPDX-License-Identifier: Apache-2.0
#
"""Database accessor for GCP report data."""
import datetime
import logging
import pkgutil
import uuid
from os import path

from dateutil.parser import parse
from dateutil.relativedelta import relativedelta
from django.db.models import F
from jinjasql import JinjaSql
from tenant_schemas.utils import schema_context

from masu.database import GCP_REPORT_TABLE_MAP
from masu.database.koku_database_access import mini_transaction_delete
from masu.database.report_db_accessor_base import ReportDBAccessorBase
from masu.external.date_accessor import DateAccessor
from reporting.provider.gcp.models import GCPCostEntryBill
from reporting.provider.gcp.models import GCPCostEntryLineItem
from reporting.provider.gcp.models import GCPCostEntryLineItemDaily
from reporting.provider.gcp.models import GCPCostEntryLineItemDailySummary
from reporting.provider.gcp.models import GCPCostEntryProductService
from reporting.provider.gcp.models import GCPProject
from reporting.provider.gcp.models import GCPTopology
from reporting.provider.gcp.models import PRESTO_LINE_ITEM_TABLE
from reporting_common.models import CostUsageReportStatus

LOG = logging.getLogger(__name__)


class GCPReportDBAccessor(ReportDBAccessorBase):
    """Class to interact with GCP Report reporting tables."""

    def __init__(self, schema):
        """Establish the database connection.

        Args:
            schema (str): The customer schema to associate with
        """
        super().__init__(schema)
        self.date_accessor = DateAccessor()
        self.jinja_sql = JinjaSql()
        self._table_map = GCP_REPORT_TABLE_MAP

    @property
    def line_item_daily_summary_table(self):
        return GCPCostEntryLineItemDailySummary

    @property
    def line_item_daily_table(self):
        return GCPCostEntryLineItemDaily

    @property
    def line_item_table(self):
        return GCPCostEntryLineItem

    def get_cost_entry_bills(self):
        """Get all cost entry bill objects."""
        table_name = GCPCostEntryBill
        with schema_context(self.schema):
            columns = ["id", "billing_period_start", "provider_id"]
            bills = self._get_db_obj_query(table_name).values(*columns)
            return {(bill["billing_period_start"], bill["provider_id"]): bill["id"] for bill in bills}

    def get_cost_entry_bills_query_by_provider(self, provider_uuid):
        """Return all cost entry bills for the specified provider."""
        table_name = GCPCostEntryBill
        with schema_context(self.schema):
            return self._get_db_obj_query(table_name).filter(provider_id=provider_uuid)

    def get_cost_entry_bills_by_date(self, start_date):
        """Return a cost entry bill for the specified start date."""
        table_name = GCPCostEntryBill
        with schema_context(self.schema):
            return self._get_db_obj_query(table_name).filter(billing_period_start=start_date)

    def get_products(self):
        """Make a mapping of product sku to product objects."""
        table_name = GCPCostEntryProductService
        with schema_context(self.schema):
            columns = ["service_id", "sku_id", "id"]
            products = self._get_db_obj_query(table_name, columns=columns).all()

            return {(product["service_id"], product["sku_id"]): product["id"] for product in products}

    def get_projects(self):
        """Make a mapping of projects to project objects."""
        table_name = GCPProject
        with schema_context(self.schema):
            columns = ["account_id", "project_id", "project_name", "id"]
            projects = self._get_db_obj_query(table_name, columns=columns).all()

            return {
                (project["account_id"], project["project_id"], project["project_name"]): project["id"]
                for project in projects
            }

    def get_lineitem_query_for_billid(self, bill_id):
        """Get the GCP cost entry line item for a given bill query."""
        table_name = GCPCostEntryLineItem
        with schema_context(self.schema):
            base_query = self._get_db_obj_query(table_name)
            line_item_query = base_query.filter(cost_entry_bill_id=bill_id)
            return line_item_query

    def get_daily_query_for_billid(self, bill_id):
        """Get the GCP cost daily item for a given bill query."""
        table_name = GCPCostEntryLineItemDaily
        with schema_context(self.schema):
            base_query = self._get_db_obj_query(table_name)
            daily_item_query = base_query.filter(cost_entry_bill_id=bill_id)
            return daily_item_query

    def get_summary_query_for_billid(self, bill_id):
        """Get the GCP cost summary item for a given bill query."""
        table_name = GCPCostEntryLineItemDailySummary
        with schema_context(self.schema):
            base_query = self._get_db_obj_query(table_name)
            summary_item_query = base_query.filter(cost_entry_bill_id=bill_id)
            return summary_item_query

    def populate_line_item_daily_table(self, start_date, end_date, bill_ids):
        """Populate the daily aggregate of line items table.

        Args:
            start_date (datetime.date) The date to start populating the table.
            end_date (datetime.date) The date to end on.
            bill_ids (list)

        Returns
            (None)

        """
        table_name = self._table_map["line_item_daily"]

        daily_sql = pkgutil.get_data("masu.database", "sql/reporting_gcpcostentrylineitem_daily.sql")
        daily_sql = daily_sql.decode("utf-8")
        daily_sql_params = {
            "uuid": str(uuid.uuid4()).replace("-", "_"),
            "start_date": start_date,
            "end_date": end_date,
            "bill_ids": bill_ids,
            "invoice_month": start_date.strftime("%Y%m"),
            "schema": self.schema,
        }
        daily_sql, daily_sql_params = self.jinja_sql.prepare_query(daily_sql, daily_sql_params)
        self._execute_raw_sql_query(table_name, daily_sql, start_date, end_date, bind_params=list(daily_sql_params))

    def bills_for_provider_uuid(self, provider_uuid, start_date=None):
        """Return all cost entry bills for provider_uuid on date."""
        bills = self.get_cost_entry_bills_query_by_provider(provider_uuid)
        if start_date:
            if isinstance(start_date, str):
                start_date = parse(start_date)
            bill_date = start_date.replace(day=1)
            bills = bills.filter(billing_period_start=bill_date)
        return bills

    def get_bill_query_before_date(self, date, provider_uuid=None):
        """Get the cost entry bill objects with billing period before provided date."""
        table_name = GCPCostEntryBill
        with schema_context(self.schema):
            base_query = self._get_db_obj_query(table_name)
            if provider_uuid:
                cost_entry_bill_query = base_query.filter(billing_period_start__lte=date, provider_id=provider_uuid)
            else:
                cost_entry_bill_query = base_query.filter(billing_period_start__lte=date)
            return cost_entry_bill_query

    def populate_line_item_daily_summary_table(self, start_date, end_date, bill_ids):
        """Populate the daily aggregated summary of line items table.

        Args:
            start_date (datetime.date) The date to start populating the table.
            end_date (datetime.date) The date to end on.

        Returns
            (None)

        """
        table_name = self._table_map["line_item_daily_summary"]
        summary_sql = pkgutil.get_data("masu.database", "sql/reporting_gcpcostentrylineitem_daily_summary.sql")
        summary_sql = summary_sql.decode("utf-8")
        summary_sql_params = {
            "uuid": str(uuid.uuid4()).replace("-", "_"),
            "start_date": start_date,
            "end_date": end_date,
            "bill_ids": bill_ids,
            "invoice_month": start_date.strftime("%Y%m"),
            "schema": self.schema,
        }
        summary_sql, summary_sql_params = self.jinja_sql.prepare_query(summary_sql, summary_sql_params)
        self._execute_raw_sql_query(
            table_name, summary_sql, start_date, end_date, bind_params=list(summary_sql_params)
        )

    def populate_line_item_daily_summary_table_presto(self, start_date, end_date, source_uuid, bill_id, markup_value):
        """Populate the daily aggregated summary of line items table.

        Args:
            start_date (datetime.date) The date to start populating the table.
            end_date (datetime.date) The date to end on.

        Returns
            (None)

        """
        last_month_end = datetime.date.today().replace(day=1) - datetime.timedelta(days=1)
        if end_date == last_month_end:

            # For gcp in order to catch what we are calling cross over data
            # we need to extend the end date by a couple of days. For more
            # information see: https://issues.redhat.com/browse/COST-1771
            new_end_date = end_date + relativedelta(days=2)
            self.delete_line_item_daily_summary_entries_for_date_range(source_uuid, end_date, new_end_date)
            end_date = new_end_date

        summary_sql = pkgutil.get_data("masu.database", "presto_sql/reporting_gcpcostentrylineitem_daily_summary.sql")
        summary_sql = summary_sql.decode("utf-8")
        uuid_str = str(uuid.uuid4()).replace("-", "_")
        summary_sql_params = {
            "uuid": uuid_str,
            "start_date": start_date,
            "end_date": end_date,
            "schema": self.schema,
            "table": PRESTO_LINE_ITEM_TABLE,
            "source_uuid": source_uuid,
            "year": start_date.strftime("%Y"),
            "month": start_date.strftime("%m"),
            "markup": markup_value if markup_value else 0,
            "bill_id": bill_id,
        }
        summary_sql, summary_sql_params = self.jinja_sql.prepare_query(summary_sql, summary_sql_params)

        LOG.info(f"Summary SQL: {str(summary_sql)}")
        self._execute_presto_raw_sql_query(self.schema, summary_sql)

    def populate_tags_summary_table(self, bill_ids, start_date, end_date):
        """Populate the line item aggregated totals data table."""
        table_name = self._table_map["tags_summary"]

        agg_sql = pkgutil.get_data("masu.database", "sql/reporting_gcptags_summary.sql")
        agg_sql = agg_sql.decode("utf-8")
        agg_sql_params = {"schema": self.schema, "bill_ids": bill_ids, "start_date": start_date, "end_date": end_date}
        agg_sql, agg_sql_params = self.jinja_sql.prepare_query(agg_sql, agg_sql_params)
        self._execute_raw_sql_query(table_name, agg_sql, bind_params=list(agg_sql_params))

    def populate_markup_cost(self, markup, start_date, end_date, bill_ids=None):
        """Set markup costs in the database."""
        with schema_context(self.schema):
            if bill_ids and start_date and end_date:
                for bill_id in bill_ids:
                    GCPCostEntryLineItemDailySummary.objects.filter(
                        cost_entry_bill_id=bill_id, usage_start__gte=start_date, usage_start__lte=end_date
                    ).update(markup_cost=(F("unblended_cost") * markup))
            elif bill_ids:
                for bill_id in bill_ids:
                    GCPCostEntryLineItemDailySummary.objects.filter(cost_entry_bill_id=bill_id).update(
                        markup_cost=(F("unblended_cost") * markup)
                    )

    def get_gcp_scan_range_from_report_name(self, manifest_id=None, report_name=""):
        """Return the scan range given the manifest_id or the report_name."""
        scan_range = {}
        # Return range of report
        if report_name:
            try:
                report_name = path.splitext(report_name)[0]
                date_range = report_name.split("_")[-1]
                scan_start, scan_end = date_range.split(":")
                scan_range["start"] = scan_start
                scan_range["end"] = scan_end
                return scan_range
            except ValueError:
                LOG.warning(f"Could not find range of report name: {report_name}.")
                return scan_range
        # Grab complete range given manifest_id
        if manifest_id:
            start_dates = []
            end_dates = []
            records = CostUsageReportStatus.objects.filter(manifest_id=manifest_id)
            if not records:
                return scan_range
            for record in records:
                report_path = record.report_name
                report_name = path.basename(report_path)
                try:
                    report_name = path.splitext(report_name)[0]
                    date_range = report_name.split("_")[-1]
                    scan_start, scan_end = date_range.split(":")
                    start_dates.append(scan_start)
                    end_dates.append(scan_end)
                except ValueError:
                    LOG.warning(f"Could not find range of record {report_name} for manifest {manifest_id}.")
                    return scan_range
            scan_range["start"] = min(start_dates)
            scan_range["end"] = max(end_dates)
            return scan_range

    def populate_enabled_tag_keys(self, start_date, end_date, bill_ids):
        """Populate the enabled tag key table.

        Args:
            start_date (datetime.date) The date to start populating the table.
            end_date (datetime.date) The date to end on.
            bill_ids (list) A list of bill IDs.

        Returns
            (None)
        """
        table_name = self._table_map["enabled_tag_keys"]
        summary_sql = pkgutil.get_data("masu.database", "sql/reporting_gcpenabledtagkeys.sql")
        summary_sql = summary_sql.decode("utf-8")
        summary_sql_params = {
            "start_date": start_date,
            "end_date": end_date,
            "bill_ids": bill_ids,
            "schema": self.schema,
        }
        summary_sql, summary_sql_params = self.jinja_sql.prepare_query(summary_sql, summary_sql_params)
        self._execute_raw_sql_query(
            table_name, summary_sql, start_date, end_date, bind_params=list(summary_sql_params)
        )

    def update_line_item_daily_summary_with_enabled_tags(self, start_date, end_date, bill_ids):
        """Populate the enabled tag key table.

        Args:
            start_date (datetime.date) The date to start populating the table.
            end_date (datetime.date) The date to end on.
            bill_ids (list) A list of bill IDs.

        Returns
            (None)
        """
        table_name = self._table_map["line_item_daily_summary"]
        summary_sql = pkgutil.get_data(
            "masu.database", "sql/reporting_gcpcostentryline_item_daily_summary_update_enabled_tags.sql"
        )
        summary_sql = summary_sql.decode("utf-8")
        summary_sql_params = {
            "start_date": start_date,
            "end_date": end_date,
            "bill_ids": bill_ids,
            "schema": self.schema,
        }
        summary_sql, summary_sql_params = self.jinja_sql.prepare_query(summary_sql, summary_sql_params)
        self._execute_raw_sql_query(
            table_name, summary_sql, start_date, end_date, bind_params=list(summary_sql_params)
        )

<<<<<<< HEAD
    def populate_gcp_topology_information_tables(self, provider, start_date, end_date):
        """Populate the GCP topology table."""
        msg = f"Populating GCP topology for {provider.uuid} from {start_date} to {end_date}"
        LOG.info(msg)
        topology = self.get_gcp_topology_trino(provider.uuid, start_date, end_date)

        with schema_context(self.schema):
            for record in topology:
                _, created = GCPTopology.objects.get_or_create(
                    source_uuid=record[0],
                    account_id=record[1],
                    project_id=record[2],
                    project_name=record[3],
                    service_id=record[4],
                    service_alias=record[5],
                    region=record[6],
                )
        LOG.info("Finished populating GCP topology")

    def get_gcp_topology_trino(self, source_uuid, start_date, end_date):
        """Get the account topology for a GCP source."""
        sql = f"""
            SELECT source,
                billing_account_id,
                project_id,
                project_name,
                service_id,
                service_description,
                location_region
            FROM hive.{self.schema}.gcp_line_items as gcp
            WHERE gcp.source = '{source_uuid}'
                AND gcp.year = '{start_date.strftime("%Y")}'
                AND gcp.month = '{start_date.strftime("%m")}'
                AND gcp.usage_start_time >= TIMESTAMP '{start_date}'
                AND gcp.usage_start_time < date_add('day', 1, TIMESTAMP '{end_date}')
            GROUP BY source,
                billing_account_id,
                project_id,
                project_name,
                service_id,
                service_description,
                location_region
        """

        topology = self._execute_presto_raw_sql_query(self.schema, sql)

        return topology
=======
    def delete_line_item_daily_summary_entries_for_date_range(self, source_uuid, start_date, end_date, table=None):
        """Overwrite the parent class to include invoice month for gcp.

        Args:
            source_uuid (uuid): uuid of a given source
            start_date (datetime): start range date
            end_date (datetime): end range date
            table (string): table name
        """
        # We want to include the invoice month in the delete to make sure we
        # don't accidentially delete last month's data that flows into the
        # next month
        invoice_month = start_date.strftime("%Y%m")
        if table is None:
            table = self.line_item_daily_summary_table
        msg = f"Deleting records from {table} from {start_date} to {end_date} for invoice_month {invoice_month}"
        LOG.info(msg)
        select_query = table.objects.filter(
            source_uuid=source_uuid,
            usage_start__gte=start_date,
            usage_start__lte=end_date,
            invoice_month=invoice_month,
        )
        with schema_context(self.schema):
            count, _ = mini_transaction_delete(select_query)
        msg = f"Deleted {count} records from {table}"
        LOG.info(msg)
>>>>>>> 5a51de57
<|MERGE_RESOLUTION|>--- conflicted
+++ resolved
@@ -353,7 +353,6 @@
             table_name, summary_sql, start_date, end_date, bind_params=list(summary_sql_params)
         )
 
-<<<<<<< HEAD
     def populate_gcp_topology_information_tables(self, provider, start_date, end_date):
         """Populate the GCP topology table."""
         msg = f"Populating GCP topology for {provider.uuid} from {start_date} to {end_date}"
@@ -401,7 +400,6 @@
         topology = self._execute_presto_raw_sql_query(self.schema, sql)
 
         return topology
-=======
     def delete_line_item_daily_summary_entries_for_date_range(self, source_uuid, start_date, end_date, table=None):
         """Overwrite the parent class to include invoice month for gcp.
 
@@ -428,5 +426,4 @@
         with schema_context(self.schema):
             count, _ = mini_transaction_delete(select_query)
         msg = f"Deleted {count} records from {table}"
-        LOG.info(msg)
->>>>>>> 5a51de57
+        LOG.info(msg)