--- conflicted
+++ resolved
@@ -46,13 +46,16 @@
             max(li.cluster_capacity_cpu_core_seconds) / 3600 as cluster_capacity_cpu_core_hours,
             max(li.cluster_capacity_memory_byte_seconds) / 3600 * POWER(2, -30) as cluster_capacity_memory_gigabyte_hours,
             max(li.total_capacity_cpu_core_seconds) / 3600 as total_capacity_cpu_core_hours,
-            max(li.total_capacity_memory_byte_seconds) / 3600 * POWER(2, -30) as total_capacity_memory_gigabyte_hours
+            max(li.total_capacity_memory_byte_seconds) / 3600 * POWER(2, -30) as total_capacity_memory_gigabyte_hours,
+            ab.provider_id as source_uuid
         FROM {{schema | sqlsafe}}.reporting_ocpusagelineitem_daily AS li
         LEFT JOIN cte_filtered_pod_labels AS fpl
             ON li.id = fpl.id
+        LEFT JOIN {{schema | sqlsafe}}.reporting_ocpusagereportperiod as ab
+            ON li.cluster_id = ab.cluster_id
         WHERE usage_start >= {{start_date}}
             AND usage_start <= {{end_date}}
-            AND cluster_id = {{cluster_id}}
+            AND li.cluster_id = {{cluster_id}}
         GROUP BY report_period_id,
             li.cluster_id,
             li.cluster_alias,
@@ -60,9 +63,9 @@
             li.usage_end,
             li.namespace,
             li.node,
-            fpl.pod_labels
+            fpl.pod_labels,
+            ab.provider_id
     )
-<<<<<<< HEAD
     SELECT public.koku_record_uuid(apu.cluster_id::text, apu.namespace::text, apu.node::text, apu.pod_labels::text)::uuid as id,
         apu.report_period_id,
         apu.cluster_id,
@@ -86,51 +89,9 @@
         apu.cluster_capacity_cpu_core_hours,
         apu.cluster_capacity_memory_gigabyte_hours,
         apu.total_capacity_cpu_core_hours,
-        apu.total_capacity_memory_gigabyte_hours
+        apu.total_capacity_memory_gigabyte_hours,
+        apu.source_uuid
     FROM cte_agg_pod_usage apu
-=======
-    SELECT li.report_period_id,
-        li.cluster_id,
-        li.cluster_alias,
-        li.namespace,
-        li.node,
-        max(li.resource_id) as resource_id,
-        li.usage_start,
-        li.usage_end,
-        coalesce(fpl.pod_labels, '{}'::jsonb) as pod_labels,
-        sum(li.pod_usage_cpu_core_seconds) / 3600 as pod_usage_cpu_core_hours,
-        sum(li.pod_request_cpu_core_seconds) / 3600 as pod_request_cpu_core_hours,
-        sum(li.pod_limit_cpu_core_seconds) / 3600 as pod_limit_cpu_core_hours,
-        sum(li.pod_usage_memory_byte_seconds) / 3600 * POWER(2, -30) as pod_usage_memory_gigabyte_hours,
-        sum(li.pod_request_memory_byte_seconds) / 3600 * POWER(2, -30) as pod_request_memory_gigabyte_hours,
-        sum(li.pod_limit_memory_byte_seconds) / 3600 * POWER(2, -30) as pod_limit_memory_gigabyte_hours,
-        max(li.node_capacity_cpu_cores) as node_capacity_cpu_cores,
-        sum(li.node_capacity_cpu_core_seconds) / 3600 as node_capacity_cpu_core_hours,
-        max(li.node_capacity_memory_bytes) * POWER(2, -30) as node_capacity_memory_gigabytes,
-        sum(li.node_capacity_memory_byte_seconds) / 3600 * POWER(2, -30) as node_capacity_memory_gigabyte_hours,
-        max(li.cluster_capacity_cpu_core_seconds) / 3600 as cluster_capacity_cpu_core_hours,
-        max(li.cluster_capacity_memory_byte_seconds) / 3600 * POWER(2, -30) as cluster_capacity_memory_gigabyte_hours,
-        max(li.total_capacity_cpu_core_seconds) / 3600 as total_capacity_cpu_core_hours,
-        max(li.total_capacity_memory_byte_seconds) / 3600 * POWER(2, -30) as total_capacity_memory_gigabyte_hours,
-        ab.provider_id as source_uuid
-    FROM {{schema | sqlsafe}}.reporting_ocpusagelineitem_daily AS li
-    LEFT JOIN cte_filtered_pod_labels AS fpl
-        ON li.id = fpl.id
-    LEFT JOIN {{schema | sqlsafe}}.reporting_ocpusagereportperiod as ab
-        ON li.cluster_id = ab.cluster_id
-    WHERE usage_start >= {{start_date}}
-        AND usage_start <= {{end_date}}
-        AND li.cluster_id = {{cluster_id}}
-    GROUP BY report_period_id,
-        li.cluster_id,
-        li.cluster_alias,
-        li.usage_start,
-        li.usage_end,
-        li.namespace,
-        li.node,
-        fpl.pod_labels,
-        ab.provider_id
->>>>>>> 3f640560
 )
 ;
 
