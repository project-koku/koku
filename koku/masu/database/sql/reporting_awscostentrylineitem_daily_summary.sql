-- Place our query for data with no tags in a temporary table
CREATE TEMPORARY TABLE reporting_awscostentrylineitem_daily_summary_{{uuid | sqlsafe}} AS (
<<<<<<< HEAD
=======
    WITH cte_array_agg_keys AS (
        SELECT array_agg(key) as key_array
        FROM {{schema | sqlsafe}}.reporting_awsenabledtagkeys
    ),
    cte_filtered_tags AS (
        SELECT id,
            jsonb_object_agg(key,value) as aws_tags
        FROM (
            SELECT lid.id,
                lid.tags as aws_tags,
                aak.key_array
            FROM {{schema | sqlsafe}}.reporting_awscostentrylineitem_daily lid
            JOIN cte_array_agg_keys aak
                ON 1=1
            WHERE lid.tags ?| aak.key_array
                AND lid.usage_start >= {{start_date}}::date
                AND lid.usage_start <= {{end_date}}::date
                {% if bill_ids %}
                AND lid.cost_entry_bill_id IN (
                    {%- for bill_id in bill_ids  -%}
                        {{bill_id}}{% if not loop.last %},{% endif %}
                    {%- endfor -%})
                {% endif %}
        ) AS lid,
        jsonb_each_text(lid.aws_tags) AS labels
        WHERE key = ANY (key_array)
        GROUP BY id
    )
>>>>>>> 2998bce3
    SELECT uuid_generate_v4() as uuid,
        li.cost_entry_bill_id,
        li.usage_start,
        li.usage_end,
        li.product_code,
        p.product_family,
        li.usage_account_id,
        max(aa.id) as account_alias_id,
        li.availability_zone,
        fvl.aws_tags as tags,
        p.region,
        p.instance_type,
        pr.unit,
        sum(li.usage_amount) as usage_amount,
        max(li.normalization_factor) as normalization_factor,
        sum(li.normalized_usage_amount) as normalized_usage_amount,
        max(li.currency_code) as currency_code,
        max(li.unblended_rate) as unblended_rate,
        sum(li.unblended_cost) as unblended_cost,
        max(li.blended_rate) as blended_rate,
        sum(li.blended_cost) as blended_cost,
        sum(li.public_on_demand_cost) as public_on_demand_cost,
        max(li.public_on_demand_rate) as public_on_demand_rate,
        array_agg(DISTINCT li.resource_id) as resource_ids,
        count(DISTINCT li.resource_id) as resource_count,
        max(ou.id) as organizational_unit_id,
        ab.provider_id as source_uuid,
        0.0::decimal as markup_cost
    FROM {{schema | sqlsafe}}.reporting_awscostentrylineitem_daily AS li
    LEFT JOIN cte_filtered_tags AS fvl
        ON li.id = fvl.id
    JOIN {{schema | sqlsafe}}.reporting_awscostentryproduct AS p
        ON li.cost_entry_product_id = p.id
    LEFT JOIN {{schema | sqlsafe}}.reporting_awscostentrypricing as pr
        ON li.cost_entry_pricing_id = pr.id
    LEFT JOIN {{schema | sqlsafe}}.reporting_awsaccountalias AS aa
        ON li.usage_account_id = aa.account_id
    LEFT JOIN {{schema | sqlsafe}}.reporting_awsorganizationalunit AS ou
        ON aa.id = ou.account_alias_id
            AND ou.created_timestamp <= li.usage_start
            AND (ou.deleted_timestamp is NULL
                 OR ou.deleted_timestamp > li.usage_start)
    LEFT JOIN {{schema | sqlsafe}}.reporting_awscostentrybill as ab
        ON li.cost_entry_bill_id = ab.id
    WHERE li.usage_start >= {{start_date}}::date
        AND li.usage_start <= {{end_date}}::date
        {% if bill_ids %}
        AND cost_entry_bill_id IN (
            {%- for bill_id in bill_ids  -%}
                {{bill_id}}{% if not loop.last %},{% endif %}
            {%- endfor -%})
        {% endif %}
    GROUP BY li.cost_entry_bill_id,
        li.usage_start,
        li.usage_end,
        li.product_code,
        p.product_family,
        li.usage_account_id,
        li.availability_zone,
        p.region,
        p.instance_type,
        pr.unit,
        fvl.aws_tags,
        ab.provider_id
)
;

-- -- Clear out old entries first
DELETE FROM {{schema | sqlsafe}}.reporting_awscostentrylineitem_daily_summary AS li
WHERE li.usage_start >= {{start_date}}
    AND li.usage_start <= {{end_date}}
    {% if bill_ids %}
    AND cost_entry_bill_id IN (
        {%- for bill_id in bill_ids  -%}
            {{bill_id}}{% if not loop.last %},{% endif %}
        {%- endfor -%})
    {% endif %}
;

-- Populate the daily aggregate line item data
INSERT INTO {{schema | sqlsafe}}.reporting_awscostentrylineitem_daily_summary (
    uuid,
    cost_entry_bill_id,
    usage_start,
    usage_end,
    product_code,
    product_family,
    usage_account_id,
    account_alias_id,
    availability_zone,
    region,
    instance_type,
    unit,
    tags,
    usage_amount,
    normalization_factor,
    normalized_usage_amount,
    currency_code,
    unblended_rate,
    unblended_cost,
    blended_rate,
    blended_cost,
    public_on_demand_cost,
    public_on_demand_rate,
    resource_ids,
    resource_count,
    organizational_unit_id,
    source_uuid,
    markup_cost
)
SELECT uuid,
        cost_entry_bill_id,
        usage_start,
        usage_end,
        product_code,
        product_family,
        usage_account_id,
        account_alias_id,
        availability_zone,
        region,
        instance_type,
        unit,
        tags,
        usage_amount,
        normalization_factor,
        normalized_usage_amount,
        currency_code,
        unblended_rate,
        unblended_cost,
        blended_rate,
        blended_cost,
        public_on_demand_cost,
        public_on_demand_rate,
        resource_ids,
        resource_count,
        organizational_unit_id,
        source_uuid,
        markup_cost
    FROM reporting_awscostentrylineitem_daily_summary_{{uuid | sqlsafe}}
;<|MERGE_RESOLUTION|>--- conflicted
+++ resolved
@@ -1,7 +1,5 @@
 -- Place our query for data with no tags in a temporary table
 CREATE TEMPORARY TABLE reporting_awscostentrylineitem_daily_summary_{{uuid | sqlsafe}} AS (
-<<<<<<< HEAD
-=======
     WITH cte_array_agg_keys AS (
         SELECT array_agg(key) as key_array
         FROM {{schema | sqlsafe}}.reporting_awsenabledtagkeys
@@ -30,7 +28,6 @@
         WHERE key = ANY (key_array)
         GROUP BY id
     )
->>>>>>> 2998bce3
     SELECT uuid_generate_v4() as uuid,
         li.cost_entry_bill_id,
         li.usage_start,
