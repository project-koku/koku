--- conflicted
+++ resolved
@@ -186,10 +186,7 @@
 --         AND vls.key IS NULL
 -- )
 
-<<<<<<< HEAD
-=======
-
->>>>>>> 070ace11
+
 DELETE FROM {{schema | sqlsafe}}.reporting_ocpstoragevolumelabel_summary AS ls
 WHERE uuid IN (
     SELECT uuid FROM {{schema | sqlsafe}}.reporting_ocpstoragevolumelabel_summary AS ls
@@ -200,11 +197,7 @@
             AND ls.key = etk.key
     )
     ORDER BY ls.uuid
-<<<<<<< HEAD
-    FOR SHARE
-=======
     FOR UPDATE
->>>>>>> 070ace11
 )
 ;
 
@@ -219,11 +212,7 @@
             AND tv.key = etk.key
     )
     ORDER BY tv.uuid
-<<<<<<< HEAD
-    FOR SHARE
-=======
     FOR UPDATE
->>>>>>> 070ace11
 )
 ;
 
