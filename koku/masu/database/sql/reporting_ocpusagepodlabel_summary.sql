create table {{schema | sqlsafe}}.cte_tag_value_{{uuid | sqlsafe}} AS
    SELECT key,
        value,
        li.report_period_id,
        li.namespace,
        li.node
    FROM {{schema | sqlsafe}}.reporting_ocpusagelineitem_daily_summary AS li,
        jsonb_each_text(li.pod_labels) labels
    WHERE li.data_source = 'Pod'
    {% if report_period_ids %}
        AND li.report_period_id IN (
        {%- for report_period_id in report_period_ids -%}
        {{report_period_id}}{% if not loop.last %},{% endif %}
        {%- endfor -%}
        )
    {% endif %}
        AND li.usage_start >= {{start_date}}
        AND li.usage_start <= {{end_date}}
        AND value IS NOT NULL
        AND li.pod_labels ?| (SELECT array_agg(DISTINCT key) FROM {{schema | sqlsafe}}.reporting_ocpenabledtagkeys WHERE enabled=true)
    GROUP BY key, value, li.report_period_id, li.namespace, li.node
;

create index ix_cte_tag_value_{{uuid | sqlsafe}}
    on {{schema | sqlsafe}}.cte_tag_value_{{uuid | sqlsafe}}
       (key, report_period_id, namespace, node)
;


create table {{schema | sqlsafe}}.cte_values_agg_{{uuid | sqlsafe}} AS
    SELECT tv.key,
        array_agg(DISTINCT value)::text[] as "values",
        report_period_id,
        namespace,
        node
    FROM {{schema | sqlsafe}}.cte_tag_value_{{uuid | sqlsafe}} tv
    JOIN {{schema | sqlsafe}}.reporting_ocpenabledtagkeys etk
        ON tv.key = etk.key
    WHERE etk.enabled = true
    GROUP BY tv.key, report_period_id, namespace, node
;

create unique index ix_cte_values_agg_{{uuid | sqlsafe}}
    on {{schema | sqlsafe}}.cte_values_agg_{{uuid | sqlsafe}}
       (key, report_period_id, namespace, node)
;


create table {{schema | sqlsafe}}.cte_distinct_values_agg_{{uuid | sqlsafe}} AS
    SELECT v.key,
        array_agg(DISTINCT v."values")::text[] as "values",
        v.report_period_id,
        v.namespace,
        v.node
    FROM (
        SELECT va.key,
            unnest(va."values" || coalesce(ls."values", '{}'::text[]))::text as "values",
            va.report_period_id,
            va.namespace,
            va.node
        FROM {{schema | sqlsafe}}.cte_values_agg_{{uuid | sqlsafe}} AS va
        LEFT JOIN {{schema | sqlsafe}}.reporting_ocpusagepodlabel_summary AS ls
            ON va.key = ls.key
                AND va.report_period_id = ls.report_period_id
                AND va.namespace = ls.namespace
                AND va.node = ls.node
    ) as v
    GROUP BY key, report_period_id, namespace, node
;

create unique index ix_cte_distinct_values_agg_{{uuid | sqlsafe}}
    on {{schema | sqlsafe}}.cte_distinct_values_agg_{{uuid | sqlsafe}}
       (key, report_period_id, namespace, node)
;


create table {{schema | sqlsafe}}.cte_kv_cluster_agg_{{uuid | sqlsafe}} as
SELECT uuid_generate_v4() as uuid,
    tv.key,
    tv.value,
    array_agg(DISTINCT rp.cluster_id)::text[] as cluster_ids,
    array_agg(DISTINCT rp.cluster_alias)::text[] as cluster_aliases,
    array_agg(DISTINCT tv.namespace)::text[] as namespaces,
    array_agg(DISTINCT tv.node)::text[] as nodes
FROM {{schema | sqlsafe}}.cte_tag_value_{{uuid | sqlsafe}} AS tv
JOIN {{schema | sqlsafe}}.reporting_ocpusagereportperiod AS rp
    ON tv.report_period_id = rp.id
GROUP BY tv.key, tv.value
;

create unique index ix_cte_kv_cluster_agg_{{uuid | sqlsafe}}
    on {{schema | sqlsafe}}.cte_kv_cluster_agg_{{uuid | sqlsafe}}
       (key, value)
;


DELETE FROM {{schema | sqlsafe}}.reporting_ocpusagepodlabel_summary AS ls
WHERE uuid IN (
    SELECT uuid FROM {{schema | sqlsafe}}.reporting_ocpusagepodlabel_summary as ls
    WHERE EXISTS (
        SELECT 1
        FROM {{schema | sqlsafe}}.reporting_ocpenabledtagkeys AS etk
        WHERE etk.enabled = false
            AND ls.key = etk.key
    )
    ORDER BY ls.uuid
<<<<<<< HEAD
    FOR SHARE
=======
    FOR UPDATE
>>>>>>> 070ace11
)
;


UPDATE {{schema | sqlsafe}}.reporting_ocpusagepodlabel_summary AS x
SET values = upd.values
FROM (
    SELECT x.uuid, y.values
    FROM {{schema | sqlsafe}}.reporting_ocpusagepodlabel_summary AS x, {{schema | sqlsafe}}.cte_distinct_values_agg_{{uuid | sqlsafe}} AS y
    WHERE y.key = x.key
        AND y.report_period_id = x.report_period_id
        AND y.namespace = x.namespace
        AND y.node = x.node
        AND y.values != x.values
    ORDER BY x.uuid
    FOR UPDATE OF x
) upd
WHERE x.uuid = upd.uuid
;


INSERT INTO {{schema | sqlsafe}}.reporting_ocpusagepodlabel_summary (uuid, key, report_period_id, namespace, node, values)
SELECT uuid_generate_v4() as uuid,
    key,
    report_period_id,
    namespace,
    node,
    "values"
FROM {{schema | sqlsafe}}.cte_distinct_values_agg_{{uuid | sqlsafe}} x
WHERE NOT EXISTS (
          SELECT 1
            FROM {{schema | sqlsafe}}.reporting_ocpusagepodlabel_summary y
           WHERE y.key = x.key
             AND y.report_period_id = x.report_period_id
             AND y.namespace = x.namespace
             AND y.node = x.node
      )
ON CONFLICT DO NOTHING
;


UPDATE {{schema | sqlsafe}}.reporting_ocptags_values AS ov
   SET cluster_ids = upd.cluster_ids,
       cluster_aliases = upd.cluster_aliases,
       namespaces = upd.namespaces,
       nodes = upd.nodes
FROM (
    SELECT ov.uuid, ca.cluster_ids, ca.cluster_aliases, ca.namespaces, ca.nodes
    FROM {{schema | sqlsafe}}.reporting_ocptags_values AS ov, {{schema | sqlsafe}}.cte_kv_cluster_agg_{{uuid | sqlsafe}} AS ca
    WHERE ca.key = ov.key
    AND ca.value = ov.value
    AND (
        ca.cluster_ids != ov.cluster_ids OR
        ca.cluster_aliases != ov.cluster_aliases OR
        ca.namespaces != ov.namespaces OR
        ca.nodes != ov.nodes
    )
    ORDER BY ov.uuid
    FOR UPDATE OF ov
) upd
WHERE ov. uuid = upd.uuid
;


INSERT INTO {{schema | sqlsafe}}.reporting_ocptags_values (uuid, key, value, cluster_ids, cluster_aliases, namespaces, nodes)
SELECT uuid_generate_v4() as uuid,
    tv.key,
    tv.value,
    tv.cluster_ids,
    tv.cluster_aliases,
    tv.namespaces,
    tv.nodes
FROM {{schema | sqlsafe}}.cte_kv_cluster_agg_{{uuid | sqlsafe}} AS tv
WHERE not exists (
    SELECT 1
    FROM {{schema | sqlsafe}}.reporting_ocptags_values AS rp
    WHERE rp.key = tv.key
        AND rp.value = tv.value
)
ON CONFLICT DO NOTHING
;


TRUNCATE TABLE {{schema | sqlsafe}}.cte_tag_value_{{uuid | sqlsafe}};
DROP TABLE {{schema | sqlsafe}}.cte_tag_value_{{uuid | sqlsafe}};
TRUNCATE TABLE {{schema | sqlsafe}}.cte_values_agg_{{uuid | sqlsafe}};
DROP TABLE {{schema | sqlsafe}}.cte_values_agg_{{uuid | sqlsafe}};
TRUNCATE TABLE {{schema | sqlsafe}}.cte_distinct_values_agg_{{uuid | sqlsafe}};
DROP TABLE {{schema | sqlsafe}}.cte_distinct_values_agg_{{uuid | sqlsafe}};
TRUNCATE TABLE {{schema | sqlsafe}}.cte_kv_cluster_agg_{{uuid | sqlsafe}};
DROP TABLE {{schema | sqlsafe}}.cte_kv_cluster_agg_{{uuid | sqlsafe}};<|MERGE_RESOLUTION|>--- conflicted
+++ resolved
@@ -104,11 +104,7 @@
             AND ls.key = etk.key
     )
     ORDER BY ls.uuid
-<<<<<<< HEAD
-    FOR SHARE
-=======
     FOR UPDATE
->>>>>>> 070ace11
 )
 ;
 
