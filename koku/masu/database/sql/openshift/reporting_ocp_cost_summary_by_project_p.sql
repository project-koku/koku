--- conflicted
+++ resolved
@@ -55,11 +55,7 @@
         sum(cost_model_cpu_cost) as cost_model_cpu_cost,
         sum(cost_model_memory_cost) as cost_model_memory_cost,
         sum(cost_model_volume_cost) as cost_model_volume_cost,
-<<<<<<< HEAD
-        max(cost_model_rate_type) as cost_model_rate_type,
-=======
         cost_model_rate_type,
->>>>>>> e0efb590
         {{source_uuid}}::uuid as source_uuid,
         max(cost_category_id) as cost_category_id,
         max(raw_currency) as raw_currency
