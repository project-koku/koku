#
# Copyright 2021 Red Hat Inc.
# SPDX-License-Identifier: Apache-2.0
#
"""Database accessor for report data."""
import json
import logging
import pkgutil
import uuid
from typing import Any

from dateutil.parser import parse
from django.db import connection
from django.db.models import F
from django.db.models import Q
from django_tenants.utils import schema_context

from api.common import log_json
from api.provider.models import Provider
from koku.database import get_model
from koku.database import SQLScriptAtomicExecutorMixin
from masu.database import AWS_CUR_TABLE_MAP
from masu.database import OCP_REPORT_TABLE_MAP
from masu.database.report_db_accessor_base import ReportDBAccessorBase
from masu.processor import is_feature_unattributed_storage_enabled_aws
from masu.processor.parquet.summary_sql_metadata import SummarySqlMetadata
from reporting.models import OCP_ON_ALL_PERSPECTIVES
from reporting.models import OCP_ON_AWS_PERSPECTIVES
from reporting.models import OCP_ON_AWS_TEMP_MANAGED_TABLES
from reporting.models import OCPAllCostLineItemDailySummaryP
from reporting.models import OCPAllCostLineItemProjectDailySummaryP
from reporting.models import OCPAWSCostLineItemProjectDailySummaryP
from reporting.provider.all.models import TagMapping
from reporting.provider.aws.models import AWSCostEntryBill
from reporting.provider.aws.models import AWSCostEntryLineItemDailySummary
from reporting.provider.aws.models import TRINO_MANAGED_OCP_AWS_DAILY_TABLE
from reporting.provider.aws.models import UI_SUMMARY_TABLES
from reporting.provider.aws.openshift.models import UI_SUMMARY_TABLES as OCPAWS_UI_SUMMARY_TABLES

LOG = logging.getLogger(__name__)


class AWSReportDBAccessor(SQLScriptAtomicExecutorMixin, ReportDBAccessorBase):
    """Class to interact with customer reporting tables."""

    def __init__(self, schema):
        """Establish the database connection.

        Args:
            schema (str): The customer schema to associate with
        """
        super().__init__(schema)
        self._table_map = AWS_CUR_TABLE_MAP

    @property
    def line_item_daily_summary_table(self):
        return AWSCostEntryLineItemDailySummary

    @property
    def ocpall_line_item_daily_summary_table(self):
        return get_model("OCPAllCostLineItemDailySummaryP")

    @property
    def ocpall_line_item_project_daily_summary_table(self):
        return get_model("OCPAllCostLineItemProjectDailySummaryP")

    def get_cost_entry_bills_query_by_provider(self, provider_uuid):
        """Return all cost entry bills for the specified provider."""
        return AWSCostEntryBill.objects.filter(provider_id=provider_uuid)

    def bills_for_provider_uuid(self, provider_uuid, start_date=None):
        """Return all cost entry bills for provider_uuid on date."""
        bills = self.get_cost_entry_bills_query_by_provider(provider_uuid)
        if start_date:
            if isinstance(start_date, str):
                start_date = parse(start_date)
            bill_date = start_date.replace(day=1)
            bills = bills.filter(billing_period_start=bill_date)
        return bills

    def get_bill_query_before_date(self, date):
        """Get the cost entry bill objects with billing period before provided date."""
        return AWSCostEntryBill.objects.filter(billing_period_start__lte=date)

    def populate_ui_summary_tables(self, start_date, end_date, source_uuid, tables=UI_SUMMARY_TABLES):
        """Populate our UI summary tables (formerly materialized views)."""
        for table_name in tables:
            sql = pkgutil.get_data("masu.database", f"sql/aws/{table_name}.sql")
            sql = sql.decode("utf-8")
            sql_params = {
                "start_date": start_date,
                "end_date": end_date,
                "schema": self.schema,
                "source_uuid": source_uuid,
            }
            self._prepare_and_execute_raw_sql_query(
                table_name,
                sql,
                sql_params,
                operation="DELETE/INSERT",
            )

    def populate_line_item_daily_summary_table_trino(self, start_date, end_date, source_uuid, bill_id, markup_value):
        """Populate the daily aggregated summary of line items table.

        Args:
            start_date (datetime.date) The date to start populating the table.
            end_date (datetime.date) The date to end on.

        Returns
            (None)

        """
        sql = pkgutil.get_data("masu.database", "trino_sql/reporting_awscostentrylineitem_daily_summary.sql")
        sql = sql.decode("utf-8")
        uuid_str = str(uuid.uuid4()).replace("-", "_")
        sql_params = {
            "uuid": uuid_str,
            "start_date": start_date,
            "end_date": end_date,
            "schema": self.schema,
            "source_uuid": source_uuid,
            "year": start_date.strftime("%Y"),
            "month": start_date.strftime("%m"),
            "markup": markup_value or 0,
            "bill_id": bill_id,
        }

        self._execute_trino_raw_sql_query(
            sql, sql_params=sql_params, log_ref="reporting_awscostentrylineitem_daily_summary.sql"
        )

    def populate_tags_summary_table(self, bill_ids, start_date, end_date):
        """Populate the line item aggregated totals data table."""
        table_name = self._table_map["tags_summary"]

        sql = pkgutil.get_data("masu.database", "sql/reporting_awstags_summary.sql")
        sql = sql.decode("utf-8")
        sql_params = {"schema": self.schema, "bill_ids": bill_ids, "start_date": start_date, "end_date": end_date}
        self._prepare_and_execute_raw_sql_query(table_name, sql, sql_params)

    def populate_category_summary_table(self, bill_ids, start_date, end_date):
        """Populate the category key values table."""
        table_name = self._table_map["category_summary"]
        sql = pkgutil.get_data("masu.database", "sql/reporting_awscategory_summary.sql")
        sql = sql.decode("utf-8")
        sql_params = {"schema": self.schema, "bill_ids": bill_ids, "start_date": start_date, "end_date": end_date}
        self._prepare_and_execute_raw_sql_query(table_name, sql, sql_params)

    def populate_ocp_on_aws_ui_summary_tables(self, sql_params, tables=OCPAWS_UI_SUMMARY_TABLES):
        """Populate our UI summary tables (formerly materialized views)."""
        for table_name in tables:
            sql = pkgutil.get_data("masu.database", f"sql/aws/openshift/{table_name}.sql")
            sql = sql.decode("utf-8")
            self._prepare_and_execute_raw_sql_query(table_name, sql, sql_params)

    def populate_ocp_on_aws_ui_summary_tables_trino(
        self, start_date, end_date, openshift_provider_uuid, aws_provider_uuid, tables=OCPAWS_UI_SUMMARY_TABLES
    ):
        """Populate our UI summary tables (formerly materialized views)."""
        year = start_date.strftime("%Y")
        month = start_date.strftime("%m")
        days = self.date_helper.list_days(start_date, end_date)
        days_tup = tuple(str(day.day) for day in days)

        for table_name in tables:
            sql = pkgutil.get_data("masu.database", f"trino_sql/aws/openshift/{table_name}.sql")
            sql = sql.decode("utf-8")
            sql_params = {
                "schema": self.schema,
                "start_date": start_date,
                "end_date": end_date,
                "year": year,
                "month": month,
                "days": days_tup,
                "aws_source_uuid": aws_provider_uuid,
                "ocp_source_uuid": openshift_provider_uuid,
            }
            self._execute_trino_raw_sql_query(sql, sql_params=sql_params, log_ref=f"{table_name}.sql")

    def delete_ocp_on_aws_hive_partition_by_day(
        self, days, aws_source, ocp_source, year, month, table="reporting_ocpawscostlineitem_project_daily_summary"
    ):
        """Deletes partitions individually for each day in days list."""
        if self.schema_exists_trino() and self.table_exists_trino(table):
            LOG.info(
                log_json(
                    msg="deleting Hive partitions by day",
                    schema=self.schema,
                    ocp_source=ocp_source,
                    aws_source=aws_source,
                    table=table,
                    year=year,
                    month=month,
                    days=days,
                )
            )
            for day in days:
                if table == TRINO_MANAGED_OCP_AWS_DAILY_TABLE:
                    column_name = "source"
                else:
                    column_name = "aws_source"
                sql = f"""
                    DELETE FROM hive.{self.schema}.{table}
                        WHERE {column_name} = '{aws_source}'
                        AND ocp_source = '{ocp_source}'
                        AND year = '{year}'
                        AND (month = replace(ltrim(replace('{month}', '0', ' ')),' ', '0') OR month = '{month}')
                        AND day = '{day}'"""
                self._execute_trino_raw_sql_query(
                    sql,
                    log_ref=f"delete_ocp_on_aws_hive_partition_by_day for {year}-{month}-{day} from {table}",
                )

    def populate_ocp_on_aws_cost_daily_summary_trino(
        self,
        start_date,
        end_date,
        openshift_provider_uuid,
        aws_provider_uuid,
        report_period_id,
        bill_id,
        markup_value,
        distribution,
    ):
        """Populate the daily cost aggregated summary for OCP on AWS.

        Args:
            start_date (datetime.date) The date to start populating the table.
            end_date (datetime.date) The date to end on.

        Returns
            (None)

        """
        # Default to cpu distribution
        year = start_date.strftime("%Y")
        month = start_date.strftime("%m")
        days = self.date_helper.list_days(start_date, end_date)
        days_tup = tuple(str(day.day) for day in days)
        self.delete_ocp_on_aws_hive_partition_by_day(days_tup, aws_provider_uuid, openshift_provider_uuid, year, month)
        for table in OCP_ON_AWS_TEMP_MANAGED_TABLES:
            self.delete_hive_partition_by_month(table, openshift_provider_uuid, year, month)

        pod_column = "pod_effective_usage_cpu_core_hours"
        node_column = "node_capacity_cpu_core_hours"
        if distribution == "memory":
            pod_column = "pod_effective_usage_memory_gigabyte_hours"
            node_column = "node_capacity_memory_gigabyte_hours"

        unattributed_storage = is_feature_unattributed_storage_enabled_aws(self.schema)

        sql = pkgutil.get_data("masu.database", "trino_sql/reporting_ocpawscostlineitem_daily_summary.sql")
        sql = sql.decode("utf-8")
        sql_params = {
            "schema": self.schema,
            "start_date": start_date,
            "year": year,
            "month": month,
            "days": days_tup,
            "end_date": end_date,
            "aws_source_uuid": aws_provider_uuid,
            "ocp_source_uuid": openshift_provider_uuid,
            "bill_id": bill_id,
            "report_period_id": report_period_id,
            "markup": markup_value or 0,
            "pod_column": pod_column,
            "node_column": node_column,
            "unattributed_storage": unattributed_storage,
        }
        ctx = self.extract_context_from_sql_params(sql_params)
        LOG.info(log_json(msg="running OCP on AWS SQL", context=ctx))
        self._execute_trino_multipart_sql_query(sql, bind_params=sql_params)

    def back_populate_ocp_infrastructure_costs(self, start_date, end_date, report_period_id):
        """Populate the OCP infra costs in daily summary tables after populating the project table via trino."""
        table_name = OCP_REPORT_TABLE_MAP["line_item_daily_summary"]

        sql = pkgutil.get_data("masu.database", "sql/reporting_ocpaws_ocp_infrastructure_back_populate.sql")
        sql = sql.decode("utf-8")
        sql_params = {
            "schema": self.schema,
            "start_date": start_date,
            "end_date": end_date,
            "report_period_id": report_period_id,
        }
        self._prepare_and_execute_raw_sql_query(table_name, sql, sql_params)

    def populate_ocp_on_aws_tag_information(self, bill_ids, start_date, end_date, report_period_id):
        """Populate the line item aggregated totals data table."""
        sql_params = {
            "schema": self.schema,
            "bill_ids": bill_ids,
            "start_date": start_date,
            "end_date": end_date,
            "report_period_id": report_period_id,
        }
        # Tag Summary
        sql = pkgutil.get_data("masu.database", "sql/reporting_ocpawstags_summary.sql")
        sql = sql.decode("utf-8")
        self._prepare_and_execute_raw_sql_query(self._table_map["ocp_on_aws_tags_summary"], sql, sql_params)
        # Tag Mapping
        with schema_context(self.schema):
            # Early return check to see if they have any tag mappings set.
            if not TagMapping.objects.filter(
                Q(child__provider_type=Provider.PROVIDER_AWS) | Q(child__provider_type=Provider.PROVIDER_OCP)
            ).exists():
                LOG.debug("No tag mappings for AWS.")
                return
        sql = pkgutil.get_data("masu.database", "sql/aws/openshift/ocpaws_tag_mapping_update_daily_summary.sql")
        sql = sql.decode("utf-8")
        self._prepare_and_execute_raw_sql_query(self._table_map["ocp_on_aws_project_daily_summary"], sql, sql_params)

    def populate_markup_cost(self, provider_uuid, markup, start_date, end_date, bill_ids=None):
        """Set markup costs in the database."""
        with schema_context(self.schema):
            if bill_ids and start_date and end_date:
                date_filters = {"usage_start__gte": start_date, "usage_start__lte": end_date}
            else:
                date_filters = {}

            OCPALL_MARKUP = (OCPAllCostLineItemDailySummaryP, *OCP_ON_ALL_PERSPECTIVES)
            for bill_id in bill_ids:
                AWSCostEntryLineItemDailySummary.objects.filter(cost_entry_bill_id=bill_id, **date_filters).update(
                    markup_cost=(F("unblended_cost") * markup),
                    markup_cost_blended=(F("blended_cost") * markup),
                    markup_cost_savingsplan=(F("savingsplan_effective_cost") * markup),
                    markup_cost_amortized=(F("calculated_amortized_cost") * markup),
                )

                OCPAWSCostLineItemProjectDailySummaryP.objects.filter(
                    cost_entry_bill_id=bill_id, **date_filters
                ).update(
                    markup_cost=(F("unblended_cost") * markup),
                    markup_cost_blended=(F("blended_cost") * markup),
                    markup_cost_savingsplan=(F("savingsplan_effective_cost") * markup),
                    markup_cost_amortized=(F("calculated_amortized_cost") * markup),
                    project_markup_cost=(F("calculated_amortized_cost") * markup),
                )
                for ocpaws_model in OCP_ON_AWS_PERSPECTIVES:
                    ocpaws_model.objects.filter(source_uuid=provider_uuid, **date_filters).update(
                        markup_cost=(F("unblended_cost") * markup),
                        markup_cost_blended=(F("blended_cost") * markup),
                        markup_cost_savingsplan=(F("savingsplan_effective_cost") * markup),
                        markup_cost_amortized=(F("calculated_amortized_cost") * markup),
                    )

                OCPAllCostLineItemProjectDailySummaryP.objects.filter(
                    source_uuid=provider_uuid, source_type=Provider.PROVIDER_AWS, **date_filters
                ).update(project_markup_cost=(F("pod_cost") * markup))

                for markup_model in OCPALL_MARKUP:
                    markup_model.objects.filter(
                        source_uuid=provider_uuid, source_type=Provider.PROVIDER_AWS, **date_filters
                    ).update(markup_cost=(F("unblended_cost") * markup))

    def update_line_item_daily_summary_with_tag_mapping(self, start_date, end_date, bill_ids=None, table_name=None):
        """
        Updates the line item daily summary table with tag mapping pieces.

        Args:
            start_date (datetime.date) The date to start populating the table.
            end_date (datetime.date) The date to end on.
            bill_ids (list) A list of bill IDs.
        Returns:
            (None)
        """
        with schema_context(self.schema):
            # Early return check to see if they have any tag mappings set.
            if not TagMapping.objects.filter(child__provider_type=Provider.PROVIDER_AWS).exists():
                LOG.debug("No tag mappings for AWS.")
                return

        table_name = table_name if table_name else self._table_map["line_item_daily_summary"]
        sql = pkgutil.get_data("masu.database", "sql/aws/aws_tag_mapping_update_summary_tables.sql")
        sql = sql.decode("utf-8")
        sql_params = {
            "start_date": start_date,
            "end_date": end_date,
            "bill_ids": bill_ids,
            "schema": self.schema,
            "table": table_name,
        }
        self._prepare_and_execute_raw_sql_query(table_name, sql, sql_params)

    def get_openshift_on_cloud_matched_tags(self, aws_bill_id):
        """Return a list of matched tags."""
        sql = pkgutil.get_data("masu.database", "sql/reporting_ocpaws_matched_tags.sql")
        sql = sql.decode("utf-8")
        sql_params = {"bill_id": aws_bill_id, "schema": self.schema}
        sql, bind_params = self.prepare_query(sql, sql_params)
        with connection.cursor() as cursor:
            cursor.db.set_schema(self.schema)
            cursor.execute(sql, params=bind_params)
            results = cursor.fetchall()

        return [json.loads(result[0]) for result in results]

    def get_openshift_on_cloud_matched_tags_trino(
        self, aws_source_uuid, ocp_source_uuids, start_date, end_date, **kwargs
    ):
        """Return a list of matched tags."""
        sql = pkgutil.get_data("masu.database", "trino_sql/reporting_ocpaws_matched_tags.sql")
        sql = sql.decode("utf-8")

        days = self.date_helper.list_days(start_date, end_date)

        sql_params = {
            "start_date": start_date,
            "end_date": end_date,
            "schema": self.schema,
            "aws_source_uuid": aws_source_uuid,
            "ocp_source_uuids": ocp_source_uuids,
            "year": start_date.strftime("%Y"),
            "month": start_date.strftime("%m"),
            "days": tuple(str(day.day) for day in days),
        }

        results = self._execute_trino_raw_sql_query(
            sql, sql_params=sql_params, log_ref="reporting_ocpaws_matched_tags.sql"
        )

        return [json.loads(result[0]) for result in results]

    def check_for_matching_enabled_keys(self):
        """
        Checks the enabled tag keys for matching keys.
        """
        match_sql = f"""
            SELECT COUNT(*) FROM (SELECT COUNT(provider_type) AS p_count FROM
                {self.schema}.reporting_enabledtagkeys WHERE enabled=True AND provider_type IN ('AWS', 'OCP')
                GROUP BY key) AS c WHERE c.p_count > 1;
        """
        with connection.cursor() as cursor:
            cursor.db.set_schema(self.schema)
            cursor.execute(match_sql)
            results = cursor.fetchall()
            if results[0][0] < 1:
                LOG.info(log_json(msg="no matching enabled keys for OCP on AWS", schema=self.schema))
                return False
        return True

    def populate_ec2_compute_summary_table_trino(self, source_uuid, start_date, bill_id, markup_value):
        """
        Populate the monthly aggregated summary table for EC2 compute line items via Trino.

        Args:
            source_uuid (str): The unique identifier for the data source.
            start_date (datetime.date): The date representing the start of the billing period to populate.
            bill_id (int): The billing entry ID associated with the data being populated.
            markup_value (float): The markup value to apply to the costs, if any.

        Returns
            (None)
        """

        year = start_date.strftime("%Y")
        month = start_date.strftime("%m")
        table_name = self._table_map["ec2_compute_summary"]
        msg = "Populating EC2 summary table"
        context = {
            "provider_uuid": source_uuid,
            "schema": self.schema,
            "start_date": f"{year}-{month}-01",
            "table": table_name,
        }
        LOG.info(log_json(msg=msg, context=context))

        sql = pkgutil.get_data("masu.database", f"trino_sql/{table_name}.sql")
        sql = sql.decode("utf-8")
        sql_params = {
            "schema": self.schema,
            "source_uuid": source_uuid,
            "year": year,
            "month": month,
            "markup": markup_value or 0,
            "bill_id": bill_id,
        }

        self._execute_trino_raw_sql_query(sql, sql_params=sql_params, log_ref=f"{table_name}.sql")

<<<<<<< HEAD
    def verify_populate_ocp_on_cloud_daily_trino(self, verification_tags: List[str], sql_metadata: SummarySqlMetadata):
=======
    def verify_populate_ocp_on_cloud_daily_trino(self, verification_tags: list[str], sql_metadata: ManagedSqlMetadata):
>>>>>>> 39c7aaa2
        """
        Verify the managed trino table population went successfully.
        """
        params = sql_metadata.build_params(["schema", "cloud_provider_uuid", "year", "month"])
        params["matched_tag_array"] = verification_tags
        verification_sql = pkgutil.get_data("masu.database", "trino_sql/verify/managed_ocp_on_aws_verification.sql")
        verification_sql = verification_sql.decode("utf-8")
        LOG.info(log_json(msg="running verification for managed OCP on AWS daily SQL", **params))
        result = self._execute_trino_multipart_sql_query(verification_sql, bind_params=params)
        if False in result[0]:
            LOG.error(log_json(msg="Verification failed", **params))
        else:
            LOG.info(log_json(msg="Verification successful", **params))

    def populate_ocp_on_cloud_daily_trino(self, sql_metadata: SummarySqlMetadata) -> Any:
        """Populate the managed_aws_openshift_daily trino table for OCP on AWS.
        Args:
            sql_metadata: object of SummarySqlMetadata class
        Returns
            (None)
        """
        verification_tags = []
        for ocp_provider_uuid in sql_metadata.ocp_provider_uuids:
            matched_tags_result = self.find_openshift_keys_expected_values(ocp_provider_uuid, sql_metadata)
            verification_tags.extend(matched_tags_result)
            self.delete_ocp_on_aws_hive_partition_by_day(
                sql_metadata.days_tup,
                sql_metadata.cloud_provider_uuid,
                ocp_provider_uuid,
                sql_metadata.year,
                sql_metadata.month,
                TRINO_MANAGED_OCP_AWS_DAILY_TABLE,
            )
            summary_sql_params = sql_metadata.build_params(
                ["schema", "start_date", "year", "month", "days", "end_date", "cloud_provider_uuid"]
            )
            summary_sql_params["ocp_source_uuid"] = ocp_provider_uuid
            summary_sql_params["matched_tag_array"] = matched_tags_result
            LOG.info(log_json(msg="running managed OCP on AWS daily SQL", **summary_sql_params))
            summary_sql = pkgutil.get_data("masu.database", "trino_sql/aws/openshift/managed_aws_openshift_daily.sql")
            summary_sql = summary_sql.decode("utf-8")
            self._execute_trino_multipart_sql_query(summary_sql, bind_params=summary_sql_params)
        verification_tags = list(dict.fromkeys(verification_tags))
        self.verify_populate_ocp_on_cloud_daily_trino(verification_tags, sql_metadata)<|MERGE_RESOLUTION|>--- conflicted
+++ resolved
@@ -8,6 +8,7 @@
 import pkgutil
 import uuid
 from typing import Any
+from typing import List
 
 from dateutil.parser import parse
 from django.db import connection
@@ -479,11 +480,7 @@
 
         self._execute_trino_raw_sql_query(sql, sql_params=sql_params, log_ref=f"{table_name}.sql")
 
-<<<<<<< HEAD
     def verify_populate_ocp_on_cloud_daily_trino(self, verification_tags: List[str], sql_metadata: SummarySqlMetadata):
-=======
-    def verify_populate_ocp_on_cloud_daily_trino(self, verification_tags: list[str], sql_metadata: ManagedSqlMetadata):
->>>>>>> 39c7aaa2
         """
         Verify the managed trino table population went successfully.
         """
