#
# Copyright 2018 Red Hat, Inc.
#
#    This program is free software: you can redistribute it and/or modify
#    it under the terms of the GNU Affero General Public License as
#    published by the Free Software Foundation, either version 3 of the
#    License, or (at your option) any later version.
#
#    This program is distributed in the hope that it will be useful,
#    but WITHOUT ANY WARRANTY; without even the implied warranty of
#    MERCHANTABILITY or FITNESS FOR A PARTICULAR PURPOSE.  See the
#    GNU Affero General Public License for more details.
#
#    You should have received a copy of the GNU Affero General Public License
#    along with this program.  If not, see <https://www.gnu.org/licenses/>.
#
"""Database accessor for report data."""
import logging
import pkgutil
import uuid

from dateutil.parser import parse
from tenant_schemas.utils import schema_context

from tenant_schemas.utils import schema_context

from masu.config import Config
from masu.database import AWS_CUR_TABLE_MAP
from masu.database.report_db_accessor_base import ReportDBAccessorBase
from masu.external.date_accessor import DateAccessor
<<<<<<< HEAD
from reporting.provider.aws.models import (AWSCostEntryBill,
                                           AWSCostEntry,
                                           AWSCostEntryProduct,
                                           AWSCostEntryPricing,
                                           AWSCostEntryReservation,
                                           AWSCostEntryLineItem,
                                           AWSCostEntryLineItemDaily,
                                           AWSCostEntryLineItemDailySummary)
=======
from reporting.provider.aws.models import (AWSCostEntry,
                                           AWSCostEntryBill,
                                           AWSCostEntryLineItem,
                                           AWSCostEntryLineItemDaily,
                                           AWSCostEntryLineItemDailySummary,
                                           AWSCostEntryPricing,
                                           AWSCostEntryProduct,
                                           AWSCostEntryReservation)
>>>>>>> f03ccece

LOG = logging.getLogger(__name__)


# pylint: disable=too-many-public-methods
class AWSReportDBAccessor(ReportDBAccessorBase):
    """Class to interact with customer reporting tables."""

    def __init__(self, schema, column_map):
        """Establish the database connection.

        Args:
            schema (str): The customer schema to associate with
            column_map (dict): A mapping of report columns to database columns

        """
        super().__init__(schema, column_map)
        self._datetime_format = Config.AWS_DATETIME_STR_FORMAT
        self.column_map = column_map
        self._schema_name = schema
        self.date_accessor = DateAccessor()

    def get_cost_entry_bills(self):
        """Get all cost entry bill objects."""
        table_name = AWSCostEntryBill
        with schema_context(self.schema):
            columns = ['id', 'bill_type', 'payer_account_id', 'billing_period_start', 'provider_id']
            bills = self._get_db_obj_query(table_name).values(*columns)
            return {(bill['bill_type'], bill['payer_account_id'],
                     bill['billing_period_start'], bill['provider_id']): bill['id']
                    for bill in bills}

    def get_cost_entry_bills_by_date(self, start_date):
        """Return a cost entry bill for the specified start date."""
        table_name = AWSCostEntryBill
        with schema_context(self.schema):
            return self._get_db_obj_query(table_name)\
                .filter(billing_period_start=start_date)

    # pylint: disable=invalid-name
    def get_cost_entry_bills_query_by_provider(self, provider_id):
        """Return all cost entry bills for the specified provider."""
        table_name = AWSCostEntryBill
        with schema_context(self.schema):
            return self._get_db_obj_query(table_name)\
                .filter(provider_id=provider_id)

    def bills_for_provider_id(self, provider_id, start_date=None):
        """Return all cost entry bills for provider_id on date."""
        bills = self.get_cost_entry_bills_query_by_provider(provider_id)
        if start_date:
            bill_date = parse(start_date).replace(day=1)
            bills = bills.filter(billing_period_start=bill_date)
        return bills

    def get_bill_query_before_date(self, date):
        """Get the cost entry bill objects with billing period before provided date."""
        table_name = AWSCostEntryBill
        with schema_context(self.schema):
            base_query = self._get_db_obj_query(table_name)
            cost_entry_bill_query = base_query.filter(billing_period_start__lte=date)
            return cost_entry_bill_query

    def get_lineitem_query_for_billid(self, bill_id):
        """Get the AWS cost entry line item for a given bill query."""
        table_name = AWSCostEntryLineItem
        with schema_context(self.schema):
            base_query = self._get_db_obj_query(table_name)
            line_item_query = base_query.filter(cost_entry_bill_id=bill_id)
            return line_item_query

    def get_daily_query_for_billid(self, bill_id):
        """Get the AWS cost daily item for a given bill query."""
        table_name = AWSCostEntryLineItemDaily
        with schema_context(self.schema):
            base_query = self._get_db_obj_query(table_name)
            daily_item_query = base_query.filter(cost_entry_bill_id=bill_id)
            return daily_item_query

    def get_summary_query_for_billid(self, bill_id):
        """Get the AWS cost summary item for a given bill query."""
        table_name = AWSCostEntryLineItemDailySummary
        with schema_context(self.schema):
            base_query = self._get_db_obj_query(table_name)
            summary_item_query = base_query.filter(cost_entry_bill_id=bill_id)
            return summary_item_query

    def get_ocp_aws_summary_query_for_billid(self, bill_id):
        """Get the OCP-on-AWS report summary item for a given bill query."""
        table_name = AWS_CUR_TABLE_MAP['ocp_on_aws_daily_summary']
        base_query = self._get_db_obj_query(table_name)
        summary_item_query = base_query.filter(cost_entry_bill_id=bill_id)
        return summary_item_query

    def get_ocp_aws_project_summary_query_for_billid(self, bill_id):
        """Get the OCP-on-AWS report project summary item for a given bill query."""
        table_name = AWS_CUR_TABLE_MAP['ocp_on_aws_project_daily_summary']
        base_query = self._get_db_obj_query(table_name)
        summary_item_query = base_query.filter(cost_entry_bill_id=bill_id)
        return summary_item_query

    def get_cost_entry_query_for_billid(self, bill_id):
        """Get the AWS cost entry data for a given bill query."""
        table_name = AWSCostEntry
        with schema_context(self.schema):
            base_query = self._get_db_obj_query(table_name)
            line_item_query = base_query.filter(bill_id=bill_id)
            return line_item_query

    def get_cost_entries(self):
        """Make a mapping of cost entries by start time."""
        table_name = AWSCostEntry
        with schema_context(self.schema):
            cost_entries = self._get_db_obj_query(table_name).all()

            return {(ce.bill_id, ce.interval_start.strftime(self._datetime_format)): ce.id
                    for ce in cost_entries}

    def get_products(self):
        """Make a mapping of product sku to product objects."""
        table_name = AWSCostEntryProduct
        with schema_context(self.schema):
            columns = ['id', 'sku', 'product_name', 'region']
            products = self._get_db_obj_query(table_name, columns=columns).all()

            return {(product['sku'], product['product_name'], product['region']): product['id']
                    for product in products}

    def get_pricing(self):
        """Make a mapping of pricing values string to pricing objects."""
        table_name = AWSCostEntryPricing
        with schema_context(self.schema):
            pricing = self._get_db_obj_query(table_name).all()

            return {'{term}-{unit}'.format(term=p.term, unit=p.unit): p.id
                    for p in pricing}

    def get_reservations(self):
        """Make a mapping of reservation ARN to reservation objects."""
        table_name = AWSCostEntryReservation
        with schema_context(self.schema):
            columns = ['id', 'reservation_arn']
            reservs = self._get_db_obj_query(table_name, columns=columns).all()

            return {res['reservation_arn']: res['id'] for res in reservs}

    def populate_line_item_daily_table(self, start_date, end_date, bill_ids):
        """Populate the daily aggregate of line items table.

        Args:
            start_date (datetime.date) The date to start populating the table.
            end_date (datetime.date) The date to end on.

        Returns
            (None)

        """
        table_name = AWS_CUR_TABLE_MAP['line_item_daily']
        daily_sql = pkgutil.get_data(
            'masu.database',
            'sql/reporting_awscostentrylineitem_daily.sql'
        )

        daily_sql = daily_sql.decode('utf-8').format(
            uuid=str(uuid.uuid4()).replace('-', '_'),
            start_date=start_date,
            end_date=end_date,
            cost_entry_bill_ids=','.join(bill_ids),
            schema=self.schema
        )
        self._commit_and_vacuum(table_name, daily_sql, start_date, end_date)

    # pylint: disable=invalid-name
    def populate_line_item_daily_summary_table(self, start_date, end_date, bill_ids):
        """Populate the daily aggregated summary of line items table.

        Args:
            start_date (datetime.date) The date to start populating the table.
            end_date (datetime.date) The date to end on.

        Returns
            (None)

        """
        table_name = AWS_CUR_TABLE_MAP['line_item_daily_summary']
        summary_sql = pkgutil.get_data(
            'masu.database',
            'sql/reporting_awscostentrylineitem_daily_summary.sql'
        )
        summary_sql = summary_sql.decode('utf-8').format(
            uuid=str(uuid.uuid4()).replace('-', '_'),
            start_date=start_date,
            end_date=end_date, cost_entry_bill_ids=','.join(bill_ids),
            schema=self.schema
        )
        self._commit_and_vacuum(table_name, summary_sql, start_date, end_date)

    def mark_bill_as_finalized(self, bill_id):
        """Mark a bill in the database as finalized."""
        table_name = AWSCostEntryBill
        with schema_context(self.schema):
            bill = self._get_db_obj_query(table_name)\
                .get(id=bill_id)

            if bill.finalized_datetime is None:
                bill.finalized_datetime = self.date_accessor.today_with_timezone('UTC')
                bill.save()

    # pylint: disable=invalid-name
    def populate_tags_summary_table(self):
        """Populate the line item aggregated totals data table."""
        table_name = AWS_CUR_TABLE_MAP['tags_summary']

        agg_sql = pkgutil.get_data(
            'masu.database',
            f'sql/reporting_awstags_summary.sql'
        )
        agg_sql = agg_sql.decode('utf-8').format(schema=self.schema)
        self._commit_and_vacuum(table_name, agg_sql)

    def populate_ocp_on_aws_cost_daily_summary(self, start_date, end_date,
                                               cluster_id, bill_ids):
        """Populate the daily cost aggregated summary for OCP on AWS.

        Args:
            start_date (datetime.date) The date to start populating the table.
            end_date (datetime.date) The date to end on.

        Returns
            (None)

        """
        aws_where_clause = ''
        ocp_where_clause = ''
        if bill_ids:
            ids = ','.join(bill_ids)
            aws_where_clause = f'AND cost_entry_bill_id IN ({ids})'
        if cluster_id:
            ocp_where_clause = f"AND cluster_id = '{cluster_id}'"

        table_name = AWS_CUR_TABLE_MAP['ocp_on_aws_daily_summary']
        summary_sql = pkgutil.get_data(
            'masu.database',
            'sql/reporting_ocpawscostlineitem_daily_summary.sql'
        )
        summary_sql = summary_sql.decode('utf-8').format(
            uuid=str(uuid.uuid4()).replace('-', '_'),
            start_date=start_date, end_date=end_date,
            aws_where_clause=aws_where_clause,
            ocp_where_clause=ocp_where_clause,
            schema=self.schema
        )
        self._commit_and_vacuum(table_name, summary_sql, start_date, end_date)<|MERGE_RESOLUTION|>--- conflicted
+++ resolved
@@ -28,16 +28,6 @@
 from masu.database import AWS_CUR_TABLE_MAP
 from masu.database.report_db_accessor_base import ReportDBAccessorBase
 from masu.external.date_accessor import DateAccessor
-<<<<<<< HEAD
-from reporting.provider.aws.models import (AWSCostEntryBill,
-                                           AWSCostEntry,
-                                           AWSCostEntryProduct,
-                                           AWSCostEntryPricing,
-                                           AWSCostEntryReservation,
-                                           AWSCostEntryLineItem,
-                                           AWSCostEntryLineItemDaily,
-                                           AWSCostEntryLineItemDailySummary)
-=======
 from reporting.provider.aws.models import (AWSCostEntry,
                                            AWSCostEntryBill,
                                            AWSCostEntryLineItem,
@@ -46,7 +36,6 @@
                                            AWSCostEntryPricing,
                                            AWSCostEntryProduct,
                                            AWSCostEntryReservation)
->>>>>>> f03ccece
 
 LOG = logging.getLogger(__name__)
 
