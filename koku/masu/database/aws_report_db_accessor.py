#
# Copyright 2021 Red Hat Inc.
# SPDX-License-Identifier: Apache-2.0
#
"""Database accessor for report data."""
import json
import logging
import pkgutil
import uuid

from dateutil.parser import parse
from django.conf import settings
from django.db import connection
from django.db.models import F
from django.db.models import Q
from django_tenants.utils import schema_context
from trino.exceptions import TrinoExternalError

from api.common import log_json
from api.provider.models import Provider
from koku.database import get_model
from koku.database import SQLScriptAtomicExecutorMixin
from masu.database import AWS_CUR_TABLE_MAP
from masu.database import OCP_REPORT_TABLE_MAP
from masu.database.report_db_accessor_base import ReportDBAccessorBase
from masu.processor import is_feature_cost_3592_tag_mapping_enabled
from masu.processor import is_ocp_savings_plan_cost_enabled
from reporting.models import OCP_ON_ALL_PERSPECTIVES
from reporting.models import OCP_ON_AWS_PERSPECTIVES
from reporting.models import OCPAllCostLineItemDailySummaryP
from reporting.models import OCPAllCostLineItemProjectDailySummaryP
from reporting.models import OCPAWSCostLineItemProjectDailySummaryP
from reporting.provider.all.models import TagMapping
from reporting.provider.aws.models import AWSCostEntryBill
from reporting.provider.aws.models import AWSCostEntryLineItemDailySummary
from reporting.provider.aws.models import UI_SUMMARY_TABLES
from reporting.provider.aws.openshift.models import UI_SUMMARY_TABLES as OCPAWS_UI_SUMMARY_TABLES


LOG = logging.getLogger(__name__)


class AWSReportDBAccessor(SQLScriptAtomicExecutorMixin, ReportDBAccessorBase):
    """Class to interact with customer reporting tables."""

    def __init__(self, schema):
        """Establish the database connection.

        Args:
            schema (str): The customer schema to associate with
        """
        super().__init__(schema)
        self._table_map = AWS_CUR_TABLE_MAP

    @property
    def line_item_daily_summary_table(self):
        return AWSCostEntryLineItemDailySummary

    @property
    def ocpall_line_item_daily_summary_table(self):
        return get_model("OCPAllCostLineItemDailySummaryP")

    @property
    def ocpall_line_item_project_daily_summary_table(self):
        return get_model("OCPAllCostLineItemProjectDailySummaryP")

    def get_cost_entry_bills_query_by_provider(self, provider_uuid):
        """Return all cost entry bills for the specified provider."""
        return AWSCostEntryBill.objects.filter(provider_id=provider_uuid)

    def bills_for_provider_uuid(self, provider_uuid, start_date=None):
        """Return all cost entry bills for provider_uuid on date."""
        bills = self.get_cost_entry_bills_query_by_provider(provider_uuid)
        if start_date:
            if isinstance(start_date, str):
                start_date = parse(start_date)
            bill_date = start_date.replace(day=1)
            bills = bills.filter(billing_period_start=bill_date)
        return bills

    def get_bill_query_before_date(self, date):
        """Get the cost entry bill objects with billing period before provided date."""
        return AWSCostEntryBill.objects.filter(billing_period_start__lte=date)

    def populate_ui_summary_tables(self, start_date, end_date, source_uuid, tables=UI_SUMMARY_TABLES):
        """Populate our UI summary tables (formerly materialized views)."""
        for table_name in tables:
            sql = pkgutil.get_data("masu.database", f"sql/aws/{table_name}.sql")
            sql = sql.decode("utf-8")
            sql_params = {
                "start_date": start_date,
                "end_date": end_date,
                "schema": self.schema,
                "source_uuid": source_uuid,
            }
            self._prepare_and_execute_raw_sql_query(
                table_name,
                sql,
                sql_params,
                operation="DELETE/INSERT",
            )

    def populate_line_item_daily_summary_table_trino(self, start_date, end_date, source_uuid, bill_id, markup_value):
        """Populate the daily aggregated summary of line items table.

        Args:
            start_date (datetime.date) The date to start populating the table.
            end_date (datetime.date) The date to end on.

        Returns
            (None)

        """
        sql = pkgutil.get_data("masu.database", "trino_sql/reporting_awscostentrylineitem_daily_summary.sql")
        sql = sql.decode("utf-8")
        uuid_str = str(uuid.uuid4()).replace("-", "_")
        sql_params = {
            "uuid": uuid_str,
            "start_date": start_date,
            "end_date": end_date,
            "schema": self.schema,
            "source_uuid": source_uuid,
            "year": start_date.strftime("%Y"),
            "month": start_date.strftime("%m"),
            "markup": markup_value or 0,
            "bill_id": bill_id,
        }

        self._execute_trino_raw_sql_query(
            sql, sql_params=sql_params, log_ref="reporting_awscostentrylineitem_daily_summary.sql"
        )

    def populate_tags_summary_table(self, bill_ids, start_date, end_date):
        """Populate the line item aggregated totals data table."""
        table_name = self._table_map["tags_summary"]

        sql = pkgutil.get_data("masu.database", "sql/reporting_awstags_summary.sql")
        sql = sql.decode("utf-8")
        sql_params = {"schema": self.schema, "bill_ids": bill_ids, "start_date": start_date, "end_date": end_date}
        self._prepare_and_execute_raw_sql_query(table_name, sql, sql_params)

    def populate_category_summary_table(self, bill_ids, start_date, end_date):
        """Populate the category key values table."""
        table_name = self._table_map["category_summary"]
        sql = pkgutil.get_data("masu.database", "sql/reporting_awscategory_summary.sql")
        sql = sql.decode("utf-8")
        sql_params = {"schema": self.schema, "bill_ids": bill_ids, "start_date": start_date, "end_date": end_date}
        self._prepare_and_execute_raw_sql_query(table_name, sql, sql_params)

    def populate_ocp_on_aws_ui_summary_tables(self, sql_params, tables=OCPAWS_UI_SUMMARY_TABLES):
        """Populate our UI summary tables (formerly materialized views)."""
        for table_name in tables:
            sql = pkgutil.get_data("masu.database", f"sql/aws/openshift/{table_name}.sql")
            sql = sql.decode("utf-8")
            self._prepare_and_execute_raw_sql_query(table_name, sql, sql_params)

    def populate_ocp_on_aws_ui_summary_tables_trino(
        self, start_date, end_date, openshift_provider_uuid, aws_provider_uuid, tables=OCPAWS_UI_SUMMARY_TABLES
    ):
        """Populate our UI summary tables (formerly materialized views)."""
        year = start_date.strftime("%Y")
        month = start_date.strftime("%m")
        days = self.date_helper.list_days(start_date, end_date)
        days_tup = tuple(str(day.day) for day in days)

        for table_name in tables:
            sql = pkgutil.get_data("masu.database", f"trino_sql/aws/openshift/{table_name}.sql")
            sql = sql.decode("utf-8")
            sql_params = {
                "schema_name": self.schema,
                "start_date": start_date,
                "end_date": end_date,
                "year": year,
                "month": month,
                "days": days_tup,
                "aws_source_uuid": aws_provider_uuid,
                "ocp_source_uuid": openshift_provider_uuid,
            }
            self._execute_trino_raw_sql_query(sql, sql_params=sql_params, log_ref=f"{table_name}.sql")

    def delete_ocp_on_aws_hive_partition_by_day(self, days, aws_source, ocp_source, year, month):
        """Deletes partitions individually for each day in days list."""
        table = "reporting_ocpawscostlineitem_project_daily_summary"
        retries = settings.HIVE_PARTITION_DELETE_RETRIES
        if self.schema_exists_trino() and self.table_exists_trino(table):
            LOG.info(
                log_json(
                    msg="deleting Hive partitions by day",
                    schema=self.schema,
                    ocp_source=ocp_source,
                    aws_source=aws_source,
                    table=table,
                    year=year,
                    month=month,
                    days=days,
                )
            )
            for day in days:
                for i in range(retries):
                    try:
                        sql = f"""
                            DELETE FROM hive.{self.schema}.{table}
                                WHERE aws_source = '{aws_source}'
                                AND ocp_source = '{ocp_source}'
                                AND year = '{year}'
                                AND (month = replace(ltrim(replace('{month}', '0', ' ')),' ', '0') OR month = '{month}')
                                AND day = '{day}'"""
                        self._execute_trino_raw_sql_query(
                            sql,
                            log_ref=f"delete_ocp_on_aws_hive_partition_by_day for {year}-{month}-{day}",
                            attempts_left=(retries - 1) - i,
                        )
                        break
                    except TrinoExternalError as err:
                        if err.error_name == "HIVE_METASTORE_ERROR" and i < (retries - 1):
                            continue
                        else:
                            raise err

    def populate_ocp_on_aws_cost_daily_summary_trino(
        self,
        start_date,
        end_date,
        openshift_provider_uuid,
        aws_provider_uuid,
        report_period_id,
        bill_id,
        markup_value,
        distribution,
    ):
        """Populate the daily cost aggregated summary for OCP on AWS.

        Args:
            start_date (datetime.date) The date to start populating the table.
            end_date (datetime.date) The date to end on.

        Returns
            (None)

        """
        # Default to cpu distribution
        year = start_date.strftime("%Y")
        month = start_date.strftime("%m")
        days = self.date_helper.list_days(start_date, end_date)
        days_tup = tuple(str(day.day) for day in days)
        self.delete_ocp_on_aws_hive_partition_by_day(days_tup, aws_provider_uuid, openshift_provider_uuid, year, month)
        tables = [
            "reporting_ocpawscostlineitem_project_daily_summary_temp",
            "aws_openshift_daily_resource_matched_temp",
            "aws_openshift_daily_tag_matched_temp",
        ]
        for table in tables:
            self.delete_hive_partition_by_month(table, openshift_provider_uuid, year, month)

        pod_column = "pod_effective_usage_cpu_core_hours"
        node_column = "node_capacity_cpu_core_hours"
        if distribution == "memory":
            pod_column = "pod_effective_usage_memory_gigabyte_hours"
            node_column = "node_capacity_memory_gigabyte_hours"

        sql = pkgutil.get_data("masu.database", "trino_sql/reporting_ocpawscostlineitem_daily_summary.sql")
        sql = sql.decode("utf-8")
        sql_params = {
            "schema": self.schema,
            "start_date": start_date,
            "year": year,
            "month": month,
            "days": days_tup,
            "end_date": end_date,
            "aws_source_uuid": aws_provider_uuid,
            "ocp_source_uuid": openshift_provider_uuid,
            "bill_id": bill_id,
            "report_period_id": report_period_id,
            "markup": markup_value or 0,
            "pod_column": pod_column,
            "node_column": node_column,
        }
        ctx = self.extract_context_from_sql_params(sql_params)
        LOG.info(log_json(msg="running OCP on AWS SQL", context=ctx))
        self._execute_trino_multipart_sql_query(sql, bind_params=sql_params)

    def back_populate_ocp_infrastructure_costs(self, start_date, end_date, report_period_id):
        """Populate the OCP infra costs in daily summary tables after populating the project table via trino."""
        table_name = OCP_REPORT_TABLE_MAP["line_item_daily_summary"]

        # Check if we're using the savingsplan unleash-gated feature
        is_savingsplan_cost = is_ocp_savings_plan_cost_enabled(self.schema)

        sql = pkgutil.get_data("masu.database", "sql/reporting_ocpaws_ocp_infrastructure_back_populate.sql")
        sql = sql.decode("utf-8")
        sql_params = {
            "schema": self.schema,
            "start_date": start_date,
            "end_date": end_date,
            "report_period_id": report_period_id,
            "is_savingsplan_cost": is_savingsplan_cost,
        }
        self._prepare_and_execute_raw_sql_query(table_name, sql, sql_params)

    def populate_ocp_on_aws_tag_information(self, bill_ids, start_date, end_date):
        """Populate the line item aggregated totals data table."""
        sql_params = {"schema": self.schema, "bill_ids": bill_ids, "start_date": start_date, "end_date": end_date}
        # Tag Summary
        sql = pkgutil.get_data("masu.database", "sql/reporting_ocpawstags_summary.sql")
        sql = sql.decode("utf-8")
        self._prepare_and_execute_raw_sql_query(self._table_map["ocp_on_aws_tags_summary"], sql, sql_params)
        # Tag Mapping
        if not is_feature_cost_3592_tag_mapping_enabled(self.schema):
            return
        with schema_context(self.schema):
            # Early return check to see if they have any tag mappings set.
            if not TagMapping.objects.filter(
                Q(child__provider_type=Provider.PROVIDER_AWS) | Q(child__provider_type=Provider.PROVIDER_OCP)
            ).exists():
                LOG.debug("No tag mappings for AWS.")
                return
        sql = pkgutil.get_data("masu.database", "sql/aws/openshift/tag/update_daily_summary_with_tag_mapping.sql")
        sql = sql.decode("utf-8")
        self._prepare_and_execute_raw_sql_query(self._table_map["ocp_on_aws_project_daily_summary"], sql, sql_params)

    def populate_markup_cost(self, provider_uuid, markup, start_date, end_date, bill_ids=None):
        """Set markup costs in the database."""
        with schema_context(self.schema):
            if bill_ids and start_date and end_date:
                date_filters = {"usage_start__gte": start_date, "usage_start__lte": end_date}
            else:
                date_filters = {}

            OCPALL_MARKUP = (OCPAllCostLineItemDailySummaryP, *OCP_ON_ALL_PERSPECTIVES)
            for bill_id in bill_ids:
                AWSCostEntryLineItemDailySummary.objects.filter(cost_entry_bill_id=bill_id, **date_filters).update(
                    markup_cost=(F("unblended_cost") * markup),
                    markup_cost_blended=(F("blended_cost") * markup),
                    markup_cost_savingsplan=(F("savingsplan_effective_cost") * markup),
                    markup_cost_amortized=(F("calculated_amortized_cost") * markup),
                )

                OCPAWSCostLineItemProjectDailySummaryP.objects.filter(
                    cost_entry_bill_id=bill_id, **date_filters
                ).update(
                    markup_cost=(F("unblended_cost") * markup), project_markup_cost=(F("unblended_cost") * markup)
                )
                for ocpaws_model in OCP_ON_AWS_PERSPECTIVES:
                    ocpaws_model.objects.filter(source_uuid=provider_uuid, **date_filters).update(
                        markup_cost=(F("unblended_cost") * markup)
                    )

                OCPAllCostLineItemProjectDailySummaryP.objects.filter(
                    source_uuid=provider_uuid, source_type=Provider.PROVIDER_AWS, **date_filters
                ).update(project_markup_cost=(F("pod_cost") * markup))

                for markup_model in OCPALL_MARKUP:
                    markup_model.objects.filter(
                        source_uuid=provider_uuid, source_type=Provider.PROVIDER_AWS, **date_filters
                    ).update(markup_cost=(F("unblended_cost") * markup))

<<<<<<< HEAD
    def populate_enabled_tag_keys(self, start_date, end_date, bill_ids):
        """Populate the enabled tag key table.

        Args:
            start_date (datetime.date) The date to start populating the table.
            end_date (datetime.date) The date to end on.
            bill_ids (list) A list of bill IDs.

        Returns
            (None)
        """
        table_name = "reporting_enabledtagkeys"
        sql = pkgutil.get_data("masu.database", "sql/reporting_awsenabledtagkeys.sql")
        sql = sql.decode("utf-8")
        sql_params = {
            "start_date": start_date,
            "end_date": end_date,
            "bill_ids": bill_ids,
            "schema": self.schema,
        }
        self._prepare_and_execute_raw_sql_query(table_name, sql, sql_params)

    def update_line_item_daily_summary_with_enabled_tags(self, start_date, end_date, bill_ids):
        """Populate the enabled tag key table.

        Args:
            start_date (datetime.date) The date to start populating the table.
            end_date (datetime.date) The date to end on.
            bill_ids (list) A list of bill IDs.

        Returns
            (None)
        """
        table_name = self._table_map["line_item_daily_summary"]
        sql = pkgutil.get_data(
            "masu.database", "sql/reporting_awscostentryline_item_daily_summary_update_enabled_tags.sql"
        )
        sql = sql.decode("utf-8")
        sql_params = {
            "start_date": start_date,
            "end_date": end_date,
            "bill_ids": bill_ids,
            "schema": self.schema,
        }
        self._prepare_and_execute_raw_sql_query(table_name, sql, sql_params)

    def update_line_item_daily_summary_with_tag_mapping(self, start_date, end_date, bill_ids):
        """
        Updates the line item daily summary table with tag mapping pieces.

        Args:
            start_date (datetime.date) The date to start populating the table.
            end_date (datetime.date) The date to end on.
            bill_ids (list) A list of bill IDs.
        Returns:
            (None)
        """
        if not is_feature_cost_3592_tag_mapping_enabled(self.schema):
            return
        with schema_context(self.schema):
            # Early return check to see if they have any tag mappings set.
            if not TagMapping.objects.filter(child__provider_type=Provider.PROVIDER_AWS).exists():
                LOG.debug("No tag mappings for AWS.")
                return

        table_name = self._table_map["line_item_daily_summary"]
        sql = pkgutil.get_data("masu.database", "sql/aws/tag/update_daily_summary_with_tag_mapping.sql")
        sql = sql.decode("utf-8")
        sql_params = {
            "start_date": start_date,
            "end_date": end_date,
            "bill_ids": bill_ids,
            "schema": self.schema,
        }
        self._prepare_and_execute_raw_sql_query(table_name, sql, sql_params)

=======
>>>>>>> 54f2421a
    def get_openshift_on_cloud_matched_tags(self, aws_bill_id):
        """Return a list of matched tags."""
        sql = pkgutil.get_data("masu.database", "sql/reporting_ocpaws_matched_tags.sql")
        sql = sql.decode("utf-8")
        sql_params = {"bill_id": aws_bill_id, "schema": self.schema}
        sql, bind_params = self.prepare_query(sql, sql_params)
        with connection.cursor() as cursor:
            cursor.db.set_schema(self.schema)
            cursor.execute(sql, params=bind_params)
            results = cursor.fetchall()

        return [json.loads(result[0]) for result in results]

    def get_openshift_on_cloud_matched_tags_trino(
        self, aws_source_uuid, ocp_source_uuids, start_date, end_date, **kwargs
    ):
        """Return a list of matched tags."""
        sql = pkgutil.get_data("masu.database", "trino_sql/reporting_ocpaws_matched_tags.sql")
        sql = sql.decode("utf-8")

        days = self.date_helper.list_days(start_date, end_date)

        sql_params = {
            "start_date": start_date,
            "end_date": end_date,
            "schema": self.schema,
            "aws_source_uuid": aws_source_uuid,
            "ocp_source_uuids": ocp_source_uuids,
            "year": start_date.strftime("%Y"),
            "month": start_date.strftime("%m"),
            "days": tuple(str(day.day) for day in days),
        }

        results = self._execute_trino_raw_sql_query(
            sql, sql_params=sql_params, log_ref="reporting_ocpaws_matched_tags.sql"
        )

        return [json.loads(result[0]) for result in results]

    def check_for_matching_enabled_keys(self):
        """
        Checks the enabled tag keys for matching keys.
        """
        match_sql = f"""
            SELECT COUNT(*) FROM (SELECT COUNT(provider_type) AS p_count FROM
                {self.schema}.reporting_enabledtagkeys WHERE enabled=True AND provider_type IN ('AWS', 'OCP')
                GROUP BY key) AS c WHERE c.p_count > 1;
        """
        with connection.cursor() as cursor:
            cursor.db.set_schema(self.schema)
            cursor.execute(match_sql)
            results = cursor.fetchall()
            if results[0][0] < 1:
                LOG.info(log_json(msg="no matching enabled keys for OCP on AWS", schema=self.schema))
                return False
        return True<|MERGE_RESOLUTION|>--- conflicted
+++ resolved
@@ -354,20 +354,27 @@
                         source_uuid=provider_uuid, source_type=Provider.PROVIDER_AWS, **date_filters
                     ).update(markup_cost=(F("unblended_cost") * markup))
 
-<<<<<<< HEAD
-    def populate_enabled_tag_keys(self, start_date, end_date, bill_ids):
-        """Populate the enabled tag key table.
+    def update_line_item_daily_summary_with_tag_mapping(self, start_date, end_date, bill_ids):
+        """
+        Updates the line item daily summary table with tag mapping pieces.
 
         Args:
             start_date (datetime.date) The date to start populating the table.
             end_date (datetime.date) The date to end on.
             bill_ids (list) A list of bill IDs.
-
-        Returns
+        Returns:
             (None)
         """
-        table_name = "reporting_enabledtagkeys"
-        sql = pkgutil.get_data("masu.database", "sql/reporting_awsenabledtagkeys.sql")
+        if not is_feature_cost_3592_tag_mapping_enabled(self.schema):
+            return
+        with schema_context(self.schema):
+            # Early return check to see if they have any tag mappings set.
+            if not TagMapping.objects.filter(child__provider_type=Provider.PROVIDER_AWS).exists():
+                LOG.debug("No tag mappings for AWS.")
+                return
+
+        table_name = self._table_map["line_item_daily_summary"]
+        sql = pkgutil.get_data("masu.database", "sql/aws/tag/update_daily_summary_with_tag_mapping.sql")
         sql = sql.decode("utf-8")
         sql_params = {
             "start_date": start_date,
@@ -377,62 +384,6 @@
         }
         self._prepare_and_execute_raw_sql_query(table_name, sql, sql_params)
 
-    def update_line_item_daily_summary_with_enabled_tags(self, start_date, end_date, bill_ids):
-        """Populate the enabled tag key table.
-
-        Args:
-            start_date (datetime.date) The date to start populating the table.
-            end_date (datetime.date) The date to end on.
-            bill_ids (list) A list of bill IDs.
-
-        Returns
-            (None)
-        """
-        table_name = self._table_map["line_item_daily_summary"]
-        sql = pkgutil.get_data(
-            "masu.database", "sql/reporting_awscostentryline_item_daily_summary_update_enabled_tags.sql"
-        )
-        sql = sql.decode("utf-8")
-        sql_params = {
-            "start_date": start_date,
-            "end_date": end_date,
-            "bill_ids": bill_ids,
-            "schema": self.schema,
-        }
-        self._prepare_and_execute_raw_sql_query(table_name, sql, sql_params)
-
-    def update_line_item_daily_summary_with_tag_mapping(self, start_date, end_date, bill_ids):
-        """
-        Updates the line item daily summary table with tag mapping pieces.
-
-        Args:
-            start_date (datetime.date) The date to start populating the table.
-            end_date (datetime.date) The date to end on.
-            bill_ids (list) A list of bill IDs.
-        Returns:
-            (None)
-        """
-        if not is_feature_cost_3592_tag_mapping_enabled(self.schema):
-            return
-        with schema_context(self.schema):
-            # Early return check to see if they have any tag mappings set.
-            if not TagMapping.objects.filter(child__provider_type=Provider.PROVIDER_AWS).exists():
-                LOG.debug("No tag mappings for AWS.")
-                return
-
-        table_name = self._table_map["line_item_daily_summary"]
-        sql = pkgutil.get_data("masu.database", "sql/aws/tag/update_daily_summary_with_tag_mapping.sql")
-        sql = sql.decode("utf-8")
-        sql_params = {
-            "start_date": start_date,
-            "end_date": end_date,
-            "bill_ids": bill_ids,
-            "schema": self.schema,
-        }
-        self._prepare_and_execute_raw_sql_query(table_name, sql, sql_params)
-
-=======
->>>>>>> 54f2421a
     def get_openshift_on_cloud_matched_tags(self, aws_bill_id):
         """Return a list of matched tags."""
         sql = pkgutil.get_data("masu.database", "sql/reporting_ocpaws_matched_tags.sql")
