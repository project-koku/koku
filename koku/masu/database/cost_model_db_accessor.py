#
# Copyright 2018 Red Hat, Inc.
#
#    This program is free software: you can redistribute it and/or modify
#    it under the terms of the GNU Affero General Public License as
#    published by the Free Software Foundation, either version 3 of the
#    License, or (at your option) any later version.
#
#    This program is distributed in the hope that it will be useful,
#    but WITHOUT ANY WARRANTY; without even the implied warranty of
#    MERCHANTABILITY or FITNESS FOR A PARTICULAR PURPOSE.  See the
#    GNU Affero General Public License for more details.
#
#    You should have received a copy of the GNU Affero General Public License
#    along with this program.  If not, see <https://www.gnu.org/licenses/>.
#
"""Database accessor for OCP rate data."""
import copy
import logging

from tenant_schemas.utils import schema_context

from api.metrics import constants as metric_constants
from cost_models.models import CostModel
from masu.database.koku_database_access import KokuDBAccess

LOG = logging.getLogger(__name__)


class CostModelDBAccessor(KokuDBAccess):
    """Class to interact with customer reporting tables."""

    def __init__(self, schema, provider_uuid):
        """Establish the database connection.

        Args:
            schema (str): The customer schema to associate with
            provider_uuid (str): Provider uuid

        """
        super().__init__(schema)
        self.provider_uuid = provider_uuid
        self._cost_model = None

    @property
    def cost_model(self):
        """Return the cost model database object."""
        if self._cost_model is None:
            with schema_context(self.schema):
                self._cost_model = CostModel.objects.filter(costmodelmap__provider_uuid=self.provider_uuid).first()
        return self._cost_model

    @property
    def price_list(self):
        """Return the rates definied on this cost model."""
        metric_rate_map = {}
        price_list = None
        if self.cost_model:
            price_list = copy.deepcopy(self.cost_model.rates)
        if not price_list:
            return {}
        for rate in price_list:
            if not rate.get("tiered_rates"):
                continue
            metric_name = rate.get("metric", {}).get("name")
            metric_cost_type = rate.pop("cost_type", None)
            if not metric_cost_type:
                for default_metric in metric_constants.COST_MODEL_METRIC_MAP:
                    if metric_name == default_metric.get("metric"):
                        metric_cost_type = default_metric.get("default_cost_type")
            if metric_name in metric_rate_map.keys():
                metric_mapping = metric_rate_map.get(metric_name)
                if metric_cost_type in metric_mapping.get("tiered_rates", {}).keys():
                    current_tiered_mapping = metric_mapping.get("tiered_rates", {}).get(metric_cost_type)
                    new_tiered_rate = rate.get("tiered_rates")
                    current_value = float(current_tiered_mapping[0].get("value"))
                    value_to_add = float(new_tiered_rate[0].get("value"))
                    current_tiered_mapping[0]["value"] = current_value + value_to_add
                    metric_rate_map[metric_name] = metric_mapping
                else:
                    new_tiered_rate = rate.get("tiered_rates")
                    current_tiered_mapping = metric_mapping.get("tiered_rates", {})[metric_cost_type] = new_tiered_rate
            else:
                format_tiered_rates = {f"{metric_cost_type}": rate.get("tiered_rates")}
                rate["tiered_rates"] = format_tiered_rates
                metric_rate_map[metric_name] = rate
        return metric_rate_map

    @property
    def infrastructure_rates(self):
        """Return the rates designated as infrastructure cost."""
        return {
            key: value.get("tiered_rates").get(metric_constants.INFRASTRUCTURE_COST_TYPE)[0].get("value")
            for key, value in self.price_list.items()
            if metric_constants.INFRASTRUCTURE_COST_TYPE in value.get("tiered_rates").keys()
        }

    @property
    def supplementary_rates(self):
        """Return the rates designated as supplementary cost."""
        return {
            key: value.get("tiered_rates").get(metric_constants.SUPPLEMENTARY_COST_TYPE)[0].get("value")
            for key, value in self.price_list.items()
            if metric_constants.SUPPLEMENTARY_COST_TYPE in value.get("tiered_rates").keys()
        }

    @property
    def markup(self):
        if self.cost_model:
            return self.cost_model.markup
        return {}

    def get_rates(self, value):
        """Get the rates."""
        return self.price_list.get(value)

    def get_cpu_core_usage_per_hour_rates(self):
        """Get cpu usage rates."""
        cpu_usage_rates = self.get_rates("cpu_core_usage_per_hour")
        LOG.info("OCP CPU usage rates: %s", str(cpu_usage_rates))
        return cpu_usage_rates

    def get_memory_gb_usage_per_hour_rates(self):
        """Get the memory usage rates."""
        mem_usage_rates = self.get_rates("memory_gb_usage_per_hour")
        LOG.info("OCP Memory usage rates: %s", str(mem_usage_rates))
        return mem_usage_rates

    def get_cpu_core_request_per_hour_rates(self):
        """Get cpu request rates."""
        cpu_request_rates = self.get_rates("cpu_core_request_per_hour")
        LOG.info("OCP CPU request rates: %s", str(cpu_request_rates))
        return cpu_request_rates

    def get_memory_gb_request_per_hour_rates(self):
        """Get the memory request rates."""
        mem_request_rates = self.get_rates("memory_gb_request_per_hour")
        LOG.info("OCP Memory request rates: %s", str(mem_request_rates))
        return mem_request_rates

    def get_storage_gb_usage_per_month_rates(self):
        """Get the storage usage rates."""
        storage_usage_rates = self.get_rates("storage_gb_usage_per_month")
        LOG.info("OCP Storage usage rates: %s", str(storage_usage_rates))
        return storage_usage_rates

    def get_storage_gb_request_per_month_rates(self):
        """Get the storage request rates."""
        storage_request_rates = self.get_rates("storage_gb_request_per_month")
        LOG.info("OCP Storage request rates: %s", str(storage_request_rates))
        return storage_request_rates

    def get_node_per_month_rates(self):
        """Get the storage request rates."""
        node_rates = self.get_rates("node_cost_per_month")
        LOG.info("OCP Node rate: %s", str(node_rates))
        return node_rates

    @property
    def tag_based_price_list(self):  # noqa: C901
        """Return the rates definied on this cost model that come from tag based rates."""
        metric_rate_map = {}
        tag_based_price_list = None
        if self.cost_model:
            tag_based_price_list = copy.deepcopy(self.cost_model.rates)
        if not tag_based_price_list:
            return {}
        for rate in tag_based_price_list:
            if not rate.get("tag_rates"):
                continue
            metric_name = rate.get("metric", {}).get("name")
            metric_cost_type = rate.pop("cost_type", None)
            if not metric_cost_type:
                for default_metric in metric_constants.COST_MODEL_METRIC_MAP:
                    if metric_name == default_metric.get("metric"):
                        metric_cost_type = default_metric.get("default_cost_type")
            tag_rates_list = []
<<<<<<< HEAD
            tag_rate_dict = {}
            tag = rate.get("tag_rates")
=======
            tag = rate.get("tag_rates")
            tag_rate_dict = {}
>>>>>>> 4b352c4b
            tag_key = tag.get("tag_key")
            default_rate = 0
            for tag_rate in tag.get("tag_values"):
                rate_value = tag_rate.get("value")
                unit = tag_rate.get("unit")
                default = tag_rate.get("default")
                if default:
                    default_rate = rate_value
                tag_value = tag_rate.get("tag_value")
                tag_rate_dict[tag_value] = {"unit": unit, "value": rate_value, "default": default}
            tag_rates_list.append({"tag_key": tag_key, "tag_values": tag_rate_dict, "tag_key_default": default_rate})
            if metric_name in metric_rate_map.keys():
                tag_rates = metric_rate_map.get(metric_name)
                existing_cost_dict = tag_rates.get("tag_rates")
                if existing_cost_dict.get(metric_cost_type):
                    existing_list = existing_cost_dict.get(metric_cost_type)
                    existing_list.extend(tag_rates_list)
                    existing_cost_dict[f"{metric_cost_type}"] = existing_list
                else:
                    existing_cost_dict[f"{metric_cost_type}"] = tag_rates_list
                    tag_rates["tag_rates"] = existing_cost_dict
                    metric_rate_map[metric_name] = tag_rates
            else:
                format_tag_rates = {f"{metric_cost_type}": tag_rates_list}
                rate["tag_rates"] = format_tag_rates
                metric_rate_map[metric_name] = rate
        return metric_rate_map

    @property
    def tag_infrastructure_rates(self):
        """
        Return the rates designated as infrastructure cost from tag based rates.
        The format for this is
        {
            metric: {
                tag_key: {
                    tag_value: value_rate, tag_value_2: value_rate
                }
            }
        }
        This is in order to keep tag values associated with their key
        """
        results_dict = {}
        for key, value in self.tag_based_price_list.items():
            if metric_constants.INFRASTRUCTURE_COST_TYPE in value.get("tag_rates").keys():
                tag_dict = {}
                for tag in value.get("tag_rates").get(metric_constants.INFRASTRUCTURE_COST_TYPE):
                    tag_key = tag.get("tag_key")
                    tag_values = {}
                    for value_key, val in tag.get("tag_values").items():
                        tag_values[value_key] = val.get("value")
                    tag_dict[tag_key] = tag_values
                    results_dict[key] = tag_dict
        return results_dict

    @property
    def tag_default_infrastructure_rates(self):
        """
        Return the default infrastructure rates for each key that has a defined rate
        It is returned in the format
        {
            metric: {
                key: {
                    'default_value': <value>, 'defined_keys': [keys, to, be, ignored]
                }
            }
        }
        Where the keys to be ignored is a list of tag values that have defined rates
        """
        results_dict = {}
        for key, value in self.tag_based_price_list.items():
            if metric_constants.INFRASTRUCTURE_COST_TYPE in value.get("tag_rates").keys():
                tag_dict = {}
                for tag in value.get("tag_rates").get(metric_constants.INFRASTRUCTURE_COST_TYPE):
                    tag_key = tag.get("tag_key")
                    tag_keys_to_ignore = list(tag.get("tag_values").keys())
                    default_value = tag.get("tag_key_default")
                    tag_dict[tag_key] = {"default_value": default_value, "defined_keys": tag_keys_to_ignore}
                    results_dict[key] = tag_dict
        return results_dict

    @property
    def tag_supplementary_rates(self):
        """
        Return the rates designated as supplementary cost from tag based rates.
        The format for this is
        {
            metric: {
                tag_key: {
                    tag_value: value_rate, tag_value_2: value_rate
                }
            }
        }
        This is in order to keep tag values associated with their key
        """
        results_dict = {}
        for key, value in self.tag_based_price_list.items():
            if metric_constants.SUPPLEMENTARY_COST_TYPE in value.get("tag_rates").keys():
                tag_dict = {}
                for tag in value.get("tag_rates").get(metric_constants.SUPPLEMENTARY_COST_TYPE):
                    tag_key = tag.get("tag_key")
                    tag_values = {}
                    for value_key, val in tag.get("tag_values").items():
                        tag_values[value_key] = val.get("value")
                    tag_dict[tag_key] = tag_values
                    results_dict[key] = tag_dict
        return results_dict

    @property
    def tag_default_supplementary_rates(self):
        """
        Return the default supplementary rates for each key that has a defined rate
        It is returned in the format
        {
            metric: {
                key: {
                    'default_value': <value>, 'defined_keys': [keys, to, be, ignored]
                }
            }
        }
        Where the keys to be ignored is a list of tag values that have defined rates
        """
        results_dict = {}
        for key, value in self.tag_based_price_list.items():
            if metric_constants.SUPPLEMENTARY_COST_TYPE in value.get("tag_rates").keys():
                tag_dict = {}
                for tag in value.get("tag_rates").get(metric_constants.SUPPLEMENTARY_COST_TYPE):
                    tag_key = tag.get("tag_key")
                    tag_keys_to_ignore = list(tag.get("tag_values").keys())
                    default_value = tag.get("tag_key_default")
                    tag_dict[tag_key] = {"default_value": default_value, "defined_keys": tag_keys_to_ignore}
                    results_dict[key] = tag_dict
        return results_dict<|MERGE_RESOLUTION|>--- conflicted
+++ resolved
@@ -175,13 +175,8 @@
                     if metric_name == default_metric.get("metric"):
                         metric_cost_type = default_metric.get("default_cost_type")
             tag_rates_list = []
-<<<<<<< HEAD
             tag_rate_dict = {}
             tag = rate.get("tag_rates")
-=======
-            tag = rate.get("tag_rates")
-            tag_rate_dict = {}
->>>>>>> 4b352c4b
             tag_key = tag.get("tag_key")
             default_rate = 0
             for tag_rate in tag.get("tag_values"):
