#
# Copyright 2021 Red Hat Inc.
# SPDX-License-Identifier: Apache-2.0
#
"""Database accessor for OCP report data."""
import copy
import datetime
import json
import logging
import os
import pkgutil
import uuid
from decimal import Decimal

import pytz
from dateutil.parser import parse
from dateutil.rrule import MONTHLY
from dateutil.rrule import rrule
from django.conf import settings
from django.db import connection
from django.db.models import DecimalField
from django.db.models import ExpressionWrapper
from django.db.models import F
from django.db.models import Sum
from django.db.models import Value
from django.db.models.functions import Coalesce
from jinjasql import JinjaSql
from tenant_schemas.utils import schema_context
from trino.exceptions import TrinoExternalError

import koku.trino_database as trino_db
from api.metrics import constants as metric_constants
from api.utils import DateHelper
from koku.database import JSONBBuildObject
from koku.database import SQLScriptAtomicExecutorMixin
from masu.config import Config
from masu.database import AWS_CUR_TABLE_MAP
from masu.database import OCP_REPORT_TABLE_MAP
from masu.database.report_db_accessor_base import ReportDBAccessorBase
from masu.util.common import month_date_range_tuple
from masu.util.common import trino_table_exists
from masu.util.gcp.common import check_resource_level
from reporting.models import OCP_ON_ALL_PERSPECTIVES
from reporting.provider.aws.models import PRESTO_LINE_ITEM_DAILY_TABLE as AWS_PRESTO_LINE_ITEM_DAILY_TABLE
from reporting.provider.azure.models import PRESTO_LINE_ITEM_DAILY_TABLE as AZURE_PRESTO_LINE_ITEM_DAILY_TABLE
from reporting.provider.gcp.models import PRESTO_LINE_ITEM_DAILY_TABLE as GCP_PRESTO_LINE_ITEM_DAILY_TABLE
from reporting.provider.ocp.models import OCPCluster
from reporting.provider.ocp.models import OCPNode
from reporting.provider.ocp.models import OCPProject
from reporting.provider.ocp.models import OCPPVC
from reporting.provider.ocp.models import OCPUsageLineItemDailySummary
from reporting.provider.ocp.models import OCPUsageReport
from reporting.provider.ocp.models import OCPUsageReportPeriod
from reporting.provider.ocp.models import PRESTO_LINE_ITEM_TABLE_DAILY_MAP
from reporting.provider.ocp.models import UI_SUMMARY_TABLES

LOG = logging.getLogger(__name__)


def create_filter(data_source, start_date, end_date, cluster_id):
    """Create filter with data source, start and end dates."""
    filters = {"data_source": data_source}
    if start_date:
        filters["usage_start__gte"] = start_date if isinstance(start_date, datetime.date) else start_date.date()
    if end_date:
        filters["usage_start__lte"] = end_date if isinstance(end_date, datetime.date) else end_date.date()
    if cluster_id:
        filters["cluster_id"] = cluster_id
    return filters


class OCPReportDBAccessor(SQLScriptAtomicExecutorMixin, ReportDBAccessorBase):
    """Class to interact with customer reporting tables."""

    #  Empty string will put a path seperator on the end
    OCP_ON_ALL_SQL_PATH = os.path.join("sql", "openshift", "all", "")

    def __init__(self, schema):
        """Establish the database connection.

        Args:
            schema (str): The customer schema to associate with
        """
        super().__init__(schema)
        self._datetime_format = Config.OCP_DATETIME_STR_FORMAT
        self.jinja_sql = JinjaSql()
        self.date_helper = DateHelper()
        self._table_map = OCP_REPORT_TABLE_MAP
        self._aws_table_map = AWS_CUR_TABLE_MAP

    @property
    def line_item_daily_summary_table(self):
        return OCPUsageLineItemDailySummary

    def get_current_usage_report(self):
        """Get the most recent usage report object."""
        table_name = self._table_map["report"]

        with schema_context(self.schema):
            return self._get_db_obj_query(table_name).order_by("-interval_start").first()

    def get_current_usage_period(self):
        """Get the most recent usage report period object."""
        table_name = self._table_map["report_period"]

        with schema_context(self.schema):
            return self._get_db_obj_query(table_name).order_by("-report_period_start").first()

    def get_usage_periods_by_date(self, start_date):
        """Return all report period entries for the specified start date."""
        table_name = self._table_map["report_period"]
        with schema_context(self.schema):
            return self._get_db_obj_query(table_name).filter(report_period_start=start_date).all()

    def get_usage_period_by_dates_and_cluster(self, start_date, end_date, cluster_id):
        """Return all report period entries for the specified start date."""
        table_name = self._table_map["report_period"]
        with schema_context(self.schema):
            return (
                self._get_db_obj_query(table_name)
                .filter(report_period_start=start_date, report_period_end=end_date, cluster_id=cluster_id)
                .first()
            )

    def get_usage_period_on_or_before_date(self, date, provider_uuid=None):
        """Get the usage report period objects before provided date."""
        table_name = self._table_map["report_period"]

        with schema_context(self.schema):
            base_query = self._get_db_obj_query(table_name)
            if provider_uuid:
                usage_period_query = base_query.filter(report_period_start__lte=date, provider_id=provider_uuid)
            else:
                usage_period_query = base_query.filter(report_period_start__lte=date)
            return usage_period_query

    def get_usage_period_query_by_provider(self, provider_uuid):
        """Return all report periods for the specified provider."""
        table_name = self._table_map["report_period"]
        with schema_context(self.schema):
            return self._get_db_obj_query(table_name).filter(provider_id=provider_uuid)

    def report_periods_for_provider_uuid(self, provider_uuid, start_date=None):
        """Return all report periods for provider_uuid on date."""
        report_periods = self.get_usage_period_query_by_provider(provider_uuid)
        with schema_context(self.schema):
            if start_date:
                if isinstance(start_date, str):
                    start_date = parse(start_date)
                report_date = start_date.replace(day=1)
                report_periods = report_periods.filter(report_period_start=report_date).first()

            return report_periods

    def get_lineitem_query_for_reportid(self, query_report_id):
        """Get the usage report line item for a report id query."""
        table_name = self._table_map["line_item"]
        with schema_context(self.schema):
            base_query = self._get_db_obj_query(table_name)
            line_item_query = base_query.filter(report_id=query_report_id)
            return line_item_query

    def get_daily_usage_query_for_clusterid(self, cluster_identifier):
        """Get the usage report daily item for a cluster id query."""
        table_name = self._table_map["line_item_daily"]
        with schema_context(self.schema):
            base_query = self._get_db_obj_query(table_name)
            daily_usage_query = base_query.filter(cluster_id=cluster_identifier)
            return daily_usage_query

    def get_summary_usage_query_for_clusterid(self, cluster_identifier):
        """Get the usage report summary for a cluster id query."""
        table_name = self._table_map["line_item_daily_summary"]
        with schema_context(self.schema):
            base_query = self._get_db_obj_query(table_name)
            summary_usage_query = base_query.filter(cluster_id=cluster_identifier)
            return summary_usage_query

    def get_item_query_report_period_id(self, report_period_id):
        """Get the usage report line item for a report id query."""
        table_name = self._table_map["line_item"]
        with schema_context(self.schema):
            base_query = self._get_db_obj_query(table_name)
            line_item_query = base_query.filter(report_period_id=report_period_id)
            return line_item_query

    def get_storage_item_query_report_period_id(self, report_period_id):
        """Get the storage report line item for a report id query."""
        table_name = self._table_map["storage_line_item"]
        with schema_context(self.schema):
            base_query = self._get_db_obj_query(table_name)
            line_item_query = base_query.filter(report_period_id=report_period_id)
            return line_item_query

    def get_daily_storage_item_query_cluster_id(self, cluster_identifier):
        """Get the daily storage report line item for a cluster id query."""
        table_name = self._table_map["storage_line_item_daily"]
        with schema_context(self.schema):
            base_query = self._get_db_obj_query(table_name)
            daily_item_query = base_query.filter(cluster_id=cluster_identifier)
            return daily_item_query

    def get_storage_summary_query_cluster_id(self, cluster_identifier):
        """Get the storage report summary for a cluster id query."""
        table_name = self._table_map["line_item_daily_summary"]
        filters = {"cluster_id": cluster_identifier, "data_source": "Storage"}
        with schema_context(self.schema):
            base_query = self._get_db_obj_query(table_name)
            daily_item_query = base_query.filter(**filters)
            return daily_item_query

    def get_node_label_item_query_report_period_id(self, report_period_id):
        """Get the node label report line item for a report id query."""
        table_name = self._table_map["node_label_line_item"]
        with schema_context(self.schema):
            base_query = self._get_db_obj_query(table_name)
            line_item_query = base_query.filter(report_period_id=report_period_id)
            return line_item_query

    def get_ocp_aws_summary_query_for_cluster_id(self, cluster_identifier):
        """Get the OCP-on-AWS report summary item for a given cluster id query."""
        table_name = self._aws_table_map["ocp_on_aws_daily_summary"]
        with schema_context(self.schema):
            base_query = self._get_db_obj_query(table_name)
            summary_item_query = base_query.filter(cluster_id=cluster_identifier)
            return summary_item_query

    def get_ocp_aws_project_summary_query_for_cluster_id(self, cluster_identifier):
        """Get the OCP-on-AWS report project summary item for a given cluster id query."""
        table_name = self._aws_table_map["ocp_on_aws_project_daily_summary"]
        with schema_context(self.schema):
            base_query = self._get_db_obj_query(table_name)
            summary_item_query = base_query.filter(cluster_id=cluster_identifier)
            return summary_item_query

    def get_report_query_report_period_id(self, report_period_id):
        """Get the usage report line item for a report id query."""
        table_name = self._table_map["report"]
        with schema_context(self.schema):
            base_query = self._get_db_obj_query(table_name)
            usage_report_query = base_query.filter(report_period_id=report_period_id)
            return usage_report_query

    def get_report_periods(self):
        """Get all usage period objects."""
        periods = []
        with schema_context(self.schema):
            periods = OCPUsageReportPeriod.objects.values("id", "cluster_id", "report_period_start", "provider_id")
            return_value = {(p["cluster_id"], p["report_period_start"], p["provider_id"]): p["id"] for p in periods}
            return return_value

    def get_reports(self):
        """Make a mapping of reports by time."""
        with schema_context(self.schema):
            reports = OCPUsageReport.objects.all()
            return {
                (entry.report_period_id, entry.interval_start.strftime(self._datetime_format)): entry.id
                for entry in reports
            }

    def get_pod_usage_cpu_core_hours(self, start_date, end_date, cluster_id=None):
        """Make a mapping of cpu pod usage hours."""
        table = OCPUsageLineItemDailySummary
        filters = create_filter("Pod", start_date, end_date, cluster_id)
        with schema_context(self.schema):
            reports = self._get_reports(table, filters)
            return {entry.uuid: entry.pod_usage_cpu_core_hours for entry in reports}

    def _get_reports(self, table, filters=None):
        """Return requested reports from given table.

        Args:
            table (Django models.Model object): The table to query against
            filters (dict): Columns to filter the query on

        Returns:
            (QuerySet): Django queryset of objects queried on

        """
        with schema_context(self.schema):
            if filters:
                reports = self._get_db_obj_query(table).filter(**filters).all()
            else:
                reports = self._get_db_obj_query(table).all()
            return reports

    def get_pod_request_cpu_core_hours(self, start_date, end_date, cluster_id=None):
        """Make a mapping of cpu pod request hours."""
        table = OCPUsageLineItemDailySummary
        filters = create_filter("Pod", start_date, end_date, cluster_id)
        with schema_context(self.schema):
            reports = self._get_reports(table, filters)
            return {entry.uuid: entry.pod_request_cpu_core_hours for entry in reports}

    def get_pod_usage_memory_gigabyte_hours(self, start_date, end_date, cluster_id=None):
        """Make a mapping of memory_usage hours."""
        table = OCPUsageLineItemDailySummary
        filters = create_filter("Pod", start_date, end_date, cluster_id)
        with schema_context(self.schema):
            reports = self._get_reports(table, filters)
            return {entry.uuid: entry.pod_usage_memory_gigabyte_hours for entry in reports}

    def get_pod_request_memory_gigabyte_hours(self, start_date, end_date, cluster_id=None):
        """Make a mapping of memory_request_hours."""
        table = OCPUsageLineItemDailySummary
        filters = create_filter("Pod", start_date, end_date, cluster_id)
        with schema_context(self.schema):
            reports = self._get_reports(table, filters)
            return {entry.uuid: entry.pod_request_memory_gigabyte_hours for entry in reports}

    def get_persistentvolumeclaim_usage_gigabyte_months(self, start_date, end_date, cluster_id=None):
        """Make a mapping of persistentvolumeclaim_usage_gigabyte_months."""
        table = OCPUsageLineItemDailySummary
        filters = create_filter("Storage", start_date, end_date, cluster_id)
        with schema_context(self.schema):
            reports = self._get_reports(table, filters)
            return {entry.uuid: entry.persistentvolumeclaim_usage_gigabyte_months for entry in reports}

    def get_volume_request_storage_gigabyte_months(self, start_date, end_date, cluster_id=None):
        """Make a mapping of volume_request_storage_gigabyte_months."""
        table = OCPUsageLineItemDailySummary
        filters = create_filter("Storage", start_date, end_date, cluster_id)
        with schema_context(self.schema):
            reports = self._get_reports(table, filters)
            return {entry.uuid: entry.volume_request_storage_gigabyte_months for entry in reports}

    def populate_line_item_daily_table(self, start_date, end_date, cluster_id):
        """Populate the daily aggregate of line items table.

        Args:
            start_date (datetime.date) The date to start populating the table.
            end_date (datetime.date) The date to end on.
            cluster_id (String) Cluster Identifier

        Returns
            (None)

        """
        # Cast start_date and end_date into date object instead of string
        if isinstance(start_date, str):
            start_date = datetime.datetime.strptime(start_date, "%Y-%m-%d").date()
            end_date = datetime.datetime.strptime(end_date, "%Y-%m-%d").date()
        if isinstance(start_date, datetime.datetime):
            start_date = start_date.date()
            end_date = end_date.date()

        table_name = self._table_map["line_item_daily"]

        daily_sql = pkgutil.get_data("masu.database", "sql/reporting_ocpusagelineitem_daily.sql")
        daily_sql = daily_sql.decode("utf-8")
        daily_sql_params = {
            "uuid": str(uuid.uuid4()).replace("-", "_"),
            "start_date": start_date,
            "end_date": end_date,
            "cluster_id": cluster_id,
            "schema": self.schema,
        }
        daily_sql, daily_sql_params = self.jinja_sql.prepare_query(daily_sql, daily_sql_params)
        self._execute_raw_sql_query(table_name, daily_sql, start_date, end_date, bind_params=list(daily_sql_params))

    def populate_ui_summary_tables(self, start_date, end_date, source_uuid, tables=UI_SUMMARY_TABLES):
        """Populate our UI summary tables (formerly materialized views)."""
        for table_name in tables:
            summary_sql = pkgutil.get_data("masu.database", f"sql/openshift/{table_name}.sql")
            summary_sql = summary_sql.decode("utf-8")
            summary_sql_params = {
                "start_date": start_date,
                "end_date": end_date,
                "schema": self.schema,
                "source_uuid": source_uuid,
            }
            summary_sql, summary_sql_params = self.jinja_sql.prepare_query(summary_sql, summary_sql_params)
            self._execute_raw_sql_query(
                table_name,
                summary_sql,
                start_date,
                end_date,
                bind_params=list(summary_sql_params),
                operation="DELETE/INSERT",
            )

    def update_line_item_daily_summary_with_enabled_tags(self, start_date, end_date, report_period_ids):
        """Populate the enabled tag key table.
        Args:
            start_date (datetime.date) The date to start populating the table.
            end_date (datetime.date) The date to end on.
            bill_ids (list) A list of bill IDs.
        Returns
            (None)
        """
        table_name = self._table_map["line_item_daily_summary"]
        summary_sql = pkgutil.get_data(
            "masu.database", "sql/reporting_ocpusagelineitem_daily_summary_update_enabled_tags.sql"
        )
        summary_sql = summary_sql.decode("utf-8")
        summary_sql_params = {
            "start_date": start_date,
            "end_date": end_date,
            "report_period_ids": report_period_ids,
            "schema": self.schema,
        }
        summary_sql, summary_sql_params = self.jinja_sql.prepare_query(summary_sql, summary_sql_params)
        self._execute_raw_sql_query(
            table_name, summary_sql, start_date, end_date, bind_params=list(summary_sql_params)
        )

    def get_ocp_infrastructure_map(self, start_date, end_date, **kwargs):
        """Get the OCP on infrastructure map.

        Args:
            start_date (datetime.date) The date to start populating the table.
            end_date (datetime.date) The date to end on.

        Returns
            (None)

        """
        # kwargs here allows us to optionally pass in a provider UUID based on
        # the provider type this is run for
        ocp_provider_uuid = kwargs.get("ocp_provider_uuid")
        aws_provider_uuid = kwargs.get("aws_provider_uuid")
        azure_provider_uuid = kwargs.get("azure_provider_uuid")
        # In case someone passes this function a string instead of the date object like we asked...
        # Cast the string into a date object, end_date into date object instead of string
        if isinstance(start_date, str):
            start_date = datetime.datetime.strptime(start_date, "%Y-%m-%d").date()
            end_date = datetime.datetime.strptime(end_date, "%Y-%m-%d").date()
        infra_sql = pkgutil.get_data("masu.database", "sql/reporting_ocpinfrastructure_provider_map.sql")
        infra_sql = infra_sql.decode("utf-8")
        infra_sql_params = {
            "uuid": str(uuid.uuid4()).replace("-", "_"),
            "start_date": start_date,
            "end_date": end_date,
            "schema": self.schema,
            "aws_provider_uuid": aws_provider_uuid,
            "ocp_provider_uuid": ocp_provider_uuid,
            "azure_provider_uuid": azure_provider_uuid,
        }
        infra_sql, infra_sql_params = self.jinja_sql.prepare_query(infra_sql, infra_sql_params)
        with connection.cursor() as cursor:
            cursor.db.set_schema(self.schema)
            cursor.execute(infra_sql, list(infra_sql_params))
            results = cursor.fetchall()

        db_results = {}
        for entry in results:
            # This dictionary is keyed on an OpenShift provider UUID
            # and the tuple contains
            # (Infrastructure Provider UUID, Infrastructure Provider Type)
            db_results[entry[0]] = (entry[1], entry[2])

        return db_results

    def get_ocp_infrastructure_map_trino(self, start_date, end_date, **kwargs):  # noqa: C901
        """Get the OCP on infrastructure map.

        Args:
            start_date (datetime.date) The date to start populating the table.
            end_date (datetime.date) The date to end on.

        Returns
            (None)

        """
        # kwargs here allows us to optionally pass in a provider UUID based on
        # the provider type this is run for
        ocp_provider_uuid = kwargs.get("ocp_provider_uuid")
        aws_provider_uuid = kwargs.get("aws_provider_uuid")
        azure_provider_uuid = kwargs.get("azure_provider_uuid")
        gcp_provider_uuid = kwargs.get("gcp_provider_uuid")

        check_aws = False
        check_azure = False
        check_gcp = False
        resource_level = False

        if not self.table_exists_trino(PRESTO_LINE_ITEM_TABLE_DAILY_MAP.get("pod_usage")):
            return {}
        if aws_provider_uuid or ocp_provider_uuid:
            check_aws = self.table_exists_trino(AWS_PRESTO_LINE_ITEM_DAILY_TABLE)
            if aws_provider_uuid and not check_aws:
                return {}
        if azure_provider_uuid or ocp_provider_uuid:
            check_azure = self.table_exists_trino(AZURE_PRESTO_LINE_ITEM_DAILY_TABLE)
            if azure_provider_uuid and not check_azure:
                return {}
        if gcp_provider_uuid or ocp_provider_uuid:
            check_gcp = self.table_exists_trino(GCP_PRESTO_LINE_ITEM_DAILY_TABLE)
            # Check for GCP resource level data
            if gcp_provider_uuid:
                resource_level = check_resource_level(gcp_provider_uuid)
                if not check_gcp:
                    return {}
        if not any([check_aws, check_azure, check_gcp]):
            return {}

        if isinstance(start_date, str):
            start_date = datetime.datetime.strptime(start_date, "%Y-%m-%d").date()
            end_date = datetime.datetime.strptime(end_date, "%Y-%m-%d").date()
        infra_sql = pkgutil.get_data("masu.database", "presto_sql/reporting_ocpinfrastructure_provider_map.sql")
        infra_sql = infra_sql.decode("utf-8")
        infra_sql_params = {
            "start_date": start_date,
            "end_date": end_date,
            "year": start_date.strftime("%Y"),
            "month": start_date.strftime("%m"),
            "schema": self.schema,
            "aws_provider_uuid": aws_provider_uuid,
            "ocp_provider_uuid": ocp_provider_uuid,
            "azure_provider_uuid": azure_provider_uuid,
            "gcp_provider_uuid": gcp_provider_uuid,
            "check_aws": check_aws,
            "check_azure": check_azure,
            "check_gcp": check_gcp,
            "resource_level": resource_level,
        }
        infra_sql, infra_sql_params = self.jinja_sql.prepare_query(infra_sql, infra_sql_params)
        results = self._execute_presto_raw_sql_query(
            self.schema,
            infra_sql,
            bind_params=infra_sql_params,
            log_ref="reporting_ocpinfrastructure_provider_map.sql",
        )
        db_results = {}
        for entry in results:
            # This dictionary is keyed on an OpenShift provider UUID
            # and the tuple contains
            # (Infrastructure Provider UUID, Infrastructure Provider Type)
            db_results[entry[0]] = (entry[1], entry[2])
        return db_results

    def populate_storage_line_item_daily_table(self, start_date, end_date, cluster_id):
        """Populate the daily storage aggregate of line items table.

        Args:
            start_date (datetime.date) The date to start populating the table.
            end_date (datetime.date) The date to end on.
            cluster_id (String) Cluster Identifier

        Returns
            (None)

        """
        # Cast string to date object
        if isinstance(start_date, str):
            start_date = datetime.datetime.strptime(start_date, "%Y-%m-%d").date()
            end_date = datetime.datetime.strptime(end_date, "%Y-%m-%d").date()
        if isinstance(start_date, datetime.datetime):
            start_date = start_date.date()
            end_date = end_date.date()
        table_name = self._table_map["storage_line_item_daily"]

        daily_sql = pkgutil.get_data("masu.database", "sql/reporting_ocpstoragelineitem_daily.sql")
        daily_sql = daily_sql.decode("utf-8")
        daily_sql_params = {
            "uuid": str(uuid.uuid4()).replace("-", "_"),
            "start_date": start_date,
            "end_date": end_date,
            "cluster_id": cluster_id,
            "schema": self.schema,
        }
        daily_sql, daily_sql_params = self.jinja_sql.prepare_query(daily_sql, daily_sql_params)
        self._execute_raw_sql_query(table_name, daily_sql, start_date, end_date, bind_params=list(daily_sql_params))

    def populate_pod_charge(self, cpu_temp_table, mem_temp_table):
        """Populate the memory and cpu charge on daily summary table.

        Args:
            cpu_temp_table (String) Name of cpu charge temp table
            mem_temp_table (String) Name of mem charge temp table

        Returns
            (None)

        """
        table_name = self._table_map["line_item_daily_summary"]

        daily_charge_sql = pkgutil.get_data("masu.database", "sql/reporting_ocpusagelineitem_daily_pod_charge.sql")
        charge_line_sql = daily_charge_sql.decode("utf-8")
        charge_line_sql_params = {"cpu_temp": cpu_temp_table, "mem_temp": mem_temp_table, "schema": self.schema}
        charge_line_sql, charge_line_sql_params = self.jinja_sql.prepare_query(charge_line_sql, charge_line_sql_params)
        self._execute_raw_sql_query(table_name, charge_line_sql, bind_params=list(charge_line_sql_params))

    def populate_storage_charge(self, temp_table_name):
        """Populate the storage charge into the daily summary table.

        Args:
            storage_charge (Float) Storage charge.

        Returns
            (None)

        """
        table_name = self._table_map["line_item_daily_summary"]

        daily_charge_sql = pkgutil.get_data("masu.database", "sql/reporting_ocp_storage_charge.sql")
        charge_line_sql = daily_charge_sql.decode("utf-8")
        charge_line_sql_params = {"temp_table": temp_table_name, "schema": self.schema}
        charge_line_sql, charge_line_sql_params = self.jinja_sql.prepare_query(charge_line_sql, charge_line_sql_params)
        self._execute_raw_sql_query(table_name, charge_line_sql, bind_params=list(charge_line_sql_params))

    def populate_line_item_daily_summary_table(self, start_date, end_date, cluster_id, source):
        """Populate the daily aggregate of line items table.

        Args:
            start_date (datetime.date) The date to start populating the table.
            end_date (datetime.date) The date to end on.
            cluster_id (String) Cluster Identifier
            source (String) Source UUID

        Returns
            (None)

        """
        # Cast start_date to date
        if isinstance(start_date, str):
            start_date = datetime.datetime.strptime(start_date, "%Y-%m-%d").date()
            end_date = datetime.datetime.strptime(end_date, "%Y-%m-%d").date()
        if isinstance(start_date, datetime.datetime):
            start_date = start_date.date()
            end_date = end_date.date()
        table_name = self._table_map["line_item_daily_summary"]

        summary_sql = pkgutil.get_data("masu.database", "sql/reporting_ocpusagelineitem_daily_summary.sql")
        summary_sql = summary_sql.decode("utf-8")
        summary_sql_params = {
            "uuid": str(uuid.uuid4()).replace("-", "_"),
            "start_date": start_date,
            "end_date": end_date,
            "cluster_id": cluster_id,
            "schema": self.schema,
            "source_uuid": source,
        }
        summary_sql, summary_sql_params = self.jinja_sql.prepare_query(summary_sql, summary_sql_params)
        self._execute_raw_sql_query(
            table_name, summary_sql, start_date, end_date, bind_params=list(summary_sql_params)
        )

    def populate_storage_line_item_daily_summary_table(self, start_date, end_date, cluster_id, source):
        """Populate the daily aggregate of storage line items table.

        Args:
            start_date (datetime.date) The date to start populating the table.
            end_date (datetime.date) The date to end on.
            cluster_id (String) Cluster Identifier
            source (String) Source UUID

        Returns
            (None)

        """
        # Cast start_date and end_date to date object, if they aren't already
        if isinstance(start_date, str):
            start_date = datetime.datetime.strptime(start_date, "%Y-%m-%d").date()
            end_date = datetime.datetime.strptime(end_date, "%Y-%m-%d").date()
        if isinstance(start_date, datetime.datetime):
            start_date = start_date.date()
            end_date = end_date.date()
        table_name = self._table_map["line_item_daily_summary"]

        summary_sql = pkgutil.get_data("masu.database", "sql/reporting_ocpstoragelineitem_daily_summary.sql")
        summary_sql = summary_sql.decode("utf-8")
        summary_sql_params = {
            "uuid": str(uuid.uuid4()).replace("-", "_"),
            "start_date": start_date,
            "end_date": end_date,
            "cluster_id": cluster_id,
            "schema": self.schema,
            "source_uuid": source,
        }
        summary_sql, summary_sql_params = self.jinja_sql.prepare_query(summary_sql, summary_sql_params)
        self._execute_raw_sql_query(table_name, summary_sql, start_date, end_date, list(summary_sql_params))

    def delete_ocp_hive_partition_by_day(self, days, source, year, month):
        """Deletes partitions individually for each day in days list."""
        table = "reporting_ocpusagelineitem_daily_summary"
        retries = settings.HIVE_PARTITION_DELETE_RETRIES
        if self.table_exists_trino(table):
            LOG.info(
                "Deleting Hive partitions for the following: \n\tSchema: %s "
                "\n\tOCP Source: %s \n\tTable: %s \n\tYear-Month: %s-%s \n\tDays: %s",
                self.schema,
                source,
                table,
                year,
                month,
                days,
            )
            for day in days:
                for i in range(retries):
                    try:
                        sql = f"""
                        DELETE FROM hive.{self.schema}.{table}
                        WHERE source = '{source}'
                        AND year = '{year}'
                        AND (month = replace(ltrim(replace('{month}', '0', ' ')),' ', '0') OR month = '{month}')
                        AND day = '{day}'
                        """
                        self._execute_presto_raw_sql_query(
                            self.schema,
                            sql,
                            log_ref=f"delete_ocp_hive_partition_by_day for {year}-{month}-{day}",
                            attempts_left=(retries - 1) - i,
                        )
                        break
                    except TrinoExternalError as err:
                        if err.error_name == "HIVE_METASTORE_ERROR" and i < (retries - 1):
                            continue
                        else:
                            raise err

    def delete_hive_partitions_by_source(self, table, partition_column, provider_uuid):
        """Deletes partitions individually for each day in days list."""
        retries = settings.HIVE_PARTITION_DELETE_RETRIES
        if self.table_exists_trino(table):
            LOG.info(
                "Deleting Hive partitions for the following: \n\tSchema: %s " "\n\tOCP Source: %s \n\tTable: %s",
                self.schema,
                provider_uuid,
                table,
            )
            for i in range(retries):
                try:
                    sql = f"""
                    DELETE FROM hive.{self.schema}.{table}
                    WHERE {partition_column} = '{provider_uuid}'
                    """
                    self._execute_presto_raw_sql_query(
                        self.schema,
                        sql,
                        log_ref=f"delete_hive_partitions_by_source for {provider_uuid}",
                        attempts_left=(retries - 1) - i,
                    )
                    break
                except TrinoExternalError as err:
                    if err.error_name == "HIVE_METASTORE_ERROR" and i < (retries - 1):
                        continue
                    else:
                        raise err
            LOG.info(
                "Successfully deleted Hive partitions for the following: \n\tSchema: %s "
                "\n\tOCP Source: %s \n\tTable: %s",
                self.schema,
                provider_uuid,
                table,
            )
            return True
        return False

    def populate_line_item_daily_summary_table_presto(
        self, start_date, end_date, report_period_id, cluster_id, cluster_alias, source
    ):
        """Populate the daily aggregate of line items table.

        Args:
            start_date (datetime.date) The date to start populating the table.
            end_date (datetime.date) The date to end on.
            report_period_id (int) : report period for which we are processing
            cluster_id (str) : Cluster Identifier
            cluster_alias (str) : Cluster alias
            source (UUID) : provider uuid

        Returns
            (None)

        """
        # Cast start_date to date
        if isinstance(start_date, str):
            start_date = datetime.datetime.strptime(start_date, "%Y-%m-%d").date()
            end_date = datetime.datetime.strptime(end_date, "%Y-%m-%d").date()
        if isinstance(start_date, datetime.datetime):
            start_date = start_date.date()
            end_date = end_date.date()

        storage_exists = trino_table_exists(self.schema, "openshift_storage_usage_line_items_daily")

        days = DateHelper().list_days(start_date, end_date)
        days_str = "','".join([str(day.day) for day in days])
        days_list = [str(day.day) for day in days]
        year = start_date.strftime("%Y")
        month = start_date.strftime("%m")
        self.delete_ocp_hive_partition_by_day(days_list, source, year, month)
        tmpl_summary_sql = pkgutil.get_data("masu.database", "presto_sql/reporting_ocpusagelineitem_daily_summary.sql")
        tmpl_summary_sql = tmpl_summary_sql.decode("utf-8")
        summary_sql_params = {
            "uuid": str(source).replace("-", "_"),
            "start_date": start_date,
            "end_date": end_date,
            "report_period_id": report_period_id,
            "cluster_id": cluster_id,
            "cluster_alias": cluster_alias,
            "schema": self.schema,
            "source": str(source),
            "year": year,
            "month": month,
            "days": days_str,
            "storage_exists": storage_exists,
        }

        LOG.info("TRINO OCP: Connect")
        presto_conn = trino_db.connect(schema=self.schema)
        try:
            LOG.info("TRINO OCP: executing SQL buffer for OCP usage processing")
            trino_db.executescript(
                presto_conn, tmpl_summary_sql, params=summary_sql_params, preprocessor=self.jinja_sql.prepare_query
            )
        except Exception as e:
            LOG.warning(
                f"TRINO OCP ERROR : {e}"
                + os.linesep
                + "File : masu/database/presto_sql/reporting_ocpusagelineitem_daily_summary.sql"
            )
            try:
                presto_conn.rollback()
            except RuntimeError:
                # If presto has not started a transaction, it will throw
                # a RuntimeError that we just want to ignore.
                pass
            raise e
        else:
            LOG.info("TRINO OCP: Commit actions")
            presto_conn.commit()
        finally:
            LOG.info("TRINO OCP: Close connection")
            presto_conn.close()

    def get_cost_summary_for_clusterid(self, cluster_identifier):
        """Get the cost summary for a cluster id query."""
        table_name = self._table_map["cost_summary"]
        base_query = self._get_db_obj_query(table_name)
        cost_summary_query = base_query.filter(cluster_id=cluster_identifier)
        return cost_summary_query

    def populate_pod_label_summary_table(self, report_period_ids, start_date, end_date):
        """Populate the line item aggregated totals data table."""
        table_name = self._table_map["pod_label_summary"]

        agg_sql_params = {
            "uuid": str(uuid.uuid4()).replace("-", "_"),
            "schema": self.schema,
            "report_period_ids": report_period_ids,
            "start_date": start_date,
            "end_date": end_date,
        }
        if start_date and end_date:
            msg = f"Updating {table_name} from {start_date} to {end_date}"
        else:
            msg = f"Updating {table_name}"
        LOG.info(msg)
        self._execute_processing_script("masu.database", "sql/reporting_ocpusagepodlabel_summary.sql", agg_sql_params)
        LOG.info(f"Finished updating {table_name}")

    def populate_volume_label_summary_table(self, report_period_ids, start_date, end_date):
        """Populate the OCP volume label summary table."""
        table_name = self._table_map["volume_label_summary"]

        agg_sql_params = {
            "uuid": str(uuid.uuid4()).replace("-", "_"),
            "schema": self.schema,
            "report_period_ids": report_period_ids,
            "start_date": start_date,
            "end_date": end_date,
        }
        if start_date and end_date:
            msg = f"Updating {table_name} from {start_date} to {end_date}"
        else:
            msg = f"Updating {table_name}"
        LOG.info(msg)
        self._execute_processing_script(
            "masu.database", "sql/reporting_ocpstoragevolumelabel_summary.sql", agg_sql_params
        )
        LOG.info(f"Finished updating {table_name}")

    def populate_markup_cost(self, markup, start_date, end_date, cluster_id):
        """Set markup cost for OCP including infrastructure cost markup."""
        with schema_context(self.schema):
            OCPUsageLineItemDailySummary.objects.filter(
                cluster_id=cluster_id, usage_start__gte=start_date, usage_start__lte=end_date
            ).update(
                infrastructure_markup_cost=(
                    (Coalesce(F("infrastructure_raw_cost"), Value(0, output_field=DecimalField()))) * markup
                ),
                infrastructure_project_markup_cost=(
                    (Coalesce(F("infrastructure_project_raw_cost"), Value(0, output_field=DecimalField()))) * markup
                ),
            )

    def get_distinct_nodes(self, start_date, end_date, cluster_id):
        """Return a list of nodes for a cluster between given dates."""
        with schema_context(self.schema):
            unique_nodes = (
                OCPUsageLineItemDailySummary.objects.filter(
                    usage_start__gte=start_date, usage_start__lt=end_date, cluster_id=cluster_id, node__isnull=False
                )
                .values_list("node")
                .distinct()
            )
            return [node[0] for node in unique_nodes]

    def get_distinct_pvcs(self, start_date, end_date, cluster_id):
        """Return a list of tuples of (PVC, node) for a cluster between given dates."""
        with schema_context(self.schema):
            unique_pvcs = (
                OCPUsageLineItemDailySummary.objects.filter(
                    usage_start__gte=start_date,
                    usage_start__lt=end_date,
                    cluster_id=cluster_id,
                    persistentvolumeclaim__isnull=False,
                    namespace__isnull=False,
                )
                .values_list("persistentvolumeclaim", "node", "namespace")
                .distinct()
            )
            return [(pvc[0], pvc[1], pvc[2]) for pvc in unique_pvcs]

    def generate_monthly_cost_json_object(self, distribution, distributed_cost):
        """Generates the default monthly cost dict."""
        default_cost = Decimal(0)
        if not isinstance(distributed_cost, Decimal) and distributed_cost:
            distributed_cost = Decimal(distributed_cost)
        if not distributed_cost:
            distributed_cost = default_cost
        cost_mapping = {distribution: distributed_cost}
        return JSONBBuildObject(
            Value(metric_constants.CPU_DISTRIBUTION),
            cost_mapping.get(metric_constants.CPU_DISTRIBUTION, default_cost),
            Value(metric_constants.MEMORY_DISTRIBUTION),
            cost_mapping.get(metric_constants.MEMORY_DISTRIBUTION, default_cost),
            Value(metric_constants.PVC_DISTRIBUTION),
            cost_mapping.get(metric_constants.PVC_DISTRIBUTION, default_cost),
        )

<<<<<<< HEAD
    def populate_monthly_cost_sql(self, cost_type, rate_type, rate, start_date, end_date, distribution, provider_uuid):
        """
        Populate the monthly cost of a customer.

        There are three types of monthly rates Node, Cluster & PVC.

        args:
            cost_type (str): Contains the type of monthly cost. ex: "Node"
            rate_type(str): Contains the metric name. ex: "node_cost_per_month"
            rate (decimal): Contains the rate amount ex: 100.0
            node_cost (Decimal): The node cost per month
            start_date (datetime, str): The start_date to calculate monthly_cost.
            end_date (datetime, str): The end_date to calculate monthly_cost.
            cluster_id (str): The id of the cluster
            cluster_alias: The name of the cluster
            distribution: Choice of monthly distribution ex. memory
        """
        table_name = self._table_map["line_item_daily_summary"]
        report_period = self.report_periods_for_provider_uuid(provider_uuid, start_date)
        with schema_context(self.schema):
            report_period_id = report_period.id

        if cost_type in ("Node", "Cluster"):
            summary_sql = pkgutil.get_data(
                "masu.database", "sql/openshift/cost_model/monthly_cost_cluster_and_node.sql"
            )
        elif cost_type == "PVC":
            summary_sql = pkgutil.get_data(
                "masu.database", "sql/openshift/cost_model/monthly_cost_persistentvolumeclaim.sql"
            )

        summary_sql = summary_sql.decode("utf-8")
        summary_sql_params = {
            "start_date": start_date,
            "end_date": end_date,
            "schema": self.schema,
            "source_uuid": provider_uuid,
            "report_period_id": report_period_id,
            "rate": rate,
            "cost_type": cost_type,
            "rate_type": rate_type,
            "distribution": distribution,
        }
        summary_sql, summary_sql_params = self.jinja_sql.prepare_query(summary_sql, summary_sql_params)
        LOG.info("Populating monthly cost from %s to %s.", start_date, end_date)
        self._execute_raw_sql_query(
            table_name,
            summary_sql,
            start_date,
            end_date,
            bind_params=list(summary_sql_params),
            operation="INSERT",
        )
=======
    def _namespace_to_category_mapping(self, start_date, end_date, cluster_id):
        """Creates a mapping of namespace to cost_category_id"""
        cost_category_map = {}
        with schema_context(self.schema):
            cost_category_sql = (
                OCPUsageLineItemDailySummary.objects.filter(
                    usage_start__gte=start_date, usage_start__lt=end_date, cluster_id=cluster_id
                )
                .filter(namespace__isnull=False)
                .filter(cost_category_id__isnull=False)
                .values("namespace", "cost_category_id")
            )
            for cost_category in cost_category_sql:
                cost_category_map[cost_category.get("namespace")] = cost_category.get("cost_category_id")
        return cost_category_map
>>>>>>> 283883a6

    def populate_monthly_cost(  # noqa: C901
        self, cost_type, rate_type, rate, start_date, end_date, cluster_id, cluster_alias, distribution, provider_uuid
    ):
        """
        Populate the monthly cost of a customer.

        There are three types of monthly rates Node, Cluster & PVC.

        args:
            cost_type (str): Contains the type of monthly cost. ex: "Node"
            rate_type(str): Contains the metric name. ex: "node_cost_per_month"
            rate (decimal): Contains the rate amount ex: 100.0
            node_cost (Decimal): The node cost per month
            start_date (datetime, str): The start_date to calculate monthly_cost.
            end_date (datetime, str): The end_date to calculate monthly_cost.
            cluster_id (str): The id of the cluster
            cluster_alias: The name of the cluster
            distribution: Choice of monthly distribution ex. memory
        """
        if isinstance(start_date, str):
            start_date = parse(start_date).date()
        if isinstance(end_date, str):
            end_date = parse(end_date).date()

        # usage_start, usage_end are date types
        first_month = datetime.datetime(*start_date.replace(day=1).timetuple()[:3]).replace(tzinfo=pytz.UTC)
        end_date = datetime.datetime(*end_date.timetuple()[:3]).replace(hour=23, minute=59, second=59, tzinfo=pytz.UTC)
        cost_category_map = self._namespace_to_category_mapping(start_date, end_date, cluster_id)

        # Calculate monthly cost for each month from start date to end date
        for curr_month in rrule(freq=MONTHLY, until=end_date, dtstart=first_month):
            first_curr_month, first_next_month = month_date_range_tuple(curr_month)
            LOG.info("Populating monthly cost from %s to %s.", first_curr_month, first_next_month)
            if cost_type == "Node":
                if rate is None:
                    self.remove_monthly_cost(first_curr_month, first_next_month, cluster_id, cost_type)
                else:
                    self.upsert_monthly_node_cost_line_item(
                        first_curr_month,
                        first_next_month,
                        cluster_id,
                        cluster_alias,
                        rate_type,
                        rate,
                        distribution,
                        provider_uuid,
                        cost_category_map,
                    )
            elif cost_type == "Cluster":
                if rate is None:
                    self.remove_monthly_cost(first_curr_month, first_next_month, cluster_id, cost_type)
                else:
                    self.upsert_monthly_cluster_cost_line_item(
                        first_curr_month,
                        first_next_month,
                        cluster_id,
                        cluster_alias,
                        rate_type,
                        rate,
                        distribution,
                        provider_uuid,
                        cost_category_map,
                    )
            elif cost_type == "PVC":
                if rate is None:
                    self.remove_monthly_cost(first_curr_month, first_next_month, cluster_id, cost_type)
                else:
                    self.upsert_monthly_pvc_cost_line_item(
                        first_curr_month,
                        first_next_month,
                        cluster_id,
                        cluster_alias,
                        rate_type,
                        rate,
                        provider_uuid,
                        cost_category_map,
                    )

    def populate_monthly_tag_cost(
        self,
        cost_type,
        rate_type,
        rate_dict,
        start_date,
        end_date,
        cluster_id,
        cluster_alias,
        distribution,
        provider_uuid,
    ):
        """
        Populate the monthly cost of a customer based on tag rates.

        Right now this is just the node/month cost. Calculated from
        tag value cost * number_unique_nodes for each tag key value pair
        that is found on a line item with that node.
        """
        if isinstance(start_date, str):
            start_date = parse(start_date).date()
        if isinstance(end_date, str):
            end_date = parse(end_date).date()

        # usage_start, usage_end are date types
        first_month = datetime.datetime(*start_date.replace(day=1).timetuple()[:3]).replace(tzinfo=pytz.UTC)
        end_date = datetime.datetime(*end_date.timetuple()[:3]).replace(hour=23, minute=59, second=59, tzinfo=pytz.UTC)
        # Calculate monthly cost for each month from start date to end date for each tag key:value pair in the rate
        for curr_month in rrule(freq=MONTHLY, until=end_date, dtstart=first_month):
            first_curr_month, first_next_month = month_date_range_tuple(curr_month)
            LOG.info("Populating monthly tag based cost from %s to %s.", first_curr_month, first_next_month)
            if cost_type == "Node":
                self.tag_upsert_monthly_node_cost_line_item(
                    first_curr_month,
                    first_next_month,
                    cluster_id,
                    cluster_alias,
                    rate_type,
                    rate_dict,
                    distribution,
                    provider_uuid,
                )
            elif cost_type == "Cluster":
                self.tag_upsert_monthly_cluster_cost_line_item(
                    first_curr_month,
                    first_next_month,
                    cluster_id,
                    cluster_alias,
                    rate_type,
                    rate_dict,
                    distribution,
                    provider_uuid,
                )
            elif cost_type == "PVC":
                self.tag_upsert_monthly_pvc_cost_line_item(
                    first_curr_month, first_next_month, cluster_id, cluster_alias, rate_type, rate_dict, provider_uuid
                )

    def populate_monthly_tag_default_cost(
        self,
        cost_type,
        rate_type,
        rate_dict,
        start_date,
        end_date,
        cluster_id,
        cluster_alias,
        distribution,
        provider_uuid,
    ):
        """
        Populate the monthly default cost of a customer based on tag rates.

        Right now this is just the node/month cost. Calculated from
        tag value cost * number_unique_nodes for each tag key value pair
        that is found on a line item with that node.
        """
        if isinstance(start_date, str):
            start_date = parse(start_date).date()
        if isinstance(end_date, str):
            end_date = parse(end_date).date()

        # usage_start, usage_end are date types
        first_month = datetime.datetime(*start_date.replace(day=1).timetuple()[:3]).replace(tzinfo=pytz.UTC)
        end_date = datetime.datetime(*end_date.timetuple()[:3]).replace(hour=23, minute=59, second=59, tzinfo=pytz.UTC)
        # Calculate monthly cost for each month from start date to end date for each tag key:value pair in the rate
        for curr_month in rrule(freq=MONTHLY, until=end_date, dtstart=first_month):
            first_curr_month, first_next_month = month_date_range_tuple(curr_month)
            LOG.info("Populating monthly tag based default cost from %s to %s.", first_curr_month, first_next_month)
            if cost_type == "Node":
                self.tag_upsert_monthly_default_node_cost_line_item(
                    first_curr_month,
                    first_next_month,
                    cluster_id,
                    cluster_alias,
                    rate_type,
                    rate_dict,
                    distribution,
                    provider_uuid,
                )
            elif cost_type == "Cluster":
                self.tag_upsert_monthly_default_cluster_cost_line_item(
                    first_curr_month,
                    first_next_month,
                    cluster_id,
                    cluster_alias,
                    rate_type,
                    rate_dict,
                    distribution,
                    provider_uuid,
                )
            elif cost_type == "PVC":
                self.tag_upsert_monthly_default_pvc_cost_line_item(
                    first_curr_month, first_next_month, cluster_id, cluster_alias, rate_type, rate_dict, provider_uuid
                )

    def get_node_to_project_distribution(self, start_date, end_date, cluster_id, node_cost):
        """Returns a list of dictionaries containing the distributed cost.

        args:
            start_date (datetime, str): The start_date to calculate monthly_cost.
            end_date (datetime, str): The end_date to calculate monthly_cost.
            cluster_id (str): The id of the cluster
            cluster_cost (dec): The flat cost of the cluster

        Node to Project Distribution:
            - Node to project distribution is based on a per node scenario
            - (node_cost) / (number of projects)

        Return nested dictionaries:
        - ex {'master_3': {'namespaces': ['openshift', 'kube-system'], 'distributed_cost': Decimal('500.0000000000')}

        """
        with schema_context(self.schema):
            distributed_project_list = (
                OCPUsageLineItemDailySummary.objects.filter(
                    usage_start__gte=start_date, usage_start__lt=end_date, cluster_id=cluster_id
                )
                .filter(namespace__isnull=False)
                .filter(node__isnull=False)
                .values("namespace", "node")
                .distinct()
            )
            node_mappings = {}
            for project in distributed_project_list:
                node_value = project.get("node")
                namespace_value = project.get("namespace")
                node_map = node_mappings.get(node_value)
                if node_map:
                    namespaces = copy.deepcopy(node_map.get("namespaces", []))
                    namespaces.append(namespace_value)
                    node_map["namespaces"] = namespaces
                    node_map["distributed_cost"] = Decimal(node_cost) / Decimal(len(namespaces))
                    node_mappings[node_value] = node_map
                else:
                    initial_map = {"namespaces": [namespace_value], "distributed_cost": Decimal(node_cost)}
                    node_mappings[node_value] = initial_map
        return node_mappings

    def upsert_monthly_node_cost_line_item(  # noqa: C901
        self,
        start_date,
        end_date,
        cluster_id,
        cluster_alias,
        rate_type,
        node_cost,
        distribution,
        provider_uuid,
        cost_category_map,
    ):
        """Update or insert daily summary line item for node cost."""
        unique_nodes = self.get_distinct_nodes(start_date, end_date, cluster_id)
        report_period = self.get_usage_period_by_dates_and_cluster(start_date, end_date, cluster_id)
        project_distrib_map = self.get_node_to_project_distribution(start_date, end_date, cluster_id, node_cost)
        with schema_context(self.schema):
            for node in unique_nodes:
                line_item = OCPUsageLineItemDailySummary.objects.filter(
                    usage_start=start_date,
                    report_period=report_period,
                    cluster_id=cluster_id,
                    cluster_alias=cluster_alias,
                    monthly_cost_type="Node",
                    node=node,
                    data_source="Pod",
                    namespace__isnull=True,
                ).first()
                if not line_item:
                    line_item = OCPUsageLineItemDailySummary(
                        uuid=uuid.uuid4(),
                        usage_start=start_date,
                        usage_end=start_date,
                        report_period=report_period,
                        cluster_id=cluster_id,
                        cluster_alias=cluster_alias,
                        monthly_cost_type="Node",
                        node=node,
                        data_source="Pod",
                        source_uuid=provider_uuid,
                    )
                monthly_cost = self.generate_monthly_cost_json_object(distribution, node_cost)
                if rate_type == metric_constants.INFRASTRUCTURE_COST_TYPE:
                    LOG.debug("Node (%s) has a monthly infrastructure cost of %s.", node, node_cost)
                    line_item.infrastructure_monthly_cost_json = monthly_cost
                elif rate_type == metric_constants.SUPPLEMENTARY_COST_TYPE:
                    LOG.debug("Node (%s) has a monthly supplemenarty cost of %s.", node, node_cost)
                    line_item.supplementary_monthly_cost_json = monthly_cost
                line_item.save()
            # How are we gonna handle distributing the node cost to the projects.
            project_nodes = project_distrib_map.keys()
            for project_node in project_nodes:
                for namespace in project_distrib_map[project_node]["namespaces"]:
                    distributed_cost = project_distrib_map[project_node]["distributed_cost"]
                    project_line_item = OCPUsageLineItemDailySummary.objects.filter(
                        usage_start=start_date,
                        report_period=report_period,
                        cluster_id=cluster_id,
                        cluster_alias=cluster_alias,
                        monthly_cost_type="Node",
                        node=project_node,
                        namespace=namespace,
                        data_source="Pod",
                    ).first()
                    if not project_line_item:
                        project_line_item = OCPUsageLineItemDailySummary(
                            uuid=uuid.uuid4(),
                            usage_start=start_date,
                            usage_end=start_date,
                            report_period=report_period,
                            cluster_id=cluster_id,
                            cluster_alias=cluster_alias,
                            monthly_cost_type="Node",
                            node=project_node,
                            namespace=namespace,
                            data_source="Pod",
                            source_uuid=provider_uuid,
                        )
                    monthly_cost = self.generate_monthly_cost_json_object(distribution, distributed_cost)
                    log_statement = (
                        f"Distributing Node Cost to Project:\n"
                        f" node ({project_node}) cost: {node_cost} \n"
                        f" project ({namespace}) distributed cost: {distributed_cost}\n"
                        f" distribution type: {distribution}\n"
                    )
                    if rate_type == metric_constants.INFRASTRUCTURE_COST_TYPE:
                        project_line_item.infrastructure_project_monthly_cost = monthly_cost
                    elif rate_type == metric_constants.SUPPLEMENTARY_COST_TYPE:
                        project_line_item.supplementary_project_monthly_cost = monthly_cost
                    if cost_category_map.get(namespace):
                        project_line_item.cost_category_id = cost_category_map.get(namespace)
                    project_line_item.save()
                    LOG.debug(log_statement)

    def tag_upsert_monthly_node_cost_line_item(  # noqa: C901
        self, start_date, end_date, cluster_id, cluster_alias, rate_type, rate_dict, distribution, provider_uuid
    ):
        """
        Update or insert daily summary line item for node cost.

        It checks to see if a line item exists for each node
        that contains the tag key:value pair,
        if it does then the price is added to the monthly cost.
        """
        unique_nodes = self.get_distinct_nodes(start_date, end_date, cluster_id)
        report_period = self.get_usage_period_by_dates_and_cluster(start_date, end_date, cluster_id)
        with schema_context(self.schema):
            for node in unique_nodes:
                if rate_dict is not None:
                    for tag_key in rate_dict:
                        tag_values = rate_dict.get(tag_key)
                        for value_name, rate_value in tag_values.items():
                            # this makes sure that there is an entry for that node
                            # that contains the specified key_value pair
                            item_check = OCPUsageLineItemDailySummary.objects.filter(
                                usage_start__gte=start_date,
                                usage_start__lte=end_date,
                                report_period=report_period,
                                cluster_id=cluster_id,
                                cluster_alias=cluster_alias,
                                node=node,
                                pod_labels__contains={tag_key: value_name},
                            ).first()
                            if item_check:
                                line_item = OCPUsageLineItemDailySummary.objects.filter(
                                    usage_start=start_date,
                                    report_period=report_period,
                                    cluster_id=cluster_id,
                                    cluster_alias=cluster_alias,
                                    monthly_cost_type="Node",
                                    node=node,
                                    data_source="Pod",
                                ).first()
                                if not line_item:
                                    line_item = OCPUsageLineItemDailySummary(
                                        uuid=uuid.uuid4(),
                                        usage_start=start_date,
                                        usage_end=start_date,
                                        report_period=report_period,
                                        cluster_id=cluster_id,
                                        cluster_alias=cluster_alias,
                                        monthly_cost_type="Node",
                                        node=node,
                                        data_source="Pod",
                                        source_uuid=provider_uuid,
                                    )
                                node_cost = rate_value
                                if rate_type == metric_constants.INFRASTRUCTURE_COST_TYPE:
                                    LOG.debug("Node (%s) has a monthly infrastructure cost of %s.", node, rate_value)
                                    if line_item.infrastructure_monthly_cost_json:
                                        node_cost = (
                                            line_item.infrastructure_monthly_cost_json.get(distribution, 0)
                                            + rate_value
                                        )
                                    monthly_cost = self.generate_monthly_cost_json_object(distribution, node_cost)
                                    line_item.infrastructure_monthly_cost_json = monthly_cost
                                elif rate_type == metric_constants.SUPPLEMENTARY_COST_TYPE:
                                    LOG.debug("Node (%s) has a monthly supplemenarty cost of %s.", node, rate_value)
                                    if line_item.supplementary_monthly_cost_json:
                                        node_cost = (
                                            line_item.supplementary_monthly_cost_json.get(distribution, 0) + rate_value
                                        )
                                    monthly_cost = self.generate_monthly_cost_json_object(distribution, node_cost)
                                    line_item.supplementary_monthly_cost_json = monthly_cost
                                line_item.save()

    def tag_upsert_monthly_default_node_cost_line_item(  # noqa: C901
        self, start_date, end_date, cluster_id, cluster_alias, rate_type, rate_dict, distribution, provider_uuid
    ):
        """
        Update or insert daily summary line item for node cost.
        It checks to see if a line item exists for each node
        that contains the tag key:value pair,
        if it does then the price is added to the monthly cost.
        """
        unique_nodes = self.get_distinct_nodes(start_date, end_date, cluster_id)
        report_period = self.get_usage_period_by_dates_and_cluster(start_date, end_date, cluster_id)
        with schema_context(self.schema):
            for node in unique_nodes:
                if rate_dict is not None:
                    for tag_key in rate_dict:
                        tag_values = rate_dict.get(tag_key)
                        tag_default = tag_values.get("default_value")
                        values_to_skip = tag_values.get("defined_keys")
                        item_check = OCPUsageLineItemDailySummary.objects.filter(
                            usage_start__gte=start_date,
                            usage_start__lte=end_date,
                            report_period=report_period,
                            cluster_id=cluster_id,
                            cluster_alias=cluster_alias,
                            node=node,
                            pod_labels__has_key=tag_key,
                        )
                        for value in values_to_skip:
                            item_check = item_check.exclude(pod_labels__contains={tag_key: value})
                        # this won't run if there are no matching items and item_check will continue to be
                        # filtered until there are no items left
                        while item_check:
                            # get the first value for our tag key and exclude it from the queryset for the next check
                            # will remove values until there are none left
                            tag_key_value = item_check.first().pod_labels.get(tag_key)
                            item_check = item_check.exclude(pod_labels__contains={tag_key: tag_key_value})
                            line_item = OCPUsageLineItemDailySummary.objects.filter(
                                usage_start=start_date,
                                report_period=report_period,
                                cluster_id=cluster_id,
                                cluster_alias=cluster_alias,
                                monthly_cost_type="Node",
                                node=node,
                                data_source="Pod",
                            ).first()
                            if not line_item:
                                line_item = OCPUsageLineItemDailySummary(
                                    uuid=uuid.uuid4(),
                                    usage_start=start_date,
                                    usage_end=start_date,
                                    report_period=report_period,
                                    cluster_id=cluster_id,
                                    cluster_alias=cluster_alias,
                                    monthly_cost_type="Node",
                                    node=node,
                                    data_source="Pod",
                                    source_uuid=provider_uuid,
                                )
                            node_cost = tag_default
                            if rate_type == metric_constants.INFRASTRUCTURE_COST_TYPE:
                                LOG.info(
                                    "Node (%s) has a default monthly infrastructure cost of %s.", node, tag_default
                                )
                                if line_item.infrastructure_monthly_cost_json:
                                    node_cost = (
                                        line_item.infrastructure_monthly_cost_json.get(distribution, 0) + tag_default
                                    )
                                monthly_cost = self.generate_monthly_cost_json_object(distribution, node_cost)
                                line_item.infrastructure_monthly_cost_json = monthly_cost
                            elif rate_type == metric_constants.SUPPLEMENTARY_COST_TYPE:
                                LOG.info(
                                    "Node (%s) has a default monthly supplemenarty cost of %s.", node, tag_default
                                )
                                if line_item.supplementary_monthly_cost_json:
                                    node_cost = (
                                        line_item.supplementary_monthly_cost_json.get(distribution, 0) + tag_default
                                    )
                                monthly_cost = self.generate_monthly_cost_json_object(distribution, node_cost)
                                line_item.supplementary_monthly_cost_json = monthly_cost
                            line_item.save()

    def tag_upsert_monthly_default_pvc_cost_line_item(  # noqa: C901
        self, start_date, end_date, cluster_id, cluster_alias, rate_type, rate_dict, provider_uuid
    ):
        """
        Update or insert daily summary line item for node cost.
        It checks to see if a line item exists for each node
        that contains the tag key:value pair,
        if it does then the price is added to the monthly cost.
        """
        distribution = metric_constants.PVC_DISTRIBUTION
        unique_pvcs = self.get_distinct_pvcs(start_date, end_date, cluster_id)
        report_period = self.get_usage_period_by_dates_and_cluster(start_date, end_date, cluster_id)
        cost_category_map = self._namespace_to_category_mapping(start_date, end_date, cluster_id)
        with schema_context(self.schema):
            for pvc, node, namespace in unique_pvcs:
                if rate_dict is not None:
                    for tag_key in rate_dict:
                        tag_values = rate_dict.get(tag_key)
                        tag_default = tag_values.get("default_value")
                        values_to_skip = tag_values.get("defined_keys")
                        item_check = OCPUsageLineItemDailySummary.objects.filter(
                            usage_start__gte=start_date,
                            usage_start__lte=end_date,
                            report_period=report_period,
                            cluster_id=cluster_id,
                            cluster_alias=cluster_alias,
                            persistentvolumeclaim=pvc,
                            node=node,
                            volume_labels__has_key=tag_key,
                            namespace=namespace,
                        )
                        for value in values_to_skip:
                            item_check = item_check.exclude(volume_labels__contains={tag_key: value})
                        # this won't run if there are no matching items and item_check will continue to be
                        # filtered until there are no items left
                        while item_check:
                            # get the first value for our tag key and exclude it from the queryset for the next check
                            # will remove values until there are none left
                            tag_key_value = item_check.first().volume_labels.get(tag_key)
                            item_check = item_check.exclude(volume_labels__contains={tag_key: tag_key_value})
                            line_item = OCPUsageLineItemDailySummary.objects.filter(
                                usage_start=start_date,
                                report_period=report_period,
                                cluster_id=cluster_id,
                                cluster_alias=cluster_alias,
                                monthly_cost_type="PVC",
                                persistentvolumeclaim=pvc,
                                node=node,
                                data_source="Storage",
                                namespace=namespace,
                            ).first()
                            if not line_item:
                                line_item = OCPUsageLineItemDailySummary(
                                    uuid=uuid.uuid4(),
                                    usage_start=start_date,
                                    usage_end=start_date,
                                    report_period=report_period,
                                    cluster_id=cluster_id,
                                    cluster_alias=cluster_alias,
                                    monthly_cost_type="PVC",
                                    persistentvolumeclaim=pvc,
                                    node=node,
                                    data_source="Storage",
                                    namespace=namespace,
                                    source_uuid=provider_uuid,
                                )
                            pvc_cost = tag_default
                            if rate_type == metric_constants.INFRASTRUCTURE_COST_TYPE:
                                LOG.info("PVC (%s) has a default monthly infrastructure cost of %s.", pvc, tag_default)
                                if line_item.infrastructure_monthly_cost_json:
                                    pvc_cost = (
                                        line_item.infrastructure_monthly_cost_json.get(distribution, 0) + tag_default
                                    )
                                monthly_cost = self.generate_monthly_cost_json_object(distribution, pvc_cost)
                                line_item.infrastructure_monthly_cost_json = monthly_cost
                            elif rate_type == metric_constants.SUPPLEMENTARY_COST_TYPE:
                                LOG.info("PVC (%s) has a default monthly supplemenarty cost of %s.", pvc, tag_default)
                                if line_item.supplementary_monthly_cost_json:
                                    pvc_cost = (
                                        line_item.supplementary_monthly_cost_json.get(distribution, 0) + tag_default
                                    )
                                monthly_cost = self.generate_monthly_cost_json_object(distribution, pvc_cost)
                                line_item.supplementary_monthly_cost_json = monthly_cost
                            if cost_category_map.get(namespace):
                                line_item.cost_category_id = cost_category_map.get(namespace)
                            line_item.save()

    def get_cluster_to_node_distribution(self, start_date, end_date, cluster_id, distribution, cluster_cost):
        """Returns a list of dictionaries containing the distributed cost.

        args:
            start_date (datetime, str): The start_date to calculate monthly_cost.
            end_date (datetime, str): The end_date to calculate monthly_cost.
            cluster_id (str): The id of the cluster
            cluster_cost (dec): The flat cost of the cluster
            distribution: Choice of monthly distribution ex. (memory or cpu)

        Memory Distribution:
            - (node memory capacity/cluster memory capacity) x cluster_cost
        CPU Distribution:
            - (node cpu capacity/cluster cpu capacity) x cluster_cost

        Return list of dictionaries: ex [{"node":"aws_compute2", "distributed_cost": 285.71}]

        """
        node_column = "node_capacity_cpu_core_hours"
        cluster_column = "cluster_capacity_cpu_core_hours"
        if "memory" in distribution:
            node_column = "node_capacity_memory_gigabyte_hours"
            cluster_column = "cluster_capacity_memory_gigabyte_hours"

        with schema_context(self.schema):
            distributed_node_list = (
                OCPUsageLineItemDailySummary.objects.filter(
                    usage_start__gte=start_date, usage_start__lt=end_date, cluster_id=cluster_id
                )
                .values("node")
                .annotate(
                    distributed_cost=ExpressionWrapper(
                        Sum(node_column) / Sum(cluster_column) * cluster_cost, output_field=DecimalField()
                    )
                )
            )
        # TIP: For debugging add these to the annotation
        # node_hours=Sum(node_column),
        # cluster_hours=Sum(cluster_column),
        # node_to_cluster_ratio=Sum(node_column)/Sum(cluster_column)
        return distributed_node_list

    def get_cluster_to_project_distribution(self, start_date, end_date, cluster_id, distribution, cluster_cost):
        """Returns a list of dictionaries containing the distributed cost.

        args:
            start_date (datetime, str): The start_date to calculate monthly_cost.
            end_date (datetime, str): The end_date to calculate monthly_cost.
            cluster_id (str): The id of the cluster
            cluster_cost (dec): The flat cost of the cluster
            distribution: Choice of monthly distribution ex. (memory or cpu)

        Project Distribution:
            - Project distribution is a rolling window estimate of month to date.
            - (project_usage / cluster_usage) x cluster_cost

        Return list of dictionaries:
        - ex [{'namespace': 'openshift', 'distributed_cost': Decimal('71.84')}

        """
        usage_column = "pod_usage_cpu_core_hours"
        if "memory" in distribution:
            usage_column = "pod_usage_memory_gigabyte_hours"

        with schema_context(self.schema):
            cluster_hours = (
                OCPUsageLineItemDailySummary.objects.filter(
                    usage_start__gte=start_date, usage_start__lt=end_date, cluster_id=cluster_id
                ).aggregate(cluster_hours=Sum(usage_column))
            ).get("cluster_hours")
            distributed_project_list = (
                OCPUsageLineItemDailySummary.objects.filter(
                    usage_start__gte=start_date, usage_start__lt=end_date, cluster_id=cluster_id
                )
                .filter(namespace__isnull=False)
                .values("namespace")
                .annotate(
                    distributed_cost=ExpressionWrapper(
                        Sum(usage_column) / cluster_hours * cluster_cost, output_field=DecimalField()
                    )
                )
            )
        return distributed_project_list

    def upsert_monthly_cluster_cost_line_item(  # noqa: C901
        self,
        start_date,
        end_date,
        cluster_id,
        cluster_alias,
        rate_type,
        cluster_cost,
        distribution,
        provider_uuid,
        cost_category_map,
    ):
        """
        Update or insert a daily summary line item for cluster cost.

        args:
            start_date (datetime, str): The start_date to calculate monthly_cost.
            end_date (datetime, str): The end_date to calculate monthly_cost.
            cluster_id (str): The id of the cluster
            cluster_alias: The name of the cluster
            cost_type (str): Contains the type of monthly cost. ex: "Node"
            rate_type (str): Contains the metric name. ex: "node_cost_per_month"
            cluster_cost (dec): The flat cost of the cluster
            distribution: Choice of monthly distribution ex. (memory or cpu)
        """
        report_period = self.get_usage_period_by_dates_and_cluster(start_date, end_date, cluster_id)
        distribution_list = self.get_cluster_to_node_distribution(
            start_date, end_date, cluster_id, distribution, cluster_cost
        )
        if report_period:
            with schema_context(self.schema):
                # NOTE: I implemented a logic change here, now instead of one entry per cluster cost
                # We now have multiple cluster cost entries for each node.
                LOG.debug("Cluster (%s) has a monthly cost of %s.", cluster_id, cluster_cost)
                LOG.debug("Distributing the cluster cost to nodes using %s distribution.", distribution)
                for node_dikt in distribution_list:
                    node = node_dikt.get("node")
                    distributed_cost = node_dikt.get("distributed_cost", Decimal(0))
                    line_item = OCPUsageLineItemDailySummary.objects.filter(
                        usage_start=start_date,
                        report_period=report_period,
                        cluster_id=cluster_id,
                        cluster_alias=cluster_alias,
                        monthly_cost_type="Cluster",
                        node=node,
                        data_source="Pod",
                        namespace__isnull=True,
                    ).first()
                    if not line_item:
                        line_item = OCPUsageLineItemDailySummary(
                            uuid=uuid.uuid4(),
                            usage_start=start_date,
                            usage_end=start_date,
                            report_period=report_period,
                            cluster_id=cluster_id,
                            cluster_alias=cluster_alias,
                            monthly_cost_type="Cluster",
                            node=node,
                            data_source="Pod",
                            source_uuid=provider_uuid,
                        )
                    monthly_cost = self.generate_monthly_cost_json_object(distribution, distributed_cost)
                    log_statement = (
                        f"Distributing Cluster Cost to Nodes:\n"
                        f" cluster ({cluster_id}) cost: {cluster_cost} \n"
                        f" node ({node}) distributed cost: {distributed_cost}\n"
                        f" distribution type: {distribution}\n"
                    )
                    if rate_type == metric_constants.INFRASTRUCTURE_COST_TYPE:
                        line_item.infrastructure_monthly_cost_json = monthly_cost
                    elif rate_type == metric_constants.SUPPLEMENTARY_COST_TYPE:
                        line_item.supplementary_monthly_cost_json = monthly_cost
                    LOG.debug(log_statement)
                    line_item.save()
            # Project Distribution
            project_distribution_list = self.get_cluster_to_project_distribution(
                start_date, end_date, cluster_id, distribution, cluster_cost
            )
            with schema_context(self.schema):
                for project_dikt in project_distribution_list:
                    namespace = project_dikt.get("namespace")
                    distributed_cost = project_dikt.get("distributed_cost", Decimal(0))
                    project_line_item = OCPUsageLineItemDailySummary.objects.filter(
                        usage_start=start_date,
                        report_period=report_period,
                        cluster_id=cluster_id,
                        cluster_alias=cluster_alias,
                        monthly_cost_type="Cluster",
                        namespace=namespace,
                        data_source="Pod",
                    ).first()
                    if not project_line_item:
                        project_line_item = OCPUsageLineItemDailySummary(
                            uuid=uuid.uuid4(),
                            usage_start=start_date,
                            usage_end=start_date,
                            report_period=report_period,
                            cluster_id=cluster_id,
                            cluster_alias=cluster_alias,
                            monthly_cost_type="Cluster",
                            namespace=namespace,
                            data_source="Pod",
                            source_uuid=provider_uuid,
                        )
                    monthly_cost = self.generate_monthly_cost_json_object(distribution, distributed_cost)
                    log_statement = (
                        f"Distributing Cluster Cost to Project:\n"
                        f" cluster ({cluster_id}) cost: {cluster_cost} \n"
                        f" project ({namespace}) distributed cost: {distributed_cost}\n"
                        f" distribution type: {distribution}\n"
                    )
                    if rate_type == metric_constants.INFRASTRUCTURE_COST_TYPE:
                        project_line_item.infrastructure_project_monthly_cost = monthly_cost
                    elif rate_type == metric_constants.SUPPLEMENTARY_COST_TYPE:
                        project_line_item.supplementary_project_monthly_cost = monthly_cost
                    if cost_category_map.get(namespace):
                        project_line_item.cost_category_id = cost_category_map.get(namespace)
                    project_line_item.save()
                    LOG.debug(log_statement)

    def tag_upsert_monthly_pvc_cost_line_item(  # noqa: C901
        self, start_date, end_date, cluster_id, cluster_alias, rate_type, rate_dict, provider_uuid
    ):
        """
        Update or insert daily summary line item for PVC cost.

        It checks to see if a line item exists for each PVC
        that contains the tag key:value pair,
        if it does then the price is added to the monthly cost.
        """
        cost_category_map = self._namespace_to_category_mapping(start_date, end_date, cluster_id)
        distribution = metric_constants.PVC_DISTRIBUTION
        unique_pvcs = self.get_distinct_pvcs(start_date, end_date, cluster_id)
        report_period = self.get_usage_period_by_dates_and_cluster(start_date, end_date, cluster_id)
        with schema_context(self.schema):
            for pvc, node, namespace in unique_pvcs:
                if rate_dict is not None:
                    for tag_key in rate_dict:
                        tag_values = rate_dict.get(tag_key)
                        for value_name, rate_value in tag_values.items():
                            item_check = OCPUsageLineItemDailySummary.objects.filter(
                                usage_start__gte=start_date,
                                usage_start__lte=end_date,
                                report_period=report_period,
                                cluster_id=cluster_id,
                                cluster_alias=cluster_alias,
                                persistentvolumeclaim=pvc,
                                node=node,
                                volume_labels__contains={tag_key: value_name},
                                namespace=namespace,
                            ).first()
                            if item_check:
                                line_item = OCPUsageLineItemDailySummary.objects.filter(
                                    usage_start=start_date,
                                    report_period=report_period,
                                    cluster_id=cluster_id,
                                    cluster_alias=cluster_alias,
                                    monthly_cost_type="PVC",
                                    persistentvolumeclaim=pvc,
                                    node=node,
                                    data_source="Storage",
                                    namespace=namespace,
                                ).first()
                                if not line_item:
                                    line_item = OCPUsageLineItemDailySummary(
                                        uuid=uuid.uuid4(),
                                        usage_start=start_date,
                                        usage_end=start_date,
                                        report_period=report_period,
                                        cluster_id=cluster_id,
                                        cluster_alias=cluster_alias,
                                        monthly_cost_type="PVC",
                                        persistentvolumeclaim=pvc,
                                        node=node,
                                        data_source="Storage",
                                        namespace=namespace,
                                        source_uuid=provider_uuid,
                                    )
                                pvc_cost = rate_value
                                if rate_type == metric_constants.INFRASTRUCTURE_COST_TYPE:
                                    LOG.debug("PVC (%s) has a monthly infrastructure cost of %s.", pvc, rate_value)
                                    if line_item.infrastructure_monthly_cost_json:
                                        pvc_cost = (
                                            line_item.infrastructure_monthly_cost_json.get(distribution, 0)
                                            + rate_value
                                        )
                                    monthly_cost = self.generate_monthly_cost_json_object(distribution, pvc_cost)
                                    line_item.infrastructure_monthly_cost_json = monthly_cost
                                elif rate_type == metric_constants.SUPPLEMENTARY_COST_TYPE:
                                    LOG.debug("PVC (%s) has a monthly supplemenarty cost of %s.", pvc, rate_value)
                                    if line_item.supplementary_monthly_cost_json:
                                        pvc_cost = (
                                            line_item.supplementary_monthly_cost_json.get(distribution, 0) + rate_value
                                        )
                                    monthly_cost = self.generate_monthly_cost_json_object(distribution, pvc_cost)
                                    line_item.supplementary_monthly_cost_json = monthly_cost
                                if cost_category_map.get(namespace):
                                    line_item.cost_category_id = cost_category_map.get(namespace)
                                line_item.save()

    def upsert_monthly_pvc_cost_line_item(
        self, start_date, end_date, cluster_id, cluster_alias, rate_type, pvc_cost, provider_uuid, cost_category_map
    ):
        """Update or insert daily summary line item for pvc cost."""
        unique_pvcs = self.get_distinct_pvcs(start_date, end_date, cluster_id)
        report_period = self.get_usage_period_by_dates_and_cluster(start_date, end_date, cluster_id)
        with schema_context(self.schema):
            for pvc, node, namespace in unique_pvcs:
                line_item = OCPUsageLineItemDailySummary.objects.filter(
                    usage_start=start_date,
                    report_period=report_period,
                    cluster_id=cluster_id,
                    cluster_alias=cluster_alias,
                    monthly_cost_type="PVC",
                    persistentvolumeclaim=pvc,
                    node=node,
                    data_source="Storage",
                    namespace=namespace,
                    infrastructure_project_monthly_cost__isnull=True,
                    supplementary_project_monthly_cost__isnull=True,
                ).first()
                if not line_item:
                    line_item = OCPUsageLineItemDailySummary(
                        uuid=uuid.uuid4(),
                        usage_start=start_date,
                        usage_end=start_date,
                        report_period=report_period,
                        cluster_id=cluster_id,
                        cluster_alias=cluster_alias,
                        monthly_cost_type="PVC",
                        persistentvolumeclaim=pvc,
                        node=node,
                        data_source="Storage",
                        namespace=namespace,
                        source_uuid=provider_uuid,
                    )
                monthly_cost = self.generate_monthly_cost_json_object(metric_constants.PVC_DISTRIBUTION, pvc_cost)
                if rate_type == metric_constants.INFRASTRUCTURE_COST_TYPE:
                    LOG.debug("PVC (%s) has a monthly infrastructure cost of %s.", pvc, pvc_cost)
                    line_item.infrastructure_monthly_cost_json = monthly_cost
                elif rate_type == metric_constants.SUPPLEMENTARY_COST_TYPE:
                    LOG.debug("PVC (%s) has a monthly supplemenarty cost of %s.", pvc, pvc_cost)
                    line_item.supplementary_monthly_cost_json = monthly_cost
                if cost_category_map.get(namespace):
                    line_item.cost_category_id = cost_category_map.get(namespace)
                line_item.save()
                # PVC to project Distribution
                project_line_item = OCPUsageLineItemDailySummary.objects.filter(
                    usage_start=start_date,
                    report_period=report_period,
                    cluster_id=cluster_id,
                    cluster_alias=cluster_alias,
                    monthly_cost_type="PVC",
                    persistentvolumeclaim=pvc,
                    node=node,
                    namespace=namespace,
                    data_source="Storage",
                    infrastructure_monthly_cost_json__isnull=True,
                    supplementary_monthly_cost_json__isnull=True,
                ).first()
                if not project_line_item:
                    project_line_item = OCPUsageLineItemDailySummary(
                        uuid=uuid.uuid4(),
                        usage_start=start_date,
                        usage_end=start_date,
                        report_period=report_period,
                        cluster_id=cluster_id,
                        cluster_alias=cluster_alias,
                        monthly_cost_type="PVC",
                        persistentvolumeclaim=pvc,
                        node=node,
                        namespace=namespace,
                        data_source="Storage",
                        source_uuid=provider_uuid,
                    )
                monthly_cost = self.generate_monthly_cost_json_object(metric_constants.PVC_DISTRIBUTION, pvc_cost)
                if rate_type == metric_constants.INFRASTRUCTURE_COST_TYPE:
                    LOG.debug("PVC (%s) has a monthly project infrastructure cost of %s.", pvc, pvc_cost)
                    project_line_item.infrastructure_project_monthly_cost = monthly_cost
                elif rate_type == metric_constants.SUPPLEMENTARY_COST_TYPE:
                    LOG.debug("PVC (%s) has a monthly project supplemenarty cost of %s.", pvc, pvc_cost)
                    project_line_item.supplementary_project_monthly_cost = monthly_cost
                if cost_category_map.get(namespace):
                    project_line_item.cost_category_id = cost_category_map.get(namespace)
                project_line_item.save()

    def tag_upsert_monthly_cluster_cost_line_item(  # noqa: C901
        self, start_date, end_date, cluster_id, cluster_alias, rate_type, rate_dict, distribution, provider_uuid
    ):
        """
        Update or insert a daily summary line item for cluster cost based on tag rates.
        It checks to see if a line item exists for the cluster
        that contains the tag key:value pair,
        if it does then the price is added to the monthly cost.
        """
        report_period = self.get_usage_period_by_dates_and_cluster(start_date, end_date, cluster_id)
        if report_period:
            with schema_context(self.schema):
                if rate_dict is not None:
                    for tag_key in rate_dict:
                        tag_values = rate_dict.get(tag_key)
                        for value_name, rate_value in tag_values.items():
                            # this makes sure that there is an entry for that node
                            # that contains the specified key_value pair
                            item_check = line_item = OCPUsageLineItemDailySummary.objects.filter(
                                usage_start__gte=start_date,
                                usage_start__lte=end_date,
                                report_period=report_period,
                                cluster_id=cluster_id,
                                cluster_alias=cluster_alias,
                                pod_labels__contains={tag_key: value_name},
                            ).first()
                            if item_check:
                                line_item = OCPUsageLineItemDailySummary.objects.filter(
                                    usage_start=start_date,
                                    report_period=report_period,
                                    cluster_id=cluster_id,
                                    cluster_alias=cluster_alias,
                                    monthly_cost_type="Cluster",
                                    data_source="Pod",
                                ).first()
                                if not line_item:
                                    line_item = OCPUsageLineItemDailySummary(
                                        uuid=uuid.uuid4(),
                                        usage_start=start_date,
                                        usage_end=start_date,
                                        report_period=report_period,
                                        cluster_id=cluster_id,
                                        cluster_alias=cluster_alias,
                                        monthly_cost_type="Cluster",
                                        data_source="Pod",
                                        source_uuid=provider_uuid,
                                    )
                                cluster_cost = rate_value
                                if rate_type == metric_constants.INFRASTRUCTURE_COST_TYPE:
                                    LOG.debug(
                                        "Cluster (%s) has a monthly infrastructure cost of %s from tag rates.",
                                        cluster_id,
                                        rate_value,
                                    )
                                    if line_item.infrastructure_monthly_cost_json:
                                        cluster_cost = (
                                            line_item.infrastructure_monthly_cost_json.get(distribution, 0)
                                            + rate_value
                                        )
                                    monthly_cost = self.generate_monthly_cost_json_object(distribution, cluster_cost)
                                    line_item.infrastructure_monthly_cost_json = monthly_cost
                                elif rate_type == metric_constants.SUPPLEMENTARY_COST_TYPE:
                                    LOG.debug(
                                        "Cluster (%s) has a monthly supplemenarty cost of %s from tag rates.",
                                        cluster_id,
                                        rate_value,
                                    )
                                    if line_item.supplementary_monthly_cost_json:
                                        cluster_cost = (
                                            line_item.supplementary_monthly_cost_json.get(distribution, 0) + rate_value
                                        )
                                    monthly_cost = self.generate_monthly_cost_json_object(distribution, cluster_cost)
                                    line_item.supplementary_monthly_cost_json = monthly_cost
                                line_item.save()

    def tag_upsert_monthly_default_cluster_cost_line_item(  # noqa: C901
        self, start_date, end_date, cluster_id, cluster_alias, rate_type, rate_dict, distribution, provider_uuid
    ):
        """
        Update or insert daily summary line item for cluster cost.

        It checks to see if a line item exists for each cluster
        that contains the tag key:value pair,
        if it does then the price is added to the monthly cost.
        """
        report_period = self.get_usage_period_by_dates_and_cluster(start_date, end_date, cluster_id)
        with schema_context(self.schema):
            if rate_dict is not None:
                for tag_key in rate_dict:
                    tag_values = rate_dict.get(tag_key)
                    tag_default = tag_values.get("default_value")
                    values_to_skip = tag_values.get("defined_keys")
                    item_check = OCPUsageLineItemDailySummary.objects.filter(
                        usage_start__gte=start_date,
                        usage_start__lte=end_date,
                        report_period=report_period,
                        cluster_id=cluster_id,
                        cluster_alias=cluster_alias,
                        pod_labels__has_key=tag_key,
                    )
                    for value in values_to_skip:
                        item_check = item_check.exclude(pod_labels__contains={tag_key: value})
                    # this won't run if there are no matching items and item_check will continue to be
                    # filtered until there are no items left
                    while item_check:
                        # get the first value for our tag key and exclude it from the queryset for the next check
                        # will remove values until there are none left
                        tag_key_value = item_check.first().pod_labels.get(tag_key)
                        item_check = item_check.exclude(pod_labels__contains={tag_key: tag_key_value})
                        line_item = OCPUsageLineItemDailySummary.objects.filter(
                            usage_start=start_date,
                            report_period=report_period,
                            cluster_id=cluster_id,
                            cluster_alias=cluster_alias,
                            monthly_cost_type="Cluster",
                            data_source="Pod",
                        ).first()
                        if not line_item:
                            line_item = OCPUsageLineItemDailySummary(
                                uuid=uuid.uuid4(),
                                usage_start=start_date,
                                usage_end=start_date,
                                report_period=report_period,
                                cluster_id=cluster_id,
                                cluster_alias=cluster_alias,
                                monthly_cost_type="Cluster",
                                data_source="Pod",
                                source_uuid=provider_uuid,
                            )
                        cluster_cost = tag_default
                        if rate_type == metric_constants.INFRASTRUCTURE_COST_TYPE:
                            LOG.debug(
                                "Cluster (%s) has a default monthly infrastructure cost of %s.",
                                cluster_id,
                                tag_default,
                            )
                            if line_item.infrastructure_monthly_cost_json:
                                cluster_cost = (
                                    line_item.infrastructure_monthly_cost_json.get(distribution, 0) + tag_default
                                )
                            monthly_cost = self.generate_monthly_cost_json_object(distribution, cluster_cost)
                            line_item.infrastructure_monthly_cost_json = monthly_cost
                        elif rate_type == metric_constants.SUPPLEMENTARY_COST_TYPE:
                            LOG.debug(
                                "Cluster (%s) has a default monthly supplemenarty cost of %s.", cluster_id, tag_default
                            )
                            if line_item.supplementary_monthly_cost_json:
                                cluster_cost = (
                                    line_item.supplementary_monthly_cost_json.get(distribution, 0) + tag_default
                                )
                            monthly_cost = self.generate_monthly_cost_json_object(distribution, cluster_cost)
                            line_item.supplementary_monthly_cost_json = monthly_cost
                        line_item.save()

    def remove_monthly_cost(self, start_date, end_date, cluster_id, cost_type):
        """Delete all monthly costs of a specific type over a date range."""
        report_period = self.get_usage_period_by_dates_and_cluster(start_date, end_date, cluster_id)

        filters = {
            "usage_start": start_date.date(),
            "report_period": report_period,
            "cluster_id": cluster_id,
            "monthly_cost_type": cost_type,
        }

        for rate_type, __ in metric_constants.COST_TYPE_CHOICES:
            cost_filters = [
                f"{rate_type.lower()}_monthly_cost__isnull",
                f"{rate_type.lower()}_monthly_cost_json__isnull",
                f"{rate_type.lower()}_project_monthly_cost__isnull",
            ]
            for cost_filter in cost_filters:
                filters.update({cost_filter: False})
                LOG.info(
                    "Removing %s %s monthly costs \n\tfor %s \n\tfrom %s - %s.",
                    cost_type,
                    rate_type,
                    cluster_id,
                    start_date,
                    end_date,
                )
                with schema_context(self.schema):
                    OCPUsageLineItemDailySummary.objects.filter(**filters).all().delete()
                filters.pop(cost_filter)

    def populate_node_label_line_item_daily_table(self, start_date, end_date, cluster_id):
        """Populate the daily node label aggregate of line items table.

        Args:
            start_date (datetime.date) The date to start populating the table.
            end_date (datetime.date) The date to end on.
            cluster_id (String) Cluster Identifier

        Returns
            (None)

        """
        # Cast string to date object
        if isinstance(start_date, str):
            start_date = datetime.datetime.strptime(start_date, "%Y-%m-%d").date()
            end_date = datetime.datetime.strptime(end_date, "%Y-%m-%d").date()
        if isinstance(start_date, datetime.datetime):
            start_date = start_date.date()
            end_date = end_date.date()
        table_name = self._table_map["node_label_line_item_daily"]

        daily_sql = pkgutil.get_data("masu.database", "sql/reporting_ocpnodelabellineitem_daily.sql")
        daily_sql = daily_sql.decode("utf-8")
        daily_sql_params = {
            "uuid": str(uuid.uuid4()).replace("-", "_"),
            "start_date": start_date,
            "end_date": end_date,
            "cluster_id": cluster_id,
            "schema": self.schema,
        }
        daily_sql, daily_sql_params = self.jinja_sql.prepare_query(daily_sql, daily_sql_params)
        self._execute_raw_sql_query(table_name, daily_sql, start_date, end_date, bind_params=list(daily_sql_params))

    def populate_usage_costs_new_columns(self, rate_type, rates, start_date, end_date, cluster_id, provider_uuid):
        """Update the reporting_ocpusagelineitem_daily_summary table with usage costs."""
        # NOTE: This method will replace populate_usage_costs and will be renamed to match
        #       once fully switched over.
        # Cast start_date and end_date to date object, if they aren't already
        table_name = self._table_map["line_item_daily_summary"]
        report_period = self.report_periods_for_provider_uuid(provider_uuid, start_date)
        with schema_context(self.schema):
            report_period_id = report_period.id

        cost_model_usage_sql = pkgutil.get_data("masu.database", "sql/openshift/cost_model/usage_costs.sql")

        cost_model_usage_sql = cost_model_usage_sql.decode("utf-8")
        usage_sql_params = {
            "start_date": start_date,
            "end_date": end_date,
            "schema": self.schema,
            "source_uuid": provider_uuid,
            "report_period_id": report_period_id,
            "cpu_usage_rate": rates.get("cpu_core_usage_per_hour", 0),
            "cpu_request_rate": rates.get("cpu_core_request_per_hour", 0),
            "cpu_effective_rate": rates.get("cpu_core_effective_usage_per_hour", 0),
            "memory_usage_rate": rates.get("memory_gb_usage_per_hour", 0),
            "memory_request_rate": rates.get("memory_gb_request_per_hour", 0),
            "memory_effective_rate": rates.get("memory_gb_effective_usage_per_hour", 0),
            "volume_usage_rate": rates.get("storage_gb_usage_per_month", 0),
            "volume_request_rate": rates.get("storage_gb_request_per_month", 0),
            "rate_type": rate_type,
        }
        cost_model_usage_sql, cost_model_usage_sql_params = self.jinja_sql.prepare_query(
            cost_model_usage_sql, usage_sql_params
        )
        LOG.info("Populating %s usage cost from %s to %s.", rate_type, start_date, end_date)
        self._execute_raw_sql_query(
            table_name,
            cost_model_usage_sql,
            start_date,
            end_date,
            bind_params=list(cost_model_usage_sql_params),
            operation="INSERT",
        )

    def populate_usage_costs(self, infrastructure_rates, supplementary_rates, start_date, end_date, cluster_id):
        """Update the reporting_ocpusagelineitem_daily_summary table with usage costs."""
        # Cast start_date and end_date to date object, if they aren't already
        if isinstance(start_date, str):
            start_date = datetime.datetime.strptime(start_date, "%Y-%m-%d").date()
            end_date = datetime.datetime.strptime(end_date, "%Y-%m-%d").date()
        if isinstance(start_date, datetime.datetime):
            start_date = start_date.date()
            end_date = end_date.date()

        OCPUsageLineItemDailySummary.objects.filter(
            cluster_id=cluster_id, usage_start__gte=start_date, usage_start__lte=end_date
        ).update(
            infrastructure_usage_cost=JSONBBuildObject(
                Value("cpu"),
                Coalesce(
                    Value(infrastructure_rates.get("cpu_core_usage_per_hour", 0), output_field=DecimalField())
                    * Coalesce(F("pod_usage_cpu_core_hours"), Value(0), output_field=DecimalField())
                    + Value(infrastructure_rates.get("cpu_core_request_per_hour", 0), output_field=DecimalField())
                    * Coalesce(F("pod_request_cpu_core_hours"), Value(0), output_field=DecimalField())
                    + Value(
                        infrastructure_rates.get("cpu_core_effective_usage_per_hour", 0), output_field=DecimalField()
                    )
                    * Coalesce(F("pod_effective_usage_cpu_core_hours"), Value(0), output_field=DecimalField()),
                    0,
                    output_field=DecimalField(),
                ),
                Value("memory"),
                Coalesce(
                    Value(infrastructure_rates.get("memory_gb_usage_per_hour", 0), output_field=DecimalField())
                    * Coalesce(F("pod_usage_memory_gigabyte_hours"), Value(0), output_field=DecimalField())
                    + Value(infrastructure_rates.get("memory_gb_request_per_hour", 0), output_field=DecimalField())
                    * Coalesce(F("pod_request_memory_gigabyte_hours"), Value(0), output_field=DecimalField())
                    + Value(
                        infrastructure_rates.get("memory_gb_effective_usage_per_hour", 0), output_field=DecimalField()
                    )
                    * Coalesce(F("pod_effective_usage_memory_gigabyte_hours"), Value(0), output_field=DecimalField()),
                    0,
                    output_field=DecimalField(),
                ),
                Value("storage"),
                Coalesce(
                    Value(infrastructure_rates.get("storage_gb_usage_per_month", 0), output_field=DecimalField())
                    * Coalesce(F("persistentvolumeclaim_usage_gigabyte_months"), Value(0), output_field=DecimalField())
                    + Value(infrastructure_rates.get("storage_gb_request_per_month", 0), output_field=DecimalField())
                    * Coalesce(F("volume_request_storage_gigabyte_months"), Value(0), output_field=DecimalField()),
                    0,
                    output_field=DecimalField(),
                ),
            ),
            supplementary_usage_cost=JSONBBuildObject(
                Value("cpu"),
                Coalesce(
                    Value(supplementary_rates.get("cpu_core_usage_per_hour", 0), output_field=DecimalField())
                    * Coalesce(F("pod_usage_cpu_core_hours"), Value(0), output_field=DecimalField())
                    + Value(supplementary_rates.get("cpu_core_request_per_hour", 0), output_field=DecimalField())
                    * Coalesce(F("pod_request_cpu_core_hours"), Value(0), output_field=DecimalField())
                    + Value(
                        supplementary_rates.get("cpu_core_effective_usage_per_hour", 0), output_field=DecimalField()
                    )
                    * Coalesce(F("pod_effective_usage_cpu_core_hours"), Value(0), output_field=DecimalField()),
                    0,
                    output_field=DecimalField(),
                ),
                Value("memory"),
                Coalesce(
                    Value(supplementary_rates.get("memory_gb_usage_per_hour", 0), output_field=DecimalField())
                    * Coalesce(F("pod_usage_memory_gigabyte_hours"), Value(0), output_field=DecimalField())
                    + Value(supplementary_rates.get("memory_gb_request_per_hour", 0), output_field=DecimalField())
                    * Coalesce(F("pod_request_memory_gigabyte_hours"), Value(0), output_field=DecimalField())
                    + Value(
                        supplementary_rates.get("memory_gb_effective_usage_per_hour", 0), output_field=DecimalField()
                    )
                    * Coalesce(F("pod_effective_usage_memory_gigabyte_hours"), Value(0), output_field=DecimalField()),
                    0,
                    output_field=DecimalField(),
                ),
                Value("storage"),
                Coalesce(
                    Value(supplementary_rates.get("storage_gb_usage_per_month", 0), output_field=DecimalField())
                    * Coalesce(F("persistentvolumeclaim_usage_gigabyte_months"), Value(0), output_field=DecimalField())
                    + Value(supplementary_rates.get("storage_gb_request_per_month", 0), output_field=DecimalField())
                    * Coalesce(F("volume_request_storage_gigabyte_months"), Value(0), output_field=DecimalField()),
                    0,
                    output_field=DecimalField(),
                ),
            ),
        )

    def populate_tag_usage_costs(  # noqa: C901
        self, infrastructure_rates, supplementary_rates, start_date, end_date, cluster_id
    ):
        """
        Update the reporting_ocpusagelineitem_daily_summary table with
        usage costs based on tag rates.
        Due to the way the tag_keys are stored it loops through all of
        the tag keys to filter and update costs.

        The data structure for infrastructure and supplementary rates are
        a dictionary that include the metric name, the tag key,
        the tag value names, and the tag value, for example:
            {'cpu_core_usage_per_hour': {
                'app': {
                    'far': '0.2000000000', 'manager': '100.0000000000', 'walk': '5.0000000000'
                    }
                }
            }
        """
        # defines the usage type for each metric
        metric_usage_type_map = {
            "cpu_core_usage_per_hour": "cpu",
            "cpu_core_request_per_hour": "cpu",
            "cpu_core_effective_usage_per_hour": "cpu",
            "memory_gb_usage_per_hour": "memory",
            "memory_gb_request_per_hour": "memory",
            "memory_gb_effective_usage_per_hour": "memory",
            "storage_gb_usage_per_month": "storage",
            "storage_gb_request_per_month": "storage",
        }
        # define the rates so the loop can operate on both rate types
        rate_types = [
            {"rates": infrastructure_rates, "sql_file": "sql/infrastructure_tag_rates.sql"},
            {"rates": supplementary_rates, "sql_file": "sql/supplementary_tag_rates.sql"},
        ]
        # Cast start_date and end_date to date object, if they aren't already
        if isinstance(start_date, str):
            start_date = datetime.datetime.strptime(start_date, "%Y-%m-%d").date()
            end_date = datetime.datetime.strptime(end_date, "%Y-%m-%d").date()
        if isinstance(start_date, datetime.datetime):
            start_date = start_date.date()
            end_date = end_date.date()
        # updates costs from tags
        for rate_type in rate_types:
            rate = rate_type.get("rates")
            sql_file = rate_type.get("sql_file")
            for metric in rate:
                tags = rate.get(metric, {})
                usage_type = metric_usage_type_map.get(metric)
                if usage_type == "storage":
                    labels_field = "volume_labels"
                else:
                    labels_field = "pod_labels"
                table_name = self._table_map["line_item_daily_summary"]
                for tag_key in tags:
                    tag_vals = tags.get(tag_key, {})
                    value_names = list(tag_vals.keys())
                    for val_name in value_names:
                        rate_value = tag_vals[val_name]
                        key_value_pair = json.dumps({tag_key: val_name})
                        tag_rates_sql = pkgutil.get_data("masu.database", sql_file)
                        tag_rates_sql = tag_rates_sql.decode("utf-8")
                        tag_rates_sql_params = {
                            "start_date": start_date,
                            "end_date": end_date,
                            "rate": rate_value,
                            "cluster_id": cluster_id,
                            "schema": self.schema,
                            "usage_type": usage_type,
                            "metric": metric,
                            "k_v_pair": key_value_pair,
                            "labels_field": labels_field,
                        }
                        tag_rates_sql, tag_rates_sql_params = self.jinja_sql.prepare_query(
                            tag_rates_sql, tag_rates_sql_params
                        )
                        msg = f"Running populate_tag_usage_costs SQL with params: {tag_rates_sql_params}"
                        LOG.info(msg)
                        self._execute_raw_sql_query(
                            table_name, tag_rates_sql, start_date, end_date, bind_params=list(tag_rates_sql_params)
                        )

    def populate_tag_usage_default_costs(  # noqa: C901
        self, infrastructure_rates, supplementary_rates, start_date, end_date, cluster_id
    ):
        """
        Update the reporting_ocpusagelineitem_daily_summary table
        with usage costs based on tag rates.

        The data structure for infrastructure and supplementary rates
        are a dictionary that includes the metric, the tag key,
        the default value, and the values for that key that have
        rates defined and do not need the default applied,
        for example:
            {
                'cpu_core_usage_per_hour': {
                    'app': {
                        'default_value': '100.0000000000', 'defined_keys': ['far', 'manager', 'walk']
                    }
                }
            }
        """
        # defines the usage type for each metric
        metric_usage_type_map = {
            "cpu_core_usage_per_hour": "cpu",
            "cpu_core_request_per_hour": "cpu",
            "cpu_core_effective_usage_per_hour": "cpu",
            "memory_gb_usage_per_hour": "memory",
            "memory_gb_request_per_hour": "memory",
            "memory_gb_effective_usage_per_hour": "memory",
            "storage_gb_usage_per_month": "storage",
            "storage_gb_request_per_month": "storage",
        }
        # define the rates so the loop can operate on both rate types
        rate_types = [
            {"rates": infrastructure_rates, "sql_file": "sql/default_infrastructure_tag_rates.sql"},
            {"rates": supplementary_rates, "sql_file": "sql/default_supplementary_tag_rates.sql"},
        ]
        # Cast start_date and end_date to date object, if they aren't already
        if isinstance(start_date, str):
            start_date = datetime.datetime.strptime(start_date, "%Y-%m-%d").date()
            end_date = datetime.datetime.strptime(end_date, "%Y-%m-%d").date()
        if isinstance(start_date, datetime.datetime):
            start_date = start_date.date()
            end_date = end_date.date()

        # updates costs from tags
        for rate_type in rate_types:
            rate = rate_type.get("rates")
            sql_file = rate_type.get("sql_file")
            for metric in rate:
                tags = rate.get(metric, {})
                usage_type = metric_usage_type_map.get(metric)
                if usage_type == "storage":
                    labels_field = "volume_labels"
                else:
                    labels_field = "pod_labels"
                table_name = self._table_map["line_item_daily_summary"]
                for tag_key in tags:
                    key_value_pair = []
                    tag_vals = tags.get(tag_key)
                    rate_value = tag_vals.get("default_value", 0)
                    if rate_value == 0:
                        continue
                    value_names = tag_vals.get("defined_keys", [])
                    for value_to_skip in value_names:
                        key_value_pair.append(json.dumps({tag_key: value_to_skip}))
                    json.dumps(key_value_pair)
                    tag_rates_sql = pkgutil.get_data("masu.database", sql_file)
                    tag_rates_sql = tag_rates_sql.decode("utf-8")
                    tag_rates_sql_params = {
                        "start_date": start_date,
                        "end_date": end_date,
                        "rate": rate_value,
                        "cluster_id": cluster_id,
                        "schema": self.schema,
                        "usage_type": usage_type,
                        "metric": metric,
                        "tag_key": tag_key,
                        "k_v_pair": key_value_pair,
                        "labels_field": labels_field,
                    }
                    tag_rates_sql, tag_rates_sql_params = self.jinja_sql.prepare_query(
                        tag_rates_sql, tag_rates_sql_params
                    )
                    msg = f"Running populate_tag_usage_default_costs SQL with params: {tag_rates_sql_params}"
                    LOG.info(msg)
                    self._execute_raw_sql_query(
                        table_name, tag_rates_sql, start_date, end_date, bind_params=list(tag_rates_sql_params)
                    )

    def populate_openshift_cluster_information_tables(self, provider, cluster_id, cluster_alias, start_date, end_date):
        """Populate the cluster, node, PVC, and project tables for the cluster."""
        cluster = self.populate_cluster_table(provider, cluster_id, cluster_alias)

        nodes = self.get_nodes_presto(str(provider.uuid), start_date, end_date)
        pvcs = []
        if trino_table_exists(self.schema, "openshift_storage_usage_line_items_daily"):
            pvcs = self.get_pvcs_presto(str(provider.uuid), start_date, end_date)
        projects = self.get_projects_presto(str(provider.uuid), start_date, end_date)

        # pvcs = self.match_node_to_pvc(pvcs, projects)

        self.populate_node_table(cluster, nodes)
        self.populate_pvc_table(cluster, pvcs)
        self.populate_project_table(cluster, projects)

    def populate_cluster_table(self, provider, cluster_id, cluster_alias):
        """Get or create an entry in the OCP cluster table."""
        with schema_context(self.schema):
            cluster, created = OCPCluster.objects.get_or_create(
                cluster_id=cluster_id, cluster_alias=cluster_alias, provider=provider
            )

        if created:
            msg = f"Add entry in reporting_ocp_clusters for {cluster_id}/{cluster_alias}"
            LOG.info(msg)

        return cluster

    def populate_node_table(self, cluster, nodes):
        """Get or create an entry in the OCP node table."""
        LOG.info("Populating reporting_ocp_nodes table.")
        with schema_context(self.schema):
            for node in nodes:
                tmp_node = OCPNode.objects.filter(
                    node=node[0], resource_id=node[1], node_capacity_cpu_cores=node[2], cluster=cluster
                ).first()
                if not tmp_node:
                    OCPNode.objects.create(
                        node=node[0],
                        resource_id=node[1],
                        node_capacity_cpu_cores=node[2],
                        node_role=node[3],
                        cluster=cluster,
                    )
                # if the node entry already exists but does not have a role assigned, update the node role
                elif not tmp_node.node_role:
                    tmp_node.node_role = node[3]
                    tmp_node.save()

    def populate_pvc_table(self, cluster, pvcs):
        """Get or create an entry in the OCP cluster table."""
        LOG.info("Populating reporting_ocp_pvcs table.")
        with schema_context(self.schema):
            for pvc in pvcs:
                OCPPVC.objects.get_or_create(persistent_volume=pvc[0], persistent_volume_claim=pvc[1], cluster=cluster)

    def populate_project_table(self, cluster, projects):
        """Get or create an entry in the OCP cluster table."""
        LOG.info("Populating reporting_ocp_projects table.")
        with schema_context(self.schema):
            for project in projects:
                OCPProject.objects.get_or_create(project=project, cluster=cluster)

    def get_nodes_presto(self, source_uuid, start_date, end_date):
        """Get the nodes from an OpenShift cluster."""
        sql = f"""
            SELECT ocp.node,
                ocp.resource_id,
                max(ocp.node_capacity_cpu_cores) as node_capacity_cpu_cores,
                CASE
                    WHEN contains(array_agg(DISTINCT ocp.namespace), 'openshift-kube-apiserver') THEN 'master'
                    WHEN any_match(array_agg(DISTINCT nl.node_labels), element -> element like  '%"node_role_kubernetes_io": "infra"%') THEN 'infra'
                    ELSE 'worker'
                END as node_role
            FROM hive.{self.schema}.openshift_pod_usage_line_items_daily as ocp
            LEFT JOIN hive.{self.schema}.openshift_node_labels_line_items_daily as nl
                ON ocp.node = nl.node
            WHERE ocp.source = '{source_uuid}'
                AND ocp.year = '{start_date.strftime("%Y")}'
                AND ocp.month = '{start_date.strftime("%m")}'
                AND ocp.interval_start >= TIMESTAMP '{start_date}'
                AND ocp.interval_start < date_add('day', 1, TIMESTAMP '{end_date}')
                AND nl.source = '{source_uuid}'
                AND nl.year = '{start_date.strftime("%Y")}'
                AND nl.month = '{start_date.strftime("%m")}'
                AND nl.interval_start >= TIMESTAMP '{start_date}'
                AND nl.interval_start < date_add('day', 1, TIMESTAMP '{end_date}')
            GROUP BY ocp.node,
                ocp.resource_id
        """  # noqa: E501

        nodes = self._execute_presto_raw_sql_query(self.schema, sql, log_ref="get_nodes_presto")

        return nodes

    def get_pvcs_presto(self, source_uuid, start_date, end_date):
        """Get the nodes from an OpenShift cluster."""
        sql = f"""
            SELECT distinct persistentvolume,
                persistentvolumeclaim
            FROM hive.{self.schema}.openshift_storage_usage_line_items_daily as ocp
            WHERE ocp.source = '{source_uuid}'
                AND ocp.year = '{start_date.strftime("%Y")}'
                AND ocp.month = '{start_date.strftime("%m")}'
                AND ocp.interval_start >= TIMESTAMP '{start_date}'
                AND ocp.interval_start < date_add('day', 1, TIMESTAMP '{end_date}')
        """

        pvcs = self._execute_presto_raw_sql_query(self.schema, sql, log_ref="get_pvcs_presto")

        return pvcs

    def get_projects_presto(self, source_uuid, start_date, end_date):
        """Get the nodes from an OpenShift cluster."""
        sql = f"""
            SELECT distinct namespace
            FROM hive.{self.schema}.openshift_pod_usage_line_items_daily as ocp
            WHERE ocp.source = '{source_uuid}'
                AND ocp.year = '{start_date.strftime("%Y")}'
                AND ocp.month = '{start_date.strftime("%m")}'
                AND ocp.interval_start >= TIMESTAMP '{start_date}'
                AND ocp.interval_start < date_add('day', 1, TIMESTAMP '{end_date}')
        """

        projects = self._execute_presto_raw_sql_query(self.schema, sql, log_ref="get_projects_presto")

        return [project[0] for project in projects]

    def get_cluster_for_provider(self, provider_uuid):
        """Return the cluster entry for a provider UUID."""
        with schema_context(self.schema):
            cluster = OCPCluster.objects.filter(provider_id=provider_uuid).first()
        return cluster

    def get_nodes_for_cluster(self, cluster_id):
        """Get all nodes for an OCP cluster."""
        with schema_context(self.schema):
            nodes = OCPNode.objects.filter(cluster_id=cluster_id).values_list("node", "resource_id")
            nodes = [(node[0], node[1]) for node in nodes]
        return nodes

    def get_pvcs_for_cluster(self, cluster_id):
        """Get all nodes for an OCP cluster."""
        with schema_context(self.schema):
            pvcs = OCPPVC.objects.filter(cluster_id=cluster_id).values_list(
                "persistent_volume", "persistent_volume_claim"
            )
            pvcs = [(pvc[0], pvc[1]) for pvc in pvcs]
        return pvcs

    def get_projects_for_cluster(self, cluster_id):
        """Get all nodes for an OCP cluster."""
        with schema_context(self.schema):
            projects = OCPProject.objects.filter(cluster_id=cluster_id).values_list("project")
            projects = [project[0] for project in projects]
        return projects

    def get_openshift_topology_for_multiple_providers(self, provider_uuids):
        """Return a dictionary with 1 or more Clusters topology."""
        cluster_list = []
        topology = {}
        cluster_ids = []
        cluster_aliases = []
        node_tuples = []
        pvc_tuples = []
        project_tuples = []
        for provider_uuid in provider_uuids:
            cluster_list.append(self.get_cluster_for_provider(provider_uuid))
        for cluster in cluster_list:
            cluster_ids.append(cluster.cluster_id)
            cluster_aliases.append(cluster.cluster_alias)
            node_tuples += self.get_nodes_for_cluster(cluster.uuid)
            pvc_tuples += self.get_pvcs_for_cluster(cluster.uuid)
            project_tuples += self.get_projects_for_cluster(cluster.uuid)
        topology["clusters"] = cluster_ids
        topology["cluster_aliases"] = cluster_aliases
        topology["nodes"] = [node[0] for node in node_tuples]
        topology["resource_ids"] = [node[1] for node in node_tuples]
        topology["persistent_volumes"] = [pvc[0] for pvc in pvc_tuples]
        topology["persistent_volume_claims"] = [pvc[1] for pvc in pvc_tuples]
        topology["projects"] = [project for project in project_tuples]

        return topology

    def delete_infrastructure_raw_cost_from_daily_summary(self, provider_uuid, report_period_id, start_date, end_date):
        table_name = OCP_REPORT_TABLE_MAP["line_item_daily_summary"]
        msg = f"Removing infrastructure_raw_cost for {provider_uuid} from {start_date} to {end_date}."
        LOG.info(msg)
        sql = f"""
            DELETE FROM {self.schema}.reporting_ocpusagelineitem_daily_summary
            WHERE usage_start >= '{start_date}'::date
                AND usage_start <= '{end_date}'::date
                AND report_period_id = {report_period_id}
                AND infrastructure_raw_cost IS NOT NULL
                AND infrastructure_raw_cost != 0
        """

        self._execute_raw_sql_query(table_name, sql, start_date, end_date)

    def delete_all_except_infrastructure_raw_cost_from_daily_summary(
        self, provider_uuid, report_period_id, start_date, end_date
    ):
        table_name = OCP_REPORT_TABLE_MAP["line_item_daily_summary"]
        msg = (
            f"Removing all cost excluding infrastructure_raw_cost for {provider_uuid} from {start_date} to {end_date}."
        )
        LOG.info(msg)
        sql = f"""
            DELETE FROM {self.schema}.reporting_ocpusagelineitem_daily_summary
            WHERE usage_start >= '{start_date}'::date
                AND usage_start <= '{end_date}'::date
                AND report_period_id = {report_period_id}
                AND (infrastructure_raw_cost IS NULL OR infrastructure_raw_cost = 0)
        """

        self._execute_raw_sql_query(table_name, sql, start_date, end_date)

    def populate_ocp_on_all_project_daily_summary(self, platform, sql_params):
        LOG.info(f"Populating {platform.upper()} records for ocpallcostlineitem_project_daily_summary")
        script_file_name = f"reporting_ocpallcostlineitem_project_daily_summary_{platform.lower()}.sql"
        script_file_path = f"{self.OCP_ON_ALL_SQL_PATH}{script_file_name}"
        self._execute_processing_script("masu.database", script_file_path, sql_params)

    def populate_ocp_on_all_daily_summary(self, platform, sql_params):
        LOG.info(f"Populating {platform.upper()} records for ocpallcostlineitem_daily_summary")
        script_file_name = f"reporting_ocpallcostlineitem_daily_summary_{platform.lower()}.sql"
        script_file_path = f"{self.OCP_ON_ALL_SQL_PATH}{script_file_name}"
        self._execute_processing_script("masu.database", script_file_path, sql_params)

    def populate_ocp_on_all_ui_summary_tables(self, sql_params):
        for perspective in OCP_ON_ALL_PERSPECTIVES:
            LOG.info(f"Populating {perspective._meta.db_table} data using {sql_params}")
            script_file_path = f"{self.OCP_ON_ALL_SQL_PATH}{perspective._meta.db_table}.sql"
            self._execute_processing_script("masu.database", script_file_path, sql_params)

    def get_max_min_timestamp_from_parquet(self, source_uuid, start_date, end_date):
        """Get the max and min timestamps for parquet data given a date range"""
        sql = f"""
            SELECT min(interval_start) as min_timestamp,
                max(interval_start) as max_timestamp
            FROM hive.{self.schema}.openshift_pod_usage_line_items_daily as ocp
            WHERE ocp.source = '{source_uuid}'
                AND ocp.year = '{start_date.strftime("%Y")}'
                AND ocp.month = '{start_date.strftime("%m")}'
                AND ocp.interval_start >= TIMESTAMP '{start_date}'
                AND ocp.interval_start < date_add('day', 1, TIMESTAMP '{end_date}')
        """

        timestamps = self._execute_presto_raw_sql_query(self.schema, sql, log_ref="get_max_min_timestamp_from_parquet")
        minim, maxim = timestamps[0]
        minim = parse(minim) if minim else datetime.datetime(start_date.year, start_date.month, start_date.day)
        maxim = parse(maxim) if maxim else datetime.datetime(end_date.year, end_date.month, end_date.day)
        return minim, maxim<|MERGE_RESOLUTION|>--- conflicted
+++ resolved
@@ -930,7 +930,6 @@
             cost_mapping.get(metric_constants.PVC_DISTRIBUTION, default_cost),
         )
 
-<<<<<<< HEAD
     def populate_monthly_cost_sql(self, cost_type, rate_type, rate, start_date, end_date, distribution, provider_uuid):
         """
         Populate the monthly cost of a customer.
@@ -984,7 +983,7 @@
             bind_params=list(summary_sql_params),
             operation="INSERT",
         )
-=======
+
     def _namespace_to_category_mapping(self, start_date, end_date, cluster_id):
         """Creates a mapping of namespace to cost_category_id"""
         cost_category_map = {}
@@ -1000,7 +999,6 @@
             for cost_category in cost_category_sql:
                 cost_category_map[cost_category.get("namespace")] = cost_category.get("cost_category_id")
         return cost_category_map
->>>>>>> 283883a6
 
     def populate_monthly_cost(  # noqa: C901
         self, cost_type, rate_type, rate, start_date, end_date, cluster_id, cluster_alias, distribution, provider_uuid
