--- conflicted
+++ resolved
@@ -628,13 +628,9 @@
         if isinstance(end_date, str):
             end_date = parse(end_date).date()
 
-<<<<<<< HEAD
-        first_month = start_date.replace(day=1)
-=======
         # usage_start, usage_end are date types
         first_month = datetime.datetime(*start_date.replace(day=1).timetuple()[:3]).replace(tzinfo=pytz.UTC)
         end_date = datetime.datetime(*end_date.timetuple()[:3]).replace(hour=23, minute=59, second=59, tzinfo=pytz.UTC)
->>>>>>> a1b7e919
 
         with schema_context(self.schema):
             # Calculate monthly cost for every month
