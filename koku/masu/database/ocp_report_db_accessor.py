#
# Copyright 2021 Red Hat Inc.
# SPDX-License-Identifier: Apache-2.0
#
"""Database accessor for OCP report data."""
import datetime
import json
import logging
import os
import pkgutil
import uuid
from uuid import uuid4

from dateutil.parser import parse
from django.db import IntegrityError
from django.db.models import DecimalField
from django.db.models import F
from django.db.models import Value
from django.db.models.functions import Coalesce
from django_tenants.utils import schema_context

from api.common import log_json
from api.metrics import constants as metric_constants
from api.metrics.constants import DEFAULT_DISTRIBUTION_TYPE
from api.provider.models import Provider
from api.utils import DateHelper
from cost_models.sql_parameters import BaseCostModelParams
from koku.database import SQLScriptAtomicExecutorMixin
from koku.trino_database import TrinoStatementExecError
from masu.database import OCP_REPORT_TABLE_MAP
from masu.database.report_db_accessor_base import ReportDBAccessorBase
from masu.util.common import filter_dictionary
from masu.util.common import trino_table_exists
from reporting.models import OCP_ON_ALL_PERSPECTIVES
from reporting.provider.all.models import TagMapping
from reporting.provider.aws.models import TRINO_LINE_ITEM_DAILY_TABLE as AWS_TRINO_LINE_ITEM_DAILY_TABLE
from reporting.provider.azure.models import TRINO_LINE_ITEM_DAILY_TABLE as AZURE_TRINO_LINE_ITEM_DAILY_TABLE
from reporting.provider.gcp.models import TRINO_LINE_ITEM_DAILY_TABLE as GCP_TRINO_LINE_ITEM_DAILY_TABLE
from reporting.provider.ocp.models import OCPCluster
from reporting.provider.ocp.models import OCPNode
from reporting.provider.ocp.models import OCPProject
from reporting.provider.ocp.models import OCPPVC
from reporting.provider.ocp.models import OCPUsageLineItemDailySummary
from reporting.provider.ocp.models import OCPUsageReportPeriod
from reporting.provider.ocp.models import TRINO_LINE_ITEM_TABLE_DAILY_MAP
from reporting.provider.ocp.models import UI_SUMMARY_TABLES
from reporting.provider.ocp.models import VM_UI_SUMMARY_TABLE

LOG = logging.getLogger(__name__)


class OCPReportDBAccessor(SQLScriptAtomicExecutorMixin, ReportDBAccessorBase):
    """Class to interact with customer reporting tables."""

    #  Empty string will put a path seperator on the end
    OCP_ON_ALL_SQL_PATH = os.path.join("sql", "openshift", "all", "")

    def __init__(self, schema):
        """Establish the database connection.

        Args:
            schema (str): The customer schema to associate with
        """
        super().__init__(schema)
        self._table_map = OCP_REPORT_TABLE_MAP

    @property
    def line_item_daily_summary_table(self):
        return OCPUsageLineItemDailySummary

    def get_usage_period_query_by_provider(self, provider_uuid):
        """Return all report periods for the specified provider."""
        return OCPUsageReportPeriod.objects.filter(provider_id=provider_uuid)

    def report_periods_for_provider_uuid(self, provider_uuid, start_date=None):
        """Return all report periods for provider_uuid on date."""
        report_periods = self.get_usage_period_query_by_provider(provider_uuid)
        if start_date:
            if isinstance(start_date, str):
                start_date = parse(start_date)
            report_date = start_date.replace(day=1)
            report_periods = report_periods.filter(report_period_start=report_date).first()
        return report_periods

    def get_report_periods_before_date(self, date):
        """Get the report periods with report period before provided date."""
        return OCPUsageReportPeriod.objects.filter(report_period_start__lte=date)

    def populate_ui_summary_tables(self, start_date, end_date, source_uuid, tables=UI_SUMMARY_TABLES):
        """Populate our UI summary tables (formerly materialized views)."""
        sql_params = {
            "start_date": start_date,
            "end_date": end_date,
            "schema": self.schema,
            "source_uuid": source_uuid,
        }
        for table_name in tables:
            sql = pkgutil.get_data("masu.database", f"sql/openshift/{table_name}.sql")
            sql = sql.decode("utf-8")
            self._prepare_and_execute_raw_sql_query(table_name, sql, sql_params, operation="DELETE/INSERT")

        self._populate_virtualization_ui_summary_table(sql_params)

    def _populate_virtualization_ui_summary_table(self, sql_params):
        """
        Populates the virtualization ui table.
        """
        trino_query_requirements = [
            self.schema_exists_trino(),
            trino_table_exists(self.schema, "openshift_storage_usage_line_items_daily"),
            trino_table_exists(self.schema, "openshift_pod_usage_line_items_daily"),
            sql_params.get("start_date"),
        ]
        if not all(trino_query_requirements):
            return
        start_date = DateHelper().parse_to_date(sql_params["start_date"])
        sql_params["year"] = start_date.strftime("%Y")
        sql_params["month"] = start_date.strftime("%m")
        # create the temp table
        sql_params["uuid"] = str(uuid4().hex)
        create_temp_table_sql = pkgutil.get_data("masu.database", "sql/openshift/create_virtualization_tmp_table.sql")
        create_temp_table_sql = create_temp_table_sql.decode("utf-8")
        self._prepare_and_execute_raw_sql_query(
            "create temp virtualization table", create_temp_table_sql, sql_params, operation="CREATE"
        )
        # This pathway won't be needed if/when we require users to utilize 4.0.0 operator
        population_temp_table_file = "populate_vm_tmp_table.sql"
        vm_report_table = TRINO_LINE_ITEM_TABLE_DAILY_MAP["vm_usage"]
        if trino_table_exists(self.schema, vm_report_table):
            source_uuid = sql_params.get("source_uuid")
            source_sql = f"""
                SELECT count(*) from hive.{self.schema}."{vm_report_table}$partitions"
                WHERE source = '{source_uuid}'
                """
            source_available = self._execute_trino_raw_sql_query(
                source_sql,
                log_ref=f"Checking if source is in {vm_report_table}",
            )[0][0]
            if source_available:
                population_temp_table_file = "populate_vm_tmp_table_with_vm_report.sql"
        populate_temp_table_sql = pkgutil.get_data(
            "masu.database", f"trino_sql/openshift/{population_temp_table_file}"
        )
        populate_temp_table_sql = populate_temp_table_sql.decode("utf8")
        self._execute_trino_multipart_sql_query(populate_temp_table_sql, bind_params=sql_params)
        # populate vm UI table
        sql = pkgutil.get_data("masu.database", f"sql/openshift/{VM_UI_SUMMARY_TABLE}.sql")
        sql = sql.decode("utf-8")
        self._prepare_and_execute_raw_sql_query(VM_UI_SUMMARY_TABLE, sql, sql_params, operation="DELETE/INSERT")

    def update_line_item_daily_summary_with_tag_mapping(self, start_date, end_date, report_period_ids=None):
        """Maps child keys to parent key.
        Args:
            start_date (datetime.date) The date to start mapping keys
            end_date (datetime.date) The date to end on.
            bill_ids (list) A list of bill IDs.
        Returns
            (None)
        """
        with schema_context(self.schema):
            # Early return check to see if they have any tag mappings set.
            if not TagMapping.objects.filter(child__provider_type=Provider.PROVIDER_OCP).exists():
                LOG.debug("No tag mappings for OCP.")
                return
        table_name = self._table_map["line_item_daily_summary"]
        sql = pkgutil.get_data("masu.database", "sql/openshift/ocp_tag_mapping_update_daily_summary.sql")
        sql = sql.decode("utf-8")
        sql_params = {
            "start_date": start_date,
            "end_date": end_date,
            "report_period_ids": report_period_ids,
            "schema": self.schema,
        }
        self._prepare_and_execute_raw_sql_query(table_name, sql, sql_params)

    def get_ocp_infrastructure_map_trino(self, start_date, end_date, **kwargs):  # noqa: C901
        """Get the OCP on infrastructure map.

        Args:
            start_date (datetime.date) The date to start populating the table.
            end_date (datetime.date) The date to end on.

        Returns
            (None)

        """
        # kwargs here allows us to optionally pass in a provider UUID based on
        # the provider type this is run for
        ocp_provider_uuid = kwargs.get("ocp_provider_uuid")
        aws_provider_uuid = kwargs.get("aws_provider_uuid")
        azure_provider_uuid = kwargs.get("azure_provider_uuid")
        gcp_provider_uuid = kwargs.get("gcp_provider_uuid")

        check_aws = False
        check_azure = False
        check_gcp = False

        if not self.table_exists_trino(TRINO_LINE_ITEM_TABLE_DAILY_MAP.get("pod_usage")):
            return {}
        if aws_provider_uuid or ocp_provider_uuid:
            check_aws = self.table_exists_trino(AWS_TRINO_LINE_ITEM_DAILY_TABLE)
            if aws_provider_uuid and not check_aws:
                return {}
        if azure_provider_uuid or ocp_provider_uuid:
            check_azure = self.table_exists_trino(AZURE_TRINO_LINE_ITEM_DAILY_TABLE)
            if azure_provider_uuid and not check_azure:
                return {}
        if gcp_provider_uuid or ocp_provider_uuid:
            check_gcp = self.table_exists_trino(GCP_TRINO_LINE_ITEM_DAILY_TABLE)
            if gcp_provider_uuid and not check_gcp:
                return {}
        if not any([check_aws, check_azure, check_gcp]):
            return {}

        check_flags = {
            Provider.PROVIDER_AWS: check_aws,
            Provider.PROVIDER_AZURE: check_azure,
            Provider.PROVIDER_GCP: check_gcp,
        }

        if isinstance(start_date, str):
            start_date = datetime.datetime.strptime(start_date, "%Y-%m-%d").date()
            end_date = datetime.datetime.strptime(end_date, "%Y-%m-%d").date()
        for source_type, check_flag in check_flags.items():
            db_results = {}
            if check_flag:
                sql = pkgutil.get_data(
                    "masu.database", f"trino_sql/{source_type.lower()}/reporting_ocpinfrastructure_provider_map.sql"
                )
                sql = sql.decode("utf-8")

                sql_params = {
                    "start_date": start_date,
                    "end_date": end_date,
                    "year": start_date.strftime("%Y"),
                    "month": start_date.strftime("%m"),
                    "schema": self.schema,
                    "aws_provider_uuid": aws_provider_uuid,
                    "ocp_provider_uuid": ocp_provider_uuid,
                    "azure_provider_uuid": azure_provider_uuid,
                    "gcp_provider_uuid": gcp_provider_uuid,
                }

                results = self._execute_trino_raw_sql_query(
                    sql,
                    sql_params=sql_params,
                    log_ref="reporting_ocpinfrastructure_provider_map.sql",
                )
                for entry in results:
                    # This dictionary is keyed on an OpenShift provider UUID
                    # and the tuple contains
                    # (Infra Provider UUID, Infra Provider Type)
                    db_results[entry[0]] = (entry[1], entry[2])
                if db_results:
                    # An OCP cluster can only run on a single source, so stop here if we found a match
                    return db_results
        return db_results

    def delete_ocp_hive_partition_by_day(self, days, source, year, month):
        """Deletes partitions individually for each day in days list."""
        table = "reporting_ocpusagelineitem_daily_summary"
        if self.schema_exists_trino() and self.table_exists_trino(table):
            LOG.info(
                log_json(
                    msg="deleting Hive partitions by day",
                    schema=self.schema,
                    ocp_source=source,
                    table=table,
                    year=year,
                    month=month,
                    days=days,
                )
            )
            for day in days:
                sql = f"""
                DELETE FROM hive.{self.schema}.{table}
                WHERE source = '{source}'
                AND year = '{year}'
                AND (month = replace(ltrim(replace('{month}', '0', ' ')),' ', '0') OR month = '{month}')
                AND day = '{day}'
                """
                self._execute_trino_raw_sql_query(
                    sql,
                    log_ref=f"delete_ocp_hive_partition_by_day for {year}-{month}-{day}",
                )

    def delete_hive_partitions_by_source(self, table, partition_column, provider_uuid):
        """Deletes partitions individually for each day in days list."""
        if not self.schema_exists_trino() or not self.table_exists_trino(table):
            return False
        ctx = {
            "schema": self.schema,
            "provider_uuid": provider_uuid,
            "table": table,
        }
        LOG.info(log_json(msg="deleting Hive partitions by source", context=ctx))
        sql = f"""
        DELETE FROM hive.{self.schema}.{table}
        WHERE {partition_column} = '{provider_uuid}'
        """
        self._execute_trino_raw_sql_query(
            sql,
            log_ref=f"delete_hive_partitions_by_source for {provider_uuid}",
        )
        return True

    def find_expired_trino_partitions(self, table, source_column, date_str):
        """Queries Trino for partitions less than the parition date."""
        if not self.schema_exists_trino():
            LOG.info("Schema does not exist.")
            return False
        if not self.table_exists_trino(table):
            LOG.info("Could not find table.")
            return False
        sql = f"""
SELECT partitions.year, partitions.month, partitions.source
FROM (
    SELECT year as year,
        month as month,
        day as day,
        cast(date_parse(concat(year, '-', month, '-', day), '%Y-%m-%d') as date) as partition_date,
        {source_column} as source
    FROM  "{table}$partitions"
) as partitions
WHERE partitions.partition_date < DATE '{date_str}'
GROUP BY partitions.year, partitions.month, partitions.source
"""
        return self._execute_trino_raw_sql_query(sql, log_ref="finding expired partitions")

    def populate_line_item_daily_summary_table_trino(
        self, start_date, end_date, report_period_id, cluster_id, cluster_alias, source
    ):
        """Populate the daily aggregate of line items table.

        Args:
            start_date (datetime.date) The date to start populating the table.
            end_date (datetime.date) The date to end on.
            report_period_id (int) : report period for which we are processing
            cluster_id (str) : Cluster Identifier
            cluster_alias (str) : Cluster alias
            source (UUID) : provider uuid

        Returns
            (None)

        """
        # Cast start_date to date
        start_date = DateHelper().parse_to_date(start_date)
        end_date = DateHelper().parse_to_date(end_date)

        storage_exists = trino_table_exists(self.schema, "openshift_storage_usage_line_items_daily")

        year = start_date.strftime("%Y")
        month = start_date.strftime("%m")
        days = self.date_helper.list_days(start_date, end_date)
        days_tup = tuple(str(day.day) for day in days)
        self.delete_ocp_hive_partition_by_day(days_tup, source, year, month)

        sql = pkgutil.get_data("masu.database", "trino_sql/reporting_ocpusagelineitem_daily_summary.sql")
        sql = sql.decode("utf-8")
        sql_params = {
            "uuid": source,
            "start_date": start_date,
            "end_date": end_date,
            "report_period_id": report_period_id,
            "cluster_id": cluster_id,
            "cluster_alias": cluster_alias,
            "schema": self.schema,
            "source": str(source),
            "year": year,
            "month": month,
            "days": days_tup,
            "storage_exists": storage_exists,
        }

        try:
            self._execute_trino_multipart_sql_query(sql, bind_params=sql_params)
        except TrinoStatementExecError as trino_exc:
            if trino_exc.error_name == "ALREADY_EXISTS":
                LOG.warning(
                    log_json(
                        ctx=self.extract_context_from_sql_params(sql_params),
                        msg=trino_exc.message,
                        error_type=trino_exc.error_type,
                        error_name=trino_exc.error_name,
                        query_id=trino_exc.query_id,
                    )
                )
            else:
                raise

    def populate_pod_label_summary_table(self, report_period_ids, start_date, end_date):
        """Populate the line item aggregated totals data table."""
        table_name = self._table_map["pod_label_summary"]

        sql_params = {
            "uuid": str(uuid.uuid4()).replace("-", "_"),
            "schema": self.schema,
            "report_period_ids": report_period_ids,
            "start_date": start_date,
            "end_date": end_date,
        }
        ctx = self.extract_context_from_sql_params(sql_params)
        LOG.info(log_json(msg=f"updating {table_name}", context=ctx))
        self._execute_processing_script("masu.database", "sql/reporting_ocpusagepodlabel_summary.sql", sql_params)
        LOG.info(log_json(msg=f"finished updating {table_name}", context=ctx))

    def populate_volume_label_summary_table(self, report_period_ids, start_date, end_date):
        """Populate the OCP volume label summary table."""
        table_name = self._table_map["volume_label_summary"]

        sql_params = {
            "uuid": str(uuid.uuid4()).replace("-", "_"),
            "schema": self.schema,
            "report_period_ids": report_period_ids,
            "start_date": start_date,
            "end_date": end_date,
        }
        ctx = self.extract_context_from_sql_params(sql_params)
        LOG.info(log_json(msg=f"updating {table_name}", context=ctx))
        self._execute_processing_script("masu.database", "sql/reporting_ocpstoragevolumelabel_summary.sql", sql_params)
        LOG.info(log_json(msg=f"finished updating {table_name}", context=ctx))

    def populate_markup_cost(self, markup, start_date, end_date, cluster_id):
        """Set markup cost for OCP including infrastructure cost markup."""
        OCPUsageLineItemDailySummary.objects.filter(
            cluster_id=cluster_id, usage_start__gte=start_date, usage_start__lte=end_date
        ).update(
            infrastructure_markup_cost=(
                (Coalesce(F("infrastructure_raw_cost"), Value(0, output_field=DecimalField()))) * markup
            ),
            infrastructure_project_markup_cost=(
                (Coalesce(F("infrastructure_project_raw_cost"), Value(0, output_field=DecimalField()))) * markup
            ),
        )

    def populate_distributed_cost_sql(self, start_date, end_date, provider_uuid, distribution_info):
        """
        Populate the distribution cost model options.

        args:
            start_date (datetime, str): The start_date to calculate monthly_cost.
            end_date (datetime, str): The end_date to calculate monthly_cost.
            distribution: Choice of monthly distribution ex. memory
            provider_uuid (str): The str of the provider UUID
        """

        # The boolean determines if this distribution should run if there is no cost model
        key_to_file_mapping = {
            metric_constants.PLATFORM_COST: ("distribute_platform_cost.sql", False),
            metric_constants.WORKER_UNALLOCATED: ("distribute_worker_cost.sql", False),
            metric_constants.STORAGE_UNATTRIBUTED: ("distribute_unattributed_storage_cost.sql", True),
            metric_constants.NETWORK_UNATTRIBUTED: ("distribute_unattributed_network_cost.sql", True),
        }

        distribution = distribution_info.get("distribution_type", DEFAULT_DISTRIBUTION_TYPE)
        table_name = self._table_map["line_item_daily_summary"]
        report_period = self.report_periods_for_provider_uuid(provider_uuid, start_date)
        if not report_period:
            msg = "no report period for OCP provider, skipping distribution update"
            context = {"schema": self.schema, "provider_uuid": provider_uuid, "start_date": start_date}
            LOG.info(log_json(msg=msg, context=context))
            return

        report_period_id = report_period.id

        for cost_model_key, file_and_default in key_to_file_mapping.items():
            sql_file, distribute_default = file_and_default
            populate = distribution_info.get(cost_model_key, distribute_default)
            if populate:
                log_msg = f"distributing {cost_model_key}"
            else:
                # if populate is false we only execute the delete sql.
                log_msg = f"removing {cost_model_key} distribution"
            sql_params = {
                "start_date": start_date,
                "end_date": end_date,
                "schema": self.schema,
                "report_period_id": report_period_id,
                "distribution": distribution,
                "source_uuid": provider_uuid,
                "populate": populate,
            }

            sql = pkgutil.get_data("masu.database", f"sql/openshift/cost_model/distribute_cost/{sql_file}")
            sql = sql.decode("utf-8")
            LOG.info(log_json(msg=log_msg, context=sql_params))
            self._prepare_and_execute_raw_sql_query(table_name, sql, sql_params, operation=f"INSERT: {log_msg}")

    def _delete_monthly_cost_model_data(self, sql_params, ctx):
        delete_sql = pkgutil.get_data("masu.database", "sql/openshift/cost_model/delete_monthly_cost.sql")
        delete_sql = delete_sql.decode("utf-8")
        if sql_params.get("rate_type"):
            LOG.info(log_json(msg="removing monthly costs", context=ctx))
        else:
            LOG.info(log_json(msg="removing stale monthly costs", context=ctx))
        self._prepare_and_execute_raw_sql_query(
            self._table_map["line_item_daily_summary"], delete_sql, sql_params, operation="DELETE"
        )

    def populate_monthly_cost_sql(self, cost_type, rate_type, rate, start_date, end_date, distribution, provider_uuid):
        """
        Populate the monthly cost of a customer.

        There are three types of monthly rates Node, Cluster & PVC.

        args:
            cost_type (str): Contains the type of monthly cost. ex: "Node"
            rate_type(str): Contains the metric name. ex: "node_cost_per_month"
            rate (decimal): Contains the rate amount ex: 100.0
            start_date (datetime, str): The start_date to calculate monthly_cost.
            end_date (datetime, str): The end_date to calculate monthly_cost.
            distribution: Choice of monthly distribution ex. memory
            provider_uuid (str): The str of the provider UUID
        """
        cost_type_file_mapping = {
            "Node": "sql/openshift/cost_model/monthly_cost_cluster_and_node.sql",
            "Node_Core_Month": "sql/openshift/cost_model/monthly_cost_cluster_and_node.sql",
            "Cluster": "sql/openshift/cost_model/monthly_cost_cluster_and_node.sql",
            "PVC": "sql/openshift/cost_model/monthly_cost_persistentvolumeclaim.sql",
            "OCP_VM": "sql/openshift/cost_model/monthly_cost_virtual_machine.sql",
            "OCP_VM_CORE": "trino_sql/openshift/cost_model/monthly_vm_core.sql",
        }
        cost_type_file = cost_type_file_mapping.get(cost_type)
        if not cost_type_file:
            LOG.warning(f"Invalid cost_type: {cost_type} for OCP provider. Skipping populate_monthly_cost_sql update")
            return

        table_name = self._table_map["line_item_daily_summary"]
        report_period = self.report_periods_for_provider_uuid(provider_uuid, start_date)
        ctx = {
            "schema": self.schema,
            "provider_uuid": provider_uuid,
            "start_date": start_date,
            "end_date": end_date,
            "report_period": report_period,
        }
        if not report_period:
            LOG.info(
                log_json(
                    msg="no report period for OCP provider, skipping populate_monthly_cost_sql update",
                    context=ctx,
                )
            )
            return

        # always delete existing cost-type data
        self._delete_monthly_cost_model_data(
            {
                "schema": self.schema,
                "report_period_id": report_period.id,
                "start_date": start_date,
                "end_date": end_date,
                "cost_type": cost_type,
            },
            ctx,
        )
        if not rate:
            # since we don't have a rate, we have no new costs to calculate.
            return

        # Insert
        sql_params = {
            "start_date": start_date,
            "end_date": end_date,
            "schema": self.schema,
            "source_uuid": provider_uuid,
            "report_period_id": report_period.id,
            "rate": rate,
            "cost_type": cost_type,
            "rate_type": rate_type,
            "distribution": distribution,
        }
        insert_sql = pkgutil.get_data("masu.database", cost_type_file)
        insert_sql = insert_sql.decode("utf-8")
        LOG.info(log_json(msg="populating monthly costs", context=ctx))
        if "trino_sql/" in cost_type_file:
            start_date = DateHelper().parse_to_date(sql_params["start_date"])
            sql_params["year"] = start_date.strftime("%Y")
            sql_params["month"] = start_date.strftime("%m")
            self._execute_trino_multipart_sql_query(insert_sql, bind_params=sql_params)
        else:
            self._prepare_and_execute_raw_sql_query(table_name, insert_sql, sql_params, operation="INSERT")

    def populate_tag_cost_sql(
        self, cost_type, rate_type, tag_key, case_dict, start_date, end_date, distribution, provider_uuid
    ):
        """
        Update or insert daily summary line item for node cost.
        It checks to see if a line item exists for each node
        that contains the tag key:value pair,
        if it does then the price is added to the monthly cost.
        """
        table_name = self._table_map["line_item_daily_summary"]
        report_period = self.report_periods_for_provider_uuid(provider_uuid, start_date)
        ctx = {
            "schema": self.schema,
            "provider_uuid": provider_uuid,
            "start_date": start_date,
            "end_date": end_date,
            "report_period": report_period,
        }
        if not report_period:
            LOG.info(
                log_json(
                    msg="no report period for OCP provider, skipping populate_monthly_tag_cost_sql update",
                    context=ctx,
                )
            )
            return
        report_period_id = report_period.id

        cpu_case, memory_case, volume_case = case_dict.get("cost")
        labels = case_dict.get("labels")

        if "Node" in cost_type:
            sql = pkgutil.get_data("masu.database", "sql/openshift/cost_model/node_cost_by_tag.sql")
        elif cost_type == "PVC":
            sql = pkgutil.get_data(
                "masu.database", "sql/openshift/cost_model/monthly_cost_persistentvolumeclaim_by_tag.sql"
            )

        sql = sql.decode("utf-8")
        sql_params = {
            "start_date": start_date,
            "end_date": end_date,
            "schema": self.schema,
            "source_uuid": provider_uuid,
            "report_period_id": report_period_id,
            "cost_model_cpu_cost": cpu_case,
            "cost_model_memory_cost": memory_case,
            "cost_model_volume_cost": volume_case,
            "cost_type": cost_type,
            "rate_type": rate_type,
            "distribution": distribution,
            "tag_key": tag_key,
            "labels": labels,
        }

        if case_dict.get("unallocated"):
            unallocated_cpu_case, unallocated_memory_case, unallocated_volume_case = case_dict.get("unallocated")
            sql_params["unallocated_cost_model_cpu_cost"] = unallocated_cpu_case
            sql_params["unallocated_cost_model_memory_cost"] = unallocated_memory_case
            sql_params["unallocated_cost_model_volume_cost"] = unallocated_volume_case

        LOG.info(log_json(msg="populating tag costs", context=ctx))
        self._prepare_and_execute_raw_sql_query(table_name, sql, sql_params, operation="INSERT")

    def populate_usage_costs(self, rate_type, rates, distribution, start_date, end_date, provider_uuid):
        """Update the reporting_ocpusagelineitem_daily_summary table with usage costs."""
        table_name = self._table_map["line_item_daily_summary"]
        report_period = self.report_periods_for_provider_uuid(provider_uuid, start_date)
        ctx = {
            "schema": self.schema,
            "provider_uuid": provider_uuid,
            "start_date": start_date,
            "end_date": end_date,
            "report_period": report_period,
        }
        if not report_period:
            LOG.info(
                log_json(
                    msg="no report period for OCP provider, skipping populate_usage_costs_new_columns update",
                    context=ctx,
                )
            )
            return
        report_period_id = report_period.id

        if not rates:
            LOG.info(log_json(msg="removing usage costs", context=ctx))
            self.delete_line_item_daily_summary_entries_for_date_range_raw(
                provider_uuid,
                start_date,
                end_date,
                table=OCPUsageLineItemDailySummary,
                filters={"cost_model_rate_type": rate_type, "report_period_id": report_period_id},
                null_filters={"monthly_cost_type": "IS NULL"},
            )
            # We cleared out existing data, but there is no new to calculate.
            return

        sql = pkgutil.get_data("masu.database", "sql/openshift/cost_model/usage_costs.sql")

        sql = sql.decode("utf-8")
        sql_params = {
            "start_date": start_date,
            "end_date": end_date,
            "schema": self.schema,
            "source_uuid": provider_uuid,
            "report_period_id": report_period_id,
            "cpu_usage_rate": rates.get(metric_constants.OCP_METRIC_CPU_CORE_USAGE_HOUR, 0),
            "cpu_request_rate": rates.get(metric_constants.OCP_METRIC_CPU_CORE_REQUEST_HOUR, 0),
            "cpu_effective_rate": rates.get(metric_constants.OCP_METRIC_CPU_CORE_EFFECTIVE_USAGE_HOUR, 0),
            "node_core_hour_rate": rates.get(metric_constants.OCP_NODE_CORE_HOUR, 0),
            "cluster_core_hour_rate": rates.get(metric_constants.OCP_CLUSTER_CORE_HOUR, 0),
            "cluster_hour_rate": rates.get(metric_constants.OCP_CLUSTER_HOUR, 0),
            "memory_usage_rate": rates.get(metric_constants.OCP_METRIC_MEM_GB_USAGE_HOUR, 0),
            "memory_request_rate": rates.get(metric_constants.OCP_METRIC_MEM_GB_REQUEST_HOUR, 0),
            "memory_effective_rate": rates.get(metric_constants.OCP_METRIC_MEM_GB_EFFECTIVE_USAGE_HOUR, 0),
            "volume_usage_rate": rates.get(metric_constants.OCP_METRIC_STORAGE_GB_USAGE_MONTH, 0),
            "volume_request_rate": rates.get(metric_constants.OCP_METRIC_STORAGE_GB_REQUEST_MONTH, 0),
            "rate_type": rate_type,
            "distribution": distribution,
        }

        LOG.info(log_json(msg=f"populating {rate_type} usage costs", context=ctx))
        self._prepare_and_execute_raw_sql_query(table_name, sql, sql_params, operation="INSERT")

        vm_usage_metadata = {
            metric_constants.OCP_VM_HOUR: {
                "file_path": "trino_sql/openshift/cost_model/hourly_cost_virtual_machine.sql",
                "log_msg": "populating virtual machine hourly costs",
            },
            metric_constants.OCP_VM_CORE_HOUR: {
                "file_path": "trino_sql/openshift/cost_model/hourly_vm_core.sql",
                "log_msg": "populating virtual machine core hourly costs",
            },
        }
        for metric_name, metadata in vm_usage_metadata.items():
            hourly_rate = rates.get(metric_name)
            if not hourly_rate:
                continue
            param_builder = BaseCostModelParams(
                schema_name=self.schema,
                start_date=start_date,
                end_date=end_date,
                source_uuid=provider_uuid,
                report_period_id=report_period_id,
            )
            sql_params = param_builder.build_parameters({"rate_type": rate_type, "hourly_rate": hourly_rate})
            sql = pkgutil.get_data("masu.database", metadata["file_path"]).decode("utf-8")
            LOG.info(log_json(msg=metadata["log_msg"], context=sql_params))
            self._execute_trino_multipart_sql_query(sql, bind_params=sql_params)

    def populate_tag_usage_costs(  # noqa: C901
        self, infrastructure_rates, supplementary_rates, start_date, end_date, cluster_id
    ):
        """
        Update the reporting_ocpusagelineitem_daily_summary table with
        usage costs based on tag rates.
        Due to the way the tag_keys are stored it loops through all of
        the tag keys to filter and update costs.

        The data structure for infrastructure and supplementary rates are
        a dictionary that include the metric name, the tag key,
        the tag value names, and the tag value, for example:
            {'cpu_core_usage_per_hour': {
                'app': {
                    'far': '0.2000000000', 'manager': '100.0000000000', 'walk': '5.0000000000'
                    }
                }
            }
        """
        # Remove monthly rates
        infrastructure_rates = filter_dictionary(infrastructure_rates, metric_constants.USAGE_METRIC_MAP.keys())
        supplementary_rates = filter_dictionary(supplementary_rates, metric_constants.USAGE_METRIC_MAP.keys())
        # define the rates so the loop can operate on both rate types
        rate_types = [
            {"rates": infrastructure_rates, "sql_file": "sql/openshift/cost_model/infrastructure_tag_rates.sql"},
            {"rates": supplementary_rates, "sql_file": "sql/openshift/cost_model/supplementary_tag_rates.sql"},
        ]
        # Cast start_date and end_date to date object, if they aren't already
        start_date = DateHelper().parse_to_date(start_date)
        end_date = DateHelper().parse_to_date(end_date)
        # updates costs from tags
        for rate_type in rate_types:
            rate = rate_type.get("rates")
            sql_file = rate_type.get("sql_file")
            for metric in rate:
                tags = rate.get(metric, {})
                usage_type = metric_constants.USAGE_METRIC_MAP.get(metric)
                if usage_type == "storage":
                    labels_field = "volume_labels"
                else:
                    labels_field = "pod_labels"
                table_name = self._table_map["line_item_daily_summary"]
                for tag_key in tags:
                    tag_vals = tags.get(tag_key, {})
                    value_names = list(tag_vals.keys())
                    for val_name in value_names:
                        rate_value = tag_vals[val_name]
                        key_value_pair = json.dumps({tag_key: val_name})
                        sql = pkgutil.get_data("masu.database", sql_file)
                        sql = sql.decode("utf-8")
                        sql_params = {
                            "start_date": start_date,
                            "end_date": end_date,
                            "rate": rate_value,
                            "cluster_id": cluster_id,
                            "schema": self.schema,
                            "usage_type": usage_type,
                            "metric": metric,
                            "k_v_pair": key_value_pair,
                            "labels_field": labels_field,
                        }
                        ctx = self.extract_context_from_sql_params(sql_params)
                        LOG.info(log_json(msg="running populate_tag_usage_costs SQL", context=ctx))
                        self._prepare_and_execute_raw_sql_query(table_name, sql, sql_params)

    def populate_tag_usage_default_costs(  # noqa: C901
        self, infrastructure_rates, supplementary_rates, start_date, end_date, cluster_id
    ):
        """
        Update the reporting_ocpusagelineitem_daily_summary table
        with usage costs based on tag rates.

        The data structure for infrastructure and supplementary rates
        are a dictionary that includes the metric, the tag key,
        the default value, and the values for that key that have
        rates defined and do not need the default applied,
        for example:
            {
                'cpu_core_usage_per_hour': {
                    'app': {
                        'default_value': '100.0000000000', 'defined_keys': ['far', 'manager', 'walk']
                    }
                }
            }
        """
        # Remove monthly rates
        infrastructure_rates = filter_dictionary(infrastructure_rates, metric_constants.USAGE_METRIC_MAP.keys())
        supplementary_rates = filter_dictionary(supplementary_rates, metric_constants.USAGE_METRIC_MAP.keys())
        # define the rates so the loop can operate on both rate types
        rate_types = [
            {
                "rates": infrastructure_rates,
                "sql_file": "sql/openshift/cost_model/default_infrastructure_tag_rates.sql",
            },
            {"rates": supplementary_rates, "sql_file": "sql/openshift/cost_model/default_supplementary_tag_rates.sql"},
        ]
        # Cast start_date and end_date to date object, if they aren't already
        start_date = DateHelper().parse_to_date(start_date)
        end_date = DateHelper().parse_to_date(end_date)

        # updates costs from tags
        for rate_type in rate_types:
            rate = rate_type.get("rates")
            sql_file = rate_type.get("sql_file")
            for metric in rate:
                tags = rate.get(metric, {})
                usage_type = metric_constants.USAGE_METRIC_MAP.get(metric)
                if usage_type == "storage":
                    labels_field = "volume_labels"
                else:
                    labels_field = "pod_labels"
                table_name = self._table_map["line_item_daily_summary"]
                for tag_key in tags:
                    key_value_pair = []
                    tag_vals = tags.get(tag_key)
                    rate_value = tag_vals.get("default_value", 0)
                    if rate_value == 0:
                        continue
                    value_names = tag_vals.get("defined_keys", [])
                    for value_to_skip in value_names:
                        key_value_pair.append(json.dumps({tag_key: value_to_skip}))
                    json.dumps(key_value_pair)
                    sql = pkgutil.get_data("masu.database", sql_file)
                    sql = sql.decode("utf-8")
                    sql_params = {
                        "start_date": start_date,
                        "end_date": end_date,
                        "rate": rate_value,
                        "cluster_id": cluster_id,
                        "schema": self.schema,
                        "usage_type": usage_type,
                        "metric": metric,
                        "tag_key": tag_key,
                        "k_v_pair": key_value_pair,
                        "labels_field": labels_field,
                    }
                    ctx = self.extract_context_from_sql_params(sql_params)
                    LOG.info(log_json(msg="running populate_tag_usage_default_costs SQL", context=ctx))
                    self._prepare_and_execute_raw_sql_query(table_name, sql, sql_params)

    def populate_openshift_cluster_information_tables(self, provider, cluster_id, cluster_alias, start_date, end_date):
        """Populate the cluster, node, PVC, and project tables for the cluster."""
        cluster = self.populate_cluster_table(provider, cluster_id, cluster_alias)

        nodes = self.get_nodes_trino(str(provider.uuid), start_date, end_date)
        pvcs = self.get_pvcs_trino(str(provider.uuid), start_date, end_date)
        projects = self.get_projects_trino(str(provider.uuid), start_date, end_date)

        # pvcs = self.match_node_to_pvc(pvcs, projects)

        self.populate_node_table(cluster, nodes)
        self.populate_pvc_table(cluster, pvcs)
        self.populate_project_table(cluster, projects)

    def populate_cluster_table(self, provider, cluster_id, cluster_alias):
        """Get or create an entry in the OCP cluster table."""
        LOG.info(log_json(msg="fetching entry in reporting_ocp_cluster", provider_uuid=provider.uuid))
        clusters = OCPCluster.objects.filter(provider_id=provider.uuid)
        if clusters.count() > 1:
            clusters_to_delete = clusters.exclude(cluster_alias=cluster_alias)
            LOG.info(
                log_json(
                    msg="attempting to delete duplicate entries in reporting_ocp_cluster",
                    provider_uuid=provider.uuid,
                )
            )
            clusters_to_delete.delete()
        cluster = clusters.first()
        msg = "fetched entry in reporting_ocp_cluster"
        if not cluster:
            cluster, created = OCPCluster.objects.get_or_create(
                cluster_id=cluster_id, cluster_alias=cluster_alias, provider_id=provider.uuid
            )
            msg = f"created entry in reporting_ocp_clusters: {created}"

        # if the cluster entry already exists and cluster alias does not match, update the cluster alias
        elif cluster.cluster_alias != cluster_alias:
            cluster.cluster_alias = cluster_alias
            cluster.save()
            msg = "updated cluster entry with new cluster alias in reporting_ocp_clusters"

        LOG.info(
            log_json(
                msg=msg,
                cluster_id=cluster_id,
                cluster_alias=cluster_alias,
                provider_uuid=provider.uuid,
            )
        )
        return cluster

    def populate_node_table(self, cluster, nodes):
        """Get or create an entry in the OCP node table."""

        LOG.info(
            log_json(
                msg="populating reporting_ocp_nodes table",
                schema=self.schema,
                cluster_id=cluster.cluster_id,
                cluster_alias=cluster.cluster_alias,
            )
        )

        for node in nodes:
            tmp_node = OCPNode.objects.filter(
                node=node[0], resource_id=node[1], node_capacity_cpu_cores=node[2], cluster=cluster
            ).first()
            if not tmp_node:
                OCPNode.objects.create(
                    node=node[0],
                    resource_id=node[1],
                    node_capacity_cpu_cores=node[2],
                    node_role=node[3],
                    cluster=cluster,
                )
            # if the node entry already exists but does not have a role assigned, update the node role
            elif not tmp_node.node_role:
                tmp_node.node_role = node[3]
                tmp_node.save()

    def populate_pvc_table(self, cluster, pvcs):
        """Get or create an entry in the OCP cluster table."""

        LOG.info(
            log_json(
                msg="populating reporting_ocp_pvcs table",
                schema=self.schema,
                cluster_id=cluster.cluster_id,
                cluster_alias=cluster.cluster_alias,
            )
        )

        for pvc in pvcs:
            ocppvc = OCPPVC.objects.filter(
                persistent_volume=pvc[0], persistent_volume_claim=pvc[1], cluster=cluster
            ).first()
            if ocppvc:
                if not ocppvc.csi_volume_handle:
                    # Update the existing record's csi_volume_handle
                    ocppvc.csi_volume_handle = pvc[2]
                    ocppvc.save(update_fields=["csi_volume_handle"])
            else:
                # If the record does not exist, try creating a new one
                try:
                    OCPPVC.objects.create(
                        persistent_volume=pvc[0],
                        persistent_volume_claim=pvc[1],
                        csi_volume_handle=pvc[2],
                        cluster=cluster,
                    )

                except IntegrityError as e:
                    LOG.warning(log_json(msg="IntegrityError raised when creating pvc", pvc=pvc), exc_info=e)

    def populate_project_table(self, cluster, projects):
        """Get or create an entry in the OCP cluster table."""

        LOG.info(
            log_json(
                msg="populating reporting_ocp_projects table",
                schema=self.schema,
                cluster_id=cluster.cluster_id,
                cluster_alias=cluster.cluster_alias,
            )
        )

        for project in projects:
            OCPProject.objects.get_or_create(project=project, cluster=cluster)

    def get_nodes_trino(self, source_uuid, start_date, end_date):
        """Get the nodes from an OpenShift cluster."""
        sql = f"""
            SELECT ocp.node,
                ocp.resource_id,
                max(ocp.node_capacity_cpu_cores) as node_capacity_cpu_cores,
                coalesce(max(ocp.node_role), CASE
                    WHEN contains(array_agg(DISTINCT ocp.namespace), 'openshift-kube-apiserver') THEN 'master'
                    WHEN any_match(array_agg(DISTINCT nl.node_labels), element -> element like  '%"node_role_kubernetes_io": "infra"%') THEN 'infra'
                    ELSE 'worker'
                END) as node_role
            FROM hive.{self.schema}.openshift_pod_usage_line_items_daily as ocp
            LEFT JOIN hive.{self.schema}.openshift_node_labels_line_items_daily as nl
                ON ocp.node = nl.node
            WHERE ocp.source = '{source_uuid}'
                AND ocp.year = '{start_date.strftime("%Y")}'
                AND ocp.month = '{start_date.strftime("%m")}'
                AND ocp.interval_start >= TIMESTAMP '{start_date}'
                AND ocp.interval_start < date_add('day', 1, TIMESTAMP '{end_date}')
                AND nl.source = '{source_uuid}'
                AND nl.year = '{start_date.strftime("%Y")}'
                AND nl.month = '{start_date.strftime("%m")}'
                AND nl.interval_start >= TIMESTAMP '{start_date}'
                AND nl.interval_start < date_add('day', 1, TIMESTAMP '{end_date}')
            GROUP BY ocp.node,
                ocp.resource_id
        """  # noqa: E501
        context = {"schema": self.schema, "start": start_date, "end": end_date, "provider_uuid": source_uuid}
        return self._execute_trino_raw_sql_query(sql, context=context, log_ref="get_nodes_trino")

    def get_pvcs_trino(self, source_uuid, start_date, end_date):
        """Get the nodes from an OpenShift cluster."""
        if not trino_table_exists(self.schema, "openshift_storage_usage_line_items_daily"):
            return []
        sql = f"""
            SELECT distinct persistentvolume,
                persistentvolumeclaim,
                csi_volume_handle
            FROM hive.{self.schema}.openshift_storage_usage_line_items_daily as ocp
            WHERE ocp.source = '{source_uuid}'
                AND ocp.year = '{start_date.strftime("%Y")}'
                AND ocp.month = '{start_date.strftime("%m")}'
                AND ocp.interval_start >= TIMESTAMP '{start_date}'
                AND ocp.interval_start < date_add('day', 1, TIMESTAMP '{end_date}')
        """
        context = {"schema": self.schema, "start": start_date, "end": end_date, "provider_uuid": source_uuid}
        return self._execute_trino_raw_sql_query(sql, context=context, log_ref="get_pvcs_trino")

    def get_projects_trino(self, source_uuid, start_date, end_date):
        """Get the nodes from an OpenShift cluster."""
        sql = f"""
            SELECT distinct namespace
            FROM hive.{self.schema}.openshift_pod_usage_line_items_daily as ocp
            WHERE ocp.source = '{source_uuid}'
                AND ocp.year = '{start_date.strftime("%Y")}'
                AND ocp.month = '{start_date.strftime("%m")}'
                AND ocp.interval_start >= TIMESTAMP '{start_date}'
                AND ocp.interval_start < date_add('day', 1, TIMESTAMP '{end_date}')
        """
        context = {"schema": self.schema, "start": start_date, "end": end_date, "provider_uuid": source_uuid}
        projects = self._execute_trino_raw_sql_query(sql, context=context, log_ref="get_projects_trino")

        return [project[0] for project in projects]

    def get_cluster_for_provider(self, provider_uuid):
        """Return the cluster entry for a provider UUID."""
        return OCPCluster.objects.filter(provider_id=provider_uuid).first()

    def get_nodes_for_cluster(self, cluster_id):
        """Get all nodes for an OCP cluster."""
        nodes = (
            OCPNode.objects.filter(cluster_id=cluster_id).exclude(node__exact="").values_list("node", "resource_id")
        )
        nodes = [(node[0], node[1]) for node in nodes]
        return nodes

    def get_pvcs_for_cluster(self, cluster_id):
        """Get all nodes for an OCP cluster."""
        pvcs = (
            OCPPVC.objects.filter(cluster_id=cluster_id)
            .exclude(persistent_volume__exact="")
            .values_list("persistent_volume", "persistent_volume_claim", "csi_volume_handle")
        )
        pvcs = [(pvc[0], pvc[1], pvc[2]) for pvc in pvcs]
        return pvcs

    def get_projects_for_cluster(self, cluster_id):
        """Get all nodes for an OCP cluster."""
        projects = OCPProject.objects.filter(cluster_id=cluster_id).values_list("project")
        projects = [project[0] for project in projects]
        return projects

    def get_openshift_topology_for_multiple_providers(self, provider_uuids):
        """Return a dictionary with 1 or more Clusters topology."""
        topology_list = []
        for provider_uuid in provider_uuids:
            cluster = self.get_cluster_for_provider(provider_uuid)
            nodes_tuple = self.get_nodes_for_cluster(cluster.uuid)
            pvc_tuple = self.get_pvcs_for_cluster(cluster.uuid)
            project_tuple = self.get_projects_for_cluster(cluster.uuid)
            topology_list.append(
                {
                    "cluster_id": cluster.cluster_id,
                    "cluster_alias": cluster.cluster_alias,
                    "provider_uuid": provider_uuid,
                    "nodes": [node[0] for node in nodes_tuple],
                    "resource_ids": [node[1] for node in nodes_tuple],
                    "persistent_volumes": [pvc[0] for pvc in pvc_tuple],
                    "persistent_volume_claims": [pvc[1] for pvc in pvc_tuple],
                    "csi_volume_handle": [pvc[2] for pvc in pvc_tuple if pvc[2] is not None],
                    "projects": [project for project in project_tuple],
                }
            )

        return topology_list

    def get_filtered_openshift_topology_for_multiple_providers(self, provider_uuids, start_date, end_date):
        """Return a dictionary with 1 or more Clusters topology."""
        topology_list = []
        for provider_uuid in provider_uuids:
            cluster = self.get_cluster_for_provider(provider_uuid)
            nodes_tuple = self.get_nodes_trino(provider_uuid, start_date, end_date)
            pvc_tuple = self.get_pvcs_trino(provider_uuid, start_date, end_date)
            topology_list.append(
                {
                    "cluster_id": cluster.cluster_id,
                    "cluster_alias": cluster.cluster_alias,
                    "provider_uuid": provider_uuid,
                    "nodes": [node[0] for node in nodes_tuple],
                    "resource_ids": [node[1] for node in nodes_tuple],
                    "persistent_volumes": [pvc[0] for pvc in pvc_tuple],
                }
            )

        return topology_list

    def delete_infrastructure_raw_cost_from_daily_summary(self, provider_uuid, report_period_id, start_date, end_date):
        table_name = OCP_REPORT_TABLE_MAP["line_item_daily_summary"]
        ctx = {
            "schema": self.schema,
            "provider_uuid": provider_uuid,
            "start_date": start_date,
            "end_date": end_date,
            "table_name": table_name,
            "report_period_id": report_period_id,
        }
        LOG.info(log_json(msg="removing infrastructure raw cast from daily summary", context=ctx))
        sql = f"""
            DELETE FROM {self.schema}.reporting_ocpusagelineitem_daily_summary
            WHERE usage_start >= '{start_date}'::date
                AND usage_start <= '{end_date}'::date
                AND report_period_id = {report_period_id}
                AND infrastructure_raw_cost IS NOT NULL
                AND infrastructure_raw_cost != 0
        """

        self._prepare_and_execute_raw_sql_query(table_name, sql)

    def delete_all_except_infrastructure_raw_cost_from_daily_summary(
        self, provider_uuid, report_period_id, start_date, end_date
    ):
        table_name = OCP_REPORT_TABLE_MAP["line_item_daily_summary"]
        ctx = {
            "schema": self.schema,
            "provider_uuid": provider_uuid,
            "start_date": start_date,
            "end_date": end_date,
            "table_name": table_name,
            "report_period_id": report_period_id,
        }
        LOG.info(log_json(msg="removing all cost excluding infrastructure_raw_cost from daily summary", context=ctx))
        sql = f"""
            DELETE FROM {self.schema}.reporting_ocpusagelineitem_daily_summary
            WHERE usage_start >= '{start_date}'::date
                AND usage_start <= '{end_date}'::date
                AND report_period_id = {report_period_id}
                AND (infrastructure_raw_cost IS NULL OR infrastructure_raw_cost = 0)
        """

        self._prepare_and_execute_raw_sql_query(table_name, sql)

    def populate_ocp_on_all_project_daily_summary(self, platform, sql_params):
        LOG.info(
            log_json(
                msg=f"populating {platform.upper()} records for ocpallcostlineitem_project_daily_summary", **sql_params
            )
        )
        script_file_name = f"reporting_ocpallcostlineitem_project_daily_summary_{platform.lower()}.sql"
        script_file_path = f"{self.OCP_ON_ALL_SQL_PATH}{script_file_name}"
        self._execute_processing_script("masu.database", script_file_path, sql_params)

    def populate_ocp_on_all_daily_summary(self, platform, sql_params):
        LOG.info(
            log_json(msg=f"populating {platform.upper()} records for ocpallcostlineitem_daily_summary", **sql_params)
        )
        script_file_name = f"reporting_ocpallcostlineitem_daily_summary_{platform.lower()}.sql"
        script_file_path = f"{self.OCP_ON_ALL_SQL_PATH}{script_file_name}"
        self._execute_processing_script("masu.database", script_file_path, sql_params)

    def populate_ocp_on_all_ui_summary_tables(self, sql_params):
        for perspective in OCP_ON_ALL_PERSPECTIVES:
            LOG.info(log_json(msg=f"populating {perspective._meta.db_table}", **sql_params))
            script_file_path = f"{self.OCP_ON_ALL_SQL_PATH}{perspective._meta.db_table}.sql"
            self._execute_processing_script("masu.database", script_file_path, sql_params)

    def get_max_min_timestamp_from_parquet(self, source_uuid, start_date, end_date):
        """Get the max and min timestamps for parquet data given a date range"""
        sql = f"""
            SELECT min(interval_start) as min_timestamp,
                max(interval_start) as max_timestamp
            FROM hive.{self.schema}.openshift_pod_usage_line_items_daily as ocp
            WHERE ocp.source = '{source_uuid}'
                AND ocp.year = '{start_date.strftime("%Y")}'
                AND ocp.month = '{start_date.strftime("%m")}'
                AND ocp.interval_start >= TIMESTAMP '{start_date}'
                AND ocp.interval_start < date_add('day', 1, TIMESTAMP '{end_date}')
        """
        context = {"schema": self.schema, "start": start_date, "end": end_date, "provider_uuid": source_uuid}
        timestamps = self._execute_trino_raw_sql_query(
            sql, context=context, log_ref="get_max_min_timestamp_from_parquet"
        )
        minim, maxim = timestamps[0]
        minim = parse(str(minim)) if minim else datetime.datetime(start_date.year, start_date.month, start_date.day)
        maxim = parse(str(maxim)) if maxim else datetime.datetime(end_date.year, end_date.month, end_date.day)
        return minim, maxim

    def populate_unit_test_tag_data(self, report_period_ids, start_date, end_date):
        """
        This method allows us to maintain our tag logic.
        """
        # Remove disabled keys from the tags field.
        self.populate_pod_label_summary_table(report_period_ids, start_date, end_date)
        self.populate_volume_label_summary_table(report_period_ids, start_date, end_date)
        table_name = self._table_map["line_item_daily_summary"]
        sql = pkgutil.get_data("masu.database", "trino_sql/test/ocp/mimic_remove_disabled_tags.sql")
        sql = sql.decode("utf-8")
        sql_params = {
            "start_date": start_date,
            "end_date": end_date,
            "report_period_ids": report_period_ids,
            "schema": self.schema,
        }
        self._prepare_and_execute_raw_sql_query(table_name, sql, sql_params)

    def populate_unit_test_virt_ui_table(self, report_period_ids, start_date, end_date, source_uuid):
        """
        This method populates the vm table
        """
        sql = pkgutil.get_data("masu.database", "trino_sql/test/ocp/mimic_virt_ui.sql")
        sql = sql.decode("utf-8")
        sql_params = {
            "start_date": start_date,
            "end_date": end_date,
            "report_period_ids": report_period_ids,
            "schema": self.schema,
            "pod_request_cpu_core_hours": 1,
            "pod_request_mem_core_hours": 4,
            "source_uuid": source_uuid,
        }
        self._prepare_and_execute_raw_sql_query("reporting_ocp_vm_summary_p", sql, sql_params)

    def populate_tag_based_costs(self, start_date, end_date, provider_uuid, metric_to_tag_params_map, cluster_params):
        """Populate the tag based costs.

        This method populates the daily summary table with tag-based costs for
        the metrics highlighted in the metadata section.
        """
        report_period = self.report_periods_for_provider_uuid(provider_uuid, start_date)
        if not report_period or not metric_to_tag_params_map:
            return

        monthly_params = {"amortized_denominator": DateHelper().days_in_month(start_date), "cost_type": "Tag"}

        metric_metadata = {
            metric_constants.OCP_VM_HOUR: {
                "log_msg": "populating hourly VM tag based costs",
                "file_path": "trino_sql/openshift/cost_model/hourly_cost_vm_tag_based.sql",
            },
            metric_constants.OCP_VM_MONTH: {
                "log_msg": "populating monthly VM tag based costs",
                "file_path": "sql/openshift/cost_model/monthly_cost_virtual_machine.sql",
                "metric_params": monthly_params,
            },
            metric_constants.OCP_VM_CORE_MONTH: {
                "log_msg": "populating monthly VM Core based costs",
                "file_path": "trino_sql/openshift/cost_model/monthly_vm_core_tag_based.sql",
                "metric_params": monthly_params,
            },
            metric_constants.OCP_VM_CORE_HOUR: {
                "log_msg": "populating hourly VM Core based costs",
                "file_path": "trino_sql/openshift/cost_model/hourly_vm_core_tag_based.sql",
            },
            metric_constants.OCP_NAMESPACE_MONTH: {
                "log_msg": "populating monthly namespace tag costs",
                "file_path": "trino_sql/openshift/cost_model/monthly_namespace_tag_based.sql",
                "monthly": True,
                "metric_params": {**monthly_params, **cluster_params},
            },
        }

        param_builder = BaseCostModelParams(
            schema_name=self.schema,
            start_date=start_date,
            end_date=end_date,
            source_uuid=provider_uuid,
            report_period_id=report_period.id,
        )

        for name, metadata in metric_metadata.items():
            param_list = metric_to_tag_params_map.get(name)
            if not param_list:
                continue
<<<<<<< HEAD
            for tag_params in param_list:
                if metric_params := metadata.get("metric_params"):
                    context_params = tag_params | metric_params
                else:
                    context_params = tag_params.copy()
                final_sql_params = param_builder.build_parameters(context_params=context_params)
                sql = pkgutil.get_data("masu.database", metadata["file_path"]).decode("utf-8")
                LOG.info(log_json(msg=metadata["log_msg"]))
                if "trino_sql/" in metadata["file_path"]:
                    self._execute_trino_multipart_sql_query(sql, bind_params=final_sql_params)
=======

            sql = pkgutil.get_data("masu.database", file_path).decode("utf-8")
            use_fractional_hours = trino_table_exists(self.schema, "openshift_vm_usage_line_items")
            for sql_params in param_list:
                if "hourly_" in file_path:
                    sql_params["use_fractional_hours"] = use_fractional_hours
                LOG.info(log_json(msg=log_msg_mapping.get(metric_name)))
                if "trino_sql/" in file_path:
                    self._execute_trino_multipart_sql_query(sql, bind_params=sql_params)
>>>>>>> a6feef03
                else:
                    self._prepare_and_execute_raw_sql_query(
                        self._table_map["line_item_daily_summary"],
                        sql,
                        final_sql_params,
                        operation="INSERT",
                    )<|MERGE_RESOLUTION|>--- conflicted
+++ resolved
@@ -1274,11 +1274,13 @@
             return
 
         monthly_params = {"amortized_denominator": DateHelper().days_in_month(start_date), "cost_type": "Tag"}
+        fractional_hour_params = {"use_fractional_hours": trino_table_exists(self.schema, "openshift_vm_usage_line_items")}
 
         metric_metadata = {
             metric_constants.OCP_VM_HOUR: {
                 "log_msg": "populating hourly VM tag based costs",
                 "file_path": "trino_sql/openshift/cost_model/hourly_cost_vm_tag_based.sql",
+                "metric_params": fractional_hour_params,
             },
             metric_constants.OCP_VM_MONTH: {
                 "log_msg": "populating monthly VM tag based costs",
@@ -1293,11 +1295,11 @@
             metric_constants.OCP_VM_CORE_HOUR: {
                 "log_msg": "populating hourly VM Core based costs",
                 "file_path": "trino_sql/openshift/cost_model/hourly_vm_core_tag_based.sql",
+                "metric_params": fractional_hour_params,
             },
             metric_constants.OCP_NAMESPACE_MONTH: {
                 "log_msg": "populating monthly namespace tag costs",
                 "file_path": "trino_sql/openshift/cost_model/monthly_namespace_tag_based.sql",
-                "monthly": True,
                 "metric_params": {**monthly_params, **cluster_params},
             },
         }
@@ -1314,7 +1316,6 @@
             param_list = metric_to_tag_params_map.get(name)
             if not param_list:
                 continue
-<<<<<<< HEAD
             for tag_params in param_list:
                 if metric_params := metadata.get("metric_params"):
                     context_params = tag_params | metric_params
@@ -1325,17 +1326,6 @@
                 LOG.info(log_json(msg=metadata["log_msg"]))
                 if "trino_sql/" in metadata["file_path"]:
                     self._execute_trino_multipart_sql_query(sql, bind_params=final_sql_params)
-=======
-
-            sql = pkgutil.get_data("masu.database", file_path).decode("utf-8")
-            use_fractional_hours = trino_table_exists(self.schema, "openshift_vm_usage_line_items")
-            for sql_params in param_list:
-                if "hourly_" in file_path:
-                    sql_params["use_fractional_hours"] = use_fractional_hours
-                LOG.info(log_json(msg=log_msg_mapping.get(metric_name)))
-                if "trino_sql/" in file_path:
-                    self._execute_trino_multipart_sql_query(sql, bind_params=sql_params)
->>>>>>> a6feef03
                 else:
                     self._prepare_and_execute_raw_sql_query(
                         self._table_map["line_item_daily_summary"],
