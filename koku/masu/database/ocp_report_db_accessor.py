#
# Copyright 2021 Red Hat Inc.
# SPDX-License-Identifier: Apache-2.0
#
"""Database accessor for OCP report data."""
import datetime
import json
import logging
import os
import pkgutil
import uuid
from uuid import uuid4

from dateutil.parser import parse
from django.db import IntegrityError
from django.db.models import DecimalField
from django.db.models import F
from django.db.models import Value
from django.db.models.functions import Coalesce
from django_tenants.utils import schema_context

from api.common import log_json
from api.metrics import constants as metric_constants
from api.metrics.constants import DEFAULT_DISTRIBUTION_TYPE
from api.provider.models import Provider
from api.utils import DateHelper
from cost_models.sql_parameters import BaseCostModelParams
from koku.database import SQLScriptAtomicExecutorMixin
from koku.trino_database import TrinoStatementExecError
from masu.database import OCP_REPORT_TABLE_MAP
from masu.database.report_db_accessor_base import ReportDBAccessorBase
from masu.util.common import filter_dictionary
from masu.util.common import trino_table_exists
from reporting.models import OCP_ON_ALL_PERSPECTIVES
from reporting.provider.all.models import TagMapping
from reporting.provider.aws.models import TRINO_LINE_ITEM_DAILY_TABLE as AWS_TRINO_LINE_ITEM_DAILY_TABLE
from reporting.provider.azure.models import TRINO_LINE_ITEM_DAILY_TABLE as AZURE_TRINO_LINE_ITEM_DAILY_TABLE
from reporting.provider.gcp.models import TRINO_LINE_ITEM_DAILY_TABLE as GCP_TRINO_LINE_ITEM_DAILY_TABLE
from reporting.provider.ocp.models import OCPCluster
from reporting.provider.ocp.models import OCPNode
from reporting.provider.ocp.models import OCPProject
from reporting.provider.ocp.models import OCPPVC
from reporting.provider.ocp.models import OCPUsageLineItemDailySummary
from reporting.provider.ocp.models import OCPUsageReportPeriod
from reporting.provider.ocp.models import TRINO_LINE_ITEM_TABLE_DAILY_MAP
from reporting.provider.ocp.models import UI_SUMMARY_TABLES
from reporting.provider.ocp.models import VM_UI_SUMMARY_TABLE

LOG = logging.getLogger(__name__)


class OCPReportDBAccessor(SQLScriptAtomicExecutorMixin, ReportDBAccessorBase):
    """Class to interact with customer reporting tables."""

    #  Empty string will put a path seperator on the end
    OCP_ON_ALL_SQL_PATH = os.path.join("sql", "openshift", "all", "")

    def __init__(self, schema):
        """Establish the database connection.

        Args:
            schema (str): The customer schema to associate with
        """
        super().__init__(schema)
        self._table_map = OCP_REPORT_TABLE_MAP

    @property
    def line_item_daily_summary_table(self):
        return OCPUsageLineItemDailySummary

    def get_usage_period_query_by_provider(self, provider_uuid):
        """Return all report periods for the specified provider."""
        return OCPUsageReportPeriod.objects.filter(provider_id=provider_uuid)

    def report_periods_for_provider_uuid(self, provider_uuid, start_date=None):
        """Return all report periods for provider_uuid on date."""
        report_periods = self.get_usage_period_query_by_provider(provider_uuid)
        if start_date:
            if isinstance(start_date, str):
                start_date = parse(start_date)
            report_date = start_date.replace(day=1)
            report_periods = report_periods.filter(report_period_start=report_date).first()
        return report_periods

    def get_report_periods_before_date(self, date):
        """Get the report periods with report period before provided date."""
        return OCPUsageReportPeriod.objects.filter(report_period_start__lte=date)

    def populate_ui_summary_tables(self, start_date, end_date, source_uuid, tables=UI_SUMMARY_TABLES):
        """Populate our UI summary tables (formerly materialized views)."""
        sql_params = {
            "start_date": start_date,
            "end_date": end_date,
            "schema": self.schema,
            "source_uuid": source_uuid,
        }
        for table_name in tables:
            sql = pkgutil.get_data("masu.database", f"sql/openshift/{table_name}.sql")
            sql = sql.decode("utf-8")
            self._prepare_and_execute_raw_sql_query(table_name, sql, sql_params, operation="DELETE/INSERT")

        self._populate_virtualization_ui_summary_table(sql_params)

    def _populate_virtualization_ui_summary_table(self, sql_params):
        """
        Populates the virtualization ui table.
        """
        if not self.schema_exists_trino():
            return
        trino_query_requirements = [
            trino_table_exists(self.schema, "openshift_storage_usage_line_items_daily"),
            trino_table_exists(self.schema, "openshift_pod_usage_line_items_daily"),
            sql_params.get("start_date"),
        ]
        if not all(trino_query_requirements):
            return
        start_date = DateHelper().parse_to_date(sql_params["start_date"])
        sql_params["year"] = start_date.strftime("%Y")
        sql_params["month"] = start_date.strftime("%m")
        # create the temp table
        sql_params["uuid"] = str(uuid4().hex)
        create_temp_table_sql = pkgutil.get_data("masu.database", "sql/openshift/create_virtualization_tmp_table.sql")
        create_temp_table_sql = create_temp_table_sql.decode("utf-8")
        self._prepare_and_execute_raw_sql_query(
            "create temp virtualization table", create_temp_table_sql, sql_params, operation="CREATE"
        )
        # This pathway won't be needed if/when we require users to utilize 4.0.0 operator
        population_temp_table_file = "populate_vm_tmp_table.sql"
        vm_report_table = TRINO_LINE_ITEM_TABLE_DAILY_MAP["vm_usage"]
        if trino_table_exists(self.schema, vm_report_table):
            source_uuid = sql_params.get("source_uuid")
            source_sql = f"""
                SELECT count(*) from hive.{self.schema}."{vm_report_table}$partitions"
                WHERE source = '{source_uuid}'
                """
            source_available = self._execute_trino_raw_sql_query(
                source_sql,
                log_ref=f"Checking if source is in {vm_report_table}",
            )[0][0]
            if source_available:
                population_temp_table_file = "populate_vm_tmp_table_with_vm_report.sql"
        populate_temp_table_sql = pkgutil.get_data(
            "masu.database", f"trino_sql/openshift/{population_temp_table_file}"
        )
        populate_temp_table_sql = populate_temp_table_sql.decode("utf8")
        self._execute_trino_multipart_sql_query(populate_temp_table_sql, bind_params=sql_params)
        # populate vm UI table
        sql = pkgutil.get_data("masu.database", f"sql/openshift/{VM_UI_SUMMARY_TABLE}.sql")
        sql = sql.decode("utf-8")
        self._prepare_and_execute_raw_sql_query(VM_UI_SUMMARY_TABLE, sql, sql_params, operation="DELETE/INSERT")

    def update_line_item_daily_summary_with_tag_mapping(self, start_date, end_date, report_period_ids=None):
        """Maps child keys to parent key.
        Args:
            start_date (datetime.date) The date to start mapping keys
            end_date (datetime.date) The date to end on.
            bill_ids (list) A list of bill IDs.
        Returns
            (None)
        """
        with schema_context(self.schema):
            # Early return check to see if they have any tag mappings set.
            if not TagMapping.objects.filter(child__provider_type=Provider.PROVIDER_OCP).exists():
                LOG.debug("No tag mappings for OCP.")
                return
        table_name = self._table_map["line_item_daily_summary"]
        sql = pkgutil.get_data("masu.database", "sql/openshift/ocp_tag_mapping_update_daily_summary.sql")
        sql = sql.decode("utf-8")
        sql_params = {
            "start_date": start_date,
            "end_date": end_date,
            "report_period_ids": report_period_ids,
            "schema": self.schema,
        }
        self._prepare_and_execute_raw_sql_query(table_name, sql, sql_params)

    def get_ocp_infrastructure_map_trino(self, start_date, end_date, **kwargs):  # noqa: C901
        """Get the OCP on infrastructure map.

        Args:
            start_date (datetime.date) The date to start populating the table.
            end_date (datetime.date) The date to end on.

        Returns
            (None)

        """
        # kwargs here allows us to optionally pass in a provider UUID based on
        # the provider type this is run for
        ocp_provider_uuid = kwargs.get("ocp_provider_uuid")
        aws_provider_uuid = kwargs.get("aws_provider_uuid")
        azure_provider_uuid = kwargs.get("azure_provider_uuid")
        gcp_provider_uuid = kwargs.get("gcp_provider_uuid")

        check_aws = False
        check_azure = False
        check_gcp = False

        if not self.table_exists_trino(TRINO_LINE_ITEM_TABLE_DAILY_MAP.get("pod_usage")):
            return {}
        if aws_provider_uuid or ocp_provider_uuid:
            check_aws = self.table_exists_trino(AWS_TRINO_LINE_ITEM_DAILY_TABLE)
            if aws_provider_uuid and not check_aws:
                return {}
        if azure_provider_uuid or ocp_provider_uuid:
            check_azure = self.table_exists_trino(AZURE_TRINO_LINE_ITEM_DAILY_TABLE)
            if azure_provider_uuid and not check_azure:
                return {}
        if gcp_provider_uuid or ocp_provider_uuid:
            check_gcp = self.table_exists_trino(GCP_TRINO_LINE_ITEM_DAILY_TABLE)
            if gcp_provider_uuid and not check_gcp:
                return {}
        if not any([check_aws, check_azure, check_gcp]):
            return {}

        check_flags = {
            Provider.PROVIDER_AWS: check_aws,
            Provider.PROVIDER_AZURE: check_azure,
            Provider.PROVIDER_GCP: check_gcp,
        }

        if isinstance(start_date, str):
            start_date = datetime.datetime.strptime(start_date, "%Y-%m-%d").date()
            end_date = datetime.datetime.strptime(end_date, "%Y-%m-%d").date()
        for source_type, check_flag in check_flags.items():
            db_results = {}
            if check_flag:
                sql = pkgutil.get_data(
                    "masu.database", f"trino_sql/{source_type.lower()}/reporting_ocpinfrastructure_provider_map.sql"
                )
                sql = sql.decode("utf-8")

                sql_params = {
                    "start_date": start_date,
                    "end_date": end_date,
                    "year": start_date.strftime("%Y"),
                    "month": start_date.strftime("%m"),
                    "schema": self.schema,
                    "aws_provider_uuid": aws_provider_uuid,
                    "ocp_provider_uuid": ocp_provider_uuid,
                    "azure_provider_uuid": azure_provider_uuid,
                    "gcp_provider_uuid": gcp_provider_uuid,
                }

                results = self._execute_trino_raw_sql_query(
                    sql,
                    sql_params=sql_params,
                    log_ref="reporting_ocpinfrastructure_provider_map.sql",
                )
                for entry in results:
                    # This dictionary is keyed on an OpenShift provider UUID
                    # and the tuple contains
                    # (Infra Provider UUID, Infra Provider Type)
                    db_results[entry[0]] = (entry[1], entry[2])
                if db_results:
                    # An OCP cluster can only run on a single source, so stop here if we found a match
                    return db_results
        return db_results

    def delete_ocp_hive_partition_by_day(self, days, source, year, month):
        """Deletes partitions individually for each day in days list."""
        table = "reporting_ocpusagelineitem_daily_summary"
        if self.schema_exists_trino() and self.table_exists_trino(table):
            LOG.info(
                log_json(
                    msg="deleting Hive partitions by day",
                    schema=self.schema,
                    ocp_source=source,
                    table=table,
                    year=year,
                    month=month,
                    days=days,
                )
            )
            for day in days:
                sql = f"""
                DELETE FROM hive.{self.schema}.{table}
                WHERE source = '{source}'
                AND year = '{year}'
                AND (month = replace(ltrim(replace('{month}', '0', ' ')),' ', '0') OR month = '{month}')
                AND day = '{day}'
                """
                self._execute_trino_raw_sql_query(
                    sql,
                    log_ref=f"delete_ocp_hive_partition_by_day for {year}-{month}-{day}",
                )

    def delete_hive_partitions_by_source(self, table, partition_column, provider_uuid):
        """Deletes partitions individually for each day in days list."""
        if not self.schema_exists_trino() or not self.table_exists_trino(table):
            return False
        ctx = {
            "schema": self.schema,
            "provider_uuid": provider_uuid,
            "table": table,
        }
        LOG.info(log_json(msg="deleting Hive partitions by source", context=ctx))
        sql = f"""
        DELETE FROM hive.{self.schema}.{table}
        WHERE {partition_column} = '{provider_uuid}'
        """
        self._execute_trino_raw_sql_query(
            sql,
            log_ref=f"delete_hive_partitions_by_source for {provider_uuid}",
        )
        return True

    def find_expired_trino_partitions(self, table, source_column, date_str):
        """Queries Trino for partitions less than the parition date."""
        if not self.schema_exists_trino():
            LOG.info("Schema does not exist.")
            return False
        if not self.table_exists_trino(table):
            LOG.info("Could not find table.")
            return False
        sql = f"""
SELECT partitions.year, partitions.month, partitions.source
FROM (
    SELECT year as year,
        month as month,
        day as day,
        cast(date_parse(concat(year, '-', month, '-', day), '%Y-%m-%d') as date) as partition_date,
        {source_column} as source
    FROM  "{table}$partitions"
) as partitions
WHERE partitions.partition_date < DATE '{date_str}'
GROUP BY partitions.year, partitions.month, partitions.source
"""
        return self._execute_trino_raw_sql_query(sql, log_ref="finding expired partitions")

    def populate_line_item_daily_summary_table_trino(
        self, start_date, end_date, report_period_id, cluster_id, cluster_alias, source
    ):
        """Populate the daily aggregate of line items table.

        Args:
            start_date (datetime.date) The date to start populating the table.
            end_date (datetime.date) The date to end on.
            report_period_id (int) : report period for which we are processing
            cluster_id (str) : Cluster Identifier
            cluster_alias (str) : Cluster alias
            source (UUID) : provider uuid

        Returns
            (None)

        """
        # Cast start_date to date
        start_date = DateHelper().parse_to_date(start_date)
        end_date = DateHelper().parse_to_date(end_date)

        storage_exists = trino_table_exists(self.schema, "openshift_storage_usage_line_items_daily")

        year = start_date.strftime("%Y")
        month = start_date.strftime("%m")
        days = self.date_helper.list_days(start_date, end_date)
        days_tup = tuple(str(day.day) for day in days)
        self.delete_ocp_hive_partition_by_day(days_tup, source, year, month)

        sql = pkgutil.get_data("masu.database", "trino_sql/reporting_ocpusagelineitem_daily_summary.sql")
        sql = sql.decode("utf-8")
        sql_params = {
            "uuid": source,
            "start_date": start_date,
            "end_date": end_date,
            "report_period_id": report_period_id,
            "cluster_id": cluster_id,
            "cluster_alias": cluster_alias,
            "schema": self.schema,
            "source": str(source),
            "year": year,
            "month": month,
            "days": days_tup,
            "storage_exists": storage_exists,
        }

        try:
            self._execute_trino_multipart_sql_query(sql, bind_params=sql_params)
        except TrinoStatementExecError as trino_exc:
            if trino_exc.error_name == "ALREADY_EXISTS":
                LOG.warning(
                    log_json(
                        ctx=self.extract_context_from_sql_params(sql_params),
                        msg=trino_exc.message,
                        error_type=trino_exc.error_type,
                        error_name=trino_exc.error_name,
                        query_id=trino_exc.query_id,
                    )
                )
            else:
                raise

    def populate_pod_label_summary_table(self, report_period_ids, start_date, end_date):
        """Populate the line item aggregated totals data table."""
        table_name = self._table_map["pod_label_summary"]

        sql_params = {
            "uuid": str(uuid.uuid4()).replace("-", "_"),
            "schema": self.schema,
            "report_period_ids": report_period_ids,
            "start_date": start_date,
            "end_date": end_date,
        }
        ctx = self.extract_context_from_sql_params(sql_params)
        LOG.info(log_json(msg=f"updating {table_name}", context=ctx))
        self._execute_processing_script("masu.database", "sql/reporting_ocpusagepodlabel_summary.sql", sql_params)
        LOG.info(log_json(msg=f"finished updating {table_name}", context=ctx))

    def populate_volume_label_summary_table(self, report_period_ids, start_date, end_date):
        """Populate the OCP volume label summary table."""
        table_name = self._table_map["volume_label_summary"]

        sql_params = {
            "uuid": str(uuid.uuid4()).replace("-", "_"),
            "schema": self.schema,
            "report_period_ids": report_period_ids,
            "start_date": start_date,
            "end_date": end_date,
        }
        ctx = self.extract_context_from_sql_params(sql_params)
        LOG.info(log_json(msg=f"updating {table_name}", context=ctx))
        self._execute_processing_script("masu.database", "sql/reporting_ocpstoragevolumelabel_summary.sql", sql_params)
        LOG.info(log_json(msg=f"finished updating {table_name}", context=ctx))

    def populate_markup_cost(self, markup, start_date, end_date, cluster_id):
        """Set markup cost for OCP including infrastructure cost markup."""
        OCPUsageLineItemDailySummary.objects.filter(
            cluster_id=cluster_id, usage_start__gte=start_date, usage_start__lte=end_date
        ).update(
            infrastructure_markup_cost=(
                (Coalesce(F("infrastructure_raw_cost"), Value(0, output_field=DecimalField()))) * markup
            ),
            infrastructure_project_markup_cost=(
                (Coalesce(F("infrastructure_project_raw_cost"), Value(0, output_field=DecimalField()))) * markup
            ),
        )

    def populate_distributed_cost_sql(self, start_date, end_date, provider_uuid, distribution_info):
        """
        Populate the distribution cost model options.

        args:
            start_date (datetime, str): The start_date to calculate monthly_cost.
            end_date (datetime, str): The end_date to calculate monthly_cost.
            distribution: Choice of monthly distribution ex. memory
            provider_uuid (str): The str of the provider UUID
        """

        # The boolean determines if this distribution should run if there is no cost model
        key_to_file_mapping = {
            metric_constants.PLATFORM_COST: ("distribute_platform_cost.sql", False),
            metric_constants.WORKER_UNALLOCATED: ("distribute_worker_cost.sql", False),
            metric_constants.STORAGE_UNATTRIBUTED: ("distribute_unattributed_storage_cost.sql", True),
            metric_constants.NETWORK_UNATTRIBUTED: ("distribute_unattributed_network_cost.sql", True),
        }

        distribution = distribution_info.get("distribution_type", DEFAULT_DISTRIBUTION_TYPE)
        table_name = self._table_map["line_item_daily_summary"]
        report_period = self.report_periods_for_provider_uuid(provider_uuid, start_date)
        if not report_period:
            msg = "no report period for OCP provider, skipping distribution update"
            context = {"schema": self.schema, "provider_uuid": provider_uuid, "start_date": start_date}
            LOG.info(log_json(msg=msg, context=context))
            return

        report_period_id = report_period.id

        for cost_model_key, file_and_default in key_to_file_mapping.items():
            sql_file, distribute_default = file_and_default
            populate = distribution_info.get(cost_model_key, distribute_default)
            if populate:
                log_msg = f"distributing {cost_model_key}"
            else:
                # if populate is false we only execute the delete sql.
                log_msg = f"removing {cost_model_key} distribution"
            sql_params = {
                "start_date": start_date,
                "end_date": end_date,
                "schema": self.schema,
                "report_period_id": report_period_id,
                "distribution": distribution,
                "source_uuid": provider_uuid,
                "populate": populate,
            }

            sql = pkgutil.get_data("masu.database", f"sql/openshift/cost_model/distribute_cost/{sql_file}")
            sql = sql.decode("utf-8")
            LOG.info(log_json(msg=log_msg, context=sql_params))
            self._prepare_and_execute_raw_sql_query(table_name, sql, sql_params, operation=f"INSERT: {log_msg}")

    def _delete_monthly_cost_model_data(self, sql_params, ctx):
        delete_sql = pkgutil.get_data("masu.database", "sql/openshift/cost_model/delete_monthly_cost.sql")
        delete_sql = delete_sql.decode("utf-8")
        if sql_params.get("rate_type"):
            LOG.info(log_json(msg="removing monthly costs", context=ctx))
        else:
            LOG.info(log_json(msg="removing stale monthly costs", context=ctx))
        self._prepare_and_execute_raw_sql_query(
            self._table_map["line_item_daily_summary"], delete_sql, sql_params, operation="DELETE"
        )

    def populate_monthly_cost_sql(self, cost_type, rate_type, rate, start_date, end_date, distribution, provider_uuid):
        """
        Populate the monthly cost of a customer.

        There are three types of monthly rates Node, Cluster & PVC.

        args:
            cost_type (str): Contains the type of monthly cost. ex: "Node"
            rate_type(str): Contains the metric name. ex: "node_cost_per_month"
            rate (decimal): Contains the rate amount ex: 100.0
            start_date (datetime, str): The start_date to calculate monthly_cost.
            end_date (datetime, str): The end_date to calculate monthly_cost.
            distribution: Choice of monthly distribution ex. memory
            provider_uuid (str): The str of the provider UUID
        """
        if cost_type == "OCP_VM_CORE" and not trino_table_exists(self.schema, "openshift_vm_usage_line_items"):
            return
        cost_type_file_mapping = {
            "Node": "sql/openshift/cost_model/monthly_cost_cluster_and_node.sql",
            "Node_Core_Month": "sql/openshift/cost_model/monthly_cost_cluster_and_node.sql",
            "Cluster": "sql/openshift/cost_model/monthly_cost_cluster_and_node.sql",
            "PVC": "sql/openshift/cost_model/monthly_cost_persistentvolumeclaim.sql",
            "OCP_VM": "sql/openshift/cost_model/monthly_cost_virtual_machine.sql",
            "OCP_VM_CORE": "trino_sql/openshift/cost_model/monthly_vm_core.sql",
        }
        cost_type_file = cost_type_file_mapping.get(cost_type)
        if not cost_type_file:
            LOG.warning(f"Invalid cost_type: {cost_type} for OCP provider. Skipping populate_monthly_cost_sql update")
            return

        table_name = self._table_map["line_item_daily_summary"]
        report_period = self.report_periods_for_provider_uuid(provider_uuid, start_date)
        ctx = {
            "schema": self.schema,
            "provider_uuid": provider_uuid,
            "start_date": start_date,
            "end_date": end_date,
            "report_period": report_period,
            "cost_type": cost_type,
        }
        if not report_period:
            LOG.info(
                log_json(
                    msg="no report period for OCP provider, skipping populate_monthly_cost_sql update",
                    context=ctx,
                )
            )
            return

        # always delete existing cost-type data
        self._delete_monthly_cost_model_data(
            {
                "schema": self.schema,
                "report_period_id": report_period.id,
                "start_date": start_date,
                "end_date": end_date,
                "cost_type": cost_type,
            },
            ctx,
        )
        if not rate:
            # since we don't have a rate, we have no new costs to calculate.
            return

        # Insert
        sql_params = {
            "start_date": start_date,
            "end_date": end_date,
            "schema": self.schema,
            "source_uuid": provider_uuid,
            "report_period_id": report_period.id,
            "rate": rate,
            "cost_type": cost_type,
            "rate_type": rate_type,
            "distribution": distribution,
        }
        insert_sql = pkgutil.get_data("masu.database", cost_type_file)
        insert_sql = insert_sql.decode("utf-8")
        LOG.info(log_json(msg="populating monthly costs", context=ctx))
        if "trino_sql/" in cost_type_file:
            start_date = DateHelper().parse_to_date(sql_params["start_date"])
            sql_params["year"] = start_date.strftime("%Y")
            sql_params["month"] = start_date.strftime("%m")
            self._execute_trino_multipart_sql_query(insert_sql, bind_params=sql_params)
        else:
            self._prepare_and_execute_raw_sql_query(table_name, insert_sql, sql_params, operation="INSERT")

    def populate_tag_cost_sql(
        self, cost_type, rate_type, tag_key, case_dict, start_date, end_date, distribution, provider_uuid
    ):
        """
        Update or insert daily summary line item for node cost.
        It checks to see if a line item exists for each node
        that contains the tag key:value pair,
        if it does then the price is added to the monthly cost.
        """
        table_name = self._table_map["line_item_daily_summary"]
        report_period = self.report_periods_for_provider_uuid(provider_uuid, start_date)
        ctx = {
            "schema": self.schema,
            "provider_uuid": provider_uuid,
            "start_date": start_date,
            "end_date": end_date,
            "report_period": report_period,
        }
        if not report_period:
            LOG.info(
                log_json(
                    msg="no report period for OCP provider, skipping populate_monthly_tag_cost_sql update",
                    context=ctx,
                )
            )
            return
        report_period_id = report_period.id

        cpu_case, memory_case, volume_case = case_dict.get("cost")
        labels = case_dict.get("labels")

        if "Node" in cost_type:
            sql = pkgutil.get_data("masu.database", "sql/openshift/cost_model/node_cost_by_tag.sql")
        elif cost_type == "PVC":
            sql = pkgutil.get_data(
                "masu.database", "sql/openshift/cost_model/monthly_cost_persistentvolumeclaim_by_tag.sql"
            )

        sql = sql.decode("utf-8")
        sql_params = {
            "start_date": start_date,
            "end_date": end_date,
            "schema": self.schema,
            "source_uuid": provider_uuid,
            "report_period_id": report_period_id,
            "cost_model_cpu_cost": cpu_case,
            "cost_model_memory_cost": memory_case,
            "cost_model_volume_cost": volume_case,
            "cost_type": cost_type,
            "rate_type": rate_type,
            "distribution": distribution,
            "tag_key": tag_key,
            "labels": labels,
        }

        if case_dict.get("unallocated"):
            unallocated_cpu_case, unallocated_memory_case, unallocated_volume_case = case_dict.get("unallocated")
            sql_params["unallocated_cost_model_cpu_cost"] = unallocated_cpu_case
            sql_params["unallocated_cost_model_memory_cost"] = unallocated_memory_case
            sql_params["unallocated_cost_model_volume_cost"] = unallocated_volume_case

        LOG.info(log_json(msg="populating tag costs", context=ctx))
        self._prepare_and_execute_raw_sql_query(table_name, sql, sql_params, operation="INSERT")

    def populate_vm_usage_costs(
        self, rate_type, vm_usage_rates, start_date, end_date, provider_uuid, report_period_id
    ):
        if not vm_usage_rates:
            return
        vm_table_exists = trino_table_exists(self.schema, "openshift_vm_usage_line_items")
        vm_usage_metadata = {
            metric_constants.OCP_VM_HOUR: {
                "file_path": "trino_sql/openshift/cost_model/hourly_cost_virtual_machine.sql",
                "log_msg": "populating virtual machine hourly costs",
                "metric_params": {"use_fractional_hours": vm_table_exists},
            },
            metric_constants.OCP_VM_CORE_HOUR: {
                "file_path": "trino_sql/openshift/cost_model/hourly_vm_core.sql",
                "log_msg": "populating virtual machine core hourly costs",
            },
        }
        for metric_name, hourly_rate in vm_usage_rates.items():
            metadata = vm_usage_metadata.get(metric_name)
            if metric_name == metric_constants.OCP_VM_CORE_HOUR and not vm_table_exists:
                continue
            param_builder = BaseCostModelParams(
                schema_name=self.schema,
                start_date=start_date,
                end_date=end_date,
                source_uuid=provider_uuid,
                report_period_id=report_period_id,
            )
            context_params = {"rate_type": rate_type, "hourly_rate": hourly_rate}
            if metric_params := metadata.get("metric_params"):
                context_params.update(metric_params)
            sql_params = param_builder.build_parameters(context_params=context_params)
            sql = pkgutil.get_data("masu.database", metadata["file_path"]).decode("utf-8")
            LOG.info(log_json(msg=metadata["log_msg"], context=sql_params))
            self._execute_trino_multipart_sql_query(sql, bind_params=sql_params)

    def populate_usage_costs(
        self, rate_type, rates, distribution, start_date, end_date, provider_uuid, report_period_id
    ):
        """Update the reporting_ocpusagelineitem_daily_summary table with usage costs."""
        table_name = self._table_map["line_item_daily_summary"]

        ctx = {
            "schema": self.schema,
            "provider_uuid": provider_uuid,
            "start_date": start_date,
            "end_date": end_date,
            "report_period": report_period_id,
        }
        if not rates:
            LOG.info(log_json(msg="removing usage costs", context=ctx))
            self.delete_line_item_daily_summary_entries_for_date_range_raw(
                provider_uuid,
                start_date,
                end_date,
                table=OCPUsageLineItemDailySummary,
                filters={"cost_model_rate_type": rate_type, "report_period_id": report_period_id},
                null_filters={"monthly_cost_type": "IS NULL"},
            )
            # We cleared out existing data, but there is no new to calculate.
            return

        sql = pkgutil.get_data("masu.database", "sql/openshift/cost_model/usage_costs.sql")

        sql = sql.decode("utf-8")
        sql_params = {
            "start_date": start_date,
            "end_date": end_date,
            "schema": self.schema,
            "source_uuid": provider_uuid,
            "report_period_id": report_period_id,
            "rate_type": rate_type,
            "distribution": distribution,
        }
        for metric in metric_constants.COST_MODEL_USAGE_RATES:
            sql_params[metric] = rates.get(metric, 0)

        LOG.info(log_json(msg=f"populating {rate_type} usage costs", context=ctx))
        self._prepare_and_execute_raw_sql_query(table_name, sql, sql_params, operation="INSERT")

    def populate_tag_usage_costs(  # noqa: C901
        self, infrastructure_rates, supplementary_rates, start_date, end_date, cluster_id
    ):
        """
        Update the reporting_ocpusagelineitem_daily_summary table with
        usage costs based on tag rates.
        Due to the way the tag_keys are stored it loops through all of
        the tag keys to filter and update costs.

        The data structure for infrastructure and supplementary rates are
        a dictionary that include the metric name, the tag key,
        the tag value names, and the tag value, for example:
            {'cpu_core_usage_per_hour': {
                'app': {
                    'far': '0.2000000000', 'manager': '100.0000000000', 'walk': '5.0000000000'
                    }
                }
            }
        """
        # Remove monthly rates
        infrastructure_rates = filter_dictionary(infrastructure_rates, metric_constants.USAGE_METRIC_MAP.keys())
        supplementary_rates = filter_dictionary(supplementary_rates, metric_constants.USAGE_METRIC_MAP.keys())
        # define the rates so the loop can operate on both rate types
        rate_types = [
            {"rates": infrastructure_rates, "sql_file": "sql/openshift/cost_model/infrastructure_tag_rates.sql"},
            {"rates": supplementary_rates, "sql_file": "sql/openshift/cost_model/supplementary_tag_rates.sql"},
        ]
        # Cast start_date and end_date to date object, if they aren't already
        start_date = DateHelper().parse_to_date(start_date)
        end_date = DateHelper().parse_to_date(end_date)
        # updates costs from tags
        for rate_type in rate_types:
            rate = rate_type.get("rates")
            sql_file = rate_type.get("sql_file")
            for metric in rate:
                tags = rate.get(metric, {})
                usage_type = metric_constants.USAGE_METRIC_MAP.get(metric)
                if usage_type == "storage":
                    labels_field = "volume_labels"
                else:
                    labels_field = "pod_labels"
                table_name = self._table_map["line_item_daily_summary"]
                for tag_key in tags:
                    tag_vals = tags.get(tag_key, {})
                    value_names = list(tag_vals.keys())
                    for val_name in value_names:
                        rate_value = tag_vals[val_name]
                        key_value_pair = json.dumps({tag_key: val_name})
                        sql = pkgutil.get_data("masu.database", sql_file)
                        sql = sql.decode("utf-8")
                        sql_params = {
                            "start_date": start_date,
                            "end_date": end_date,
                            "rate": rate_value,
                            "cluster_id": cluster_id,
                            "schema": self.schema,
                            "usage_type": usage_type,
                            "metric": metric,
                            "k_v_pair": key_value_pair,
                            "labels_field": labels_field,
                        }
                        ctx = self.extract_context_from_sql_params(sql_params)
                        LOG.info(log_json(msg="running populate_tag_usage_costs SQL", context=ctx))
                        self._prepare_and_execute_raw_sql_query(table_name, sql, sql_params)

    def populate_tag_usage_default_costs(  # noqa: C901
        self, infrastructure_rates, supplementary_rates, start_date, end_date, cluster_id
    ):
        """
        Update the reporting_ocpusagelineitem_daily_summary table
        with usage costs based on tag rates.

        The data structure for infrastructure and supplementary rates
        are a dictionary that includes the metric, the tag key,
        the default value, and the values for that key that have
        rates defined and do not need the default applied,
        for example:
            {
                'cpu_core_usage_per_hour': {
                    'app': {
                        'default_value': '100.0000000000', 'defined_keys': ['far', 'manager', 'walk']
                    }
                }
            }
        """
        # Remove monthly rates
        infrastructure_rates = filter_dictionary(infrastructure_rates, metric_constants.USAGE_METRIC_MAP.keys())
        supplementary_rates = filter_dictionary(supplementary_rates, metric_constants.USAGE_METRIC_MAP.keys())
        # define the rates so the loop can operate on both rate types
        rate_types = [
            {
                "rates": infrastructure_rates,
                "sql_file": "sql/openshift/cost_model/default_infrastructure_tag_rates.sql",
            },
            {"rates": supplementary_rates, "sql_file": "sql/openshift/cost_model/default_supplementary_tag_rates.sql"},
        ]
        # Cast start_date and end_date to date object, if they aren't already
        start_date = DateHelper().parse_to_date(start_date)
        end_date = DateHelper().parse_to_date(end_date)

        # updates costs from tags
        for rate_type in rate_types:
            rate = rate_type.get("rates")
            sql_file = rate_type.get("sql_file")
            for metric in rate:
                tags = rate.get(metric, {})
                usage_type = metric_constants.USAGE_METRIC_MAP.get(metric)
                if usage_type == "storage":
                    labels_field = "volume_labels"
                else:
                    labels_field = "pod_labels"
                table_name = self._table_map["line_item_daily_summary"]
                for tag_key in tags:
                    key_value_pair = []
                    tag_vals = tags.get(tag_key)
                    rate_value = tag_vals.get("default_value", 0)
                    if rate_value == 0:
                        continue
                    value_names = tag_vals.get("defined_keys", [])
                    for value_to_skip in value_names:
                        key_value_pair.append(json.dumps({tag_key: value_to_skip}))
                    json.dumps(key_value_pair)
                    sql = pkgutil.get_data("masu.database", sql_file)
                    sql = sql.decode("utf-8")
                    sql_params = {
                        "start_date": start_date,
                        "end_date": end_date,
                        "rate": rate_value,
                        "cluster_id": cluster_id,
                        "schema": self.schema,
                        "usage_type": usage_type,
                        "metric": metric,
                        "tag_key": tag_key,
                        "k_v_pair": key_value_pair,
                        "labels_field": labels_field,
                    }
                    ctx = self.extract_context_from_sql_params(sql_params)
                    LOG.info(log_json(msg="running populate_tag_usage_default_costs SQL", context=ctx))
                    self._prepare_and_execute_raw_sql_query(table_name, sql, sql_params)

    def populate_openshift_cluster_information_tables(self, provider, cluster_id, cluster_alias, start_date, end_date):
        """Populate the cluster, node, PVC, and project tables for the cluster."""
        cluster_table = self.populate_cluster_table(provider, cluster_id, cluster_alias)

        nodes = self.get_nodes_trino(str(provider.uuid), start_date, end_date)
        pvcs = self.get_pvcs_trino(str(provider.uuid), start_date, end_date)
        projects = self.get_projects_trino(str(provider.uuid), start_date, end_date)

        self.populate_node_table(cluster_table, nodes)
        self.populate_pvc_table(cluster_table, pvcs)
        self.populate_project_table(cluster_table, projects)

    def populate_cluster_table(self, provider, cluster_id, cluster_alias):
        """Get or create an entry in the OCP cluster table."""
        LOG.info(log_json(msg="fetching entry in reporting_ocp_cluster", provider_uuid=provider.uuid))
        clusters = OCPCluster.objects.filter(provider_id=provider.uuid)
        if clusters.count() > 1:
            clusters_to_delete = clusters.exclude(cluster_alias=cluster_alias)
            LOG.info(
                log_json(
                    msg="attempting to delete duplicate entries in reporting_ocp_cluster",
                    provider_uuid=provider.uuid,
                )
            )
            clusters_to_delete.delete()
        cluster = clusters.first()
        msg = "fetched entry in reporting_ocp_cluster"
        if not cluster:
            cluster, created = OCPCluster.objects.get_or_create(
                cluster_id=cluster_id, cluster_alias=cluster_alias, provider_id=provider.uuid
            )
            msg = f"created entry in reporting_ocp_clusters: {created}"

        # if the cluster entry already exists and cluster alias does not match, update the cluster alias
        elif cluster.cluster_alias != cluster_alias:
            cluster.cluster_alias = cluster_alias
            cluster.save()
            msg = "updated cluster entry with new cluster alias in reporting_ocp_clusters"

        LOG.info(
            log_json(
                msg=msg,
                cluster_id=cluster_id,
                cluster_alias=cluster_alias,
                provider_uuid=provider.uuid,
            )
        )
        return cluster

    def populate_node_table(self, cluster_table, nodes):
        """Get or create an entry in the OCP node table."""

        LOG.info(
            log_json(
                msg="populating reporting_ocp_nodes table",
                schema=self.schema,
                cluster_id=cluster_table.cluster_id,
                cluster_alias=cluster_table.cluster_alias,
            )
        )

        for node in nodes:
            tmp_node = OCPNode.objects.filter(
                node=node[0], resource_id=node[1], node_capacity_cpu_cores=node[2], cluster=cluster_table
            ).first()
            if not tmp_node:
                OCPNode.objects.create(
                    node=node[0],
                    resource_id=node[1],
                    node_capacity_cpu_cores=node[2],
                    node_role=node[3],
<<<<<<< HEAD
                    cluster=cluster_table,
=======
                    architecture=node[4],
                    cluster=cluster,
>>>>>>> e38e7171
                )
                continue

            if not tmp_node.node_role or not tmp_node.architecture:
                tmp_node.node_role = node[3]
                tmp_node.architecture = node[4]
                tmp_node.save(update_fields=["node_role", "architecture"])

    def populate_pvc_table(self, cluster_table, pvcs):
        """Get or create an entry in the OCP cluster table."""

        LOG.info(
            log_json(
                msg="populating reporting_ocp_pvcs table",
                schema=self.schema,
                cluster_id=cluster_table.cluster_id,
                cluster_alias=cluster_table.cluster_alias,
            )
        )

        for pvc in pvcs:
            ocppvc = OCPPVC.objects.filter(
                persistent_volume=pvc[0], persistent_volume_claim=pvc[1], cluster=cluster_table
            ).first()
            if ocppvc:
                if not ocppvc.csi_volume_handle:
                    # Update the existing record's csi_volume_handle
                    ocppvc.csi_volume_handle = pvc[2]
                    ocppvc.save(update_fields=["csi_volume_handle"])
            else:
                # If the record does not exist, try creating a new one
                try:
                    OCPPVC.objects.create(
                        persistent_volume=pvc[0],
                        persistent_volume_claim=pvc[1],
                        csi_volume_handle=pvc[2],
                        cluster=cluster_table,
                    )

                except IntegrityError as e:
                    LOG.warning(log_json(msg="IntegrityError raised when creating pvc", pvc=pvc), exc_info=e)

    def populate_project_table(self, cluster_table, projects):
        """Get or create an entry in the OCP cluster table."""

        LOG.info(
            log_json(
                msg="populating reporting_ocp_projects table",
                schema=self.schema,
                cluster_id=cluster_table.cluster_id,
                cluster_alias=cluster_table.cluster_alias,
            )
        )

        for project in projects:
            OCPProject.objects.get_or_create(project=project, cluster=cluster_table)

    def get_nodes_trino(self, source_uuid, start_date, end_date):
        """Get the nodes from an OpenShift cluster."""
        sql = f"""
            SELECT ocp.node,
                ocp.resource_id,
                max(ocp.node_capacity_cpu_cores) as node_capacity_cpu_cores,
                coalesce(max(ocp.node_role), CASE
                    WHEN contains(array_agg(DISTINCT ocp.namespace), 'openshift-kube-apiserver') THEN 'master'
                    WHEN any_match(array_agg(DISTINCT nl.node_labels), element -> element like  '%"node_role_kubernetes_io": "infra"%') THEN 'infra'
                    ELSE 'worker'
                END) as node_role,
                lower(json_extract_scalar(max(node_labels), '$.kubernetes_io_arch')) as arch
            FROM hive.{self.schema}.openshift_pod_usage_line_items_daily as ocp
            LEFT JOIN hive.{self.schema}.openshift_node_labels_line_items_daily as nl
                ON ocp.node = nl.node
            WHERE ocp.source = '{source_uuid}'
                AND ocp.year = '{start_date.strftime("%Y")}'
                AND ocp.month = '{start_date.strftime("%m")}'
                AND ocp.interval_start >= TIMESTAMP '{start_date}'
                AND ocp.interval_start < date_add('day', 1, TIMESTAMP '{end_date}')
                AND nl.source = '{source_uuid}'
                AND nl.year = '{start_date.strftime("%Y")}'
                AND nl.month = '{start_date.strftime("%m")}'
                AND nl.interval_start >= TIMESTAMP '{start_date}'
                AND nl.interval_start < date_add('day', 1, TIMESTAMP '{end_date}')
            GROUP BY ocp.node,
                ocp.resource_id
        """  # noqa: E501
        context = {"schema": self.schema, "start": start_date, "end": end_date, "provider_uuid": source_uuid}
        return self._execute_trino_raw_sql_query(sql, context=context, log_ref="get_nodes_trino")

    def get_pvcs_trino(self, source_uuid, start_date, end_date):
        """Get the nodes from an OpenShift cluster."""
        if not trino_table_exists(self.schema, "openshift_storage_usage_line_items_daily"):
            return []
        sql = f"""
            SELECT distinct persistentvolume,
                persistentvolumeclaim,
                csi_volume_handle
            FROM hive.{self.schema}.openshift_storage_usage_line_items_daily as ocp
            WHERE ocp.source = '{source_uuid}'
                AND ocp.year = '{start_date.strftime("%Y")}'
                AND ocp.month = '{start_date.strftime("%m")}'
                AND ocp.interval_start >= TIMESTAMP '{start_date}'
                AND ocp.interval_start < date_add('day', 1, TIMESTAMP '{end_date}')
        """
        context = {"schema": self.schema, "start": start_date, "end": end_date, "provider_uuid": source_uuid}
        return self._execute_trino_raw_sql_query(sql, context=context, log_ref="get_pvcs_trino")

    def get_projects_trino(self, source_uuid, start_date, end_date):
        """Get the nodes from an OpenShift cluster."""
        sql = f"""
            SELECT distinct namespace
            FROM hive.{self.schema}.openshift_pod_usage_line_items_daily as ocp
            WHERE ocp.source = '{source_uuid}'
                AND ocp.year = '{start_date.strftime("%Y")}'
                AND ocp.month = '{start_date.strftime("%m")}'
                AND ocp.interval_start >= TIMESTAMP '{start_date}'
                AND ocp.interval_start < date_add('day', 1, TIMESTAMP '{end_date}')
        """
        context = {"schema": self.schema, "start": start_date, "end": end_date, "provider_uuid": source_uuid}
        projects = self._execute_trino_raw_sql_query(sql, context=context, log_ref="get_projects_trino")

        return [project[0] for project in projects]

    def get_cluster_for_provider(self, provider_uuid):
        """Return the cluster entry for a provider UUID."""
        return OCPCluster.objects.filter(provider_id=provider_uuid).first()

    def get_nodes_for_cluster(self, cluster_pk):
        """Get all nodes for an OCP cluster."""
        nodes = (
            OCPNode.objects.filter(cluster_id=cluster_pk).exclude(node__exact="").values_list("node", "resource_id")
        )
        nodes = [(node[0], node[1]) for node in nodes]
        return nodes

    def get_pvcs_for_cluster(self, cluster_pk):
        """Get all nodes for an OCP cluster."""
        pvcs = (
            OCPPVC.objects.filter(cluster_id=cluster_pk)
            .exclude(persistent_volume__exact="")
            .values_list("persistent_volume", "persistent_volume_claim", "csi_volume_handle")
        )
        pvcs = [(pvc[0], pvc[1], pvc[2]) for pvc in pvcs]
        return pvcs

    def get_projects_for_cluster(self, cluster_pk):
        """Get all nodes for an OCP cluster."""
        projects = OCPProject.objects.filter(cluster_id=cluster_pk).values_list("project")
        projects = [project[0] for project in projects]
        return projects

    def get_openshift_topology_for_multiple_providers(self, provider_uuids):
        """Return a dictionary with 1 or more Clusters topology."""
        topology_list = []
        for provider_uuid in provider_uuids:
            cluster_table = self.get_cluster_for_provider(provider_uuid)
            nodes_tuple = self.get_nodes_for_cluster(cluster_table.uuid)
            pvc_tuple = self.get_pvcs_for_cluster(cluster_table.uuid)
            project_tuple = self.get_projects_for_cluster(cluster_table.uuid)
            topology_list.append(
                {
                    "cluster_id": cluster_table.cluster_id,
                    "cluster_alias": cluster_table.cluster_alias,
                    "provider_uuid": provider_uuid,
                    "nodes": [node[0] for node in nodes_tuple],
                    "resource_ids": [node[1] for node in nodes_tuple],
                    "persistent_volumes": [pvc[0] for pvc in pvc_tuple],
                    "persistent_volume_claims": [pvc[1] for pvc in pvc_tuple],
                    "csi_volume_handle": [pvc[2] for pvc in pvc_tuple if pvc[2] is not None],
                    "projects": [project for project in project_tuple],
                }
            )

        return topology_list

    def get_filtered_openshift_topology_for_multiple_providers(self, provider_uuids, start_date, end_date):
        """Return a dictionary with 1 or more Clusters topology."""
        topology_list = []
        for provider_uuid in provider_uuids:
            cluster = self.get_cluster_for_provider(provider_uuid)
            nodes_tuple = self.get_nodes_trino(provider_uuid, start_date, end_date)
            pvc_tuple = self.get_pvcs_trino(provider_uuid, start_date, end_date)
            topology_list.append(
                {
                    "cluster_id": cluster.cluster_id,
                    "cluster_alias": cluster.cluster_alias,
                    "provider_uuid": provider_uuid,
                    "nodes": [node[0] for node in nodes_tuple],
                    "resource_ids": [node[1] for node in nodes_tuple],
                    "persistent_volumes": [pvc[0] for pvc in pvc_tuple],
                }
            )

        return topology_list

    def delete_infrastructure_raw_cost_from_daily_summary(self, provider_uuid, report_period_id, start_date, end_date):
        table_name = OCP_REPORT_TABLE_MAP["line_item_daily_summary"]
        ctx = {
            "schema": self.schema,
            "provider_uuid": provider_uuid,
            "start_date": start_date,
            "end_date": end_date,
            "table_name": table_name,
            "report_period_id": report_period_id,
        }
        LOG.info(log_json(msg="removing infrastructure raw cast from daily summary", context=ctx))
        sql = f"""
            DELETE FROM {self.schema}.reporting_ocpusagelineitem_daily_summary
            WHERE usage_start >= '{start_date}'::date
                AND usage_start <= '{end_date}'::date
                AND report_period_id = {report_period_id}
                AND infrastructure_raw_cost IS NOT NULL
                AND infrastructure_raw_cost != 0
        """

        self._prepare_and_execute_raw_sql_query(table_name, sql)

    def delete_all_except_infrastructure_raw_cost_from_daily_summary(
        self, provider_uuid, report_period_id, start_date, end_date
    ):
        table_name = OCP_REPORT_TABLE_MAP["line_item_daily_summary"]
        ctx = {
            "schema": self.schema,
            "provider_uuid": provider_uuid,
            "start_date": start_date,
            "end_date": end_date,
            "table_name": table_name,
            "report_period_id": report_period_id,
        }
        LOG.info(log_json(msg="removing all cost excluding infrastructure_raw_cost from daily summary", context=ctx))
        sql = f"""
            DELETE FROM {self.schema}.reporting_ocpusagelineitem_daily_summary
            WHERE usage_start >= '{start_date}'::date
                AND usage_start <= '{end_date}'::date
                AND report_period_id = {report_period_id}
                AND (infrastructure_raw_cost IS NULL OR infrastructure_raw_cost = 0)
        """

        self._prepare_and_execute_raw_sql_query(table_name, sql)

    def populate_ocp_on_all_project_daily_summary(self, platform, sql_params):
        LOG.info(
            log_json(
                msg=f"populating {platform.upper()} records for ocpallcostlineitem_project_daily_summary", **sql_params
            )
        )
        script_file_name = f"reporting_ocpallcostlineitem_project_daily_summary_{platform.lower()}.sql"
        script_file_path = f"{self.OCP_ON_ALL_SQL_PATH}{script_file_name}"
        self._execute_processing_script("masu.database", script_file_path, sql_params)

    def populate_ocp_on_all_daily_summary(self, platform, sql_params):
        LOG.info(
            log_json(msg=f"populating {platform.upper()} records for ocpallcostlineitem_daily_summary", **sql_params)
        )
        script_file_name = f"reporting_ocpallcostlineitem_daily_summary_{platform.lower()}.sql"
        script_file_path = f"{self.OCP_ON_ALL_SQL_PATH}{script_file_name}"
        self._execute_processing_script("masu.database", script_file_path, sql_params)

    def populate_ocp_on_all_ui_summary_tables(self, sql_params):
        for perspective in OCP_ON_ALL_PERSPECTIVES:
            LOG.info(log_json(msg=f"populating {perspective._meta.db_table}", **sql_params))
            script_file_path = f"{self.OCP_ON_ALL_SQL_PATH}{perspective._meta.db_table}.sql"
            self._execute_processing_script("masu.database", script_file_path, sql_params)

    def get_max_min_timestamp_from_parquet(self, source_uuid, start_date, end_date):
        """Get the max and min timestamps for parquet data given a date range"""
        sql = f"""
            SELECT min(interval_start) as min_timestamp,
                max(interval_start) as max_timestamp
            FROM hive.{self.schema}.openshift_pod_usage_line_items_daily as ocp
            WHERE ocp.source = '{source_uuid}'
                AND ocp.year = '{start_date.strftime("%Y")}'
                AND ocp.month = '{start_date.strftime("%m")}'
                AND ocp.interval_start >= TIMESTAMP '{start_date}'
                AND ocp.interval_start < date_add('day', 1, TIMESTAMP '{end_date}')
        """
        context = {"schema": self.schema, "start": start_date, "end": end_date, "provider_uuid": source_uuid}
        timestamps = self._execute_trino_raw_sql_query(
            sql, context=context, log_ref="get_max_min_timestamp_from_parquet"
        )
        minim, maxim = timestamps[0]
        minim = parse(str(minim)) if minim else datetime.datetime(start_date.year, start_date.month, start_date.day)
        maxim = parse(str(maxim)) if maxim else datetime.datetime(end_date.year, end_date.month, end_date.day)
        return minim, maxim

    def populate_unit_test_tag_data(self, report_period_ids, start_date, end_date):
        """
        This method allows us to maintain our tag logic.
        """
        # Remove disabled keys from the tags field.
        self.populate_pod_label_summary_table(report_period_ids, start_date, end_date)
        self.populate_volume_label_summary_table(report_period_ids, start_date, end_date)
        table_name = self._table_map["line_item_daily_summary"]
        sql = pkgutil.get_data("masu.database", "trino_sql/test/ocp/mimic_remove_disabled_tags.sql")
        sql = sql.decode("utf-8")
        sql_params = {
            "start_date": start_date,
            "end_date": end_date,
            "report_period_ids": report_period_ids,
            "schema": self.schema,
        }
        self._prepare_and_execute_raw_sql_query(table_name, sql, sql_params)

    def populate_unit_test_virt_ui_table(self, report_period_ids, start_date, end_date, source_uuid):
        """
        This method populates the vm table
        """
        sql = pkgutil.get_data("masu.database", "trino_sql/test/ocp/mimic_virt_ui.sql")
        sql = sql.decode("utf-8")
        sql_params = {
            "start_date": start_date,
            "end_date": end_date,
            "report_period_ids": report_period_ids,
            "schema": self.schema,
            "pod_request_cpu_core_hours": 1,
            "pod_request_mem_core_hours": 4,
            "source_uuid": source_uuid,
        }
        self._prepare_and_execute_raw_sql_query("reporting_ocp_vm_summary_p", sql, sql_params)

    def populate_tag_based_costs(self, start_date, end_date, provider_uuid, metric_to_tag_params_map, cluster_params):
        """Populate the tag based costs.

        This method populates the daily summary table with tag-based costs for
        the metrics highlighted in the metadata section.
        """
        report_period = self.report_periods_for_provider_uuid(provider_uuid, start_date)
        if not report_period or not metric_to_tag_params_map:
            return

        monthly_params = {"amortized_denominator": DateHelper().days_in_month(start_date), "cost_type": "Tag"}
        vm_table_exists = trino_table_exists(self.schema, "openshift_vm_usage_line_items")
        requires_vm_table = [metric_constants.OCP_VM_CORE_HOUR, metric_constants.OCP_VM_CORE_MONTH]

        metric_metadata = {
            metric_constants.OCP_VM_HOUR: {
                "log_msg": "populating hourly VM tag based costs",
                "file_path": "trino_sql/openshift/cost_model/hourly_cost_vm_tag_based.sql",
                "metric_params": {"use_fractional_hours": vm_table_exists},
            },
            metric_constants.OCP_VM_MONTH: {
                "log_msg": "populating monthly VM tag based costs",
                "file_path": "sql/openshift/cost_model/monthly_cost_virtual_machine.sql",
                "metric_params": monthly_params,
            },
            metric_constants.OCP_VM_CORE_MONTH: {
                "log_msg": "populating monthly VM Core based costs",
                "file_path": "trino_sql/openshift/cost_model/monthly_vm_core_tag_based.sql",
                "metric_params": monthly_params,
            },
            metric_constants.OCP_VM_CORE_HOUR: {
                "log_msg": "populating hourly VM Core based costs",
                "file_path": "trino_sql/openshift/cost_model/hourly_vm_core_tag_based.sql",
            },
            metric_constants.OCP_PROJECT_MONTH: {
                "log_msg": "populating monthly project tag costs",
                "file_path": "trino_sql/openshift/cost_model/monthly_project_tag_based.sql",
                "metric_params": {**monthly_params, **cluster_params},
            },
        }

        param_builder = BaseCostModelParams(
            schema_name=self.schema,
            start_date=start_date,
            end_date=end_date,
            source_uuid=provider_uuid,
            report_period_id=report_period.id,
        )

        for name, metadata in metric_metadata.items():
            if name in requires_vm_table and not vm_table_exists:
                continue
            param_list = metric_to_tag_params_map.get(name)
            if not param_list:
                continue
            for tag_params in param_list:
                if metric_params := metadata.get("metric_params"):
                    context_params = tag_params | metric_params
                else:
                    context_params = tag_params.copy()
                final_sql_params = param_builder.build_parameters(context_params=context_params)
                sql = pkgutil.get_data("masu.database", metadata["file_path"]).decode("utf-8")
                LOG.info(log_json(msg=metadata["log_msg"], context=context_params))
                if "trino_sql/" in metadata["file_path"]:
                    self._execute_trino_multipart_sql_query(sql, bind_params=final_sql_params)
                else:
                    self._prepare_and_execute_raw_sql_query(
                        self._table_map["line_item_daily_summary"],
                        sql,
                        final_sql_params,
                        operation="INSERT",
                    )<|MERGE_RESOLUTION|>--- conflicted
+++ resolved
@@ -941,12 +941,8 @@
                     resource_id=node[1],
                     node_capacity_cpu_cores=node[2],
                     node_role=node[3],
-<<<<<<< HEAD
+                    architecture=node[4],
                     cluster=cluster_table,
-=======
-                    architecture=node[4],
-                    cluster=cluster,
->>>>>>> e38e7171
                 )
                 continue
 
