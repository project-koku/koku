#
# Copyright 2021 Red Hat Inc.
# SPDX-License-Identifier: Apache-2.0
#
"""Database accessor for OCP report data."""
import datetime
import json
import logging
import os
import pkgutil
import uuid
from uuid import uuid4

from dateutil.parser import parse
from django.db import IntegrityError
from django.db.models import DecimalField
from django.db.models import F
from django.db.models import Value
from django.db.models.functions import Coalesce
from django_tenants.utils import schema_context

from api.common import log_json
from api.metrics import constants as metric_constants
from api.metrics.constants import DEFAULT_DISTRIBUTION_TYPE
from api.provider.models import Provider
from api.utils import DateHelper
from cost_models.sql_parameters import BaseCostModelParams
from koku.database import SQLScriptAtomicExecutorMixin
from koku.trino_database import TrinoStatementExecError
from masu.database import OCP_REPORT_TABLE_MAP
from masu.database.report_db_accessor_base import ReportDBAccessorBase
from masu.util.common import filter_dictionary
from masu.util.common import trino_table_exists
from reporting.models import OCP_ON_ALL_PERSPECTIVES
from reporting.provider.all.models import TagMapping
from reporting.provider.aws.models import TRINO_LINE_ITEM_DAILY_TABLE as AWS_TRINO_LINE_ITEM_DAILY_TABLE
from reporting.provider.azure.models import TRINO_LINE_ITEM_DAILY_TABLE as AZURE_TRINO_LINE_ITEM_DAILY_TABLE
from reporting.provider.gcp.models import TRINO_LINE_ITEM_DAILY_TABLE as GCP_TRINO_LINE_ITEM_DAILY_TABLE
from reporting.provider.ocp.models import OCPCluster
from reporting.provider.ocp.models import OCPNode
from reporting.provider.ocp.models import OCPProject
from reporting.provider.ocp.models import OCPPVC
from reporting.provider.ocp.models import OCPUsageLineItemDailySummary
from reporting.provider.ocp.models import OCPUsageReportPeriod
from reporting.provider.ocp.models import TRINO_LINE_ITEM_TABLE_DAILY_MAP
from reporting.provider.ocp.models import UI_SUMMARY_TABLES
from reporting.provider.ocp.models import VM_UI_SUMMARY_TABLE

LOG = logging.getLogger(__name__)


class OCPReportDBAccessor(SQLScriptAtomicExecutorMixin, ReportDBAccessorBase):
    """Class to interact with customer reporting tables."""

    #  Empty string will put a path seperator on the end
    OCP_ON_ALL_SQL_PATH = os.path.join("sql", "openshift", "all", "")

    def __init__(self, schema):
        """Establish the database connection.

        Args:
            schema (str): The customer schema to associate with
        """
        super().__init__(schema)
        self._table_map = OCP_REPORT_TABLE_MAP

    @property
    def line_item_daily_summary_table(self):
        return OCPUsageLineItemDailySummary

    def get_usage_period_query_by_provider(self, provider_uuid):
        """Return all report periods for the specified provider."""
        return OCPUsageReportPeriod.objects.filter(provider_id=provider_uuid)

    def report_periods_for_provider_uuid(self, provider_uuid, start_date=None):
        """Return all report periods for provider_uuid on date."""
        report_periods = self.get_usage_period_query_by_provider(provider_uuid)
        if start_date:
            if isinstance(start_date, str):
                start_date = parse(start_date)
            report_date = start_date.replace(day=1)
            report_periods = report_periods.filter(report_period_start=report_date).first()
        return report_periods

    def get_report_periods_before_date(self, date):
        """Get the report periods with report period before provided date."""
        return OCPUsageReportPeriod.objects.filter(report_period_start__lte=date)

    def populate_ui_summary_tables(self, start_date, end_date, source_uuid, tables=UI_SUMMARY_TABLES):
        """Populate our UI summary tables (formerly materialized views)."""
        sql_params = {
            "start_date": start_date,
            "end_date": end_date,
            "schema": self.schema,
            "source_uuid": source_uuid,
        }
        for table_name in tables:
            sql = pkgutil.get_data("masu.database", f"sql/openshift/{table_name}.sql")
            sql = sql.decode("utf-8")
            self._prepare_and_execute_raw_sql_query(table_name, sql, sql_params, operation="DELETE/INSERT")

        self._populate_virtualization_ui_summary_table(sql_params)

    def _populate_virtualization_ui_summary_table(self, sql_params):
        """
        Populates the virtualization ui table.
        """
        trino_query_requirements = [
            self.schema_exists_trino(),
            trino_table_exists(self.schema, "openshift_storage_usage_line_items_daily"),
            trino_table_exists(self.schema, "openshift_pod_usage_line_items_daily"),
            sql_params.get("start_date"),
        ]
        if not all(trino_query_requirements):
            return
        start_date = DateHelper().parse_to_date(sql_params["start_date"])
        sql_params["year"] = start_date.strftime("%Y")
        sql_params["month"] = start_date.strftime("%m")
        # create the temp table
        sql_params["uuid"] = str(uuid4().hex)
        create_temp_table_sql = pkgutil.get_data("masu.database", "sql/openshift/create_virtualization_tmp_table.sql")
        create_temp_table_sql = create_temp_table_sql.decode("utf-8")
        self._prepare_and_execute_raw_sql_query(
            "create temp virtualization table", create_temp_table_sql, sql_params, operation="CREATE"
        )
        # This pathway won't be needed if/when we require users to utilize 4.0.0 operator
        population_temp_table_file = "populate_vm_tmp_table.sql"
        vm_report_table = TRINO_LINE_ITEM_TABLE_DAILY_MAP["vm_usage"]
        if trino_table_exists(self.schema, vm_report_table):
            source_uuid = sql_params.get("source_uuid")
            source_sql = f"""
                SELECT count(*) from hive.{self.schema}."{vm_report_table}$partitions"
                WHERE source = '{source_uuid}'
                """
            source_available = self._execute_trino_raw_sql_query(
                source_sql,
                log_ref=f"Checking if source is in {vm_report_table}",
            )[0][0]
            if source_available:
                population_temp_table_file = "populate_vm_tmp_table_with_vm_report.sql"
        populate_temp_table_sql = pkgutil.get_data(
            "masu.database", f"trino_sql/openshift/{population_temp_table_file}"
        )
        populate_temp_table_sql = populate_temp_table_sql.decode("utf8")
        self._execute_trino_multipart_sql_query(populate_temp_table_sql, bind_params=sql_params)
        # populate vm UI table
        sql = pkgutil.get_data("masu.database", f"sql/openshift/{VM_UI_SUMMARY_TABLE}.sql")
        sql = sql.decode("utf-8")
        self._prepare_and_execute_raw_sql_query(VM_UI_SUMMARY_TABLE, sql, sql_params, operation="DELETE/INSERT")

    def update_line_item_daily_summary_with_tag_mapping(self, start_date, end_date, report_period_ids=None):
        """Maps child keys to parent key.
        Args:
            start_date (datetime.date) The date to start mapping keys
            end_date (datetime.date) The date to end on.
            bill_ids (list) A list of bill IDs.
        Returns
            (None)
        """
        with schema_context(self.schema):
            # Early return check to see if they have any tag mappings set.
            if not TagMapping.objects.filter(child__provider_type=Provider.PROVIDER_OCP).exists():
                LOG.debug("No tag mappings for OCP.")
                return
        table_name = self._table_map["line_item_daily_summary"]
        sql = pkgutil.get_data("masu.database", "sql/openshift/ocp_tag_mapping_update_daily_summary.sql")
        sql = sql.decode("utf-8")
        sql_params = {
            "start_date": start_date,
            "end_date": end_date,
            "report_period_ids": report_period_ids,
            "schema": self.schema,
        }
        self._prepare_and_execute_raw_sql_query(table_name, sql, sql_params)

    def get_ocp_infrastructure_map_trino(self, start_date, end_date, **kwargs):  # noqa: C901
        """Get the OCP on infrastructure map.

        Args:
            start_date (datetime.date) The date to start populating the table.
            end_date (datetime.date) The date to end on.

        Returns
            (None)

        """
        # kwargs here allows us to optionally pass in a provider UUID based on
        # the provider type this is run for
        ocp_provider_uuid = kwargs.get("ocp_provider_uuid")
        aws_provider_uuid = kwargs.get("aws_provider_uuid")
        azure_provider_uuid = kwargs.get("azure_provider_uuid")
        gcp_provider_uuid = kwargs.get("gcp_provider_uuid")

        check_aws = False
        check_azure = False
        check_gcp = False

        if not self.table_exists_trino(TRINO_LINE_ITEM_TABLE_DAILY_MAP.get("pod_usage")):
            return {}
        if aws_provider_uuid or ocp_provider_uuid:
            check_aws = self.table_exists_trino(AWS_TRINO_LINE_ITEM_DAILY_TABLE)
            if aws_provider_uuid and not check_aws:
                return {}
        if azure_provider_uuid or ocp_provider_uuid:
            check_azure = self.table_exists_trino(AZURE_TRINO_LINE_ITEM_DAILY_TABLE)
            if azure_provider_uuid and not check_azure:
                return {}
        if gcp_provider_uuid or ocp_provider_uuid:
            check_gcp = self.table_exists_trino(GCP_TRINO_LINE_ITEM_DAILY_TABLE)
            if gcp_provider_uuid and not check_gcp:
                return {}
        if not any([check_aws, check_azure, check_gcp]):
            return {}

        check_flags = {
            Provider.PROVIDER_AWS: check_aws,
            Provider.PROVIDER_AZURE: check_azure,
            Provider.PROVIDER_GCP: check_gcp,
        }

        if isinstance(start_date, str):
            start_date = datetime.datetime.strptime(start_date, "%Y-%m-%d").date()
            end_date = datetime.datetime.strptime(end_date, "%Y-%m-%d").date()
        for source_type, check_flag in check_flags.items():
            db_results = {}
            if check_flag:
                sql = pkgutil.get_data(
                    "masu.database", f"trino_sql/{source_type.lower()}/reporting_ocpinfrastructure_provider_map.sql"
                )
                sql = sql.decode("utf-8")

                sql_params = {
                    "start_date": start_date,
                    "end_date": end_date,
                    "year": start_date.strftime("%Y"),
                    "month": start_date.strftime("%m"),
                    "schema": self.schema,
                    "aws_provider_uuid": aws_provider_uuid,
                    "ocp_provider_uuid": ocp_provider_uuid,
                    "azure_provider_uuid": azure_provider_uuid,
                    "gcp_provider_uuid": gcp_provider_uuid,
                }

                results = self._execute_trino_raw_sql_query(
                    sql,
                    sql_params=sql_params,
                    log_ref="reporting_ocpinfrastructure_provider_map.sql",
                )
                for entry in results:
                    # This dictionary is keyed on an OpenShift provider UUID
                    # and the tuple contains
                    # (Infra Provider UUID, Infra Provider Type)
                    db_results[entry[0]] = (entry[1], entry[2])
                if db_results:
                    # An OCP cluster can only run on a single source, so stop here if we found a match
                    return db_results
        return db_results

    def delete_ocp_hive_partition_by_day(self, days, source, year, month):
        """Deletes partitions individually for each day in days list."""
        table = "reporting_ocpusagelineitem_daily_summary"
        if self.schema_exists_trino() and self.table_exists_trino(table):
            LOG.info(
                log_json(
                    msg="deleting Hive partitions by day",
                    schema=self.schema,
                    ocp_source=source,
                    table=table,
                    year=year,
                    month=month,
                    days=days,
                )
            )
            for day in days:
                sql = f"""
                DELETE FROM hive.{self.schema}.{table}
                WHERE source = '{source}'
                AND year = '{year}'
                AND (month = replace(ltrim(replace('{month}', '0', ' ')),' ', '0') OR month = '{month}')
                AND day = '{day}'
                """
                self._execute_trino_raw_sql_query(
                    sql,
                    log_ref=f"delete_ocp_hive_partition_by_day for {year}-{month}-{day}",
                )

    def delete_hive_partitions_by_source(self, table, partition_column, provider_uuid):
        """Deletes partitions individually for each day in days list."""
        if not self.schema_exists_trino() or not self.table_exists_trino(table):
            return False
        ctx = {
            "schema": self.schema,
            "provider_uuid": provider_uuid,
            "table": table,
        }
        LOG.info(log_json(msg="deleting Hive partitions by source", context=ctx))
        sql = f"""
        DELETE FROM hive.{self.schema}.{table}
        WHERE {partition_column} = '{provider_uuid}'
        """
        self._execute_trino_raw_sql_query(
            sql,
            log_ref=f"delete_hive_partitions_by_source for {provider_uuid}",
        )
        return True

    def find_expired_trino_partitions(self, table, source_column, date_str):
        """Queries Trino for partitions less than the parition date."""
        if not self.schema_exists_trino():
            LOG.info("Schema does not exist.")
            return False
        if not self.table_exists_trino(table):
            LOG.info("Could not find table.")
            return False
        sql = f"""
SELECT partitions.year, partitions.month, partitions.source
FROM (
    SELECT year as year,
        month as month,
        day as day,
        cast(date_parse(concat(year, '-', month, '-', day), '%Y-%m-%d') as date) as partition_date,
        {source_column} as source
    FROM  "{table}$partitions"
) as partitions
WHERE partitions.partition_date < DATE '{date_str}'
GROUP BY partitions.year, partitions.month, partitions.source
"""
        return self._execute_trino_raw_sql_query(sql, log_ref="finding expired partitions")

    def populate_line_item_daily_summary_table_trino(
        self, start_date, end_date, report_period_id, cluster_id, cluster_alias, source
    ):
        """Populate the daily aggregate of line items table.

        Args:
            start_date (datetime.date) The date to start populating the table.
            end_date (datetime.date) The date to end on.
            report_period_id (int) : report period for which we are processing
            cluster_id (str) : Cluster Identifier
            cluster_alias (str) : Cluster alias
            source (UUID) : provider uuid

        Returns
            (None)

        """
        # Cast start_date to date
        start_date = DateHelper().parse_to_date(start_date)
        end_date = DateHelper().parse_to_date(end_date)

        storage_exists = trino_table_exists(self.schema, "openshift_storage_usage_line_items_daily")

        year = start_date.strftime("%Y")
        month = start_date.strftime("%m")
        days = self.date_helper.list_days(start_date, end_date)
        days_tup = tuple(str(day.day) for day in days)
        self.delete_ocp_hive_partition_by_day(days_tup, source, year, month)

        sql = pkgutil.get_data("masu.database", "trino_sql/reporting_ocpusagelineitem_daily_summary.sql")
        sql = sql.decode("utf-8")
        sql_params = {
            "uuid": source,
            "start_date": start_date,
            "end_date": end_date,
            "report_period_id": report_period_id,
            "cluster_id": cluster_id,
            "cluster_alias": cluster_alias,
            "schema": self.schema,
            "source": str(source),
            "year": year,
            "month": month,
            "days": days_tup,
            "storage_exists": storage_exists,
        }

        try:
            self._execute_trino_multipart_sql_query(sql, bind_params=sql_params)
        except TrinoStatementExecError as trino_exc:
            if trino_exc.error_name == "ALREADY_EXISTS":
                LOG.warning(
                    log_json(
                        ctx=self.extract_context_from_sql_params(sql_params),
                        msg=trino_exc.message,
                        error_type=trino_exc.error_type,
                        error_name=trino_exc.error_name,
                        query_id=trino_exc.query_id,
                    )
                )
            else:
                raise

    def populate_pod_label_summary_table(self, report_period_ids, start_date, end_date):
        """Populate the line item aggregated totals data table."""
        table_name = self._table_map["pod_label_summary"]

        sql_params = {
            "uuid": str(uuid.uuid4()).replace("-", "_"),
            "schema": self.schema,
            "report_period_ids": report_period_ids,
            "start_date": start_date,
            "end_date": end_date,
        }
        ctx = self.extract_context_from_sql_params(sql_params)
        LOG.info(log_json(msg=f"updating {table_name}", context=ctx))
        self._execute_processing_script("masu.database", "sql/reporting_ocpusagepodlabel_summary.sql", sql_params)
        LOG.info(log_json(msg=f"finished updating {table_name}", context=ctx))

    def populate_volume_label_summary_table(self, report_period_ids, start_date, end_date):
        """Populate the OCP volume label summary table."""
        table_name = self._table_map["volume_label_summary"]

        sql_params = {
            "uuid": str(uuid.uuid4()).replace("-", "_"),
            "schema": self.schema,
            "report_period_ids": report_period_ids,
            "start_date": start_date,
            "end_date": end_date,
        }
        ctx = self.extract_context_from_sql_params(sql_params)
        LOG.info(log_json(msg=f"updating {table_name}", context=ctx))
        self._execute_processing_script("masu.database", "sql/reporting_ocpstoragevolumelabel_summary.sql", sql_params)
        LOG.info(log_json(msg=f"finished updating {table_name}", context=ctx))

    def populate_markup_cost(self, markup, start_date, end_date, cluster_id):
        """Set markup cost for OCP including infrastructure cost markup."""
        OCPUsageLineItemDailySummary.objects.filter(
            cluster_id=cluster_id, usage_start__gte=start_date, usage_start__lte=end_date
        ).update(
            infrastructure_markup_cost=(
                (Coalesce(F("infrastructure_raw_cost"), Value(0, output_field=DecimalField()))) * markup
            ),
            infrastructure_project_markup_cost=(
                (Coalesce(F("infrastructure_project_raw_cost"), Value(0, output_field=DecimalField()))) * markup
            ),
        )

    def populate_distributed_cost_sql(self, start_date, end_date, provider_uuid, distribution_info):
        """
        Populate the distribution cost model options.

        args:
            start_date (datetime, str): The start_date to calculate monthly_cost.
            end_date (datetime, str): The end_date to calculate monthly_cost.
            distribution: Choice of monthly distribution ex. memory
            provider_uuid (str): The str of the provider UUID
        """

        # The boolean determines if this distribution should run if there is no cost model
        key_to_file_mapping = {
            metric_constants.PLATFORM_COST: ("distribute_platform_cost.sql", False),
            metric_constants.WORKER_UNALLOCATED: ("distribute_worker_cost.sql", False),
            metric_constants.STORAGE_UNATTRIBUTED: ("distribute_unattributed_storage_cost.sql", True),
            metric_constants.NETWORK_UNATTRIBUTED: ("distribute_unattributed_network_cost.sql", True),
        }

        distribution = distribution_info.get("distribution_type", DEFAULT_DISTRIBUTION_TYPE)
        table_name = self._table_map["line_item_daily_summary"]
        report_period = self.report_periods_for_provider_uuid(provider_uuid, start_date)
        if not report_period:
            msg = "no report period for OCP provider, skipping distribution update"
            context = {"schema": self.schema, "provider_uuid": provider_uuid, "start_date": start_date}
            LOG.info(log_json(msg=msg, context=context))
            return

        report_period_id = report_period.id

        for cost_model_key, file_and_default in key_to_file_mapping.items():
            sql_file, distribute_default = file_and_default
            populate = distribution_info.get(cost_model_key, distribute_default)
            if populate:
                log_msg = f"distributing {cost_model_key}"
            else:
                # if populate is false we only execute the delete sql.
                log_msg = f"removing {cost_model_key} distribution"
            sql_params = {
                "start_date": start_date,
                "end_date": end_date,
                "schema": self.schema,
                "report_period_id": report_period_id,
                "distribution": distribution,
                "source_uuid": provider_uuid,
                "populate": populate,
            }

            sql = pkgutil.get_data("masu.database", f"sql/openshift/cost_model/distribute_cost/{sql_file}")
            sql = sql.decode("utf-8")
            LOG.info(log_json(msg=log_msg, context=sql_params))
            self._prepare_and_execute_raw_sql_query(table_name, sql, sql_params, operation=f"INSERT: {log_msg}")

    def _delete_monthly_cost_model_data(self, sql_params, ctx):
        delete_sql = pkgutil.get_data("masu.database", "sql/openshift/cost_model/delete_monthly_cost.sql")
        delete_sql = delete_sql.decode("utf-8")
        if sql_params.get("rate_type"):
            LOG.info(log_json(msg="removing monthly costs", context=ctx))
        else:
            LOG.info(log_json(msg="removing stale monthly costs", context=ctx))
        self._prepare_and_execute_raw_sql_query(
            self._table_map["line_item_daily_summary"], delete_sql, sql_params, operation="DELETE"
        )

    def populate_monthly_cost_sql(self, cost_type, rate_type, rate, start_date, end_date, distribution, provider_uuid):
        """
        Populate the monthly cost of a customer.

        There are three types of monthly rates Node, Cluster & PVC.

        args:
            cost_type (str): Contains the type of monthly cost. ex: "Node"
            rate_type(str): Contains the metric name. ex: "node_cost_per_month"
            rate (decimal): Contains the rate amount ex: 100.0
            start_date (datetime, str): The start_date to calculate monthly_cost.
            end_date (datetime, str): The end_date to calculate monthly_cost.
            distribution: Choice of monthly distribution ex. memory
            provider_uuid (str): The str of the provider UUID
        """
        cost_type_file_mapping = {
            "Node": "sql/openshift/cost_model/monthly_cost_cluster_and_node.sql",
            "Node_Core_Month": "sql/openshift/cost_model/monthly_cost_cluster_and_node.sql",
            "Cluster": "sql/openshift/cost_model/monthly_cost_cluster_and_node.sql",
            "PVC": "sql/openshift/cost_model/monthly_cost_persistentvolumeclaim.sql",
            "OCP_VM": "sql/openshift/cost_model/monthly_cost_virtual_machine.sql",
            "OCP_VM_CORE": "trino_sql/openshift/cost_model/monthly_vm_core.sql",
        }
        cost_type_file = cost_type_file_mapping.get(cost_type)
        if not cost_type_file:
            LOG.warning(f"Invalid cost_type: {cost_type} for OCP provider. Skipping populate_monthly_cost_sql update")
            return

        table_name = self._table_map["line_item_daily_summary"]
        report_period = self.report_periods_for_provider_uuid(provider_uuid, start_date)
        ctx = {
            "schema": self.schema,
            "provider_uuid": provider_uuid,
            "start_date": start_date,
            "end_date": end_date,
            "report_period": report_period,
        }
        if not report_period:
            LOG.info(
                log_json(
                    msg="no report period for OCP provider, skipping populate_monthly_cost_sql update",
                    context=ctx,
                )
            )
            return

        # always delete existing cost-type data
        self._delete_monthly_cost_model_data(
            {
                "schema": self.schema,
                "report_period_id": report_period.id,
                "start_date": start_date,
                "end_date": end_date,
                "cost_type": cost_type,
            },
            ctx,
        )
        if not rate:
            # since we don't have a rate, we have no new costs to calculate.
            return

        # Insert
        sql_params = {
            "start_date": start_date,
            "end_date": end_date,
            "schema": self.schema,
            "source_uuid": provider_uuid,
            "report_period_id": report_period.id,
            "rate": rate,
            "cost_type": cost_type,
            "rate_type": rate_type,
            "distribution": distribution,
        }
        insert_sql = pkgutil.get_data("masu.database", cost_type_file)
        insert_sql = insert_sql.decode("utf-8")
        LOG.info(log_json(msg="populating monthly costs", context=ctx))
        if "trino_sql/" in cost_type_file:
            start_date = DateHelper().parse_to_date(sql_params["start_date"])
            sql_params["year"] = start_date.strftime("%Y")
            sql_params["month"] = start_date.strftime("%m")
            self._execute_trino_multipart_sql_query(insert_sql, bind_params=sql_params)
        else:
            self._prepare_and_execute_raw_sql_query(table_name, insert_sql, sql_params, operation="INSERT")

    def populate_tag_cost_sql(
        self, cost_type, rate_type, tag_key, case_dict, start_date, end_date, distribution, provider_uuid
    ):
        """
        Update or insert daily summary line item for node cost.
        It checks to see if a line item exists for each node
        that contains the tag key:value pair,
        if it does then the price is added to the monthly cost.
        """
        table_name = self._table_map["line_item_daily_summary"]
        report_period = self.report_periods_for_provider_uuid(provider_uuid, start_date)
        ctx = {
            "schema": self.schema,
            "provider_uuid": provider_uuid,
            "start_date": start_date,
            "end_date": end_date,
            "report_period": report_period,
        }
        if not report_period:
            LOG.info(
                log_json(
                    msg="no report period for OCP provider, skipping populate_monthly_tag_cost_sql update",
                    context=ctx,
                )
            )
            return
        report_period_id = report_period.id

        cpu_case, memory_case, volume_case = case_dict.get("cost")
        labels = case_dict.get("labels")

        if "Node" in cost_type:
            sql = pkgutil.get_data("masu.database", "sql/openshift/cost_model/node_cost_by_tag.sql")
        elif cost_type == "PVC":
            sql = pkgutil.get_data(
                "masu.database", "sql/openshift/cost_model/monthly_cost_persistentvolumeclaim_by_tag.sql"
            )

        sql = sql.decode("utf-8")
        sql_params = {
            "start_date": start_date,
            "end_date": end_date,
            "schema": self.schema,
            "source_uuid": provider_uuid,
            "report_period_id": report_period_id,
            "cost_model_cpu_cost": cpu_case,
            "cost_model_memory_cost": memory_case,
            "cost_model_volume_cost": volume_case,
            "cost_type": cost_type,
            "rate_type": rate_type,
            "distribution": distribution,
            "tag_key": tag_key,
            "labels": labels,
        }

        if case_dict.get("unallocated"):
            unallocated_cpu_case, unallocated_memory_case, unallocated_volume_case = case_dict.get("unallocated")
            sql_params["unallocated_cost_model_cpu_cost"] = unallocated_cpu_case
            sql_params["unallocated_cost_model_memory_cost"] = unallocated_memory_case
            sql_params["unallocated_cost_model_volume_cost"] = unallocated_volume_case

        LOG.info(log_json(msg="populating tag costs", context=ctx))
        self._prepare_and_execute_raw_sql_query(table_name, sql, sql_params, operation="INSERT")

    def populate_usage_costs(self, rate_type, rates, distribution, start_date, end_date, provider_uuid):
        """Update the reporting_ocpusagelineitem_daily_summary table with usage costs."""
        table_name = self._table_map["line_item_daily_summary"]
        report_period = self.report_periods_for_provider_uuid(provider_uuid, start_date)
        ctx = {
            "schema": self.schema,
            "provider_uuid": provider_uuid,
            "start_date": start_date,
            "end_date": end_date,
            "report_period": report_period,
        }
        if not report_period:
            LOG.info(
                log_json(
                    msg="no report period for OCP provider, skipping populate_usage_costs_new_columns update",
                    context=ctx,
                )
            )
            return
        report_period_id = report_period.id

        if not rates:
            LOG.info(log_json(msg="removing usage costs", context=ctx))
            self.delete_line_item_daily_summary_entries_for_date_range_raw(
                provider_uuid,
                start_date,
                end_date,
                table=OCPUsageLineItemDailySummary,
                filters={"cost_model_rate_type": rate_type, "report_period_id": report_period_id},
                null_filters={"monthly_cost_type": "IS NULL"},
            )
            # We cleared out existing data, but there is no new to calculate.
            return

        sql = pkgutil.get_data("masu.database", "sql/openshift/cost_model/usage_costs.sql")

        sql = sql.decode("utf-8")
        sql_params = {
            "start_date": start_date,
            "end_date": end_date,
            "schema": self.schema,
            "source_uuid": provider_uuid,
            "report_period_id": report_period_id,
            "cpu_usage_rate": rates.get(metric_constants.OCP_METRIC_CPU_CORE_USAGE_HOUR, 0),
            "cpu_request_rate": rates.get(metric_constants.OCP_METRIC_CPU_CORE_REQUEST_HOUR, 0),
            "cpu_effective_rate": rates.get(metric_constants.OCP_METRIC_CPU_CORE_EFFECTIVE_USAGE_HOUR, 0),
            "node_core_hour_rate": rates.get(metric_constants.OCP_NODE_CORE_HOUR, 0),
            "cluster_core_hour_rate": rates.get(metric_constants.OCP_CLUSTER_CORE_HOUR, 0),
            "cluster_hour_rate": rates.get(metric_constants.OCP_CLUSTER_HOUR, 0),
            "memory_usage_rate": rates.get(metric_constants.OCP_METRIC_MEM_GB_USAGE_HOUR, 0),
            "memory_request_rate": rates.get(metric_constants.OCP_METRIC_MEM_GB_REQUEST_HOUR, 0),
            "memory_effective_rate": rates.get(metric_constants.OCP_METRIC_MEM_GB_EFFECTIVE_USAGE_HOUR, 0),
            "volume_usage_rate": rates.get(metric_constants.OCP_METRIC_STORAGE_GB_USAGE_MONTH, 0),
            "volume_request_rate": rates.get(metric_constants.OCP_METRIC_STORAGE_GB_REQUEST_MONTH, 0),
            "rate_type": rate_type,
            "distribution": distribution,
        }

        LOG.info(log_json(msg=f"populating {rate_type} usage costs", context=ctx))
        self._prepare_and_execute_raw_sql_query(table_name, sql, sql_params, operation="INSERT")
        use_fractional_hours = trino_table_exists(self.schema, "openshift_vm_usage_line_items")

<<<<<<< HEAD
        vm_usage_metadata = {
            metric_constants.OCP_VM_HOUR: {
                "file_path": "trino_sql/openshift/cost_model/hourly_cost_virtual_machine.sql",
                "log_msg": "populating virtual machine hourly costs",
            },
            metric_constants.OCP_VM_CORE_HOUR: {
                "file_path": "trino_sql/openshift/cost_model/hourly_vm_core.sql",
                "log_msg": "populating virtual machine core hourly costs",
            },
        }
        for metric_name, metadata in vm_usage_metadata.items():
            hourly_rate = rates.get(metric_name)
            if not hourly_rate:
                continue
            param_builder = BaseCostModelParams(
                schema_name=self.schema,
=======
        if ocp_vm_hour_rate := rates.get(metric_constants.OCP_VM_HOUR):
            param_builder = VMParams(
                schema=self.schema,
                start_date=start_date,
                end_date=end_date,
                source_uuid=provider_uuid,
                report_period_id=report_period_id,
            )
            hourly_params = {
                "rate_type": rate_type,
                "hourly_rate": ocp_vm_hour_rate,
                "use_fractional_hours": use_fractional_hours,
            }
            vm_hour_params = param_builder.build_parameters(hourly_params)
            sql = pkgutil.get_data(
                "masu.database", "trino_sql/openshift/cost_model/hourly_cost_virtual_machine.sql"
            ).decode("utf-8")
            LOG.info(log_json(msg="populating virtual machine hourly costs", context=vm_hour_params))
            self._execute_trino_multipart_sql_query(sql, bind_params=vm_hour_params)

        if ocp_vm_core_hour_rate := rates.get(metric_constants.OCP_VM_CORE_HOUR):
            param_builder = VMParams(
                schema=self.schema,
>>>>>>> 18dc79d6
                start_date=start_date,
                end_date=end_date,
                source_uuid=provider_uuid,
                report_period_id=report_period_id,
            )
<<<<<<< HEAD
            sql_params = param_builder.build_parameters({"rate_type": rate_type, "hourly_rate": hourly_rate})
            sql = pkgutil.get_data("masu.database", metadata["file_path"]).decode("utf-8")
            LOG.info(log_json(msg=metadata["log_msg"], context=sql_params))
            self._execute_trino_multipart_sql_query(sql, bind_params=sql_params)
=======
            hourly_params = {
                "rate_type": rate_type,
                "hourly_rate": ocp_vm_core_hour_rate,
            }
            vm_hour_params = param_builder.build_parameters(hourly_params)
            sql = pkgutil.get_data("masu.database", "trino_sql/openshift/cost_model/hourly_vm_core.sql").decode(
                "utf-8"
            )
            LOG.info(log_json(msg="populating virtual machine core hourly costs", context=vm_hour_params))
            self._execute_trino_multipart_sql_query(sql, bind_params=vm_hour_params)
>>>>>>> 18dc79d6

    def populate_tag_usage_costs(  # noqa: C901
        self, infrastructure_rates, supplementary_rates, start_date, end_date, cluster_id
    ):
        """
        Update the reporting_ocpusagelineitem_daily_summary table with
        usage costs based on tag rates.
        Due to the way the tag_keys are stored it loops through all of
        the tag keys to filter and update costs.

        The data structure for infrastructure and supplementary rates are
        a dictionary that include the metric name, the tag key,
        the tag value names, and the tag value, for example:
            {'cpu_core_usage_per_hour': {
                'app': {
                    'far': '0.2000000000', 'manager': '100.0000000000', 'walk': '5.0000000000'
                    }
                }
            }
        """
        # Remove monthly rates
        infrastructure_rates = filter_dictionary(infrastructure_rates, metric_constants.USAGE_METRIC_MAP.keys())
        supplementary_rates = filter_dictionary(supplementary_rates, metric_constants.USAGE_METRIC_MAP.keys())
        # define the rates so the loop can operate on both rate types
        rate_types = [
            {"rates": infrastructure_rates, "sql_file": "sql/openshift/cost_model/infrastructure_tag_rates.sql"},
            {"rates": supplementary_rates, "sql_file": "sql/openshift/cost_model/supplementary_tag_rates.sql"},
        ]
        # Cast start_date and end_date to date object, if they aren't already
        start_date = DateHelper().parse_to_date(start_date)
        end_date = DateHelper().parse_to_date(end_date)
        # updates costs from tags
        for rate_type in rate_types:
            rate = rate_type.get("rates")
            sql_file = rate_type.get("sql_file")
            for metric in rate:
                tags = rate.get(metric, {})
                usage_type = metric_constants.USAGE_METRIC_MAP.get(metric)
                if usage_type == "storage":
                    labels_field = "volume_labels"
                else:
                    labels_field = "pod_labels"
                table_name = self._table_map["line_item_daily_summary"]
                for tag_key in tags:
                    tag_vals = tags.get(tag_key, {})
                    value_names = list(tag_vals.keys())
                    for val_name in value_names:
                        rate_value = tag_vals[val_name]
                        key_value_pair = json.dumps({tag_key: val_name})
                        sql = pkgutil.get_data("masu.database", sql_file)
                        sql = sql.decode("utf-8")
                        sql_params = {
                            "start_date": start_date,
                            "end_date": end_date,
                            "rate": rate_value,
                            "cluster_id": cluster_id,
                            "schema": self.schema,
                            "usage_type": usage_type,
                            "metric": metric,
                            "k_v_pair": key_value_pair,
                            "labels_field": labels_field,
                        }
                        ctx = self.extract_context_from_sql_params(sql_params)
                        LOG.info(log_json(msg="running populate_tag_usage_costs SQL", context=ctx))
                        self._prepare_and_execute_raw_sql_query(table_name, sql, sql_params)

    def populate_tag_usage_default_costs(  # noqa: C901
        self, infrastructure_rates, supplementary_rates, start_date, end_date, cluster_id
    ):
        """
        Update the reporting_ocpusagelineitem_daily_summary table
        with usage costs based on tag rates.

        The data structure for infrastructure and supplementary rates
        are a dictionary that includes the metric, the tag key,
        the default value, and the values for that key that have
        rates defined and do not need the default applied,
        for example:
            {
                'cpu_core_usage_per_hour': {
                    'app': {
                        'default_value': '100.0000000000', 'defined_keys': ['far', 'manager', 'walk']
                    }
                }
            }
        """
        # Remove monthly rates
        infrastructure_rates = filter_dictionary(infrastructure_rates, metric_constants.USAGE_METRIC_MAP.keys())
        supplementary_rates = filter_dictionary(supplementary_rates, metric_constants.USAGE_METRIC_MAP.keys())
        # define the rates so the loop can operate on both rate types
        rate_types = [
            {
                "rates": infrastructure_rates,
                "sql_file": "sql/openshift/cost_model/default_infrastructure_tag_rates.sql",
            },
            {"rates": supplementary_rates, "sql_file": "sql/openshift/cost_model/default_supplementary_tag_rates.sql"},
        ]
        # Cast start_date and end_date to date object, if they aren't already
        start_date = DateHelper().parse_to_date(start_date)
        end_date = DateHelper().parse_to_date(end_date)

        # updates costs from tags
        for rate_type in rate_types:
            rate = rate_type.get("rates")
            sql_file = rate_type.get("sql_file")
            for metric in rate:
                tags = rate.get(metric, {})
                usage_type = metric_constants.USAGE_METRIC_MAP.get(metric)
                if usage_type == "storage":
                    labels_field = "volume_labels"
                else:
                    labels_field = "pod_labels"
                table_name = self._table_map["line_item_daily_summary"]
                for tag_key in tags:
                    key_value_pair = []
                    tag_vals = tags.get(tag_key)
                    rate_value = tag_vals.get("default_value", 0)
                    if rate_value == 0:
                        continue
                    value_names = tag_vals.get("defined_keys", [])
                    for value_to_skip in value_names:
                        key_value_pair.append(json.dumps({tag_key: value_to_skip}))
                    json.dumps(key_value_pair)
                    sql = pkgutil.get_data("masu.database", sql_file)
                    sql = sql.decode("utf-8")
                    sql_params = {
                        "start_date": start_date,
                        "end_date": end_date,
                        "rate": rate_value,
                        "cluster_id": cluster_id,
                        "schema": self.schema,
                        "usage_type": usage_type,
                        "metric": metric,
                        "tag_key": tag_key,
                        "k_v_pair": key_value_pair,
                        "labels_field": labels_field,
                    }
                    ctx = self.extract_context_from_sql_params(sql_params)
                    LOG.info(log_json(msg="running populate_tag_usage_default_costs SQL", context=ctx))
                    self._prepare_and_execute_raw_sql_query(table_name, sql, sql_params)

    def populate_openshift_cluster_information_tables(self, provider, cluster_id, cluster_alias, start_date, end_date):
        """Populate the cluster, node, PVC, and project tables for the cluster."""
        cluster = self.populate_cluster_table(provider, cluster_id, cluster_alias)

        nodes = self.get_nodes_trino(str(provider.uuid), start_date, end_date)
        pvcs = self.get_pvcs_trino(str(provider.uuid), start_date, end_date)
        projects = self.get_projects_trino(str(provider.uuid), start_date, end_date)

        # pvcs = self.match_node_to_pvc(pvcs, projects)

        self.populate_node_table(cluster, nodes)
        self.populate_pvc_table(cluster, pvcs)
        self.populate_project_table(cluster, projects)

    def populate_cluster_table(self, provider, cluster_id, cluster_alias):
        """Get or create an entry in the OCP cluster table."""
        LOG.info(log_json(msg="fetching entry in reporting_ocp_cluster", provider_uuid=provider.uuid))
        clusters = OCPCluster.objects.filter(provider_id=provider.uuid)
        if clusters.count() > 1:
            clusters_to_delete = clusters.exclude(cluster_alias=cluster_alias)
            LOG.info(
                log_json(
                    msg="attempting to delete duplicate entries in reporting_ocp_cluster",
                    provider_uuid=provider.uuid,
                )
            )
            clusters_to_delete.delete()
        cluster = clusters.first()
        msg = "fetched entry in reporting_ocp_cluster"
        if not cluster:
            cluster, created = OCPCluster.objects.get_or_create(
                cluster_id=cluster_id, cluster_alias=cluster_alias, provider_id=provider.uuid
            )
            msg = f"created entry in reporting_ocp_clusters: {created}"

        # if the cluster entry already exists and cluster alias does not match, update the cluster alias
        elif cluster.cluster_alias != cluster_alias:
            cluster.cluster_alias = cluster_alias
            cluster.save()
            msg = "updated cluster entry with new cluster alias in reporting_ocp_clusters"

        LOG.info(
            log_json(
                msg=msg,
                cluster_id=cluster_id,
                cluster_alias=cluster_alias,
                provider_uuid=provider.uuid,
            )
        )
        return cluster

    def populate_node_table(self, cluster, nodes):
        """Get or create an entry in the OCP node table."""

        LOG.info(
            log_json(
                msg="populating reporting_ocp_nodes table",
                schema=self.schema,
                cluster_id=cluster.cluster_id,
                cluster_alias=cluster.cluster_alias,
            )
        )

        for node in nodes:
            tmp_node = OCPNode.objects.filter(
                node=node[0], resource_id=node[1], node_capacity_cpu_cores=node[2], cluster=cluster
            ).first()
            if not tmp_node:
                OCPNode.objects.create(
                    node=node[0],
                    resource_id=node[1],
                    node_capacity_cpu_cores=node[2],
                    node_role=node[3],
                    cluster=cluster,
                )
            # if the node entry already exists but does not have a role assigned, update the node role
            elif not tmp_node.node_role:
                tmp_node.node_role = node[3]
                tmp_node.save()

    def populate_pvc_table(self, cluster, pvcs):
        """Get or create an entry in the OCP cluster table."""

        LOG.info(
            log_json(
                msg="populating reporting_ocp_pvcs table",
                schema=self.schema,
                cluster_id=cluster.cluster_id,
                cluster_alias=cluster.cluster_alias,
            )
        )

        for pvc in pvcs:
            ocppvc = OCPPVC.objects.filter(
                persistent_volume=pvc[0], persistent_volume_claim=pvc[1], cluster=cluster
            ).first()
            if ocppvc:
                if not ocppvc.csi_volume_handle:
                    # Update the existing record's csi_volume_handle
                    ocppvc.csi_volume_handle = pvc[2]
                    ocppvc.save(update_fields=["csi_volume_handle"])
            else:
                # If the record does not exist, try creating a new one
                try:
                    OCPPVC.objects.create(
                        persistent_volume=pvc[0],
                        persistent_volume_claim=pvc[1],
                        csi_volume_handle=pvc[2],
                        cluster=cluster,
                    )

                except IntegrityError as e:
                    LOG.warning(log_json(msg="IntegrityError raised when creating pvc", pvc=pvc), exc_info=e)

    def populate_project_table(self, cluster, projects):
        """Get or create an entry in the OCP cluster table."""

        LOG.info(
            log_json(
                msg="populating reporting_ocp_projects table",
                schema=self.schema,
                cluster_id=cluster.cluster_id,
                cluster_alias=cluster.cluster_alias,
            )
        )

        for project in projects:
            OCPProject.objects.get_or_create(project=project, cluster=cluster)

    def get_nodes_trino(self, source_uuid, start_date, end_date):
        """Get the nodes from an OpenShift cluster."""
        sql = f"""
            SELECT ocp.node,
                ocp.resource_id,
                max(ocp.node_capacity_cpu_cores) as node_capacity_cpu_cores,
                coalesce(max(ocp.node_role), CASE
                    WHEN contains(array_agg(DISTINCT ocp.namespace), 'openshift-kube-apiserver') THEN 'master'
                    WHEN any_match(array_agg(DISTINCT nl.node_labels), element -> element like  '%"node_role_kubernetes_io": "infra"%') THEN 'infra'
                    ELSE 'worker'
                END) as node_role
            FROM hive.{self.schema}.openshift_pod_usage_line_items_daily as ocp
            LEFT JOIN hive.{self.schema}.openshift_node_labels_line_items_daily as nl
                ON ocp.node = nl.node
            WHERE ocp.source = '{source_uuid}'
                AND ocp.year = '{start_date.strftime("%Y")}'
                AND ocp.month = '{start_date.strftime("%m")}'
                AND ocp.interval_start >= TIMESTAMP '{start_date}'
                AND ocp.interval_start < date_add('day', 1, TIMESTAMP '{end_date}')
                AND nl.source = '{source_uuid}'
                AND nl.year = '{start_date.strftime("%Y")}'
                AND nl.month = '{start_date.strftime("%m")}'
                AND nl.interval_start >= TIMESTAMP '{start_date}'
                AND nl.interval_start < date_add('day', 1, TIMESTAMP '{end_date}')
            GROUP BY ocp.node,
                ocp.resource_id
        """  # noqa: E501
        context = {"schema": self.schema, "start": start_date, "end": end_date, "provider_uuid": source_uuid}
        return self._execute_trino_raw_sql_query(sql, context=context, log_ref="get_nodes_trino")

    def get_pvcs_trino(self, source_uuid, start_date, end_date):
        """Get the nodes from an OpenShift cluster."""
        if not trino_table_exists(self.schema, "openshift_storage_usage_line_items_daily"):
            return []
        sql = f"""
            SELECT distinct persistentvolume,
                persistentvolumeclaim,
                csi_volume_handle
            FROM hive.{self.schema}.openshift_storage_usage_line_items_daily as ocp
            WHERE ocp.source = '{source_uuid}'
                AND ocp.year = '{start_date.strftime("%Y")}'
                AND ocp.month = '{start_date.strftime("%m")}'
                AND ocp.interval_start >= TIMESTAMP '{start_date}'
                AND ocp.interval_start < date_add('day', 1, TIMESTAMP '{end_date}')
        """
        context = {"schema": self.schema, "start": start_date, "end": end_date, "provider_uuid": source_uuid}
        return self._execute_trino_raw_sql_query(sql, context=context, log_ref="get_pvcs_trino")

    def get_projects_trino(self, source_uuid, start_date, end_date):
        """Get the nodes from an OpenShift cluster."""
        sql = f"""
            SELECT distinct namespace
            FROM hive.{self.schema}.openshift_pod_usage_line_items_daily as ocp
            WHERE ocp.source = '{source_uuid}'
                AND ocp.year = '{start_date.strftime("%Y")}'
                AND ocp.month = '{start_date.strftime("%m")}'
                AND ocp.interval_start >= TIMESTAMP '{start_date}'
                AND ocp.interval_start < date_add('day', 1, TIMESTAMP '{end_date}')
        """
        context = {"schema": self.schema, "start": start_date, "end": end_date, "provider_uuid": source_uuid}
        projects = self._execute_trino_raw_sql_query(sql, context=context, log_ref="get_projects_trino")

        return [project[0] for project in projects]

    def get_cluster_for_provider(self, provider_uuid):
        """Return the cluster entry for a provider UUID."""
        return OCPCluster.objects.filter(provider_id=provider_uuid).first()

    def get_nodes_for_cluster(self, cluster_id):
        """Get all nodes for an OCP cluster."""
        nodes = (
            OCPNode.objects.filter(cluster_id=cluster_id).exclude(node__exact="").values_list("node", "resource_id")
        )
        nodes = [(node[0], node[1]) for node in nodes]
        return nodes

    def get_pvcs_for_cluster(self, cluster_id):
        """Get all nodes for an OCP cluster."""
        pvcs = (
            OCPPVC.objects.filter(cluster_id=cluster_id)
            .exclude(persistent_volume__exact="")
            .values_list("persistent_volume", "persistent_volume_claim", "csi_volume_handle")
        )
        pvcs = [(pvc[0], pvc[1], pvc[2]) for pvc in pvcs]
        return pvcs

    def get_projects_for_cluster(self, cluster_id):
        """Get all nodes for an OCP cluster."""
        projects = OCPProject.objects.filter(cluster_id=cluster_id).values_list("project")
        projects = [project[0] for project in projects]
        return projects

    def get_openshift_topology_for_multiple_providers(self, provider_uuids):
        """Return a dictionary with 1 or more Clusters topology."""
        topology_list = []
        for provider_uuid in provider_uuids:
            cluster = self.get_cluster_for_provider(provider_uuid)
            nodes_tuple = self.get_nodes_for_cluster(cluster.uuid)
            pvc_tuple = self.get_pvcs_for_cluster(cluster.uuid)
            project_tuple = self.get_projects_for_cluster(cluster.uuid)
            topology_list.append(
                {
                    "cluster_id": cluster.cluster_id,
                    "cluster_alias": cluster.cluster_alias,
                    "provider_uuid": provider_uuid,
                    "nodes": [node[0] for node in nodes_tuple],
                    "resource_ids": [node[1] for node in nodes_tuple],
                    "persistent_volumes": [pvc[0] for pvc in pvc_tuple],
                    "persistent_volume_claims": [pvc[1] for pvc in pvc_tuple],
                    "csi_volume_handle": [pvc[2] for pvc in pvc_tuple if pvc[2] is not None],
                    "projects": [project for project in project_tuple],
                }
            )

        return topology_list

    def get_filtered_openshift_topology_for_multiple_providers(self, provider_uuids, start_date, end_date):
        """Return a dictionary with 1 or more Clusters topology."""
        topology_list = []
        for provider_uuid in provider_uuids:
            cluster = self.get_cluster_for_provider(provider_uuid)
            nodes_tuple = self.get_nodes_trino(provider_uuid, start_date, end_date)
            pvc_tuple = self.get_pvcs_trino(provider_uuid, start_date, end_date)
            topology_list.append(
                {
                    "cluster_id": cluster.cluster_id,
                    "cluster_alias": cluster.cluster_alias,
                    "provider_uuid": provider_uuid,
                    "nodes": [node[0] for node in nodes_tuple],
                    "resource_ids": [node[1] for node in nodes_tuple],
                    "persistent_volumes": [pvc[0] for pvc in pvc_tuple],
                }
            )

        return topology_list

    def delete_infrastructure_raw_cost_from_daily_summary(self, provider_uuid, report_period_id, start_date, end_date):
        table_name = OCP_REPORT_TABLE_MAP["line_item_daily_summary"]
        ctx = {
            "schema": self.schema,
            "provider_uuid": provider_uuid,
            "start_date": start_date,
            "end_date": end_date,
            "table_name": table_name,
            "report_period_id": report_period_id,
        }
        LOG.info(log_json(msg="removing infrastructure raw cast from daily summary", context=ctx))
        sql = f"""
            DELETE FROM {self.schema}.reporting_ocpusagelineitem_daily_summary
            WHERE usage_start >= '{start_date}'::date
                AND usage_start <= '{end_date}'::date
                AND report_period_id = {report_period_id}
                AND infrastructure_raw_cost IS NOT NULL
                AND infrastructure_raw_cost != 0
        """

        self._prepare_and_execute_raw_sql_query(table_name, sql)

    def delete_all_except_infrastructure_raw_cost_from_daily_summary(
        self, provider_uuid, report_period_id, start_date, end_date
    ):
        table_name = OCP_REPORT_TABLE_MAP["line_item_daily_summary"]
        ctx = {
            "schema": self.schema,
            "provider_uuid": provider_uuid,
            "start_date": start_date,
            "end_date": end_date,
            "table_name": table_name,
            "report_period_id": report_period_id,
        }
        LOG.info(log_json(msg="removing all cost excluding infrastructure_raw_cost from daily summary", context=ctx))
        sql = f"""
            DELETE FROM {self.schema}.reporting_ocpusagelineitem_daily_summary
            WHERE usage_start >= '{start_date}'::date
                AND usage_start <= '{end_date}'::date
                AND report_period_id = {report_period_id}
                AND (infrastructure_raw_cost IS NULL OR infrastructure_raw_cost = 0)
        """

        self._prepare_and_execute_raw_sql_query(table_name, sql)

    def populate_ocp_on_all_project_daily_summary(self, platform, sql_params):
        LOG.info(
            log_json(
                msg=f"populating {platform.upper()} records for ocpallcostlineitem_project_daily_summary", **sql_params
            )
        )
        script_file_name = f"reporting_ocpallcostlineitem_project_daily_summary_{platform.lower()}.sql"
        script_file_path = f"{self.OCP_ON_ALL_SQL_PATH}{script_file_name}"
        self._execute_processing_script("masu.database", script_file_path, sql_params)

    def populate_ocp_on_all_daily_summary(self, platform, sql_params):
        LOG.info(
            log_json(msg=f"populating {platform.upper()} records for ocpallcostlineitem_daily_summary", **sql_params)
        )
        script_file_name = f"reporting_ocpallcostlineitem_daily_summary_{platform.lower()}.sql"
        script_file_path = f"{self.OCP_ON_ALL_SQL_PATH}{script_file_name}"
        self._execute_processing_script("masu.database", script_file_path, sql_params)

    def populate_ocp_on_all_ui_summary_tables(self, sql_params):
        for perspective in OCP_ON_ALL_PERSPECTIVES:
            LOG.info(log_json(msg=f"populating {perspective._meta.db_table}", **sql_params))
            script_file_path = f"{self.OCP_ON_ALL_SQL_PATH}{perspective._meta.db_table}.sql"
            self._execute_processing_script("masu.database", script_file_path, sql_params)

    def get_max_min_timestamp_from_parquet(self, source_uuid, start_date, end_date):
        """Get the max and min timestamps for parquet data given a date range"""
        sql = f"""
            SELECT min(interval_start) as min_timestamp,
                max(interval_start) as max_timestamp
            FROM hive.{self.schema}.openshift_pod_usage_line_items_daily as ocp
            WHERE ocp.source = '{source_uuid}'
                AND ocp.year = '{start_date.strftime("%Y")}'
                AND ocp.month = '{start_date.strftime("%m")}'
                AND ocp.interval_start >= TIMESTAMP '{start_date}'
                AND ocp.interval_start < date_add('day', 1, TIMESTAMP '{end_date}')
        """
        context = {"schema": self.schema, "start": start_date, "end": end_date, "provider_uuid": source_uuid}
        timestamps = self._execute_trino_raw_sql_query(
            sql, context=context, log_ref="get_max_min_timestamp_from_parquet"
        )
        minim, maxim = timestamps[0]
        minim = parse(str(minim)) if minim else datetime.datetime(start_date.year, start_date.month, start_date.day)
        maxim = parse(str(maxim)) if maxim else datetime.datetime(end_date.year, end_date.month, end_date.day)
        return minim, maxim

    def populate_unit_test_tag_data(self, report_period_ids, start_date, end_date):
        """
        This method allows us to maintain our tag logic.
        """
        # Remove disabled keys from the tags field.
        self.populate_pod_label_summary_table(report_period_ids, start_date, end_date)
        self.populate_volume_label_summary_table(report_period_ids, start_date, end_date)
        table_name = self._table_map["line_item_daily_summary"]
        sql = pkgutil.get_data("masu.database", "trino_sql/test/ocp/mimic_remove_disabled_tags.sql")
        sql = sql.decode("utf-8")
        sql_params = {
            "start_date": start_date,
            "end_date": end_date,
            "report_period_ids": report_period_ids,
            "schema": self.schema,
        }
        self._prepare_and_execute_raw_sql_query(table_name, sql, sql_params)

    def populate_unit_test_virt_ui_table(self, report_period_ids, start_date, end_date, source_uuid):
        """
        This method populates the vm table
        """
        sql = pkgutil.get_data("masu.database", "trino_sql/test/ocp/mimic_virt_ui.sql")
        sql = sql.decode("utf-8")
        sql_params = {
            "start_date": start_date,
            "end_date": end_date,
            "report_period_ids": report_period_ids,
            "schema": self.schema,
            "pod_request_cpu_core_hours": 1,
            "pod_request_mem_core_hours": 4,
            "source_uuid": source_uuid,
        }
        self._prepare_and_execute_raw_sql_query("reporting_ocp_vm_summary_p", sql, sql_params)

    def populate_tag_based_costs(self, start_date, end_date, provider_uuid, metric_to_tag_params_map, cluster_params):
        """Populate the tag based costs.

        This method populates the daily summary table with tag-based costs for
        the metrics highlighted in the metadata section.
        """
        report_period = self.report_periods_for_provider_uuid(provider_uuid, start_date)
        if not report_period or not metric_to_tag_params_map:
            return

        monthly_params = {"amortized_denominator": DateHelper().days_in_month(start_date), "cost_type": "Tag"}
        fractional_hour_params = {
            "use_fractional_hours": trino_table_exists(self.schema, "openshift_vm_usage_line_items")
        }

        metric_metadata = {
            metric_constants.OCP_VM_HOUR: {
                "log_msg": "populating hourly VM tag based costs",
                "file_path": "trino_sql/openshift/cost_model/hourly_cost_vm_tag_based.sql",
                "metric_params": fractional_hour_params,
            },
            metric_constants.OCP_VM_MONTH: {
                "log_msg": "populating monthly VM tag based costs",
                "file_path": "sql/openshift/cost_model/monthly_cost_virtual_machine.sql",
                "metric_params": monthly_params,
            },
            metric_constants.OCP_VM_CORE_MONTH: {
                "log_msg": "populating monthly VM Core based costs",
                "file_path": "trino_sql/openshift/cost_model/monthly_vm_core_tag_based.sql",
                "metric_params": monthly_params,
            },
            metric_constants.OCP_VM_CORE_HOUR: {
                "log_msg": "populating hourly VM Core based costs",
                "file_path": "trino_sql/openshift/cost_model/hourly_vm_core_tag_based.sql",
                "metric_params": fractional_hour_params,
            },
            metric_constants.OCP_NAMESPACE_MONTH: {
                "log_msg": "populating monthly namespace tag costs",
                "file_path": "trino_sql/openshift/cost_model/monthly_namespace_tag_based.sql",
                "metric_params": {**monthly_params, **cluster_params},
            },
        }

        param_builder = BaseCostModelParams(
            schema_name=self.schema,
            start_date=start_date,
            end_date=end_date,
            source_uuid=provider_uuid,
            report_period_id=report_period.id,
        )

        for name, metadata in metric_metadata.items():
            param_list = metric_to_tag_params_map.get(name)
            if not param_list:
                continue
            for tag_params in param_list:
                if metric_params := metadata.get("metric_params"):
                    context_params = tag_params | metric_params
                else:
                    context_params = tag_params.copy()
                final_sql_params = param_builder.build_parameters(context_params=context_params)
                sql = pkgutil.get_data("masu.database", metadata["file_path"]).decode("utf-8")
                LOG.info(log_json(msg=metadata["log_msg"]))
                if "trino_sql/" in metadata["file_path"]:
                    self._execute_trino_multipart_sql_query(sql, bind_params=final_sql_params)
                else:
                    self._prepare_and_execute_raw_sql_query(
                        self._table_map["line_item_daily_summary"],
                        sql,
                        final_sql_params,
                        operation="INSERT",
                    )<|MERGE_RESOLUTION|>--- conflicted
+++ resolved
@@ -706,13 +706,14 @@
 
         LOG.info(log_json(msg=f"populating {rate_type} usage costs", context=ctx))
         self._prepare_and_execute_raw_sql_query(table_name, sql, sql_params, operation="INSERT")
-        use_fractional_hours = trino_table_exists(self.schema, "openshift_vm_usage_line_items")
-
-<<<<<<< HEAD
+
         vm_usage_metadata = {
             metric_constants.OCP_VM_HOUR: {
                 "file_path": "trino_sql/openshift/cost_model/hourly_cost_virtual_machine.sql",
                 "log_msg": "populating virtual machine hourly costs",
+                "metric_params": {
+                    "use_fractional_hours": trino_table_exists(self.schema, "openshift_vm_usage_line_items")
+                },
             },
             metric_constants.OCP_VM_CORE_HOUR: {
                 "file_path": "trino_sql/openshift/cost_model/hourly_vm_core.sql",
@@ -725,53 +726,18 @@
                 continue
             param_builder = BaseCostModelParams(
                 schema_name=self.schema,
-=======
-        if ocp_vm_hour_rate := rates.get(metric_constants.OCP_VM_HOUR):
-            param_builder = VMParams(
-                schema=self.schema,
                 start_date=start_date,
                 end_date=end_date,
                 source_uuid=provider_uuid,
                 report_period_id=report_period_id,
             )
-            hourly_params = {
-                "rate_type": rate_type,
-                "hourly_rate": ocp_vm_hour_rate,
-                "use_fractional_hours": use_fractional_hours,
-            }
-            vm_hour_params = param_builder.build_parameters(hourly_params)
-            sql = pkgutil.get_data(
-                "masu.database", "trino_sql/openshift/cost_model/hourly_cost_virtual_machine.sql"
-            ).decode("utf-8")
-            LOG.info(log_json(msg="populating virtual machine hourly costs", context=vm_hour_params))
-            self._execute_trino_multipart_sql_query(sql, bind_params=vm_hour_params)
-
-        if ocp_vm_core_hour_rate := rates.get(metric_constants.OCP_VM_CORE_HOUR):
-            param_builder = VMParams(
-                schema=self.schema,
->>>>>>> 18dc79d6
-                start_date=start_date,
-                end_date=end_date,
-                source_uuid=provider_uuid,
-                report_period_id=report_period_id,
-            )
-<<<<<<< HEAD
-            sql_params = param_builder.build_parameters({"rate_type": rate_type, "hourly_rate": hourly_rate})
+            context_params = {"rate_type": rate_type, "hourly_rate": hourly_rate}
+            if metric_params := metadata.get("metric_params"):
+                context_params.update(metric_params)
+            sql_params = param_builder.build_parameters(context_params=context_params)
             sql = pkgutil.get_data("masu.database", metadata["file_path"]).decode("utf-8")
             LOG.info(log_json(msg=metadata["log_msg"], context=sql_params))
             self._execute_trino_multipart_sql_query(sql, bind_params=sql_params)
-=======
-            hourly_params = {
-                "rate_type": rate_type,
-                "hourly_rate": ocp_vm_core_hour_rate,
-            }
-            vm_hour_params = param_builder.build_parameters(hourly_params)
-            sql = pkgutil.get_data("masu.database", "trino_sql/openshift/cost_model/hourly_vm_core.sql").decode(
-                "utf-8"
-            )
-            LOG.info(log_json(msg="populating virtual machine core hourly costs", context=vm_hour_params))
-            self._execute_trino_multipart_sql_query(sql, bind_params=vm_hour_params)
->>>>>>> 18dc79d6
 
     def populate_tag_usage_costs(  # noqa: C901
         self, infrastructure_rates, supplementary_rates, start_date, end_date, cluster_id
@@ -1337,7 +1303,6 @@
             metric_constants.OCP_VM_CORE_HOUR: {
                 "log_msg": "populating hourly VM Core based costs",
                 "file_path": "trino_sql/openshift/cost_model/hourly_vm_core_tag_based.sql",
-                "metric_params": fractional_hour_params,
             },
             metric_constants.OCP_NAMESPACE_MONTH: {
                 "log_msg": "populating monthly namespace tag costs",
@@ -1365,7 +1330,7 @@
                     context_params = tag_params.copy()
                 final_sql_params = param_builder.build_parameters(context_params=context_params)
                 sql = pkgutil.get_data("masu.database", metadata["file_path"]).decode("utf-8")
-                LOG.info(log_json(msg=metadata["log_msg"]))
+                LOG.info(log_json(msg=metadata["log_msg"]), context=context_params)
                 if "trino_sql/" in metadata["file_path"]:
                     self._execute_trino_multipart_sql_query(sql, bind_params=final_sql_params)
                 else:
