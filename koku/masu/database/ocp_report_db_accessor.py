--- conflicted
+++ resolved
@@ -582,37 +582,6 @@
         LOG.info(log_json(msg="populating monthly tag costs", context=ctx))
         self._prepare_and_execute_raw_sql_query(table_name, sql, sql_params, operation="INSERT")
 
-<<<<<<< HEAD
-    def populate_node_label_line_item_daily_table(self, start_date, end_date, cluster_id):
-        """Populate the daily node label aggregate of line items table.
-
-        Args:
-            start_date (datetime.date) The date to start populating the table.
-            end_date (datetime.date) The date to end on.
-            cluster_id (String) Cluster Identifier
-
-        Returns
-            (None)
-
-        """
-        # Cast string to date object
-        start_date = DateHelper().parse_to_date(start_date)
-        end_date = DateHelper().parse_to_date(end_date)
-        table_name = self._table_map["node_label_line_item_daily"]
-
-        sql = pkgutil.get_data("masu.database", "sql/reporting_ocpnodelabellineitem_daily.sql")
-        sql = sql.decode("utf-8")
-        sql_params = {
-            "uuid": str(uuid.uuid4()).replace("-", "_"),
-            "start_date": start_date,
-            "end_date": end_date,
-            "cluster_id": cluster_id,
-            "schema": self.schema,
-        }
-        self._prepare_and_execute_raw_sql_query(table_name, sql, sql_params)
-
-=======
->>>>>>> 5976aaad
     def populate_usage_costs(self, rate_type, rates, start_date, end_date, provider_uuid):
         """Update the reporting_ocpusagelineitem_daily_summary table with usage costs."""
         table_name = self._table_map["line_item_daily_summary"]
