--- conflicted
+++ resolved
@@ -50,6 +50,7 @@
 from reporting.provider.ocp.models import OCPProject
 from reporting.provider.ocp.models import OCPPVC
 from reporting.provider.ocp.models import OCPUsageLineItemDailySummary
+from reporting.provider.ocp.models import OCPUsageReportPeriod
 from reporting.provider.ocp.models import PRESTO_LINE_ITEM_TABLE_DAILY_MAP
 from reporting.provider.ocp.models import UI_SUMMARY_TABLES
 
@@ -91,18 +92,7 @@
     def line_item_daily_summary_table(self):
         return OCPUsageLineItemDailySummary
 
-<<<<<<< HEAD
-    def get_current_usage_report(self):
-        """Get the most recent usage report object."""
-        table_name = self._table_map["report"]
-
-        with schema_context(self.schema):
-            return self._get_db_obj_query(table_name).order_by("-interval_start").first()
-
     def get_current_usage_period(self, provider_uuid):
-=======
-    def get_current_usage_period(self):
->>>>>>> 716fa5e0
         """Get the most recent usage report period object."""
         with schema_context(self.schema):
             return (
