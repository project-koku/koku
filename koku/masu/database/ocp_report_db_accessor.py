#
# Copyright 2021 Red Hat Inc.
# SPDX-License-Identifier: Apache-2.0
#
"""Database accessor for OCP report data."""
import datetime
import json
import logging
import pkgutil
import uuid

import pytz
from dateutil.parser import parse
from dateutil.rrule import MONTHLY
from dateutil.rrule import rrule
from django.db import connection
from django.db.models import DecimalField
from django.db.models import F
from django.db.models import Value
from django.db.models.functions import Coalesce
from jinjasql import JinjaSql
from tenant_schemas.utils import schema_context

import koku.presto_database as kpdb
from api.metrics import constants as metric_constants
from api.utils import DateHelper
from koku.database import JSONBBuildObject
from masu.config import Config
from masu.database import AWS_CUR_TABLE_MAP
from masu.database import OCP_REPORT_TABLE_MAP
from masu.database.report_db_accessor_base import ReportDBAccessorBase
from masu.util.common import month_date_range_tuple
<<<<<<< HEAD
from reporting.provider.aws.models import PRESTO_LINE_ITEM_DAILY_TABLE as AWS_PRESTO_LINE_ITEM_DAILY_TABLE
from reporting.provider.azure.models import PRESTO_LINE_ITEM_DAILY_TABLE as AZURE_PRESTO_LINE_ITEM_DAILY_TABLE
=======
>>>>>>> 99d1440e
from reporting.provider.ocp.models import OCPCluster
from reporting.provider.ocp.models import OCPNode
from reporting.provider.ocp.models import OCPProject
from reporting.provider.ocp.models import OCPPVC
from reporting.provider.ocp.models import OCPUsageLineItemDailySummary
from reporting.provider.ocp.models import OCPUsageReport
from reporting.provider.ocp.models import OCPUsageReportPeriod
from reporting.provider.ocp.models import PRESTO_LINE_ITEM_TABLE_DAILY_MAP

# from reporting.provider.ocp.models import PRESTO_LINE_ITEM_TABLE_MAP

LOG = logging.getLogger(__name__)


def create_filter(data_source, start_date, end_date, cluster_id):
    """Create filter with data source, start and end dates."""
    filters = {"data_source": data_source}
    if start_date:
        filters["usage_start__gte"] = start_date if isinstance(start_date, datetime.date) else start_date.date()
    if end_date:
        filters["usage_start__lte"] = end_date if isinstance(end_date, datetime.date) else end_date.date()
    if cluster_id:
        filters["cluster_id"] = cluster_id
    return filters


class OCPReportDBAccessor(ReportDBAccessorBase):
    """Class to interact with customer reporting tables."""

    def __init__(self, schema):
        """Establish the database connection.

        Args:
            schema (str): The customer schema to associate with
        """
        super().__init__(schema)
        self._datetime_format = Config.OCP_DATETIME_STR_FORMAT
        self.jinja_sql = JinjaSql()
        self.date_helper = DateHelper()

    @property
    def line_item_daily_summary_table(self):
        return OCPUsageLineItemDailySummary

    def get_current_usage_report(self):
        """Get the most recent usage report object."""
        table_name = OCP_REPORT_TABLE_MAP["report"]

        with schema_context(self.schema):
            return self._get_db_obj_query(table_name).order_by("-interval_start").first()

    def get_current_usage_period(self):
        """Get the most recent usage report period object."""
        table_name = OCP_REPORT_TABLE_MAP["report_period"]

        with schema_context(self.schema):
            return self._get_db_obj_query(table_name).order_by("-report_period_start").first()

    def get_usage_periods_by_date(self, start_date):
        """Return all report period entries for the specified start date."""
        table_name = OCP_REPORT_TABLE_MAP["report_period"]
        with schema_context(self.schema):
            return self._get_db_obj_query(table_name).filter(report_period_start=start_date).all()

    def get_usage_period_by_dates_and_cluster(self, start_date, end_date, cluster_id):
        """Return all report period entries for the specified start date."""
        table_name = OCP_REPORT_TABLE_MAP["report_period"]
        with schema_context(self.schema):
            return (
                self._get_db_obj_query(table_name)
                .filter(report_period_start=start_date, report_period_end=end_date, cluster_id=cluster_id)
                .first()
            )

    def get_usage_period_on_or_before_date(self, date, provider_uuid=None):
        """Get the usage report period objects before provided date."""
        table_name = OCP_REPORT_TABLE_MAP["report_period"]

        with schema_context(self.schema):
            base_query = self._get_db_obj_query(table_name)
            if provider_uuid:
                usage_period_query = base_query.filter(report_period_start__lte=date, provider_id=provider_uuid)
            else:
                usage_period_query = base_query.filter(report_period_start__lte=date)
            return usage_period_query

    def get_usage_period_query_by_provider(self, provider_uuid):
        """Return all report periods for the specified provider."""
        table_name = OCP_REPORT_TABLE_MAP["report_period"]
        with schema_context(self.schema):
            return self._get_db_obj_query(table_name).filter(provider_id=provider_uuid)

    def report_periods_for_provider_uuid(self, provider_uuid, start_date=None):
        """Return all report periods for provider_uuid on date."""
        report_periods = self.get_usage_period_query_by_provider(provider_uuid)
        with schema_context(self.schema):
            if start_date:
                if isinstance(start_date, str):
                    start_date = parse(start_date)
                report_date = start_date.replace(day=1)
                report_periods = report_periods.filter(report_period_start=report_date).first()

            return report_periods

    def get_lineitem_query_for_reportid(self, query_report_id):
        """Get the usage report line item for a report id query."""
        table_name = OCP_REPORT_TABLE_MAP["line_item"]
        with schema_context(self.schema):
            base_query = self._get_db_obj_query(table_name)
            line_item_query = base_query.filter(report_id=query_report_id)
            return line_item_query

    def get_daily_usage_query_for_clusterid(self, cluster_identifier):
        """Get the usage report daily item for a cluster id query."""
        table_name = OCP_REPORT_TABLE_MAP["line_item_daily"]
        with schema_context(self.schema):
            base_query = self._get_db_obj_query(table_name)
            daily_usage_query = base_query.filter(cluster_id=cluster_identifier)
            return daily_usage_query

    def get_summary_usage_query_for_clusterid(self, cluster_identifier):
        """Get the usage report summary for a cluster id query."""
        table_name = OCP_REPORT_TABLE_MAP["line_item_daily_summary"]
        with schema_context(self.schema):
            base_query = self._get_db_obj_query(table_name)
            summary_usage_query = base_query.filter(cluster_id=cluster_identifier)
            return summary_usage_query

    def get_item_query_report_period_id(self, report_period_id):
        """Get the usage report line item for a report id query."""
        table_name = OCP_REPORT_TABLE_MAP["line_item"]
        with schema_context(self.schema):
            base_query = self._get_db_obj_query(table_name)
            line_item_query = base_query.filter(report_period_id=report_period_id)
            return line_item_query

    def get_storage_item_query_report_period_id(self, report_period_id):
        """Get the storage report line item for a report id query."""
        table_name = OCP_REPORT_TABLE_MAP["storage_line_item"]
        with schema_context(self.schema):
            base_query = self._get_db_obj_query(table_name)
            line_item_query = base_query.filter(report_period_id=report_period_id)
            return line_item_query

    def get_daily_storage_item_query_cluster_id(self, cluster_identifier):
        """Get the daily storage report line item for a cluster id query."""
        table_name = OCP_REPORT_TABLE_MAP["storage_line_item_daily"]
        with schema_context(self.schema):
            base_query = self._get_db_obj_query(table_name)
            daily_item_query = base_query.filter(cluster_id=cluster_identifier)
            return daily_item_query

    def get_storage_summary_query_cluster_id(self, cluster_identifier):
        """Get the storage report summary for a cluster id query."""
        table_name = OCP_REPORT_TABLE_MAP["line_item_daily_summary"]
        filters = {"cluster_id": cluster_identifier, "data_source": "Storage"}
        with schema_context(self.schema):
            base_query = self._get_db_obj_query(table_name)
            daily_item_query = base_query.filter(**filters)
            return daily_item_query

    def get_node_label_item_query_report_period_id(self, report_period_id):
        """Get the node label report line item for a report id query."""
        table_name = OCP_REPORT_TABLE_MAP["node_label_line_item"]
        with schema_context(self.schema):
            base_query = self._get_db_obj_query(table_name)
            line_item_query = base_query.filter(report_period_id=report_period_id)
            return line_item_query

    def get_ocp_aws_summary_query_for_cluster_id(self, cluster_identifier):
        """Get the OCP-on-AWS report summary item for a given cluster id query."""
        table_name = AWS_CUR_TABLE_MAP["ocp_on_aws_daily_summary"]
        with schema_context(self.schema):
            base_query = self._get_db_obj_query(table_name)
            summary_item_query = base_query.filter(cluster_id=cluster_identifier)
            return summary_item_query

    def get_ocp_aws_project_summary_query_for_cluster_id(self, cluster_identifier):
        """Get the OCP-on-AWS report project summary item for a given cluster id query."""
        table_name = AWS_CUR_TABLE_MAP["ocp_on_aws_project_daily_summary"]
        with schema_context(self.schema):
            base_query = self._get_db_obj_query(table_name)
            summary_item_query = base_query.filter(cluster_id=cluster_identifier)
            return summary_item_query

    def get_report_query_report_period_id(self, report_period_id):
        """Get the usage report line item for a report id query."""
        table_name = OCP_REPORT_TABLE_MAP["report"]
        with schema_context(self.schema):
            base_query = self._get_db_obj_query(table_name)
            usage_report_query = base_query.filter(report_period_id=report_period_id)
            return usage_report_query

    def get_report_periods(self):
        """Get all usage period objects."""
        periods = []
        with schema_context(self.schema):
            periods = OCPUsageReportPeriod.objects.values("id", "cluster_id", "report_period_start", "provider_id")
            return_value = {(p["cluster_id"], p["report_period_start"], p["provider_id"]): p["id"] for p in periods}
            return return_value

    def get_reports(self):
        """Make a mapping of reports by time."""
        with schema_context(self.schema):
            reports = OCPUsageReport.objects.all()
            return {
                (entry.report_period_id, entry.interval_start.strftime(self._datetime_format)): entry.id
                for entry in reports
            }

    def get_pod_usage_cpu_core_hours(self, start_date, end_date, cluster_id=None):
        """Make a mapping of cpu pod usage hours."""
        table = OCPUsageLineItemDailySummary
        filters = create_filter("Pod", start_date, end_date, cluster_id)
        with schema_context(self.schema):
            reports = self._get_reports(table, filters)
            return {entry.uuid: entry.pod_usage_cpu_core_hours for entry in reports}

    def _get_reports(self, table, filters=None):
        """Return requested reports from given table.

        Args:
            table (Django models.Model object): The table to query against
            filters (dict): Columns to filter the query on

        Returns:
            (QuerySet): Django queryset of objects queried on

        """
        with schema_context(self.schema):
            if filters:
                reports = self._get_db_obj_query(table).filter(**filters).all()
            else:
                reports = self._get_db_obj_query(table).all()
            return reports

    def get_pod_request_cpu_core_hours(self, start_date, end_date, cluster_id=None):
        """Make a mapping of cpu pod request hours."""
        table = OCPUsageLineItemDailySummary
        filters = create_filter("Pod", start_date, end_date, cluster_id)
        with schema_context(self.schema):
            reports = self._get_reports(table, filters)
            return {entry.uuid: entry.pod_request_cpu_core_hours for entry in reports}

    def get_pod_usage_memory_gigabyte_hours(self, start_date, end_date, cluster_id=None):
        """Make a mapping of memory_usage hours."""
        table = OCPUsageLineItemDailySummary
        filters = create_filter("Pod", start_date, end_date, cluster_id)
        with schema_context(self.schema):
            reports = self._get_reports(table, filters)
            return {entry.uuid: entry.pod_usage_memory_gigabyte_hours for entry in reports}

    def get_pod_request_memory_gigabyte_hours(self, start_date, end_date, cluster_id=None):
        """Make a mapping of memory_request_hours."""
        table = OCPUsageLineItemDailySummary
        filters = create_filter("Pod", start_date, end_date, cluster_id)
        with schema_context(self.schema):
            reports = self._get_reports(table, filters)
            return {entry.uuid: entry.pod_request_memory_gigabyte_hours for entry in reports}

    def get_persistentvolumeclaim_usage_gigabyte_months(self, start_date, end_date, cluster_id=None):
        """Make a mapping of persistentvolumeclaim_usage_gigabyte_months."""
        table = OCPUsageLineItemDailySummary
        filters = create_filter("Storage", start_date, end_date, cluster_id)
        with schema_context(self.schema):
            reports = self._get_reports(table, filters)
            return {entry.uuid: entry.persistentvolumeclaim_usage_gigabyte_months for entry in reports}

    def get_volume_request_storage_gigabyte_months(self, start_date, end_date, cluster_id=None):
        """Make a mapping of volume_request_storage_gigabyte_months."""
        table = OCPUsageLineItemDailySummary
        filters = create_filter("Storage", start_date, end_date, cluster_id)
        with schema_context(self.schema):
            reports = self._get_reports(table, filters)
            return {entry.uuid: entry.volume_request_storage_gigabyte_months for entry in reports}

    def populate_line_item_daily_table(self, start_date, end_date, cluster_id):
        """Populate the daily aggregate of line items table.

        Args:
            start_date (datetime.date) The date to start populating the table.
            end_date (datetime.date) The date to end on.
            cluster_id (String) Cluster Identifier

        Returns
            (None)

        """
        # Cast start_date and end_date into date object instead of string
        if isinstance(start_date, str):
            start_date = datetime.datetime.strptime(start_date, "%Y-%m-%d").date()
            end_date = datetime.datetime.strptime(end_date, "%Y-%m-%d").date()
        if isinstance(start_date, datetime.datetime):
            start_date = start_date.date()
            end_date = end_date.date()

        table_name = OCP_REPORT_TABLE_MAP["line_item_daily"]

        daily_sql = pkgutil.get_data("masu.database", "sql/reporting_ocpusagelineitem_daily.sql")
        daily_sql = daily_sql.decode("utf-8")
        daily_sql_params = {
            "uuid": str(uuid.uuid4()).replace("-", "_"),
            "start_date": start_date,
            "end_date": end_date,
            "cluster_id": cluster_id,
            "schema": self.schema,
        }
        daily_sql, daily_sql_params = self.jinja_sql.prepare_query(daily_sql, daily_sql_params)
        self._execute_raw_sql_query(table_name, daily_sql, start_date, end_date, bind_params=list(daily_sql_params))

    def update_line_item_daily_summary_with_enabled_tags(self, start_date, end_date, report_period_ids):
        """Populate the enabled tag key table.
        Args:
            start_date (datetime.date) The date to start populating the table.
            end_date (datetime.date) The date to end on.
            bill_ids (list) A list of bill IDs.
        Returns
            (None)
        """
        table_name = OCP_REPORT_TABLE_MAP["line_item_daily_summary"]
        summary_sql = pkgutil.get_data(
            "masu.database", "sql/reporting_ocpusagelineitem_daily_summary_update_enabled_tags.sql"
        )
        summary_sql = summary_sql.decode("utf-8")
        summary_sql_params = {
            "start_date": start_date,
            "end_date": end_date,
            "report_period_ids": report_period_ids,
            "schema": self.schema,
        }
        summary_sql, summary_sql_params = self.jinja_sql.prepare_query(summary_sql, summary_sql_params)
        self._execute_raw_sql_query(
            table_name, summary_sql, start_date, end_date, bind_params=list(summary_sql_params)
        )

    def get_ocp_infrastructure_map(self, start_date, end_date, **kwargs):
        """Get the OCP on infrastructure map.

        Args:
            start_date (datetime.date) The date to start populating the table.
            end_date (datetime.date) The date to end on.

        Returns
            (None)

        """
        # kwargs here allows us to optionally pass in a provider UUID based on
        # the provider type this is run for
        ocp_provider_uuid = kwargs.get("ocp_provider_uuid")
        aws_provider_uuid = kwargs.get("aws_provider_uuid")
        azure_provider_uuid = kwargs.get("azure_provider_uuid")
        # In case someone passes this function a string instead of the date object like we asked...
        # Cast the string into a date object, end_date into date object instead of string
        if isinstance(start_date, str):
            start_date = datetime.datetime.strptime(start_date, "%Y-%m-%d").date()
            end_date = datetime.datetime.strptime(end_date, "%Y-%m-%d").date()
        infra_sql = pkgutil.get_data("masu.database", "sql/reporting_ocpinfrastructure_provider_map.sql")
        infra_sql = infra_sql.decode("utf-8")
        infra_sql_params = {
            "uuid": str(uuid.uuid4()).replace("-", "_"),
            "start_date": start_date,
            "end_date": end_date,
            "schema": self.schema,
            "aws_provider_uuid": aws_provider_uuid,
            "ocp_provider_uuid": ocp_provider_uuid,
            "azure_provider_uuid": azure_provider_uuid,
        }
        infra_sql, infra_sql_params = self.jinja_sql.prepare_query(infra_sql, infra_sql_params)
        with connection.cursor() as cursor:
            cursor.db.set_schema(self.schema)
            cursor.execute(infra_sql, list(infra_sql_params))
            results = cursor.fetchall()

        db_results = {}
        for entry in results:
            # This dictionary is keyed on an OpenShift provider UUID
            # and the tuple contains
            # (Infrastructure Provider UUID, Infrastructure Provider Type)
            db_results[entry[0]] = (entry[1], entry[2])

        return db_results

    def get_ocp_infrastructure_map_trino(self, start_date, end_date, **kwargs):
        """Get the OCP on infrastructure map.

        Args:
            start_date (datetime.date) The date to start populating the table.
            end_date (datetime.date) The date to end on.

        Returns
            (None)

        """
        # kwargs here allows us to optionally pass in a provider UUID based on
        # the provider type this is run for
        ocp_provider_uuid = kwargs.get("ocp_provider_uuid")
        aws_provider_uuid = kwargs.get("aws_provider_uuid")
        azure_provider_uuid = kwargs.get("azure_provider_uuid")

<<<<<<< HEAD
        if not self.table_exists_trino(PRESTO_LINE_ITEM_TABLE_DAILY_MAP.get("pod_usage")):
            return {}
        if aws_provider_uuid and not self.table_exists_trino(AWS_PRESTO_LINE_ITEM_DAILY_TABLE):
            return {}
        if azure_provider_uuid and not self.table_exists_trino(AZURE_PRESTO_LINE_ITEM_DAILY_TABLE):
=======
        if not self.table_exists_trino("openshift_pod_usage_line_items_daily"):
            return {}
        if aws_provider_uuid and not self.table_exists_trino("aws_line_items_daily"):
            return {}
        if azure_provider_uuid and not self.table_exists_trino("azure_line_items_daily"):
>>>>>>> 99d1440e
            return {}

        if isinstance(start_date, str):
            start_date = datetime.datetime.strptime(start_date, "%Y-%m-%d").date()
            end_date = datetime.datetime.strptime(end_date, "%Y-%m-%d").date()
        infra_sql = pkgutil.get_data("masu.database", "presto_sql/reporting_ocpinfrastructure_provider_map.sql")
        infra_sql = infra_sql.decode("utf-8")
        infra_sql_params = {
            "start_date": start_date,
            "end_date": end_date,
            "year": start_date.strftime("%Y"),
            "month": start_date.strftime("%m"),
            "schema": self.schema,
            "aws_provider_uuid": aws_provider_uuid,
            "ocp_provider_uuid": ocp_provider_uuid,
            "azure_provider_uuid": azure_provider_uuid,
        }
        infra_sql, infra_sql_params = self.jinja_sql.prepare_query(infra_sql, infra_sql_params)
        results = self._execute_presto_raw_sql_query(self.schema, infra_sql, bind_params=infra_sql_params)

        db_results = {}
        for entry in results:
            # This dictionary is keyed on an OpenShift provider UUID
            # and the tuple contains
            # (Infrastructure Provider UUID, Infrastructure Provider Type)
            db_results[entry[0]] = (entry[1], entry[2])

        return db_results

    def populate_storage_line_item_daily_table(self, start_date, end_date, cluster_id):
        """Populate the daily storage aggregate of line items table.

        Args:
            start_date (datetime.date) The date to start populating the table.
            end_date (datetime.date) The date to end on.
            cluster_id (String) Cluster Identifier

        Returns
            (None)

        """
        # Cast string to date object
        if isinstance(start_date, str):
            start_date = datetime.datetime.strptime(start_date, "%Y-%m-%d").date()
            end_date = datetime.datetime.strptime(end_date, "%Y-%m-%d").date()
        if isinstance(start_date, datetime.datetime):
            start_date = start_date.date()
            end_date = end_date.date()
        table_name = OCP_REPORT_TABLE_MAP["storage_line_item_daily"]

        daily_sql = pkgutil.get_data("masu.database", "sql/reporting_ocpstoragelineitem_daily.sql")
        daily_sql = daily_sql.decode("utf-8")
        daily_sql_params = {
            "uuid": str(uuid.uuid4()).replace("-", "_"),
            "start_date": start_date,
            "end_date": end_date,
            "cluster_id": cluster_id,
            "schema": self.schema,
        }
        daily_sql, daily_sql_params = self.jinja_sql.prepare_query(daily_sql, daily_sql_params)
        self._execute_raw_sql_query(table_name, daily_sql, start_date, end_date, bind_params=list(daily_sql_params))

    def populate_pod_charge(self, cpu_temp_table, mem_temp_table):
        """Populate the memory and cpu charge on daily summary table.

        Args:
            cpu_temp_table (String) Name of cpu charge temp table
            mem_temp_table (String) Name of mem charge temp table

        Returns
            (None)

        """
        table_name = OCP_REPORT_TABLE_MAP["line_item_daily_summary"]

        daily_charge_sql = pkgutil.get_data("masu.database", "sql/reporting_ocpusagelineitem_daily_pod_charge.sql")
        charge_line_sql = daily_charge_sql.decode("utf-8")
        charge_line_sql_params = {"cpu_temp": cpu_temp_table, "mem_temp": mem_temp_table, "schema": self.schema}
        charge_line_sql, charge_line_sql_params = self.jinja_sql.prepare_query(charge_line_sql, charge_line_sql_params)
        self._execute_raw_sql_query(table_name, charge_line_sql, bind_params=list(charge_line_sql_params))

    def populate_storage_charge(self, temp_table_name):
        """Populate the storage charge into the daily summary table.

        Args:
            storage_charge (Float) Storage charge.

        Returns
            (None)

        """
        table_name = OCP_REPORT_TABLE_MAP["line_item_daily_summary"]

        daily_charge_sql = pkgutil.get_data("masu.database", "sql/reporting_ocp_storage_charge.sql")
        charge_line_sql = daily_charge_sql.decode("utf-8")
        charge_line_sql_params = {"temp_table": temp_table_name, "schema": self.schema}
        charge_line_sql, charge_line_sql_params = self.jinja_sql.prepare_query(charge_line_sql, charge_line_sql_params)
        self._execute_raw_sql_query(table_name, charge_line_sql, bind_params=list(charge_line_sql_params))

    def populate_line_item_daily_summary_table(self, start_date, end_date, cluster_id, source):
        """Populate the daily aggregate of line items table.

        Args:
            start_date (datetime.date) The date to start populating the table.
            end_date (datetime.date) The date to end on.
            cluster_id (String) Cluster Identifier
            source (String) Source UUID

        Returns
            (None)

        """
        # Cast start_date to date
        if isinstance(start_date, str):
            start_date = datetime.datetime.strptime(start_date, "%Y-%m-%d").date()
            end_date = datetime.datetime.strptime(end_date, "%Y-%m-%d").date()
        if isinstance(start_date, datetime.datetime):
            start_date = start_date.date()
            end_date = end_date.date()
        table_name = OCP_REPORT_TABLE_MAP["line_item_daily_summary"]

        summary_sql = pkgutil.get_data("masu.database", "sql/reporting_ocpusagelineitem_daily_summary.sql")
        summary_sql = summary_sql.decode("utf-8")
        summary_sql_params = {
            "uuid": str(uuid.uuid4()).replace("-", "_"),
            "start_date": start_date,
            "end_date": end_date,
            "cluster_id": cluster_id,
            "schema": self.schema,
            "source_uuid": source,
        }
        summary_sql, summary_sql_params = self.jinja_sql.prepare_query(summary_sql, summary_sql_params)
        self._execute_raw_sql_query(
            table_name, summary_sql, start_date, end_date, bind_params=list(summary_sql_params)
        )

    def populate_storage_line_item_daily_summary_table(self, start_date, end_date, cluster_id, source):
        """Populate the daily aggregate of storage line items table.

        Args:
            start_date (datetime.date) The date to start populating the table.
            end_date (datetime.date) The date to end on.
            cluster_id (String) Cluster Identifier
            source (String) Source UUID

        Returns
            (None)

        """
        # Cast start_date and end_date to date object, if they aren't already
        if isinstance(start_date, str):
            start_date = datetime.datetime.strptime(start_date, "%Y-%m-%d").date()
            end_date = datetime.datetime.strptime(end_date, "%Y-%m-%d").date()
        if isinstance(start_date, datetime.datetime):
            start_date = start_date.date()
            end_date = end_date.date()
        table_name = OCP_REPORT_TABLE_MAP["line_item_daily_summary"]

        summary_sql = pkgutil.get_data("masu.database", "sql/reporting_ocpstoragelineitem_daily_summary.sql")
        summary_sql = summary_sql.decode("utf-8")
        summary_sql_params = {
            "uuid": str(uuid.uuid4()).replace("-", "_"),
            "start_date": start_date,
            "end_date": end_date,
            "cluster_id": cluster_id,
            "schema": self.schema,
            "source_uuid": source,
        }
        summary_sql, summary_sql_params = self.jinja_sql.prepare_query(summary_sql, summary_sql_params)
        self._execute_raw_sql_query(table_name, summary_sql, start_date, end_date, list(summary_sql_params))

    def populate_line_item_daily_summary_table_presto(
        self, start_date, end_date, report_period_id, cluster_id, cluster_alias, source
    ):
        """Populate the daily aggregate of line items table.

        Args:
            start_date (datetime.date) The date to start populating the table.
            end_date (datetime.date) The date to end on.
            report_period_id (int) : report period for which we are processing
            cluster_id (str) : Cluster Identifier
            cluster_alias (str) : Cluster alias
            source (UUID) : provider uuid

        Returns
            (None)

        """
        # Cast start_date to date
        if isinstance(start_date, str):
            start_date = datetime.datetime.strptime(start_date, "%Y-%m-%d").date()
            end_date = datetime.datetime.strptime(end_date, "%Y-%m-%d").date()
        if isinstance(start_date, datetime.datetime):
            start_date = start_date.date()
            end_date = end_date.date()

        tmpl_summary_sql = pkgutil.get_data("masu.database", "presto_sql/reporting_ocpusagelineitem_daily_summary.sql")
        tmpl_summary_sql = tmpl_summary_sql.decode("utf-8")
        summary_sql_params = {
            "uuid": str(source).replace("-", "_"),
            "start_date": start_date,
            "end_date": end_date,
            "report_period_id": report_period_id,
            "cluster_id": cluster_id,
            "cluster_alias": cluster_alias,
            "schema": self.schema,
            "source": str(source),
            "year": start_date.strftime("%Y"),
            "month": start_date.strftime("%m"),
        }

        LOG.info("PRESTO OCP: Connect")
        presto_conn = kpdb.connect(schema=self.schema)
        try:
            LOG.info("PRESTO OCP: executing SQL buffer for OCP usage processing")
            kpdb.executescript(
                presto_conn, tmpl_summary_sql, params=summary_sql_params, preprocessor=self.jinja_sql.prepare_query
            )
        except Exception as e:
            LOG.error(f"PRESTO OCP ERROR : {e}")
            try:
                presto_conn.rollback()
            except RuntimeError:
                # If presto has not started a transaction, it will throw
                # a RuntimeError that we just want to ignore.
                pass
            raise e
        else:
            LOG.info("PRESTO OCP: Commit actions")
            presto_conn.commit()
        finally:
            LOG.info("PRESTO OCP: Close connection")
            presto_conn.close()

    def populate_pod_label_summary_table_presto(self, report_period_ids, start_date, end_date, source):
        """
        Populate label usage summary tables

        Args:
            report_period_ids (list(int)) : List of report_period_ids for processing
            start_date (datetime.date) The date to start populating the table.
            end_date (datetime.date) The date to end on.
            source (UUID) : provider uuid

        Returns
            (None)
        """
        # Cast start_date to date
        if isinstance(start_date, str):
            start_date = datetime.datetime.strptime(start_date, "%Y-%m-%d").date()
            end_date = datetime.datetime.strptime(end_date, "%Y-%m-%d").date()
        if isinstance(start_date, datetime.datetime):
            start_date = start_date.date()
            end_date = end_date.date()

        agg_sql = pkgutil.get_data("masu.database", "presto_sql/reporting_ocp_usage_label_summary.sql")
        agg_sql = agg_sql.decode("utf-8")
        agg_sql_params = {
            "uuid": str(uuid.uuid4()).replace("-", "_"),
            "schema": self.schema,
            "report_period_ids": tuple(report_period_ids),
            "start_date": start_date,
            "end_date": end_date,
            "source": str(source),
            "year": start_date.strftime("%Y"),
            "month": start_date.strftime("%m"),
        }

        LOG.info("PRESTO OCP: Connect")
        presto_conn = kpdb.connect(schema=self.schema)
        try:
            LOG.info("PRESTO OCP: executing SQL buffer for OCP tag/label processing")
            kpdb.executescript(presto_conn, agg_sql, params=agg_sql_params, preprocessor=self.jinja_sql.prepare_query)
        except Exception as e:
            LOG.error(f"PRESTO OCP ERROR : {e}")
            try:
                presto_conn.rollback()
            except RuntimeError:
                # If presto has not started a transaction, it will throw
                # a RuntimeError that we just want to ignore.
                pass
            raise e
        else:
            LOG.info("PRESTO OCP: Commit actions")
            presto_conn.commit()
        finally:
            LOG.info("PRESTO OCP: Close connection")
            presto_conn.close()

    def get_cost_summary_for_clusterid(self, cluster_identifier):
        """Get the cost summary for a cluster id query."""
        table_name = OCP_REPORT_TABLE_MAP["cost_summary"]
        base_query = self._get_db_obj_query(table_name)
        cost_summary_query = base_query.filter(cluster_id=cluster_identifier)
        return cost_summary_query

    def populate_pod_label_summary_table(self, report_period_ids, start_date, end_date):
        """Populate the line item aggregated totals data table."""
        table_name = OCP_REPORT_TABLE_MAP["pod_label_summary"]

        agg_sql = pkgutil.get_data("masu.database", "sql/reporting_ocpusagepodlabel_summary.sql")
        agg_sql = agg_sql.decode("utf-8")
        agg_sql_params = {
            "schema": self.schema,
            "report_period_ids": report_period_ids,
            "start_date": start_date,
            "end_date": end_date,
        }
        agg_sql, agg_sql_params = self.jinja_sql.prepare_query(agg_sql, agg_sql_params)
        self._execute_raw_sql_query(table_name, agg_sql, bind_params=list(agg_sql_params))

    def populate_volume_label_summary_table(self, report_period_ids, start_date, end_date):
        """Populate the OCP volume label summary table."""
        table_name = OCP_REPORT_TABLE_MAP["volume_label_summary"]

        agg_sql = pkgutil.get_data("masu.database", "sql/reporting_ocpstoragevolumelabel_summary.sql")
        agg_sql = agg_sql.decode("utf-8")
        agg_sql_params = {
            "schema": self.schema,
            "report_period_ids": report_period_ids,
            "start_date": start_date,
            "end_date": end_date,
        }
        agg_sql, agg_sql_params = self.jinja_sql.prepare_query(agg_sql, agg_sql_params)
        self._execute_raw_sql_query(table_name, agg_sql, bind_params=list(agg_sql_params))

    def populate_markup_cost(self, markup, start_date, end_date, cluster_id):
        """Set markup cost for OCP including infrastructure cost markup."""
        with schema_context(self.schema):
            OCPUsageLineItemDailySummary.objects.filter(
                cluster_id=cluster_id, usage_start__gte=start_date, usage_start__lte=end_date
            ).update(
                infrastructure_markup_cost=(
                    (Coalesce(F("infrastructure_raw_cost"), Value(0, output_field=DecimalField()))) * markup
                ),
                infrastructure_project_markup_cost=(
                    (Coalesce(F("infrastructure_project_raw_cost"), Value(0, output_field=DecimalField()))) * markup
                ),
            )

    def get_distinct_nodes(self, start_date, end_date, cluster_id):
        """Return a list of nodes for a cluster between given dates."""
        with schema_context(self.schema):
            unique_nodes = (
                OCPUsageLineItemDailySummary.objects.filter(
                    usage_start__gte=start_date, usage_start__lt=end_date, cluster_id=cluster_id, node__isnull=False
                )
                .values_list("node")
                .distinct()
            )
            return [node[0] for node in unique_nodes]

    def get_distinct_pvcs(self, start_date, end_date, cluster_id):
        """Return a list of tuples of (PVC, node) for a cluster between given dates."""
        with schema_context(self.schema):
            unique_pvcs = (
                OCPUsageLineItemDailySummary.objects.filter(
                    usage_start__gte=start_date,
                    usage_start__lt=end_date,
                    cluster_id=cluster_id,
                    persistentvolumeclaim__isnull=False,
                )
                .values_list("persistentvolumeclaim", "node")
                .distinct()
            )
            return [(pvc[0], pvc[1]) for pvc in unique_pvcs]

    def populate_monthly_cost(self, cost_type, rate_type, rate, start_date, end_date, cluster_id, cluster_alias):
        """
        Populate the monthly cost of a customer.

        Right now this is just the node/month cost. Calculated from
        node_cost * number_unique_nodes.

        args:
            node_cost (Decimal): The node cost per month
            start_date (datetime, str): The start_date to calculate monthly_cost.
            end_date (datetime, str): The end_date to calculate monthly_cost.

        """
        if isinstance(start_date, str):
            start_date = parse(start_date).date()
        if isinstance(end_date, str):
            end_date = parse(end_date).date()

        # usage_start, usage_end are date types
        first_month = datetime.datetime(*start_date.replace(day=1).timetuple()[:3]).replace(tzinfo=pytz.UTC)
        end_date = datetime.datetime(*end_date.timetuple()[:3]).replace(hour=23, minute=59, second=59, tzinfo=pytz.UTC)

        # Calculate monthly cost for each month from start date to end date
        for curr_month in rrule(freq=MONTHLY, until=end_date, dtstart=first_month):
            first_curr_month, first_next_month = month_date_range_tuple(curr_month)
            LOG.info("Populating monthly cost from %s to %s.", first_curr_month, first_next_month)
            if cost_type == "Node":
                if rate is None:
                    self.remove_monthly_cost(first_curr_month, first_next_month, cluster_id, cost_type)
                else:
                    self.upsert_monthly_node_cost_line_item(
                        first_curr_month, first_next_month, cluster_id, cluster_alias, rate_type, rate
                    )
            elif cost_type == "Cluster":
                if rate is None:
                    self.remove_monthly_cost(first_curr_month, first_next_month, cluster_id, cost_type)
                else:
                    self.upsert_monthly_cluster_cost_line_item(
                        first_curr_month, first_next_month, cluster_id, cluster_alias, rate_type, rate
                    )
            elif cost_type == "PVC":
                if rate is None:
                    self.remove_monthly_cost(first_curr_month, first_next_month, cluster_id, cost_type)
                else:
                    self.upsert_monthly_pvc_cost_line_item(
                        first_curr_month, first_next_month, cluster_id, cluster_alias, rate_type, rate
                    )

    def populate_monthly_tag_cost(
        self, cost_type, rate_type, rate_dict, start_date, end_date, cluster_id, cluster_alias
    ):
        """
        Populate the monthly cost of a customer based on tag rates.

        Right now this is just the node/month cost. Calculated from
        tag value cost * number_unique_nodes for each tag key value pair
        that is found on a line item with that node.
        """
        if isinstance(start_date, str):
            start_date = parse(start_date).date()
        if isinstance(end_date, str):
            end_date = parse(end_date).date()

        # usage_start, usage_end are date types
        first_month = datetime.datetime(*start_date.replace(day=1).timetuple()[:3]).replace(tzinfo=pytz.UTC)
        end_date = datetime.datetime(*end_date.timetuple()[:3]).replace(hour=23, minute=59, second=59, tzinfo=pytz.UTC)
        # Calculate monthly cost for each month from start date to end date for each tag key:value pair in the rate
        for curr_month in rrule(freq=MONTHLY, until=end_date, dtstart=first_month):
            first_curr_month, first_next_month = month_date_range_tuple(curr_month)
            LOG.info("Populating monthly tag based cost from %s to %s.", first_curr_month, first_next_month)
            if cost_type == "Node":
                self.tag_upsert_monthly_node_cost_line_item(
                    first_curr_month, first_next_month, cluster_id, cluster_alias, rate_type, rate_dict
                )
            elif cost_type == "Cluster":
                self.tag_upsert_monthly_cluster_cost_line_item(
                    first_curr_month, first_next_month, cluster_id, cluster_alias, rate_type, rate_dict
                )
            elif cost_type == "PVC":
                self.tag_upsert_monthly_pvc_cost_line_item(
                    first_curr_month, first_next_month, cluster_id, cluster_alias, rate_type, rate_dict
                )

    def populate_monthly_tag_default_cost(
        self, cost_type, rate_type, rate_dict, start_date, end_date, cluster_id, cluster_alias
    ):
        """
        Populate the monthly default cost of a customer based on tag rates.

        Right now this is just the node/month cost. Calculated from
        tag value cost * number_unique_nodes for each tag key value pair
        that is found on a line item with that node.
        """
        if isinstance(start_date, str):
            start_date = parse(start_date).date()
        if isinstance(end_date, str):
            end_date = parse(end_date).date()

        # usage_start, usage_end are date types
        first_month = datetime.datetime(*start_date.replace(day=1).timetuple()[:3]).replace(tzinfo=pytz.UTC)
        end_date = datetime.datetime(*end_date.timetuple()[:3]).replace(hour=23, minute=59, second=59, tzinfo=pytz.UTC)
        # Calculate monthly cost for each month from start date to end date for each tag key:value pair in the rate
        for curr_month in rrule(freq=MONTHLY, until=end_date, dtstart=first_month):
            first_curr_month, first_next_month = month_date_range_tuple(curr_month)
            LOG.info("Populating monthly tag based default cost from %s to %s.", first_curr_month, first_next_month)
            if cost_type == "Node":
                self.tag_upsert_monthly_default_node_cost_line_item(
                    first_curr_month, first_next_month, cluster_id, cluster_alias, rate_type, rate_dict
                )
            elif cost_type == "Cluster":
                self.tag_upsert_monthly_default_cluster_cost_line_item(
                    first_curr_month, first_next_month, cluster_id, cluster_alias, rate_type, rate_dict
                )
            elif cost_type == "PVC":
                self.tag_upsert_monthly_default_pvc_cost_line_item(
                    first_curr_month, first_next_month, cluster_id, cluster_alias, rate_type, rate_dict
                )

    def upsert_monthly_node_cost_line_item(
        self, start_date, end_date, cluster_id, cluster_alias, rate_type, node_cost
    ):
        """Update or insert daily summary line item for node cost."""
        unique_nodes = self.get_distinct_nodes(start_date, end_date, cluster_id)
        report_period = self.get_usage_period_by_dates_and_cluster(start_date, end_date, cluster_id)
        with schema_context(self.schema):
            for node in unique_nodes:
                line_item = OCPUsageLineItemDailySummary.objects.filter(
                    usage_start=start_date,
                    usage_end=start_date,
                    report_period=report_period,
                    cluster_id=cluster_id,
                    cluster_alias=cluster_alias,
                    monthly_cost_type="Node",
                    node=node,
                ).first()
                if not line_item:
                    line_item = OCPUsageLineItemDailySummary(
                        uuid=uuid.uuid4(),
                        usage_start=start_date,
                        usage_end=start_date,
                        report_period=report_period,
                        cluster_id=cluster_id,
                        cluster_alias=cluster_alias,
                        monthly_cost_type="Node",
                        node=node,
                    )
                if rate_type == metric_constants.INFRASTRUCTURE_COST_TYPE:
                    LOG.info("Node (%s) has a monthly infrastructure cost of %s.", node, node_cost)
                    line_item.infrastructure_monthly_cost = node_cost
                elif rate_type == metric_constants.SUPPLEMENTARY_COST_TYPE:
                    LOG.info("Node (%s) has a monthly supplemenarty cost of %s.", node, node_cost)
                    line_item.supplementary_monthly_cost = node_cost
                line_item.save()

    def tag_upsert_monthly_node_cost_line_item(
        self, start_date, end_date, cluster_id, cluster_alias, rate_type, rate_dict
    ):
        """
        Update or insert daily summary line item for node cost.

        It checks to see if a line item exists for each node
        that contains the tag key:value pair,
        if it does then the price is added to the monthly cost.
        """
        unique_nodes = self.get_distinct_nodes(start_date, end_date, cluster_id)
        report_period = self.get_usage_period_by_dates_and_cluster(start_date, end_date, cluster_id)
        with schema_context(self.schema):
            for node in unique_nodes:
                if rate_dict is not None:
                    for tag_key in rate_dict:
                        tag_values = rate_dict.get(tag_key)
                        for value_name, rate_value in tag_values.items():
                            # this makes sure that there is an entry for that node
                            # that contains the specified key_value pair
                            item_check = OCPUsageLineItemDailySummary.objects.filter(
                                usage_start__gte=start_date,
                                usage_end__lte=end_date,
                                report_period=report_period,
                                cluster_id=cluster_id,
                                cluster_alias=cluster_alias,
                                node=node,
                                pod_labels__contains={tag_key: value_name},
                            ).first()
                            if item_check:
                                line_item = OCPUsageLineItemDailySummary.objects.filter(
                                    usage_start=start_date,
                                    usage_end=start_date,
                                    report_period=report_period,
                                    cluster_id=cluster_id,
                                    cluster_alias=cluster_alias,
                                    monthly_cost_type="Node",
                                    node=node,
                                ).first()
                                if not line_item:
                                    line_item = OCPUsageLineItemDailySummary(
                                        uuid=uuid.uuid4(),
                                        usage_start=start_date,
                                        usage_end=start_date,
                                        report_period=report_period,
                                        cluster_id=cluster_id,
                                        cluster_alias=cluster_alias,
                                        monthly_cost_type="Node",
                                        node=node,
                                    )
                                if rate_type == metric_constants.INFRASTRUCTURE_COST_TYPE:
                                    LOG.info("Node (%s) has a monthly infrastructure cost of %s.", node, rate_value)
                                    line_item.infrastructure_monthly_cost = (
                                        Coalesce(
                                            line_item.infrastructure_monthly_cost,
                                            Value(0.0),
                                            output_field=DecimalField(),
                                        )
                                        + rate_value
                                    )
                                elif rate_type == metric_constants.SUPPLEMENTARY_COST_TYPE:
                                    LOG.info("Node (%s) has a monthly supplemenarty cost of %s.", node, rate_value)
                                    line_item.supplementary_monthly_cost = (
                                        Coalesce(
                                            line_item.supplementary_monthly_cost,
                                            Value(0.0),
                                            output_field=DecimalField(),
                                        )
                                        + rate_value
                                    )
                                line_item.save()

    def tag_upsert_monthly_default_node_cost_line_item(
        self, start_date, end_date, cluster_id, cluster_alias, rate_type, rate_dict
    ):
        """
        Update or insert daily summary line item for node cost.
        It checks to see if a line item exists for each node
        that contains the tag key:value pair,
        if it does then the price is added to the monthly cost.
        """
        unique_nodes = self.get_distinct_nodes(start_date, end_date, cluster_id)
        report_period = self.get_usage_period_by_dates_and_cluster(start_date, end_date, cluster_id)
        with schema_context(self.schema):
            for node in unique_nodes:
                if rate_dict is not None:
                    for tag_key in rate_dict:
                        tag_values = rate_dict.get(tag_key)
                        tag_default = tag_values.get("default_value")
                        values_to_skip = tag_values.get("defined_keys")
                        item_check = OCPUsageLineItemDailySummary.objects.filter(
                            usage_start__gte=start_date,
                            usage_end__lte=end_date,
                            report_period=report_period,
                            cluster_id=cluster_id,
                            cluster_alias=cluster_alias,
                            node=node,
                            pod_labels__has_key=tag_key,
                        )
                        for value in values_to_skip:
                            item_check = item_check.exclude(pod_labels__contains={tag_key: value})
                        # this won't run if there are no matching items and item_check will continue to be
                        # filtered until there are no items left
                        while item_check:
                            # get the first value for our tag key and exclude it from the queryset for the next check
                            # will remove values until there are none left
                            tag_key_value = item_check.first().pod_labels.get(tag_key)
                            item_check = item_check.exclude(pod_labels__contains={tag_key: tag_key_value})
                            line_item = OCPUsageLineItemDailySummary.objects.filter(
                                usage_start=start_date,
                                usage_end=start_date,
                                report_period=report_period,
                                cluster_id=cluster_id,
                                cluster_alias=cluster_alias,
                                monthly_cost_type="Node",
                                node=node,
                            ).first()
                            if not line_item:
                                line_item = OCPUsageLineItemDailySummary(
                                    uuid=uuid.uuid4(),
                                    usage_start=start_date,
                                    usage_end=start_date,
                                    report_period=report_period,
                                    cluster_id=cluster_id,
                                    cluster_alias=cluster_alias,
                                    monthly_cost_type="Node",
                                    node=node,
                                )
                            if rate_type == metric_constants.INFRASTRUCTURE_COST_TYPE:
                                LOG.info(
                                    "Node (%s) has a default monthly infrastructure cost of %s.", node, tag_default
                                )
                                line_item.infrastructure_monthly_cost = (
                                    Coalesce(
                                        line_item.infrastructure_monthly_cost, Value(0.0), output_field=DecimalField()
                                    )
                                    + tag_default
                                )
                            elif rate_type == metric_constants.SUPPLEMENTARY_COST_TYPE:
                                LOG.info(
                                    "Node (%s) has a default monthly supplemenarty cost of %s.", node, tag_default
                                )
                                line_item.supplementary_monthly_cost = (
                                    Coalesce(
                                        line_item.supplementary_monthly_cost, Value(0.0), output_field=DecimalField()
                                    )
                                    + tag_default
                                )
                            line_item.save()

    def tag_upsert_monthly_default_pvc_cost_line_item(
        self, start_date, end_date, cluster_id, cluster_alias, rate_type, rate_dict
    ):
        """
        Update or insert daily summary line item for node cost.
        It checks to see if a line item exists for each node
        that contains the tag key:value pair,
        if it does then the price is added to the monthly cost.
        """
        unique_pvcs = self.get_distinct_pvcs(start_date, end_date, cluster_id)
        report_period = self.get_usage_period_by_dates_and_cluster(start_date, end_date, cluster_id)
        with schema_context(self.schema):
            for pvc, node in unique_pvcs:
                if rate_dict is not None:
                    for tag_key in rate_dict:
                        tag_values = rate_dict.get(tag_key)
                        tag_default = tag_values.get("default_value")
                        values_to_skip = tag_values.get("defined_keys")
                        item_check = OCPUsageLineItemDailySummary.objects.filter(
                            usage_start__gte=start_date,
                            usage_end__lte=end_date,
                            report_period=report_period,
                            cluster_id=cluster_id,
                            cluster_alias=cluster_alias,
                            persistentvolumeclaim=pvc,
                            node=node,
                            volume_labels__has_key=tag_key,
                        )
                        for value in values_to_skip:
                            item_check = item_check.exclude(volume_labels__contains={tag_key: value})
                        # this won't run if there are no matching items and item_check will continue to be
                        # filtered until there are no items left
                        while item_check:
                            # get the first value for our tag key and exclude it from the queryset for the next check
                            # will remove values until there are none left
                            tag_key_value = item_check.first().volume_labels.get(tag_key)
                            item_check = item_check.exclude(volume_labels__contains={tag_key: tag_key_value})
                            line_item = OCPUsageLineItemDailySummary.objects.filter(
                                usage_start=start_date,
                                usage_end=start_date,
                                report_period=report_period,
                                cluster_id=cluster_id,
                                cluster_alias=cluster_alias,
                                monthly_cost_type="PVC",
                                persistentvolumeclaim=pvc,
                                node=node,
                            ).first()
                            if not line_item:
                                line_item = OCPUsageLineItemDailySummary(
                                    uuid=uuid.uuid4(),
                                    usage_start=start_date,
                                    usage_end=start_date,
                                    report_period=report_period,
                                    cluster_id=cluster_id,
                                    cluster_alias=cluster_alias,
                                    monthly_cost_type="PVC",
                                    persistentvolumeclaim=pvc,
                                    node=node,
                                )
                            if rate_type == metric_constants.INFRASTRUCTURE_COST_TYPE:
                                LOG.info("PVC (%s) has a default monthly infrastructure cost of %s.", pvc, tag_default)
                                line_item.infrastructure_monthly_cost = (
                                    Coalesce(
                                        line_item.infrastructure_monthly_cost, Value(0.0), output_field=DecimalField()
                                    )
                                    + tag_default
                                )
                            elif rate_type == metric_constants.SUPPLEMENTARY_COST_TYPE:
                                LOG.info("PVC (%s) has a default monthly supplemenarty cost of %s.", pvc, tag_default)
                                line_item.supplementary_monthly_cost = (
                                    Coalesce(
                                        line_item.supplementary_monthly_cost, Value(0.0), output_field=DecimalField()
                                    )
                                    + tag_default
                                )
                            line_item.save()

    def upsert_monthly_cluster_cost_line_item(
        self, start_date, end_date, cluster_id, cluster_alias, rate_type, cluster_cost
    ):
        """Update or insert a daily summary line item for cluster cost."""
        report_period = self.get_usage_period_by_dates_and_cluster(start_date, end_date, cluster_id)
        if report_period:
            with schema_context(self.schema):
                line_item = OCPUsageLineItemDailySummary.objects.filter(
                    usage_start=start_date,
                    usage_end=start_date,
                    report_period=report_period,
                    cluster_id=cluster_id,
                    cluster_alias=cluster_alias,
                    monthly_cost_type="Cluster",
                ).first()
                if not line_item:
                    line_item = OCPUsageLineItemDailySummary(
                        uuid=uuid.uuid4(),
                        usage_start=start_date,
                        usage_end=start_date,
                        report_period=report_period,
                        cluster_id=cluster_id,
                        cluster_alias=cluster_alias,
                        monthly_cost_type="Cluster",
                    )
                if rate_type == metric_constants.INFRASTRUCTURE_COST_TYPE:
                    LOG.info("Cluster (%s) has a monthly infrastructure cost of %s.", cluster_id, cluster_cost)
                    line_item.infrastructure_monthly_cost = cluster_cost
                elif rate_type == metric_constants.SUPPLEMENTARY_COST_TYPE:
                    LOG.info("Cluster (%s) has a monthly supplemenarty cost of %s.", cluster_id, cluster_cost)
                    line_item.supplementary_monthly_cost = cluster_cost
                line_item.save()

    def tag_upsert_monthly_pvc_cost_line_item(
        self, start_date, end_date, cluster_id, cluster_alias, rate_type, rate_dict
    ):
        """
        Update or insert daily summary line item for PVC cost.

        It checks to see if a line item exists for each PVC
        that contains the tag key:value pair,
        if it does then the price is added to the monthly cost.
        """
        unique_pvcs = self.get_distinct_pvcs(start_date, end_date, cluster_id)
        report_period = self.get_usage_period_by_dates_and_cluster(start_date, end_date, cluster_id)
        with schema_context(self.schema):
            for pvc, node in unique_pvcs:
                if rate_dict is not None:
                    for tag_key in rate_dict:
                        tag_values = rate_dict.get(tag_key)
                        for value_name, rate_value in tag_values.items():
                            item_check = OCPUsageLineItemDailySummary.objects.filter(
                                usage_start__gte=start_date,
                                usage_end__lte=end_date,
                                report_period=report_period,
                                cluster_id=cluster_id,
                                cluster_alias=cluster_alias,
                                persistentvolumeclaim=pvc,
                                node=node,
                                volume_labels__contains={tag_key: value_name},
                            ).first()
                            if item_check:
                                line_item = OCPUsageLineItemDailySummary.objects.filter(
                                    usage_start=start_date,
                                    usage_end=start_date,
                                    report_period=report_period,
                                    cluster_id=cluster_id,
                                    cluster_alias=cluster_alias,
                                    monthly_cost_type="PVC",
                                    persistentvolumeclaim=pvc,
                                    node=node,
                                ).first()
                                if not line_item:
                                    line_item = OCPUsageLineItemDailySummary(
                                        uuid=uuid.uuid4(),
                                        usage_start=start_date,
                                        usage_end=start_date,
                                        report_period=report_period,
                                        cluster_id=cluster_id,
                                        cluster_alias=cluster_alias,
                                        monthly_cost_type="PVC",
                                        persistentvolumeclaim=pvc,
                                        node=node,
                                    )
                                if rate_type == metric_constants.INFRASTRUCTURE_COST_TYPE:
                                    LOG.info("PVC (%s) has a monthly infrastructure cost of %s.", pvc, rate_value)
                                    line_item.infrastructure_monthly_cost = (
                                        Coalesce(
                                            line_item.infrastructure_monthly_cost,
                                            Value(0.0),
                                            output_field=DecimalField(),
                                        )
                                        + rate_value
                                    )
                                elif rate_type == metric_constants.SUPPLEMENTARY_COST_TYPE:
                                    LOG.info("PVC (%s) has a monthly supplemenarty cost of %s.", pvc, rate_value)
                                    line_item.supplementary_monthly_cost = (
                                        Coalesce(
                                            line_item.supplementary_monthly_cost,
                                            Value(0.0),
                                            output_field=DecimalField(),
                                        )
                                        + rate_value
                                    )
                                line_item.save()

    def upsert_monthly_pvc_cost_line_item(self, start_date, end_date, cluster_id, cluster_alias, rate_type, pvc_cost):
        """Update or insert daily summary line item for pvc cost."""
        unique_pvcs = self.get_distinct_pvcs(start_date, end_date, cluster_id)
        report_period = self.get_usage_period_by_dates_and_cluster(start_date, end_date, cluster_id)
        with schema_context(self.schema):
            for pvc, node in unique_pvcs:
                line_item = OCPUsageLineItemDailySummary.objects.filter(
                    usage_start=start_date,
                    usage_end=start_date,
                    report_period=report_period,
                    cluster_id=cluster_id,
                    cluster_alias=cluster_alias,
                    monthly_cost_type="PVC",
                    persistentvolumeclaim=pvc,
                    node=node,
                ).first()
                if not line_item:
                    line_item = OCPUsageLineItemDailySummary(
                        uuid=uuid.uuid4(),
                        usage_start=start_date,
                        usage_end=start_date,
                        report_period=report_period,
                        cluster_id=cluster_id,
                        cluster_alias=cluster_alias,
                        monthly_cost_type="PVC",
                        persistentvolumeclaim=pvc,
                        node=node,
                    )
                if rate_type == metric_constants.INFRASTRUCTURE_COST_TYPE:
                    LOG.info("PVC (%s) has a monthly infrastructure cost of %s.", pvc, pvc_cost)
                    line_item.infrastructure_monthly_cost = pvc_cost
                elif rate_type == metric_constants.SUPPLEMENTARY_COST_TYPE:
                    LOG.info("PVC (%s) has a monthly supplemenarty cost of %s.", pvc, pvc_cost)
                    line_item.supplementary_monthly_cost = pvc_cost
                line_item.save()

    def tag_upsert_monthly_cluster_cost_line_item(
        self, start_date, end_date, cluster_id, cluster_alias, rate_type, rate_dict
    ):
        """
        Update or insert a daily summary line item for cluster cost based on tag rates.
        It checks to see if a line item exists for the cluster
        that contains the tag key:value pair,
        if it does then the price is added to the monthly cost.
        """
        report_period = self.get_usage_period_by_dates_and_cluster(start_date, end_date, cluster_id)
        if report_period:
            with schema_context(self.schema):
                if rate_dict is not None:
                    for tag_key in rate_dict:
                        tag_values = rate_dict.get(tag_key)
                        for value_name, rate_value in tag_values.items():
                            # this makes sure that there is an entry for that node
                            # that contains the specified key_value pair
                            item_check = line_item = OCPUsageLineItemDailySummary.objects.filter(
                                usage_start__gte=start_date,
                                usage_end__lte=end_date,
                                report_period=report_period,
                                cluster_id=cluster_id,
                                cluster_alias=cluster_alias,
                                pod_labels__contains={tag_key: value_name},
                            ).first()
                            if item_check:
                                line_item = OCPUsageLineItemDailySummary.objects.filter(
                                    usage_start=start_date,
                                    usage_end=start_date,
                                    report_period=report_period,
                                    cluster_id=cluster_id,
                                    cluster_alias=cluster_alias,
                                    monthly_cost_type="Cluster",
                                ).first()
                                if not line_item:
                                    line_item = OCPUsageLineItemDailySummary(
                                        uuid=uuid.uuid4(),
                                        usage_start=start_date,
                                        usage_end=start_date,
                                        report_period=report_period,
                                        cluster_id=cluster_id,
                                        cluster_alias=cluster_alias,
                                        monthly_cost_type="Cluster",
                                    )
                                if rate_type == metric_constants.INFRASTRUCTURE_COST_TYPE:
                                    LOG.info(
                                        "Cluster (%s) has a monthly infrastructure cost of %s from tag rates.",
                                        cluster_id,
                                        rate_value,
                                    )
                                    line_item.infrastructure_monthly_cost = (
                                        Coalesce(
                                            line_item.infrastructure_monthly_cost,
                                            Value(0.0),
                                            output_field=DecimalField(),
                                        )
                                        + rate_value
                                    )
                                elif rate_type == metric_constants.SUPPLEMENTARY_COST_TYPE:
                                    LOG.info(
                                        "Cluster (%s) has a monthly supplemenarty cost of %s from tag rates.",
                                        cluster_id,
                                        rate_value,
                                    )
                                    line_item.supplementary_monthly_cost = (
                                        Coalesce(
                                            line_item.supplementary_monthly_cost,
                                            Value(0.0),
                                            output_field=DecimalField(),
                                        )
                                        + rate_value
                                    )
                                line_item.save()

    def tag_upsert_monthly_default_cluster_cost_line_item(
        self, start_date, end_date, cluster_id, cluster_alias, rate_type, rate_dict
    ):
        """
        Update or insert daily summary line item for cluster cost.

        It checks to see if a line item exists for each cluster
        that contains the tag key:value pair,
        if it does then the price is added to the monthly cost.
        """
        report_period = self.get_usage_period_by_dates_and_cluster(start_date, end_date, cluster_id)
        with schema_context(self.schema):
            if rate_dict is not None:
                for tag_key in rate_dict:
                    tag_values = rate_dict.get(tag_key)
                    tag_default = tag_values.get("default_value")
                    values_to_skip = tag_values.get("defined_keys")
                    item_check = OCPUsageLineItemDailySummary.objects.filter(
                        usage_start__gte=start_date,
                        usage_end__lte=end_date,
                        report_period=report_period,
                        cluster_id=cluster_id,
                        cluster_alias=cluster_alias,
                        pod_labels__has_key=tag_key,
                    )
                    for value in values_to_skip:
                        item_check = item_check.exclude(pod_labels__contains={tag_key: value})
                    # this won't run if there are no matching items and item_check will continue to be
                    # filtered until there are no items left
                    while item_check:
                        # get the first value for our tag key and exclude it from the queryset for the next check
                        # will remove values until there are none left
                        tag_key_value = item_check.first().pod_labels.get(tag_key)
                        item_check = item_check.exclude(pod_labels__contains={tag_key: tag_key_value})
                        line_item = OCPUsageLineItemDailySummary.objects.filter(
                            usage_start=start_date,
                            usage_end=start_date,
                            report_period=report_period,
                            cluster_id=cluster_id,
                            cluster_alias=cluster_alias,
                            monthly_cost_type="Cluster",
                        ).first()
                        if not line_item:
                            line_item = OCPUsageLineItemDailySummary(
                                uuid=uuid.uuid4(),
                                usage_start=start_date,
                                usage_end=start_date,
                                report_period=report_period,
                                cluster_id=cluster_id,
                                cluster_alias=cluster_alias,
                                monthly_cost_type="Cluster",
                            )
                        if rate_type == metric_constants.INFRASTRUCTURE_COST_TYPE:
                            LOG.info(
                                "Cluster (%s) has a default monthly infrastructure cost of %s.",
                                cluster_id,
                                tag_default,
                            )
                            line_item.infrastructure_monthly_cost = (
                                Coalesce(
                                    line_item.infrastructure_monthly_cost, Value(0.0), output_field=DecimalField()
                                )
                                + tag_default
                            )
                        elif rate_type == metric_constants.SUPPLEMENTARY_COST_TYPE:
                            LOG.info(
                                "Cluster (%s) has a default monthly supplemenarty cost of %s.", cluster_id, tag_default
                            )
                            line_item.supplementary_monthly_cost = (
                                Coalesce(line_item.supplementary_monthly_cost, Value(0.0), output_field=DecimalField())
                                + tag_default
                            )
                        line_item.save()

    def remove_monthly_cost(self, start_date, end_date, cluster_id, cost_type):
        """Delete all monthly costs of a specific type over a date range."""
        report_period = self.get_usage_period_by_dates_and_cluster(start_date, end_date, cluster_id)

        filters = {
            "usage_start": start_date.date(),
            "usage_end": start_date.date(),
            "report_period": report_period,
            "cluster_id": cluster_id,
            "monthly_cost_type": cost_type,
        }

        for rate_type, __ in metric_constants.COST_TYPE_CHOICES:
            cost_filter = f"{rate_type.lower()}_monthly_cost__isnull"
            filters.update({cost_filter: False})
            LOG.info(
                "Removing %s %s monthly costs \n\tfor %s \n\tfrom %s - %s.",
                cost_type,
                rate_type,
                cluster_id,
                start_date,
                end_date,
            )
            with schema_context(self.schema):
                OCPUsageLineItemDailySummary.objects.filter(**filters).all().delete()
            filters.pop(cost_filter)

    def populate_node_label_line_item_daily_table(self, start_date, end_date, cluster_id):
        """Populate the daily node label aggregate of line items table.

        Args:
            start_date (datetime.date) The date to start populating the table.
            end_date (datetime.date) The date to end on.
            cluster_id (String) Cluster Identifier

        Returns
            (None)

        """
        # Cast string to date object
        if isinstance(start_date, str):
            start_date = datetime.datetime.strptime(start_date, "%Y-%m-%d").date()
            end_date = datetime.datetime.strptime(end_date, "%Y-%m-%d").date()
        if isinstance(start_date, datetime.datetime):
            start_date = start_date.date()
            end_date = end_date.date()
        table_name = OCP_REPORT_TABLE_MAP["node_label_line_item_daily"]

        daily_sql = pkgutil.get_data("masu.database", "sql/reporting_ocpnodelabellineitem_daily.sql")
        daily_sql = daily_sql.decode("utf-8")
        daily_sql_params = {
            "uuid": str(uuid.uuid4()).replace("-", "_"),
            "start_date": start_date,
            "end_date": end_date,
            "cluster_id": cluster_id,
            "schema": self.schema,
        }
        daily_sql, daily_sql_params = self.jinja_sql.prepare_query(daily_sql, daily_sql_params)
        self._execute_raw_sql_query(table_name, daily_sql, start_date, end_date, bind_params=list(daily_sql_params))

    def populate_usage_costs(self, infrastructure_rates, supplementary_rates, start_date, end_date, cluster_id):
        """Update the reporting_ocpusagelineitem_daily_summary table with usage costs."""
        # Cast start_date and end_date to date object, if they aren't already
        if isinstance(start_date, str):
            start_date = datetime.datetime.strptime(start_date, "%Y-%m-%d").date()
            end_date = datetime.datetime.strptime(end_date, "%Y-%m-%d").date()
        if isinstance(start_date, datetime.datetime):
            start_date = start_date.date()
            end_date = end_date.date()

        OCPUsageLineItemDailySummary.objects.filter(
            cluster_id=cluster_id, usage_start__gte=start_date, usage_start__lte=end_date
        ).update(
            infrastructure_usage_cost=JSONBBuildObject(
                Value("cpu"),
                Coalesce(
                    Value(infrastructure_rates.get("cpu_core_usage_per_hour", 0), output_field=DecimalField())
                    * Coalesce(F("pod_usage_cpu_core_hours"), Value(0), output_field=DecimalField())
                    + Value(infrastructure_rates.get("cpu_core_request_per_hour", 0), output_field=DecimalField())
                    * Coalesce(F("pod_request_cpu_core_hours"), Value(0), output_field=DecimalField()),
                    0,
                    output_field=DecimalField(),
                ),
                Value("memory"),
                Coalesce(
                    Value(infrastructure_rates.get("memory_gb_usage_per_hour", 0), output_field=DecimalField())
                    * Coalesce(F("pod_usage_memory_gigabyte_hours"), Value(0), output_field=DecimalField())
                    + Value(infrastructure_rates.get("memory_gb_request_per_hour", 0), output_field=DecimalField())
                    * Coalesce(F("pod_request_memory_gigabyte_hours"), Value(0), output_field=DecimalField()),
                    0,
                    output_field=DecimalField(),
                ),
                Value("storage"),
                Coalesce(
                    Value(infrastructure_rates.get("storage_gb_usage_per_month", 0), output_field=DecimalField())
                    * Coalesce(F("persistentvolumeclaim_usage_gigabyte_months"), Value(0), output_field=DecimalField())
                    + Value(infrastructure_rates.get("storage_gb_request_per_month", 0), output_field=DecimalField())
                    * Coalesce(F("volume_request_storage_gigabyte_months"), Value(0), output_field=DecimalField()),
                    0,
                    output_field=DecimalField(),
                ),
            ),
            supplementary_usage_cost=JSONBBuildObject(
                Value("cpu"),
                Coalesce(
                    Value(supplementary_rates.get("cpu_core_usage_per_hour", 0), output_field=DecimalField())
                    * Coalesce(F("pod_usage_cpu_core_hours"), Value(0), output_field=DecimalField())
                    + Value(supplementary_rates.get("cpu_core_request_per_hour", 0), output_field=DecimalField())
                    * Coalesce(F("pod_request_cpu_core_hours"), Value(0), output_field=DecimalField()),
                    0,
                    output_field=DecimalField(),
                ),
                Value("memory"),
                Coalesce(
                    Value(supplementary_rates.get("memory_gb_usage_per_hour", 0), output_field=DecimalField())
                    * Coalesce(F("pod_usage_memory_gigabyte_hours"), Value(0), output_field=DecimalField())
                    + Value(supplementary_rates.get("memory_gb_request_per_hour", 0), output_field=DecimalField())
                    * Coalesce(F("pod_request_memory_gigabyte_hours"), Value(0), output_field=DecimalField()),
                    0,
                    output_field=DecimalField(),
                ),
                Value("storage"),
                Coalesce(
                    Value(supplementary_rates.get("storage_gb_usage_per_month", 0), output_field=DecimalField())
                    * Coalesce(F("persistentvolumeclaim_usage_gigabyte_months"), Value(0), output_field=DecimalField())
                    + Value(supplementary_rates.get("storage_gb_request_per_month", 0), output_field=DecimalField())
                    * Coalesce(F("volume_request_storage_gigabyte_months"), Value(0), output_field=DecimalField()),
                    0,
                    output_field=DecimalField(),
                ),
            ),
        )

    def populate_tag_usage_costs(  # noqa: C901
        self, infrastructure_rates, supplementary_rates, start_date, end_date, cluster_id
    ):
        """
        Update the reporting_ocpusagelineitem_daily_summary table with
        usage costs based on tag rates.
        Due to the way the tag_keys are stored it loops through all of
        the tag keys to filter and update costs.

        The data structure for infrastructure and supplementary rates are
        a dictionary that include the metric name, the tag key,
        the tag value names, and the tag value, for example:
            {'cpu_core_usage_per_hour': {
                'app': {
                    'far': '0.2000000000', 'manager': '100.0000000000', 'walk': '5.0000000000'
                    }
                }
            }
        """
        # defines the usage type for each metric
        metric_usage_type_map = {
            "cpu_core_usage_per_hour": "cpu",
            "cpu_core_request_per_hour": "cpu",
            "memory_gb_usage_per_hour": "memory",
            "memory_gb_request_per_hour": "memory",
            "storage_gb_usage_per_month": "storage",
            "storage_gb_request_per_month": "storage",
        }
        # define the rates so the loop can operate on both rate types
        rate_types = [
            {"rates": infrastructure_rates, "sql_file": "sql/infrastructure_tag_rates.sql"},
            {"rates": supplementary_rates, "sql_file": "sql/supplementary_tag_rates.sql"},
        ]
        # Cast start_date and end_date to date object, if they aren't already
        if isinstance(start_date, str):
            start_date = datetime.datetime.strptime(start_date, "%Y-%m-%d").date()
            end_date = datetime.datetime.strptime(end_date, "%Y-%m-%d").date()
        if isinstance(start_date, datetime.datetime):
            start_date = start_date.date()
            end_date = end_date.date()
        # updates costs from tags
        for rate_type in rate_types:
            rate = rate_type.get("rates")
            sql_file = rate_type.get("sql_file")
            for metric in rate:
                tags = rate.get(metric, {})
                usage_type = metric_usage_type_map.get(metric)
                if usage_type == "storage":
                    labels_field = "volume_labels"
                else:
                    labels_field = "pod_labels"
                table_name = OCP_REPORT_TABLE_MAP["line_item_daily_summary"]
                for tag_key in tags:
                    tag_vals = tags.get(tag_key, {})
                    value_names = list(tag_vals.keys())
                    for val_name in value_names:
                        rate_value = tag_vals[val_name]
                        key_value_pair = json.dumps({tag_key: val_name})
                        tag_rates_sql = pkgutil.get_data("masu.database", sql_file)
                        tag_rates_sql = tag_rates_sql.decode("utf-8")
                        tag_rates_sql_params = {
                            "start_date": start_date,
                            "end_date": end_date,
                            "rate": rate_value,
                            "cluster_id": cluster_id,
                            "schema": self.schema,
                            "usage_type": usage_type,
                            "metric": metric,
                            "k_v_pair": key_value_pair,
                            "labels_field": labels_field,
                        }
                        tag_rates_sql, tag_rates_sql_params = self.jinja_sql.prepare_query(
                            tag_rates_sql, tag_rates_sql_params
                        )
                        msg = f"Running populate_tag_usage_costs SQL with params: {tag_rates_sql_params}"
                        LOG.info(msg)
                        self._execute_raw_sql_query(
                            table_name, tag_rates_sql, start_date, end_date, bind_params=list(tag_rates_sql_params)
                        )

    def populate_tag_usage_default_costs(  # noqa: C901
        self, infrastructure_rates, supplementary_rates, start_date, end_date, cluster_id
    ):
        """
        Update the reporting_ocpusagelineitem_daily_summary table
        with usage costs based on tag rates.

        The data structure for infrastructure and supplementary rates
        are a dictionary that includes the metric, the tag key,
        the default value, and the values for that key that have
        rates defined and do not need the default applied,
        for example:
            {
                'cpu_core_usage_per_hour': {
                    'app': {
                        'default_value': '100.0000000000', 'defined_keys': ['far', 'manager', 'walk']
                    }
                }
            }
        """
        # defines the usage type for each metric
        metric_usage_type_map = {
            "cpu_core_usage_per_hour": "cpu",
            "cpu_core_request_per_hour": "cpu",
            "memory_gb_usage_per_hour": "memory",
            "memory_gb_request_per_hour": "memory",
            "storage_gb_usage_per_month": "storage",
            "storage_gb_request_per_month": "storage",
        }
        # define the rates so the loop can operate on both rate types
        rate_types = [
            {"rates": infrastructure_rates, "sql_file": "sql/default_infrastructure_tag_rates.sql"},
            {"rates": supplementary_rates, "sql_file": "sql/default_supplementary_tag_rates.sql"},
        ]
        # Cast start_date and end_date to date object, if they aren't already
        if isinstance(start_date, str):
            start_date = datetime.datetime.strptime(start_date, "%Y-%m-%d").date()
            end_date = datetime.datetime.strptime(end_date, "%Y-%m-%d").date()
        if isinstance(start_date, datetime.datetime):
            start_date = start_date.date()
            end_date = end_date.date()

        # updates costs from tags
        for rate_type in rate_types:
            rate = rate_type.get("rates")
            sql_file = rate_type.get("sql_file")
            for metric in rate:
                tags = rate.get(metric, {})
                usage_type = metric_usage_type_map.get(metric)
                if usage_type == "storage":
                    labels_field = "volume_labels"
                else:
                    labels_field = "pod_labels"
                table_name = OCP_REPORT_TABLE_MAP["line_item_daily_summary"]
                for tag_key in tags:
                    key_value_pair = []
                    tag_vals = tags.get(tag_key)
                    rate_value = tag_vals.get("default_value", 0)
                    if rate_value == 0:
                        continue
                    value_names = tag_vals.get("defined_keys", [])
                    for value_to_skip in value_names:
                        key_value_pair.append(json.dumps({tag_key: value_to_skip}))
                    json.dumps(key_value_pair)
                    tag_rates_sql = pkgutil.get_data("masu.database", sql_file)
                    tag_rates_sql = tag_rates_sql.decode("utf-8")
                    tag_rates_sql_params = {
                        "start_date": start_date,
                        "end_date": end_date,
                        "rate": rate_value,
                        "cluster_id": cluster_id,
                        "schema": self.schema,
                        "usage_type": usage_type,
                        "metric": metric,
                        "tag_key": tag_key,
                        "k_v_pair": key_value_pair,
                        "labels_field": labels_field,
                    }
                    tag_rates_sql, tag_rates_sql_params = self.jinja_sql.prepare_query(
                        tag_rates_sql, tag_rates_sql_params
                    )
                    msg = f"Running populate_tag_usage_default_costs SQL with params: {tag_rates_sql_params}"
                    LOG.info(msg)
                    self._execute_raw_sql_query(
                        table_name, tag_rates_sql, start_date, end_date, bind_params=list(tag_rates_sql_params)
                    )

    def populate_openshift_cluster_information_tables(self, provider, cluster_id, cluster_alias, start_date, end_date):
        """Populate the cluster, node, PVC, and project tables for the cluster."""
        cluster = self.populate_cluster_table(provider, cluster_id, cluster_alias)

        nodes = self.get_nodes_presto(str(provider.uuid), start_date, end_date)
        pvcs = self.get_pvcs_presto(str(provider.uuid), start_date, end_date)
        projects = self.get_projects_presto(str(provider.uuid), start_date, end_date)

        # pvcs = self.match_node_to_pvc(pvcs, projects)

        self.populate_node_table(cluster, nodes)
        self.populate_pvc_table(cluster, pvcs)
        self.populate_project_table(cluster, projects)

    def populate_cluster_table(self, provider, cluster_id, cluster_alias):
        """Get or create an entry in the OCP cluster table."""
        with schema_context(self.schema):
            cluster, created = OCPCluster.objects.get_or_create(
                cluster_id=cluster_id, cluster_alias=cluster_id, provider=provider
            )

        if created:
            msg = f"Add entry in reporting_ocp_clusters for {cluster_id}/{cluster_alias}"
            LOG.info(msg)

        return cluster

    def populate_node_table(self, cluster, nodes):
        """Get or create an entry in the OCP cluster table."""
        LOG.info("Populating reporting_ocp_nodes table.")
        with schema_context(self.schema):
            for node in nodes:
                OCPNode.objects.get_or_create(
                    node=node[0], resource_id=node[1], node_capacity_cpu_cores=node[2], cluster=cluster
                )

    def populate_pvc_table(self, cluster, pvcs):
        """Get or create an entry in the OCP cluster table."""
        LOG.info("Populating reporting_ocp_pvcs table.")
        with schema_context(self.schema):
            for pvc in pvcs:
                OCPPVC.objects.get_or_create(persistent_volume=pvc[0], persistent_volume_claim=pvc[1], cluster=cluster)

    def populate_project_table(self, cluster, projects):
        """Get or create an entry in the OCP cluster table."""
        LOG.info("Populating reporting_ocp_projects table.")
        with schema_context(self.schema):
            for project in projects:
                OCPProject.objects.get_or_create(project=project, cluster=cluster)

    def get_nodes_presto(self, source_uuid, start_date, end_date):
        """Get the nodes from an OpenShift cluster."""
        sql = f"""
            SELECT node,
                resource_id,
                max(node_capacity_cpu_cores) as node_capacity_cpu_cores
            FROM hive.{self.schema}.openshift_pod_usage_line_items as ocp
            WHERE ocp.source = '{source_uuid}'
                AND ocp.year = '{start_date.strftime("%Y")}'
                AND ocp.month = '{start_date.strftime("%m")}'
                AND ocp.interval_start >= TIMESTAMP '{start_date}'
                AND ocp.interval_start < date_add('day', 1, TIMESTAMP '{end_date}')
            GROUP BY node,
                resource_id
        """

        nodes = self._execute_presto_raw_sql_query(self.schema, sql)

        return nodes

    def get_pvcs_presto(self, source_uuid, start_date, end_date):
        """Get the nodes from an OpenShift cluster."""
        sql = f"""
            SELECT distinct persistentvolume,
                persistentvolumeclaim
            FROM hive.{self.schema}.openshift_storage_usage_line_items as ocp
            WHERE ocp.source = '{source_uuid}'
                AND ocp.year = '{start_date.strftime("%Y")}'
                AND ocp.month = '{start_date.strftime("%m")}'
                AND ocp.interval_start >= TIMESTAMP '{start_date}'
                AND ocp.interval_start < date_add('day', 1, TIMESTAMP '{end_date}')
        """

        pvcs = self._execute_presto_raw_sql_query(self.schema, sql)

        return pvcs

    def get_projects_presto(self, source_uuid, start_date, end_date):
        """Get the nodes from an OpenShift cluster."""
        sql = f"""
            SELECT distinct namespace
            FROM hive.{self.schema}.openshift_pod_usage_line_items as ocp
            WHERE ocp.source = '{source_uuid}'
                AND ocp.year = '{start_date.strftime("%Y")}'
                AND ocp.month = '{start_date.strftime("%m")}'
                AND ocp.interval_start >= TIMESTAMP '{start_date}'
                AND ocp.interval_start < date_add('day', 1, TIMESTAMP '{end_date}')
        """

        projects = self._execute_presto_raw_sql_query(self.schema, sql)

        return [project[0] for project in projects]

    def get_cluster_for_provider(self, provider_uuid):
        """Return the cluster entry for a provider UUID."""
        with schema_context(self.schema):
            cluster = OCPCluster.objects.filter(provider_id=provider_uuid).first()
        return cluster

    def get_nodes_for_cluster(self, cluster_id):
        """Get all nodes for an OCP cluster."""
        with schema_context(self.schema):
            nodes = OCPNode.objects.filter(cluster_id=cluster_id).values_list("node", "resource_id")
            nodes = [(node[0], node[1]) for node in nodes]
        return nodes

    def get_pvcs_for_cluster(self, cluster_id):
        """Get all nodes for an OCP cluster."""
        with schema_context(self.schema):
            pvcs = OCPPVC.objects.filter(cluster_id=cluster_id).values_list(
                "persistent_volume", "persistent_volume_claim"
            )
            pvcs = [(pvc[0], pvc[1]) for pvc in pvcs]
        return pvcs

    def get_projects_for_cluster(self, cluster_id):
        """Get all nodes for an OCP cluster."""
        with schema_context(self.schema):
            projects = OCPProject.objects.filter(cluster_id=cluster_id).values_list("project")
            projects = [project[0] for project in projects]
        return projects

    def get_openshift_topology_for_provider(self, provider_uuid):
        """Return a dictionary with Cluster topology."""
        cluster = self.get_cluster_for_provider(provider_uuid)
        topology = {"cluster_id": cluster.cluster_id, "cluster_alias": cluster.cluster_alias}
        node_tuples = self.get_nodes_for_cluster(cluster.uuid)
        pvc_tuples = self.get_pvcs_for_cluster(cluster.uuid)
        topology["nodes"] = [node[0] for node in node_tuples]
        topology["resource_ids"] = [node[1] for node in node_tuples]
        topology["persistent_volumes"] = [pvc[0] for pvc in pvc_tuples]
        topology["persistent_volume_claims"] = [pvc[1] for pvc in pvc_tuples]
        topology["projects"] = self.get_projects_for_cluster(cluster.uuid)

        return topology

    def delete_infrastructure_raw_cost_from_daily_summary(self, provider_uuid, report_period_id, start_date, end_date):
        table_name = OCP_REPORT_TABLE_MAP["line_item_daily_summary"]
        msg = f"Removing infrastructure_raw_cost for {provider_uuid} from {start_date} to {end_date}."
        LOG.info(msg)
        sql = f"""
            DELETE FROM {self.schema}.reporting_ocpusagelineitem_daily_summary
            WHERE usage_start >= '{start_date}'::date
                AND usage_start <= '{end_date}'::date
                AND report_period_id = {report_period_id}
                AND infrastructure_raw_cost IS NOT NULL
<<<<<<< HEAD
                AND infrastructure_raw_cost != 0
=======
>>>>>>> 99d1440e
        """

        self._execute_raw_sql_query(table_name, sql, start_date, end_date)<|MERGE_RESOLUTION|>--- conflicted
+++ resolved
@@ -30,11 +30,8 @@
 from masu.database import OCP_REPORT_TABLE_MAP
 from masu.database.report_db_accessor_base import ReportDBAccessorBase
 from masu.util.common import month_date_range_tuple
-<<<<<<< HEAD
 from reporting.provider.aws.models import PRESTO_LINE_ITEM_DAILY_TABLE as AWS_PRESTO_LINE_ITEM_DAILY_TABLE
 from reporting.provider.azure.models import PRESTO_LINE_ITEM_DAILY_TABLE as AZURE_PRESTO_LINE_ITEM_DAILY_TABLE
-=======
->>>>>>> 99d1440e
 from reporting.provider.ocp.models import OCPCluster
 from reporting.provider.ocp.models import OCPNode
 from reporting.provider.ocp.models import OCPProject
@@ -434,19 +431,11 @@
         aws_provider_uuid = kwargs.get("aws_provider_uuid")
         azure_provider_uuid = kwargs.get("azure_provider_uuid")
 
-<<<<<<< HEAD
         if not self.table_exists_trino(PRESTO_LINE_ITEM_TABLE_DAILY_MAP.get("pod_usage")):
             return {}
         if aws_provider_uuid and not self.table_exists_trino(AWS_PRESTO_LINE_ITEM_DAILY_TABLE):
             return {}
         if azure_provider_uuid and not self.table_exists_trino(AZURE_PRESTO_LINE_ITEM_DAILY_TABLE):
-=======
-        if not self.table_exists_trino("openshift_pod_usage_line_items_daily"):
-            return {}
-        if aws_provider_uuid and not self.table_exists_trino("aws_line_items_daily"):
-            return {}
-        if azure_provider_uuid and not self.table_exists_trino("azure_line_items_daily"):
->>>>>>> 99d1440e
             return {}
 
         if isinstance(start_date, str):
@@ -1942,10 +1931,7 @@
                 AND usage_start <= '{end_date}'::date
                 AND report_period_id = {report_period_id}
                 AND infrastructure_raw_cost IS NOT NULL
-<<<<<<< HEAD
                 AND infrastructure_raw_cost != 0
-=======
->>>>>>> 99d1440e
         """
 
         self._execute_raw_sql_query(table_name, sql, start_date, end_date)