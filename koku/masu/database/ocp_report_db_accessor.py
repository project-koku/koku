--- conflicted
+++ resolved
@@ -714,16 +714,6 @@
                     cluster_id=cluster_id,
                     cluster_alias=cluster_alias,
                     monthly_cost_type="Cluster",
-<<<<<<< HEAD
-                )
-            if rate_type == metric_constants.INFRASTRUCTURE_COST_TYPE:
-                LOG.info("Cluster (%s) has a monthly infrastructure cost of %s.", cluster_id, cluster_cost)
-                line_item.infrastructure_monthly_cost = cluster_cost
-            elif rate_type == metric_constants.SUPPLEMENTARY_COST_TYPE:
-                LOG.info("Cluster (%s) has a monthly supplemenarty cost of %s.", cluster_id, cluster_cost)
-                line_item.supplementary_monthly_cost = cluster_cost
-            line_item.save()
-=======
                 ).first()
                 if not line_item:
                     line_item = OCPUsageLineItemDailySummary(
@@ -734,14 +724,13 @@
                         cluster_alias=cluster_alias,
                         monthly_cost_type="Cluster",
                     )
-                if rate_type == CostModelMetricsMap.INFRASTRUCTURE_COST_TYPE:
+                if rate_type == metric_constants.INFRASTRUCTURE_COST_TYPE:
                     LOG.info("Cluster (%s) has a monthly infrastructure cost of %s.", cluster_id, cluster_cost)
                     line_item.infrastructure_monthly_cost = cluster_cost
-                elif rate_type == CostModelMetricsMap.SUPPLEMENTARY_COST_TYPE:
+                elif rate_type == metric_constants.SUPPLEMENTARY_COST_TYPE:
                     LOG.info("Cluster (%s) has a monthly supplemenarty cost of %s.", cluster_id, cluster_cost)
                     line_item.supplementary_monthly_cost = cluster_cost
                 line_item.save()
->>>>>>> a7a9438a
 
     def remove_monthly_cost(self, start_date, end_date, cluster_id, cost_type):
         """Delete all monthly costs of a specific type over a date range."""
