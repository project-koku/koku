--- conflicted
+++ resolved
@@ -1861,16 +1861,6 @@
             "schema": self.schema,
             "source_uuid": provider_uuid,
             "report_period_id": report_period_id,
-<<<<<<< HEAD
-            "cpu_usage_rate": Decimal(rates.get("cpu_core_usage_per_hour", 0)),
-            "cpu_request_rate": Decimal(rates.get("cpu_core_request_per_hour", 0)),
-            "cpu_effective_rate": Decimal(rates.get("cpu_core_effective_usage_per_hour", 0)),
-            "memory_usage_rate": Decimal(rates.get("memory_gb_usage_per_hour", 0)),
-            "memory_request_rate": Decimal(rates.get("memory_gb_request_per_hour", 0)),
-            "memory_effective_rate": Decimal(rates.get("memory_gb_effective_usage_per_hour", 0)),
-            "volume_usage_rate": Decimal(rates.get("storage_gb_usage_per_month", 0)),
-            "volume_request_rate": Decimal(rates.get("storage_gb_request_per_month", 0)),
-=======
             "cpu_usage_rate": rates.get("cpu_core_usage_per_hour", 0),
             "cpu_request_rate": rates.get("cpu_core_request_per_hour", 0),
             "cpu_effective_rate": rates.get("cpu_core_effective_usage_per_hour", 0),
@@ -1879,7 +1869,6 @@
             "memory_effective_rate": rates.get("memory_gb_effective_usage_per_hour", 0),
             "volume_usage_rate": rates.get("storage_gb_usage_per_month", 0),
             "volume_request_rate": rates.get("storage_gb_request_per_month", 0),
->>>>>>> e3a40711
             "rate_type": rate_type,
         }
         cost_model_usage_sql, cost_model_usage_sql_params = self.jinja_sql.prepare_query(
