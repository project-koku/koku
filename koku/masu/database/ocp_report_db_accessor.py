#
# Copyright 2021 Red Hat Inc.
# SPDX-License-Identifier: Apache-2.0
#
"""Database accessor for OCP report data."""
import copy
import datetime
import json
import logging
import pkgutil
import uuid
from decimal import Decimal

import pytz
from dateutil.parser import parse
from dateutil.rrule import MONTHLY
from dateutil.rrule import rrule
from django.db import connection
from django.db.models import DecimalField
from django.db.models import F
from django.db.models import Sum
from django.db.models import Value
from django.db.models.functions import Coalesce
from jinjasql import JinjaSql
from tenant_schemas.utils import schema_context

import koku.presto_database as kpdb
from api.metrics import constants as metric_constants
from api.utils import DateHelper
from koku.database import JSONBBuildObject
from koku.database import SQLScriptAtomicExecutorMixin
from masu.config import Config
from masu.database import AWS_CUR_TABLE_MAP
from masu.database import OCP_REPORT_TABLE_MAP
from masu.database.report_db_accessor_base import ReportDBAccessorBase
from masu.util.common import month_date_range_tuple
from reporting.provider.aws.models import PRESTO_LINE_ITEM_DAILY_TABLE as AWS_PRESTO_LINE_ITEM_DAILY_TABLE
from reporting.provider.azure.models import PRESTO_LINE_ITEM_DAILY_TABLE as AZURE_PRESTO_LINE_ITEM_DAILY_TABLE
from reporting.provider.ocp.models import OCPCluster
from reporting.provider.ocp.models import OCPNode
from reporting.provider.ocp.models import OCPProject
from reporting.provider.ocp.models import OCPPVC
from reporting.provider.ocp.models import OCPUsageLineItemDailySummary
from reporting.provider.ocp.models import OCPUsageReport
from reporting.provider.ocp.models import OCPUsageReportPeriod
from reporting.provider.ocp.models import PRESTO_LINE_ITEM_TABLE_DAILY_MAP

LOG = logging.getLogger(__name__)


def create_filter(data_source, start_date, end_date, cluster_id):
    """Create filter with data source, start and end dates."""
    filters = {"data_source": data_source}
    if start_date:
        filters["usage_start__gte"] = start_date if isinstance(start_date, datetime.date) else start_date.date()
    if end_date:
        filters["usage_start__lte"] = end_date if isinstance(end_date, datetime.date) else end_date.date()
    if cluster_id:
        filters["cluster_id"] = cluster_id
    return filters


class OCPReportDBAccessor(SQLScriptAtomicExecutorMixin, ReportDBAccessorBase):
    """Class to interact with customer reporting tables."""

    def __init__(self, schema):
        """Establish the database connection.

        Args:
            schema (str): The customer schema to associate with
        """
        super().__init__(schema)
        self._datetime_format = Config.OCP_DATETIME_STR_FORMAT
        self.jinja_sql = JinjaSql()
        self.date_helper = DateHelper()
        self._table_map = OCP_REPORT_TABLE_MAP
        self._aws_table_map = AWS_CUR_TABLE_MAP

    @property
    def line_item_daily_summary_table(self):
        return OCPUsageLineItemDailySummary

    def get_current_usage_report(self):
        """Get the most recent usage report object."""
        table_name = self._table_map["report"]

        with schema_context(self.schema):
            return self._get_db_obj_query(table_name).order_by("-interval_start").first()

    def get_current_usage_period(self):
        """Get the most recent usage report period object."""
        table_name = self._table_map["report_period"]

        with schema_context(self.schema):
            return self._get_db_obj_query(table_name).order_by("-report_period_start").first()

    def get_usage_periods_by_date(self, start_date):
        """Return all report period entries for the specified start date."""
        table_name = self._table_map["report_period"]
        with schema_context(self.schema):
            return self._get_db_obj_query(table_name).filter(report_period_start=start_date).all()

    def get_usage_period_by_dates_and_cluster(self, start_date, end_date, cluster_id):
        """Return all report period entries for the specified start date."""
        table_name = self._table_map["report_period"]
        with schema_context(self.schema):
            return (
                self._get_db_obj_query(table_name)
                .filter(report_period_start=start_date, report_period_end=end_date, cluster_id=cluster_id)
                .first()
            )

    def get_usage_period_on_or_before_date(self, date, provider_uuid=None):
        """Get the usage report period objects before provided date."""
        table_name = self._table_map["report_period"]

        with schema_context(self.schema):
            base_query = self._get_db_obj_query(table_name)
            if provider_uuid:
                usage_period_query = base_query.filter(report_period_start__lte=date, provider_id=provider_uuid)
            else:
                usage_period_query = base_query.filter(report_period_start__lte=date)
            return usage_period_query

    def get_usage_period_query_by_provider(self, provider_uuid):
        """Return all report periods for the specified provider."""
        table_name = self._table_map["report_period"]
        with schema_context(self.schema):
            return self._get_db_obj_query(table_name).filter(provider_id=provider_uuid)

    def report_periods_for_provider_uuid(self, provider_uuid, start_date=None):
        """Return all report periods for provider_uuid on date."""
        report_periods = self.get_usage_period_query_by_provider(provider_uuid)
        with schema_context(self.schema):
            if start_date:
                if isinstance(start_date, str):
                    start_date = parse(start_date)
                report_date = start_date.replace(day=1)
                report_periods = report_periods.filter(report_period_start=report_date).first()

            return report_periods

    def get_lineitem_query_for_reportid(self, query_report_id):
        """Get the usage report line item for a report id query."""
        table_name = self._table_map["line_item"]
        with schema_context(self.schema):
            base_query = self._get_db_obj_query(table_name)
            line_item_query = base_query.filter(report_id=query_report_id)
            return line_item_query

    def get_daily_usage_query_for_clusterid(self, cluster_identifier):
        """Get the usage report daily item for a cluster id query."""
        table_name = self._table_map["line_item_daily"]
        with schema_context(self.schema):
            base_query = self._get_db_obj_query(table_name)
            daily_usage_query = base_query.filter(cluster_id=cluster_identifier)
            return daily_usage_query

    def get_summary_usage_query_for_clusterid(self, cluster_identifier):
        """Get the usage report summary for a cluster id query."""
        table_name = self._table_map["line_item_daily_summary"]
        with schema_context(self.schema):
            base_query = self._get_db_obj_query(table_name)
            summary_usage_query = base_query.filter(cluster_id=cluster_identifier)
            return summary_usage_query

    def get_item_query_report_period_id(self, report_period_id):
        """Get the usage report line item for a report id query."""
        table_name = self._table_map["line_item"]
        with schema_context(self.schema):
            base_query = self._get_db_obj_query(table_name)
            line_item_query = base_query.filter(report_period_id=report_period_id)
            return line_item_query

    def get_storage_item_query_report_period_id(self, report_period_id):
        """Get the storage report line item for a report id query."""
        table_name = self._table_map["storage_line_item"]
        with schema_context(self.schema):
            base_query = self._get_db_obj_query(table_name)
            line_item_query = base_query.filter(report_period_id=report_period_id)
            return line_item_query

    def get_daily_storage_item_query_cluster_id(self, cluster_identifier):
        """Get the daily storage report line item for a cluster id query."""
        table_name = self._table_map["storage_line_item_daily"]
        with schema_context(self.schema):
            base_query = self._get_db_obj_query(table_name)
            daily_item_query = base_query.filter(cluster_id=cluster_identifier)
            return daily_item_query

    def get_storage_summary_query_cluster_id(self, cluster_identifier):
        """Get the storage report summary for a cluster id query."""
        table_name = self._table_map["line_item_daily_summary"]
        filters = {"cluster_id": cluster_identifier, "data_source": "Storage"}
        with schema_context(self.schema):
            base_query = self._get_db_obj_query(table_name)
            daily_item_query = base_query.filter(**filters)
            return daily_item_query

    def get_node_label_item_query_report_period_id(self, report_period_id):
        """Get the node label report line item for a report id query."""
        table_name = self._table_map["node_label_line_item"]
        with schema_context(self.schema):
            base_query = self._get_db_obj_query(table_name)
            line_item_query = base_query.filter(report_period_id=report_period_id)
            return line_item_query

    def get_ocp_aws_summary_query_for_cluster_id(self, cluster_identifier):
        """Get the OCP-on-AWS report summary item for a given cluster id query."""
        table_name = self._aws_table_map["ocp_on_aws_daily_summary"]
        with schema_context(self.schema):
            base_query = self._get_db_obj_query(table_name)
            summary_item_query = base_query.filter(cluster_id=cluster_identifier)
            return summary_item_query

    def get_ocp_aws_project_summary_query_for_cluster_id(self, cluster_identifier):
        """Get the OCP-on-AWS report project summary item for a given cluster id query."""
        table_name = self._aws_table_map["ocp_on_aws_project_daily_summary"]
        with schema_context(self.schema):
            base_query = self._get_db_obj_query(table_name)
            summary_item_query = base_query.filter(cluster_id=cluster_identifier)
            return summary_item_query

    def get_report_query_report_period_id(self, report_period_id):
        """Get the usage report line item for a report id query."""
        table_name = self._table_map["report"]
        with schema_context(self.schema):
            base_query = self._get_db_obj_query(table_name)
            usage_report_query = base_query.filter(report_period_id=report_period_id)
            return usage_report_query

    def get_report_periods(self):
        """Get all usage period objects."""
        periods = []
        with schema_context(self.schema):
            periods = OCPUsageReportPeriod.objects.values("id", "cluster_id", "report_period_start", "provider_id")
            return_value = {(p["cluster_id"], p["report_period_start"], p["provider_id"]): p["id"] for p in periods}
            return return_value

    def get_reports(self):
        """Make a mapping of reports by time."""
        with schema_context(self.schema):
            reports = OCPUsageReport.objects.all()
            return {
                (entry.report_period_id, entry.interval_start.strftime(self._datetime_format)): entry.id
                for entry in reports
            }

    def get_pod_usage_cpu_core_hours(self, start_date, end_date, cluster_id=None):
        """Make a mapping of cpu pod usage hours."""
        table = OCPUsageLineItemDailySummary
        filters = create_filter("Pod", start_date, end_date, cluster_id)
        with schema_context(self.schema):
            reports = self._get_reports(table, filters)
            return {entry.uuid: entry.pod_usage_cpu_core_hours for entry in reports}

    def _get_reports(self, table, filters=None):
        """Return requested reports from given table.

        Args:
            table (Django models.Model object): The table to query against
            filters (dict): Columns to filter the query on

        Returns:
            (QuerySet): Django queryset of objects queried on

        """
        with schema_context(self.schema):
            if filters:
                reports = self._get_db_obj_query(table).filter(**filters).all()
            else:
                reports = self._get_db_obj_query(table).all()
            return reports

    def get_pod_request_cpu_core_hours(self, start_date, end_date, cluster_id=None):
        """Make a mapping of cpu pod request hours."""
        table = OCPUsageLineItemDailySummary
        filters = create_filter("Pod", start_date, end_date, cluster_id)
        with schema_context(self.schema):
            reports = self._get_reports(table, filters)
            return {entry.uuid: entry.pod_request_cpu_core_hours for entry in reports}

    def get_pod_usage_memory_gigabyte_hours(self, start_date, end_date, cluster_id=None):
        """Make a mapping of memory_usage hours."""
        table = OCPUsageLineItemDailySummary
        filters = create_filter("Pod", start_date, end_date, cluster_id)
        with schema_context(self.schema):
            reports = self._get_reports(table, filters)
            return {entry.uuid: entry.pod_usage_memory_gigabyte_hours for entry in reports}

    def get_pod_request_memory_gigabyte_hours(self, start_date, end_date, cluster_id=None):
        """Make a mapping of memory_request_hours."""
        table = OCPUsageLineItemDailySummary
        filters = create_filter("Pod", start_date, end_date, cluster_id)
        with schema_context(self.schema):
            reports = self._get_reports(table, filters)
            return {entry.uuid: entry.pod_request_memory_gigabyte_hours for entry in reports}

    def get_persistentvolumeclaim_usage_gigabyte_months(self, start_date, end_date, cluster_id=None):
        """Make a mapping of persistentvolumeclaim_usage_gigabyte_months."""
        table = OCPUsageLineItemDailySummary
        filters = create_filter("Storage", start_date, end_date, cluster_id)
        with schema_context(self.schema):
            reports = self._get_reports(table, filters)
            return {entry.uuid: entry.persistentvolumeclaim_usage_gigabyte_months for entry in reports}

    def get_volume_request_storage_gigabyte_months(self, start_date, end_date, cluster_id=None):
        """Make a mapping of volume_request_storage_gigabyte_months."""
        table = OCPUsageLineItemDailySummary
        filters = create_filter("Storage", start_date, end_date, cluster_id)
        with schema_context(self.schema):
            reports = self._get_reports(table, filters)
            return {entry.uuid: entry.volume_request_storage_gigabyte_months for entry in reports}

    def populate_line_item_daily_table(self, start_date, end_date, cluster_id):
        """Populate the daily aggregate of line items table.

        Args:
            start_date (datetime.date) The date to start populating the table.
            end_date (datetime.date) The date to end on.
            cluster_id (String) Cluster Identifier

        Returns
            (None)

        """
        # Cast start_date and end_date into date object instead of string
        if isinstance(start_date, str):
            start_date = datetime.datetime.strptime(start_date, "%Y-%m-%d").date()
            end_date = datetime.datetime.strptime(end_date, "%Y-%m-%d").date()
        if isinstance(start_date, datetime.datetime):
            start_date = start_date.date()
            end_date = end_date.date()

        table_name = self._table_map["line_item_daily"]

        daily_sql = pkgutil.get_data("masu.database", "sql/reporting_ocpusagelineitem_daily.sql")
        daily_sql = daily_sql.decode("utf-8")
        daily_sql_params = {
            "uuid": str(uuid.uuid4()).replace("-", "_"),
            "start_date": start_date,
            "end_date": end_date,
            "cluster_id": cluster_id,
            "schema": self.schema,
        }
        daily_sql, daily_sql_params = self.jinja_sql.prepare_query(daily_sql, daily_sql_params)
        self._execute_raw_sql_query(table_name, daily_sql, start_date, end_date, bind_params=list(daily_sql_params))

    def update_line_item_daily_summary_with_enabled_tags(self, start_date, end_date, report_period_ids):
        """Populate the enabled tag key table.
        Args:
            start_date (datetime.date) The date to start populating the table.
            end_date (datetime.date) The date to end on.
            bill_ids (list) A list of bill IDs.
        Returns
            (None)
        """
        table_name = self._table_map["line_item_daily_summary"]
        summary_sql = pkgutil.get_data(
            "masu.database", "sql/reporting_ocpusagelineitem_daily_summary_update_enabled_tags.sql"
        )
        summary_sql = summary_sql.decode("utf-8")
        summary_sql_params = {
            "start_date": start_date,
            "end_date": end_date,
            "report_period_ids": report_period_ids,
            "schema": self.schema,
        }
        summary_sql, summary_sql_params = self.jinja_sql.prepare_query(summary_sql, summary_sql_params)
        self._execute_raw_sql_query(
            table_name, summary_sql, start_date, end_date, bind_params=list(summary_sql_params)
        )

    def get_ocp_infrastructure_map(self, start_date, end_date, **kwargs):
        """Get the OCP on infrastructure map.

        Args:
            start_date (datetime.date) The date to start populating the table.
            end_date (datetime.date) The date to end on.

        Returns
            (None)

        """
        # kwargs here allows us to optionally pass in a provider UUID based on
        # the provider type this is run for
        ocp_provider_uuid = kwargs.get("ocp_provider_uuid")
        aws_provider_uuid = kwargs.get("aws_provider_uuid")
        azure_provider_uuid = kwargs.get("azure_provider_uuid")
        # In case someone passes this function a string instead of the date object like we asked...
        # Cast the string into a date object, end_date into date object instead of string
        if isinstance(start_date, str):
            start_date = datetime.datetime.strptime(start_date, "%Y-%m-%d").date()
            end_date = datetime.datetime.strptime(end_date, "%Y-%m-%d").date()
        infra_sql = pkgutil.get_data("masu.database", "sql/reporting_ocpinfrastructure_provider_map.sql")
        infra_sql = infra_sql.decode("utf-8")
        infra_sql_params = {
            "uuid": str(uuid.uuid4()).replace("-", "_"),
            "start_date": start_date,
            "end_date": end_date,
            "schema": self.schema,
            "aws_provider_uuid": aws_provider_uuid,
            "ocp_provider_uuid": ocp_provider_uuid,
            "azure_provider_uuid": azure_provider_uuid,
        }
        infra_sql, infra_sql_params = self.jinja_sql.prepare_query(infra_sql, infra_sql_params)
        with connection.cursor() as cursor:
            cursor.db.set_schema(self.schema)
            cursor.execute(infra_sql, list(infra_sql_params))
            results = cursor.fetchall()

        db_results = {}
        for entry in results:
            # This dictionary is keyed on an OpenShift provider UUID
            # and the tuple contains
            # (Infrastructure Provider UUID, Infrastructure Provider Type)
            db_results[entry[0]] = (entry[1], entry[2])

        return db_results

    def get_ocp_infrastructure_map_trino(self, start_date, end_date, **kwargs):
        """Get the OCP on infrastructure map.

        Args:
            start_date (datetime.date) The date to start populating the table.
            end_date (datetime.date) The date to end on.

        Returns
            (None)

        """
        # kwargs here allows us to optionally pass in a provider UUID based on
        # the provider type this is run for
        ocp_provider_uuid = kwargs.get("ocp_provider_uuid")
        aws_provider_uuid = kwargs.get("aws_provider_uuid")
        azure_provider_uuid = kwargs.get("azure_provider_uuid")

        if not self.table_exists_trino(PRESTO_LINE_ITEM_TABLE_DAILY_MAP.get("pod_usage")):
            return {}
        if aws_provider_uuid and not self.table_exists_trino(AWS_PRESTO_LINE_ITEM_DAILY_TABLE):
            return {}
        if azure_provider_uuid and not self.table_exists_trino(AZURE_PRESTO_LINE_ITEM_DAILY_TABLE):
            return {}

        if isinstance(start_date, str):
            start_date = datetime.datetime.strptime(start_date, "%Y-%m-%d").date()
            end_date = datetime.datetime.strptime(end_date, "%Y-%m-%d").date()
        infra_sql = pkgutil.get_data("masu.database", "presto_sql/reporting_ocpinfrastructure_provider_map.sql")
        infra_sql = infra_sql.decode("utf-8")
        infra_sql_params = {
            "start_date": start_date,
            "end_date": end_date,
            "year": start_date.strftime("%Y"),
            "month": start_date.strftime("%m"),
            "schema": self.schema,
            "aws_provider_uuid": aws_provider_uuid,
            "ocp_provider_uuid": ocp_provider_uuid,
            "azure_provider_uuid": azure_provider_uuid,
        }
        infra_sql, infra_sql_params = self.jinja_sql.prepare_query(infra_sql, infra_sql_params)
        results = self._execute_presto_raw_sql_query(self.schema, infra_sql, bind_params=infra_sql_params)

        db_results = {}
        for entry in results:
            # This dictionary is keyed on an OpenShift provider UUID
            # and the tuple contains
            # (Infrastructure Provider UUID, Infrastructure Provider Type)
            db_results[entry[0]] = (entry[1], entry[2])

        return db_results

    def populate_storage_line_item_daily_table(self, start_date, end_date, cluster_id):
        """Populate the daily storage aggregate of line items table.

        Args:
            start_date (datetime.date) The date to start populating the table.
            end_date (datetime.date) The date to end on.
            cluster_id (String) Cluster Identifier

        Returns
            (None)

        """
        # Cast string to date object
        if isinstance(start_date, str):
            start_date = datetime.datetime.strptime(start_date, "%Y-%m-%d").date()
            end_date = datetime.datetime.strptime(end_date, "%Y-%m-%d").date()
        if isinstance(start_date, datetime.datetime):
            start_date = start_date.date()
            end_date = end_date.date()
        table_name = self._table_map["storage_line_item_daily"]

        daily_sql = pkgutil.get_data("masu.database", "sql/reporting_ocpstoragelineitem_daily.sql")
        daily_sql = daily_sql.decode("utf-8")
        daily_sql_params = {
            "uuid": str(uuid.uuid4()).replace("-", "_"),
            "start_date": start_date,
            "end_date": end_date,
            "cluster_id": cluster_id,
            "schema": self.schema,
        }
        daily_sql, daily_sql_params = self.jinja_sql.prepare_query(daily_sql, daily_sql_params)
        self._execute_raw_sql_query(table_name, daily_sql, start_date, end_date, bind_params=list(daily_sql_params))

    def populate_pod_charge(self, cpu_temp_table, mem_temp_table):
        """Populate the memory and cpu charge on daily summary table.

        Args:
            cpu_temp_table (String) Name of cpu charge temp table
            mem_temp_table (String) Name of mem charge temp table

        Returns
            (None)

        """
        table_name = self._table_map["line_item_daily_summary"]

        daily_charge_sql = pkgutil.get_data("masu.database", "sql/reporting_ocpusagelineitem_daily_pod_charge.sql")
        charge_line_sql = daily_charge_sql.decode("utf-8")
        charge_line_sql_params = {"cpu_temp": cpu_temp_table, "mem_temp": mem_temp_table, "schema": self.schema}
        charge_line_sql, charge_line_sql_params = self.jinja_sql.prepare_query(charge_line_sql, charge_line_sql_params)
        self._execute_raw_sql_query(table_name, charge_line_sql, bind_params=list(charge_line_sql_params))

    def populate_storage_charge(self, temp_table_name):
        """Populate the storage charge into the daily summary table.

        Args:
            storage_charge (Float) Storage charge.

        Returns
            (None)

        """
        table_name = self._table_map["line_item_daily_summary"]

        daily_charge_sql = pkgutil.get_data("masu.database", "sql/reporting_ocp_storage_charge.sql")
        charge_line_sql = daily_charge_sql.decode("utf-8")
        charge_line_sql_params = {"temp_table": temp_table_name, "schema": self.schema}
        charge_line_sql, charge_line_sql_params = self.jinja_sql.prepare_query(charge_line_sql, charge_line_sql_params)
        self._execute_raw_sql_query(table_name, charge_line_sql, bind_params=list(charge_line_sql_params))

    def populate_line_item_daily_summary_table(self, start_date, end_date, cluster_id, source):
        """Populate the daily aggregate of line items table.

        Args:
            start_date (datetime.date) The date to start populating the table.
            end_date (datetime.date) The date to end on.
            cluster_id (String) Cluster Identifier
            source (String) Source UUID

        Returns
            (None)

        """
        # Cast start_date to date
        if isinstance(start_date, str):
            start_date = datetime.datetime.strptime(start_date, "%Y-%m-%d").date()
            end_date = datetime.datetime.strptime(end_date, "%Y-%m-%d").date()
        if isinstance(start_date, datetime.datetime):
            start_date = start_date.date()
            end_date = end_date.date()
        table_name = self._table_map["line_item_daily_summary"]

        summary_sql = pkgutil.get_data("masu.database", "sql/reporting_ocpusagelineitem_daily_summary.sql")
        summary_sql = summary_sql.decode("utf-8")
        summary_sql_params = {
            "uuid": str(uuid.uuid4()).replace("-", "_"),
            "start_date": start_date,
            "end_date": end_date,
            "cluster_id": cluster_id,
            "schema": self.schema,
            "source_uuid": source,
        }
        summary_sql, summary_sql_params = self.jinja_sql.prepare_query(summary_sql, summary_sql_params)
        self._execute_raw_sql_query(
            table_name, summary_sql, start_date, end_date, bind_params=list(summary_sql_params)
        )

    def populate_storage_line_item_daily_summary_table(self, start_date, end_date, cluster_id, source):
        """Populate the daily aggregate of storage line items table.

        Args:
            start_date (datetime.date) The date to start populating the table.
            end_date (datetime.date) The date to end on.
            cluster_id (String) Cluster Identifier
            source (String) Source UUID

        Returns
            (None)

        """
        # Cast start_date and end_date to date object, if they aren't already
        if isinstance(start_date, str):
            start_date = datetime.datetime.strptime(start_date, "%Y-%m-%d").date()
            end_date = datetime.datetime.strptime(end_date, "%Y-%m-%d").date()
        if isinstance(start_date, datetime.datetime):
            start_date = start_date.date()
            end_date = end_date.date()
        table_name = self._table_map["line_item_daily_summary"]

        summary_sql = pkgutil.get_data("masu.database", "sql/reporting_ocpstoragelineitem_daily_summary.sql")
        summary_sql = summary_sql.decode("utf-8")
        summary_sql_params = {
            "uuid": str(uuid.uuid4()).replace("-", "_"),
            "start_date": start_date,
            "end_date": end_date,
            "cluster_id": cluster_id,
            "schema": self.schema,
            "source_uuid": source,
        }
        summary_sql, summary_sql_params = self.jinja_sql.prepare_query(summary_sql, summary_sql_params)
        self._execute_raw_sql_query(table_name, summary_sql, start_date, end_date, list(summary_sql_params))

    def populate_line_item_daily_summary_table_presto(
        self, start_date, end_date, report_period_id, cluster_id, cluster_alias, source
    ):
        """Populate the daily aggregate of line items table.

        Args:
            start_date (datetime.date) The date to start populating the table.
            end_date (datetime.date) The date to end on.
            report_period_id (int) : report period for which we are processing
            cluster_id (str) : Cluster Identifier
            cluster_alias (str) : Cluster alias
            source (UUID) : provider uuid

        Returns
            (None)

        """
        # Cast start_date to date
        if isinstance(start_date, str):
            start_date = datetime.datetime.strptime(start_date, "%Y-%m-%d").date()
            end_date = datetime.datetime.strptime(end_date, "%Y-%m-%d").date()
        if isinstance(start_date, datetime.datetime):
            start_date = start_date.date()
            end_date = end_date.date()

        tmpl_summary_sql = pkgutil.get_data("masu.database", "presto_sql/reporting_ocpusagelineitem_daily_summary.sql")
        tmpl_summary_sql = tmpl_summary_sql.decode("utf-8")
        summary_sql_params = {
            "uuid": str(source).replace("-", "_"),
            "start_date": start_date,
            "end_date": end_date,
            "report_period_id": report_period_id,
            "cluster_id": cluster_id,
            "cluster_alias": cluster_alias,
            "schema": self.schema,
            "source": str(source),
            "year": start_date.strftime("%Y"),
            "month": start_date.strftime("%m"),
        }

        LOG.info("PRESTO OCP: Connect")
        presto_conn = kpdb.connect(schema=self.schema)
        try:
            LOG.info("PRESTO OCP: executing SQL buffer for OCP usage processing")
            kpdb.executescript(
                presto_conn, tmpl_summary_sql, params=summary_sql_params, preprocessor=self.jinja_sql.prepare_query
            )
        except Exception as e:
            LOG.error(f"PRESTO OCP ERROR : {e}")
            try:
                presto_conn.rollback()
            except RuntimeError:
                # If presto has not started a transaction, it will throw
                # a RuntimeError that we just want to ignore.
                pass
            raise e
        else:
            LOG.info("PRESTO OCP: Commit actions")
            presto_conn.commit()
        finally:
            LOG.info("PRESTO OCP: Close connection")
            presto_conn.close()

    def populate_pod_label_summary_table_presto(self, report_period_ids, start_date, end_date, source):
        """
        Populate label usage summary tables

        Args:
            report_period_ids (list(int)) : List of report_period_ids for processing
            start_date (datetime.date) The date to start populating the table.
            end_date (datetime.date) The date to end on.
            source (UUID) : provider uuid

        Returns
            (None)
        """
        # Cast start_date to date
        if isinstance(start_date, str):
            start_date = datetime.datetime.strptime(start_date, "%Y-%m-%d").date()
            end_date = datetime.datetime.strptime(end_date, "%Y-%m-%d").date()
        if isinstance(start_date, datetime.datetime):
            start_date = start_date.date()
            end_date = end_date.date()

        agg_sql = pkgutil.get_data("masu.database", "presto_sql/reporting_ocp_usage_label_summary.sql")
        agg_sql = agg_sql.decode("utf-8")
        agg_sql_params = {
            "uuid": str(uuid.uuid4()).replace("-", "_"),
            "schema": self.schema,
            "report_period_ids": tuple(report_period_ids),
            "start_date": start_date,
            "end_date": end_date,
            "source": str(source),
            "year": start_date.strftime("%Y"),
            "month": start_date.strftime("%m"),
        }

        LOG.info("PRESTO OCP: Connect")
        presto_conn = kpdb.connect(schema=self.schema)
        try:
            LOG.info("PRESTO OCP: executing SQL buffer for OCP tag/label processing")
            kpdb.executescript(presto_conn, agg_sql, params=agg_sql_params, preprocessor=self.jinja_sql.prepare_query)
        except Exception as e:
            LOG.error(f"PRESTO OCP ERROR : {e}")
            try:
                presto_conn.rollback()
            except RuntimeError:
                # If presto has not started a transaction, it will throw
                # a RuntimeError that we just want to ignore.
                pass
            raise e
        else:
            LOG.info("PRESTO OCP: Commit actions")
            presto_conn.commit()
        finally:
            LOG.info("PRESTO OCP: Close connection")
            presto_conn.close()

    def get_cost_summary_for_clusterid(self, cluster_identifier):
        """Get the cost summary for a cluster id query."""
        table_name = self._table_map["cost_summary"]
        base_query = self._get_db_obj_query(table_name)
        cost_summary_query = base_query.filter(cluster_id=cluster_identifier)
        return cost_summary_query

    def populate_pod_label_summary_table(self, report_period_ids, start_date, end_date):
        """Populate the line item aggregated totals data table."""
        table_name = self._table_map["pod_label_summary"]

        agg_sql = pkgutil.get_data("masu.database", "sql/reporting_ocpusagepodlabel_summary.sql")
        agg_sql = agg_sql.decode("utf-8")
        agg_sql_params = {
            "schema": self.schema,
            "report_period_ids": report_period_ids,
            "start_date": start_date,
            "end_date": end_date,
        }
        agg_sql, agg_sql_params = self.jinja_sql.prepare_query(agg_sql, agg_sql_params)
        self._execute_raw_sql_query(table_name, agg_sql, bind_params=list(agg_sql_params))

    def populate_volume_label_summary_table(self, report_period_ids, start_date, end_date):
        """Populate the OCP volume label summary table."""
        table_name = self._table_map["volume_label_summary"]

        agg_sql = pkgutil.get_data("masu.database", "sql/reporting_ocpstoragevolumelabel_summary.sql")
        agg_sql = agg_sql.decode("utf-8")
        agg_sql_params = {
            "schema": self.schema,
            "report_period_ids": report_period_ids,
            "start_date": start_date,
            "end_date": end_date,
        }
        agg_sql, agg_sql_params = self.jinja_sql.prepare_query(agg_sql, agg_sql_params)
        self._execute_raw_sql_query(table_name, agg_sql, bind_params=list(agg_sql_params))

    def populate_markup_cost(self, markup, start_date, end_date, cluster_id):
        """Set markup cost for OCP including infrastructure cost markup."""
        with schema_context(self.schema):
            OCPUsageLineItemDailySummary.objects.filter(
                cluster_id=cluster_id, usage_start__gte=start_date, usage_start__lte=end_date
            ).update(
                infrastructure_markup_cost=(
                    (Coalesce(F("infrastructure_raw_cost"), Value(0, output_field=DecimalField()))) * markup
                ),
                infrastructure_project_markup_cost=(
                    (Coalesce(F("infrastructure_project_raw_cost"), Value(0, output_field=DecimalField()))) * markup
                ),
            )

    def get_distinct_nodes(self, start_date, end_date, cluster_id):
        """Return a list of nodes for a cluster between given dates."""
        with schema_context(self.schema):
            unique_nodes = (
                OCPUsageLineItemDailySummary.objects.filter(
                    usage_start__gte=start_date, usage_start__lt=end_date, cluster_id=cluster_id, node__isnull=False
                )
                .values_list("node")
                .distinct()
            )
            return [node[0] for node in unique_nodes]

    def get_distinct_pvcs(self, start_date, end_date, cluster_id):
        """Return a list of tuples of (PVC, node) for a cluster between given dates."""
        with schema_context(self.schema):
            unique_pvcs = (
                OCPUsageLineItemDailySummary.objects.filter(
                    usage_start__gte=start_date,
                    usage_start__lt=end_date,
                    cluster_id=cluster_id,
                    persistentvolumeclaim__isnull=False,
                    namespace__isnull=False,
                )
                .values_list("persistentvolumeclaim", "node", "namespace")
                .distinct()
            )
            return [(pvc[0], pvc[1], pvc[2]) for pvc in unique_pvcs]

    def generate_monthly_cost_json_object(self, distribution, distributed_cost):
        """Generates the default monthly cost dict."""
        default_cost = Decimal(0)
        if not isinstance(distributed_cost, Decimal) and distributed_cost:
            distributed_cost = Decimal(distributed_cost)
        if not distributed_cost:
            distributed_cost = default_cost
        cost_mapping = {distribution: distributed_cost}
        return JSONBBuildObject(
            Value(metric_constants.CPU_DISTRIBUTION),
            cost_mapping.get(metric_constants.CPU_DISTRIBUTION, default_cost),
            Value(metric_constants.MEMORY_DISTRIBUTION),
            cost_mapping.get(metric_constants.MEMORY_DISTRIBUTION, default_cost),
            Value(metric_constants.PVC_DISTRIBUTION),
            cost_mapping.get(metric_constants.PVC_DISTRIBUTION, default_cost),
        )

    def populate_monthly_cost(
        self, cost_type, rate_type, rate, start_date, end_date, cluster_id, cluster_alias, distribution
    ):
        """
        Populate the monthly cost of a customer.

        There are three types of monthly rates Node, Cluster & PVC.

        args:
            cost_type (str): Contains the type of monthly cost. ex: "Node"
            rate_type(str): Contains the metric name. ex: "node_cost_per_month"
            rate (decimal): Contains the rate amount ex: 100.0
            node_cost (Decimal): The node cost per month
            start_date (datetime, str): The start_date to calculate monthly_cost.
            end_date (datetime, str): The end_date to calculate monthly_cost.
            cluster_id (str): The id of the cluster
            cluster_alias: The name of the cluster
            distribution: Choice of monthly distribution ex. memory
        """
        if isinstance(start_date, str):
            start_date = parse(start_date).date()
        if isinstance(end_date, str):
            end_date = parse(end_date).date()

        # usage_start, usage_end are date types
        first_month = datetime.datetime(*start_date.replace(day=1).timetuple()[:3]).replace(tzinfo=pytz.UTC)
        end_date = datetime.datetime(*end_date.timetuple()[:3]).replace(hour=23, minute=59, second=59, tzinfo=pytz.UTC)

        # Calculate monthly cost for each month from start date to end date
        for curr_month in rrule(freq=MONTHLY, until=end_date, dtstart=first_month):
            first_curr_month, first_next_month = month_date_range_tuple(curr_month)
            LOG.info("Populating monthly cost from %s to %s.", first_curr_month, first_next_month)
            if cost_type == "Node":
                if rate is None:
                    self.remove_monthly_cost(first_curr_month, first_next_month, cluster_id, cost_type)
                else:
                    self.upsert_monthly_node_cost_line_item(
                        first_curr_month, first_next_month, cluster_id, cluster_alias, rate_type, rate, distribution
                    )
            elif cost_type == "Cluster":
                if rate is None:
                    self.remove_monthly_cost(first_curr_month, first_next_month, cluster_id, cost_type)
                else:
                    # start_date, end_date, cluster_id, cluster_alias, rate_type, cluster_cost
                    self.upsert_monthly_cluster_cost_line_item(
                        first_curr_month, first_next_month, cluster_id, cluster_alias, rate_type, rate, distribution
                    )
            elif cost_type == "PVC":
                if rate is None:
                    self.remove_monthly_cost(first_curr_month, first_next_month, cluster_id, cost_type)
                else:
                    self.upsert_monthly_pvc_cost_line_item(
                        first_curr_month, first_next_month, cluster_id, cluster_alias, rate_type, rate
                    )

    def populate_monthly_tag_cost(
        self, cost_type, rate_type, rate_dict, start_date, end_date, cluster_id, cluster_alias, distribution
    ):
        """
        Populate the monthly cost of a customer based on tag rates.

        Right now this is just the node/month cost. Calculated from
        tag value cost * number_unique_nodes for each tag key value pair
        that is found on a line item with that node.
        """
        if isinstance(start_date, str):
            start_date = parse(start_date).date()
        if isinstance(end_date, str):
            end_date = parse(end_date).date()

        # usage_start, usage_end are date types
        first_month = datetime.datetime(*start_date.replace(day=1).timetuple()[:3]).replace(tzinfo=pytz.UTC)
        end_date = datetime.datetime(*end_date.timetuple()[:3]).replace(hour=23, minute=59, second=59, tzinfo=pytz.UTC)
        # Calculate monthly cost for each month from start date to end date for each tag key:value pair in the rate
        for curr_month in rrule(freq=MONTHLY, until=end_date, dtstart=first_month):
            first_curr_month, first_next_month = month_date_range_tuple(curr_month)
            LOG.info("Populating monthly tag based cost from %s to %s.", first_curr_month, first_next_month)
            if cost_type == "Node":
                self.tag_upsert_monthly_node_cost_line_item(
                    first_curr_month, first_next_month, cluster_id, cluster_alias, rate_type, rate_dict, distribution
                )
            elif cost_type == "Cluster":
                self.tag_upsert_monthly_cluster_cost_line_item(
                    first_curr_month, first_next_month, cluster_id, cluster_alias, rate_type, rate_dict, distribution
                )
            elif cost_type == "PVC":
                self.tag_upsert_monthly_pvc_cost_line_item(
                    first_curr_month, first_next_month, cluster_id, cluster_alias, rate_type, rate_dict
                )

    def populate_monthly_tag_default_cost(
        self, cost_type, rate_type, rate_dict, start_date, end_date, cluster_id, cluster_alias, distribution
    ):
        """
        Populate the monthly default cost of a customer based on tag rates.

        Right now this is just the node/month cost. Calculated from
        tag value cost * number_unique_nodes for each tag key value pair
        that is found on a line item with that node.
        """
        if isinstance(start_date, str):
            start_date = parse(start_date).date()
        if isinstance(end_date, str):
            end_date = parse(end_date).date()

        # usage_start, usage_end are date types
        first_month = datetime.datetime(*start_date.replace(day=1).timetuple()[:3]).replace(tzinfo=pytz.UTC)
        end_date = datetime.datetime(*end_date.timetuple()[:3]).replace(hour=23, minute=59, second=59, tzinfo=pytz.UTC)
        # Calculate monthly cost for each month from start date to end date for each tag key:value pair in the rate
        for curr_month in rrule(freq=MONTHLY, until=end_date, dtstart=first_month):
            first_curr_month, first_next_month = month_date_range_tuple(curr_month)
            LOG.info("Populating monthly tag based default cost from %s to %s.", first_curr_month, first_next_month)
            if cost_type == "Node":
                self.tag_upsert_monthly_default_node_cost_line_item(
                    first_curr_month, first_next_month, cluster_id, cluster_alias, rate_type, rate_dict, distribution
                )
            elif cost_type == "Cluster":
                self.tag_upsert_monthly_default_cluster_cost_line_item(
                    first_curr_month, first_next_month, cluster_id, cluster_alias, rate_type, rate_dict, distribution
                )
            elif cost_type == "PVC":
                self.tag_upsert_monthly_default_pvc_cost_line_item(
                    first_curr_month, first_next_month, cluster_id, cluster_alias, rate_type, rate_dict
                )

    def get_node_to_project_distribution(self, start_date, end_date, cluster_id, node_cost):
        """Returns a list of dictionaries containing the distributed cost.

        args:
            start_date (datetime, str): The start_date to calculate monthly_cost.
            end_date (datetime, str): The end_date to calculate monthly_cost.
            cluster_id (str): The id of the cluster
            cluster_cost (dec): The flat cost of the cluster

        Node to Project Distribution:
            - Node to project distribution is based on a per node scenario
            - (node_cost) / (number of projects)

        Return nested dictionaries:
        - ex {'master_3': {'namespaces': ['openshift', 'kube-system'], 'distributed_cost': Decimal('500.0000000000')}

        """
        with schema_context(self.schema):
            distributed_project_list = (
                OCPUsageLineItemDailySummary.objects.filter(
                    usage_start__gte=start_date, usage_start__lt=end_date, cluster_id=cluster_id
                )
                .filter(namespace__isnull=False)
                .filter(node__isnull=False)
                .values("namespace", "node")
                .distinct()
            )
            node_mappings = {}
            for project in distributed_project_list:
                node_value = project.get("node")
                namespace_value = project.get("namespace")
                node_map = node_mappings.get(node_value)
                if node_map:
                    namespaces = copy.deepcopy(node_map.get("namespaces", []))
                    namespaces.append(namespace_value)
                    node_map["namespaces"] = namespaces
                    node_map["distributed_cost"] = Decimal(node_cost) / Decimal(len(namespaces))
                    node_mappings[node_value] = node_map
                else:
                    initial_map = {"namespaces": [namespace_value], "distributed_cost": Decimal(node_cost)}
                    node_mappings[node_value] = initial_map
        return node_mappings

    def upsert_monthly_node_cost_line_item(
        self, start_date, end_date, cluster_id, cluster_alias, rate_type, node_cost, distribution
    ):
        """Update or insert daily summary line item for node cost."""
        unique_nodes = self.get_distinct_nodes(start_date, end_date, cluster_id)
        report_period = self.get_usage_period_by_dates_and_cluster(start_date, end_date, cluster_id)
        project_distrib_map = self.get_node_to_project_distribution(start_date, end_date, cluster_id, node_cost)
        with schema_context(self.schema):
            for node in unique_nodes:
                line_item = OCPUsageLineItemDailySummary.objects.filter(
                    usage_start=start_date,
                    usage_end=start_date,
                    report_period=report_period,
                    cluster_id=cluster_id,
                    cluster_alias=cluster_alias,
                    monthly_cost_type="Node",
                    node=node,
                    data_source="Pod",
                    namespace__isnull=True,
                ).first()
                if not line_item:
                    line_item = OCPUsageLineItemDailySummary(
                        uuid=uuid.uuid4(),
                        usage_start=start_date,
                        usage_end=start_date,
                        report_period=report_period,
                        cluster_id=cluster_id,
                        cluster_alias=cluster_alias,
                        monthly_cost_type="Node",
                        node=node,
                        data_source="Pod",
                    )
                monthly_cost = self.generate_monthly_cost_json_object(distribution, node_cost)
                if rate_type == metric_constants.INFRASTRUCTURE_COST_TYPE:
                    LOG.info("Node (%s) has a monthly infrastructure cost of %s.", node, node_cost)
                    line_item.infrastructure_monthly_cost_json = monthly_cost
                elif rate_type == metric_constants.SUPPLEMENTARY_COST_TYPE:
                    LOG.info("Node (%s) has a monthly supplemenarty cost of %s.", node, node_cost)
                    line_item.supplementary_monthly_cost_json = monthly_cost
                line_item.save()
            # How are we gonna handle distributing the node cost to the projects.
            project_nodes = project_distrib_map.keys()
            for project_node in project_nodes:
                for namespace in project_distrib_map[project_node]["namespaces"]:
                    distributed_cost = project_distrib_map[project_node]["distributed_cost"]
                    project_line_item = OCPUsageLineItemDailySummary.objects.filter(
                        usage_start=start_date,
                        usage_end=start_date,
                        report_period=report_period,
                        cluster_id=cluster_id,
                        cluster_alias=cluster_alias,
                        monthly_cost_type="Node",
                        node=project_node,
                        namespace=namespace,
                        data_source="Pod",
                    ).first()
                    if not project_line_item:
                        project_line_item = OCPUsageLineItemDailySummary(
                            uuid=uuid.uuid4(),
                            usage_start=start_date,
                            usage_end=start_date,
                            report_period=report_period,
                            cluster_id=cluster_id,
                            cluster_alias=cluster_alias,
                            monthly_cost_type="Node",
                            node=project_node,
                            namespace=namespace,
                            data_source="Pod",
                        )
                    monthly_cost = self.generate_monthly_cost_json_object(distribution, distributed_cost)
                    log_statement = (
                        f"Distributing Node Cost to Project:\n"
                        f" node ({project_node}) cost: {node_cost} \n"
                        f" project ({namespace}) distributed cost: {distributed_cost}\n"
                        f" distribution type: {distribution}\n"
                    )
                    if rate_type == metric_constants.INFRASTRUCTURE_COST_TYPE:
                        project_line_item.infrastructure_project_monthly_cost = monthly_cost
                    elif rate_type == metric_constants.SUPPLEMENTARY_COST_TYPE:
                        project_line_item.supplementary_project_monthly_cost = monthly_cost
                    project_line_item.save()
                    LOG.info(log_statement)

    def tag_upsert_monthly_node_cost_line_item(  # noqa: C901
        self, start_date, end_date, cluster_id, cluster_alias, rate_type, rate_dict, distribution
    ):
        """
        Update or insert daily summary line item for node cost.

        It checks to see if a line item exists for each node
        that contains the tag key:value pair,
        if it does then the price is added to the monthly cost.
        """
        unique_nodes = self.get_distinct_nodes(start_date, end_date, cluster_id)
        report_period = self.get_usage_period_by_dates_and_cluster(start_date, end_date, cluster_id)
        with schema_context(self.schema):
            for node in unique_nodes:
                if rate_dict is not None:
                    for tag_key in rate_dict:
                        tag_values = rate_dict.get(tag_key)
                        for value_name, rate_value in tag_values.items():
                            # this makes sure that there is an entry for that node
                            # that contains the specified key_value pair
                            item_check = OCPUsageLineItemDailySummary.objects.filter(
                                usage_start__gte=start_date,
                                usage_end__lte=end_date,
                                report_period=report_period,
                                cluster_id=cluster_id,
                                cluster_alias=cluster_alias,
                                node=node,
                                pod_labels__contains={tag_key: value_name},
                            ).first()
                            if item_check:
                                line_item = OCPUsageLineItemDailySummary.objects.filter(
                                    usage_start=start_date,
                                    usage_end=start_date,
                                    report_period=report_period,
                                    cluster_id=cluster_id,
                                    cluster_alias=cluster_alias,
                                    monthly_cost_type="Node",
                                    node=node,
                                    data_source="Pod",
                                ).first()
                                if not line_item:
                                    line_item = OCPUsageLineItemDailySummary(
                                        uuid=uuid.uuid4(),
                                        usage_start=start_date,
                                        usage_end=start_date,
                                        report_period=report_period,
                                        cluster_id=cluster_id,
                                        cluster_alias=cluster_alias,
                                        monthly_cost_type="Node",
                                        node=node,
                                        data_source="Pod",
                                    )
                                node_cost = rate_value
                                if rate_type == metric_constants.INFRASTRUCTURE_COST_TYPE:
                                    LOG.info("Node (%s) has a monthly infrastructure cost of %s.", node, rate_value)
                                    if line_item.infrastructure_monthly_cost_json:
                                        node_cost = (
                                            line_item.infrastructure_monthly_cost_json.get(distribution, 0)
                                            + rate_value
                                        )
                                    monthly_cost = self.generate_monthly_cost_json_object(distribution, node_cost)
                                    line_item.infrastructure_monthly_cost_json = monthly_cost
                                elif rate_type == metric_constants.SUPPLEMENTARY_COST_TYPE:
                                    LOG.info("Node (%s) has a monthly supplemenarty cost of %s.", node, rate_value)
                                    if line_item.supplementary_monthly_cost_json:
                                        node_cost = (
                                            line_item.supplementary_monthly_cost_json.get(distribution, 0) + rate_value
                                        )
                                    monthly_cost = self.generate_monthly_cost_json_object(distribution, node_cost)
                                    line_item.supplementary_monthly_cost_json = monthly_cost
                                line_item.save()

    def tag_upsert_monthly_default_node_cost_line_item(  # noqa: C901
        self, start_date, end_date, cluster_id, cluster_alias, rate_type, rate_dict, distribution
    ):
        """
        Update or insert daily summary line item for node cost.
        It checks to see if a line item exists for each node
        that contains the tag key:value pair,
        if it does then the price is added to the monthly cost.
        """
        unique_nodes = self.get_distinct_nodes(start_date, end_date, cluster_id)
        report_period = self.get_usage_period_by_dates_and_cluster(start_date, end_date, cluster_id)
        with schema_context(self.schema):
            for node in unique_nodes:
                if rate_dict is not None:
                    for tag_key in rate_dict:
                        tag_values = rate_dict.get(tag_key)
                        tag_default = tag_values.get("default_value")
                        values_to_skip = tag_values.get("defined_keys")
                        item_check = OCPUsageLineItemDailySummary.objects.filter(
                            usage_start__gte=start_date,
                            usage_end__lte=end_date,
                            report_period=report_period,
                            cluster_id=cluster_id,
                            cluster_alias=cluster_alias,
                            node=node,
                            pod_labels__has_key=tag_key,
                        )
                        for value in values_to_skip:
                            item_check = item_check.exclude(pod_labels__contains={tag_key: value})
                        # this won't run if there are no matching items and item_check will continue to be
                        # filtered until there are no items left
                        while item_check:
                            # get the first value for our tag key and exclude it from the queryset for the next check
                            # will remove values until there are none left
                            tag_key_value = item_check.first().pod_labels.get(tag_key)
                            item_check = item_check.exclude(pod_labels__contains={tag_key: tag_key_value})
                            line_item = OCPUsageLineItemDailySummary.objects.filter(
                                usage_start=start_date,
                                usage_end=start_date,
                                report_period=report_period,
                                cluster_id=cluster_id,
                                cluster_alias=cluster_alias,
                                monthly_cost_type="Node",
                                node=node,
                                data_source="Pod",
                            ).first()
                            if not line_item:
                                line_item = OCPUsageLineItemDailySummary(
                                    uuid=uuid.uuid4(),
                                    usage_start=start_date,
                                    usage_end=start_date,
                                    report_period=report_period,
                                    cluster_id=cluster_id,
                                    cluster_alias=cluster_alias,
                                    monthly_cost_type="Node",
                                    node=node,
                                    data_source="Pod",
                                )
                            node_cost = tag_default
                            if rate_type == metric_constants.INFRASTRUCTURE_COST_TYPE:
                                LOG.info(
                                    "Node (%s) has a default monthly infrastructure cost of %s.", node, tag_default
                                )
                                if line_item.infrastructure_monthly_cost_json:
                                    node_cost = (
                                        line_item.infrastructure_monthly_cost_json.get(distribution, 0) + tag_default
                                    )
                                monthly_cost = self.generate_monthly_cost_json_object(distribution, node_cost)
                                line_item.infrastructure_monthly_cost_json = monthly_cost
                            elif rate_type == metric_constants.SUPPLEMENTARY_COST_TYPE:
                                LOG.info(
                                    "Node (%s) has a default monthly supplemenarty cost of %s.", node, tag_default
                                )
                                if line_item.supplementary_monthly_cost_json:
                                    node_cost = (
                                        line_item.supplementary_monthly_cost_json.get(distribution, 0) + tag_default
                                    )
                                monthly_cost = self.generate_monthly_cost_json_object(distribution, node_cost)
                                line_item.supplementary_monthly_cost_json = monthly_cost
                            line_item.save()

    def tag_upsert_monthly_default_pvc_cost_line_item(  # noqa: C901
        self, start_date, end_date, cluster_id, cluster_alias, rate_type, rate_dict
    ):
        """
        Update or insert daily summary line item for node cost.
        It checks to see if a line item exists for each node
        that contains the tag key:value pair,
        if it does then the price is added to the monthly cost.
        """
        distribution = metric_constants.PVC_DISTRIBUTION
        unique_pvcs = self.get_distinct_pvcs(start_date, end_date, cluster_id)
        report_period = self.get_usage_period_by_dates_and_cluster(start_date, end_date, cluster_id)
        with schema_context(self.schema):
            for pvc, node, namespace in unique_pvcs:
                if rate_dict is not None:
                    for tag_key in rate_dict:
                        tag_values = rate_dict.get(tag_key)
                        tag_default = tag_values.get("default_value")
                        values_to_skip = tag_values.get("defined_keys")
                        item_check = OCPUsageLineItemDailySummary.objects.filter(
                            usage_start__gte=start_date,
                            usage_end__lte=end_date,
                            report_period=report_period,
                            cluster_id=cluster_id,
                            cluster_alias=cluster_alias,
                            persistentvolumeclaim=pvc,
                            node=node,
                            volume_labels__has_key=tag_key,
                            namespace=namespace,
                        )
                        for value in values_to_skip:
                            item_check = item_check.exclude(volume_labels__contains={tag_key: value})
                        # this won't run if there are no matching items and item_check will continue to be
                        # filtered until there are no items left
                        while item_check:
                            # get the first value for our tag key and exclude it from the queryset for the next check
                            # will remove values until there are none left
                            tag_key_value = item_check.first().volume_labels.get(tag_key)
                            item_check = item_check.exclude(volume_labels__contains={tag_key: tag_key_value})
                            line_item = OCPUsageLineItemDailySummary.objects.filter(
                                usage_start=start_date,
                                usage_end=start_date,
                                report_period=report_period,
                                cluster_id=cluster_id,
                                cluster_alias=cluster_alias,
                                monthly_cost_type="PVC",
                                persistentvolumeclaim=pvc,
                                node=node,
                                data_source="Storage",
                                namespace=namespace,
                            ).first()
                            if not line_item:
                                line_item = OCPUsageLineItemDailySummary(
                                    uuid=uuid.uuid4(),
                                    usage_start=start_date,
                                    usage_end=start_date,
                                    report_period=report_period,
                                    cluster_id=cluster_id,
                                    cluster_alias=cluster_alias,
                                    monthly_cost_type="PVC",
                                    persistentvolumeclaim=pvc,
                                    node=node,
                                    data_source="Storage",
                                    namespace=namespace,
                                )
                            pvc_cost = tag_default
                            if rate_type == metric_constants.INFRASTRUCTURE_COST_TYPE:
                                LOG.info("PVC (%s) has a default monthly infrastructure cost of %s.", pvc, tag_default)
                                if line_item.infrastructure_monthly_cost_json:
                                    pvc_cost = (
                                        line_item.infrastructure_monthly_cost_json.get(distribution, 0) + tag_default
                                    )
                                monthly_cost = self.generate_monthly_cost_json_object(distribution, pvc_cost)
                                line_item.infrastructure_monthly_cost_json = monthly_cost
                            elif rate_type == metric_constants.SUPPLEMENTARY_COST_TYPE:
                                LOG.info("PVC (%s) has a default monthly supplemenarty cost of %s.", pvc, tag_default)
                                if line_item.supplementary_monthly_cost_json:
                                    pvc_cost = (
                                        line_item.supplementary_monthly_cost_json.get(distribution, 0) + tag_default
                                    )
                                monthly_cost = self.generate_monthly_cost_json_object(distribution, pvc_cost)
                                line_item.supplementary_monthly_cost_json = monthly_cost
                            line_item.save()

    def get_cluster_to_node_distribution(self, start_date, end_date, cluster_id, distribution, cluster_cost):
        """Returns a list of dictionaries containing the distributed cost.

        args:
            start_date (datetime, str): The start_date to calculate monthly_cost.
            end_date (datetime, str): The end_date to calculate monthly_cost.
            cluster_id (str): The id of the cluster
            cluster_cost (dec): The flat cost of the cluster
            distribution: Choice of monthly distribution ex. (memory or cpu)

        Memory Distribution:
            - (node memory capacity/cluster memory capacity) x cluster_cost
        CPU Distribution:
            - (node cpu capacity/cluster cpu capacity) x cluster_cost

        Return list of dictionaries: ex [{"node":"aws_compute2", "distributed_cost": 285.71}]

        """
        node_column = "node_capacity_cpu_core_hours"
        cluster_column = "cluster_capacity_cpu_core_hours"
        if "memory" in distribution:
            node_column = "node_capacity_memory_gigabyte_hours"
            cluster_column = "cluster_capacity_memory_gigabyte_hours"

        with schema_context(self.schema):
            distributed_node_list = (
                OCPUsageLineItemDailySummary.objects.filter(
                    usage_start__gte=start_date, usage_start__lt=end_date, cluster_id=cluster_id
                )
                .values("node")
                .annotate(distributed_cost=Sum(node_column) / Sum(cluster_column) * cluster_cost)
            )
        # TIP: For debugging add these to the annotation
        # node_hours=Sum(node_column),
        # cluster_hours=Sum(cluster_column),
        # node_to_cluster_ratio=Sum(node_column)/Sum(cluster_column)
        return distributed_node_list

    def get_cluster_to_project_distribution(self, start_date, end_date, cluster_id, distribution, cluster_cost):
        """Returns a list of dictionaries containing the distributed cost.

        args:
            start_date (datetime, str): The start_date to calculate monthly_cost.
            end_date (datetime, str): The end_date to calculate monthly_cost.
            cluster_id (str): The id of the cluster
            cluster_cost (dec): The flat cost of the cluster
            distribution: Choice of monthly distribution ex. (memory or cpu)

        Project Distribution:
            - Project distribution is a rolling window estimate of month to date.
            - (project_usage / cluster_usage) x cluster_cost

        Return list of dictionaries:
        - ex [{'namespace': 'openshift', 'distributed_cost': Decimal('71.84')}

        """
        usage_column = "pod_usage_cpu_core_hours"
        if "memory" in distribution:
            usage_column = "pod_usage_memory_gigabyte_hours"

        with schema_context(self.schema):
            cluster_hours = (
                OCPUsageLineItemDailySummary.objects.filter(
                    usage_start__gte=start_date, usage_start__lt=end_date, cluster_id=cluster_id
                ).aggregate(cluster_hours=Sum(usage_column))
            ).get("cluster_hours")
            distributed_project_list = (
                OCPUsageLineItemDailySummary.objects.filter(
                    usage_start__gte=start_date, usage_start__lt=end_date, cluster_id=cluster_id
                )
                .filter(namespace__isnull=False)
                .values("namespace")
                .annotate(distributed_cost=Sum(usage_column) / cluster_hours * cluster_cost)
            )
        return distributed_project_list

    def upsert_monthly_cluster_cost_line_item(
        self, start_date, end_date, cluster_id, cluster_alias, rate_type, cluster_cost, distribution
    ):
        """
        Update or insert a daily summary line item for cluster cost.

        args:
            start_date (datetime, str): The start_date to calculate monthly_cost.
            end_date (datetime, str): The end_date to calculate monthly_cost.
            cluster_id (str): The id of the cluster
            cluster_alias: The name of the cluster
            cost_type (str): Contains the type of monthly cost. ex: "Node"
            rate_type (str): Contains the metric name. ex: "node_cost_per_month"
            cluster_cost (dec): The flat cost of the cluster
            distribution: Choice of monthly distribution ex. (memory or cpu)
        """
        report_period = self.get_usage_period_by_dates_and_cluster(start_date, end_date, cluster_id)
        distribution_list = self.get_cluster_to_node_distribution(
            start_date, end_date, cluster_id, distribution, cluster_cost
        )
        if report_period:
            with schema_context(self.schema):
                # NOTE: I implemented a logic change here, now instead of one entry per cluster cost
                # We now have multiple cluster cost entries for each node.
                LOG.info("Cluster (%s) has a monthly cost of %s.", cluster_id, cluster_cost)
                LOG.info("Distributing the cluster cost to nodes using %s distribution.", distribution)
                for node_dikt in distribution_list:
                    node = node_dikt.get("node")
                    distributed_cost = node_dikt.get("distributed_cost", Decimal(0))
                    line_item = OCPUsageLineItemDailySummary.objects.filter(
                        usage_start=start_date,
                        usage_end=start_date,
                        report_period=report_period,
                        cluster_id=cluster_id,
                        cluster_alias=cluster_alias,
                        monthly_cost_type="Cluster",
                        node=node,
                        data_source="Pod",
                        namespace__isnull=True,
                    ).first()
                    if not line_item:
                        line_item = OCPUsageLineItemDailySummary(
                            uuid=uuid.uuid4(),
                            usage_start=start_date,
                            usage_end=start_date,
                            report_period=report_period,
                            cluster_id=cluster_id,
                            cluster_alias=cluster_alias,
                            monthly_cost_type="Cluster",
                            node=node,
                            data_source="Pod",
                        )
                    monthly_cost = self.generate_monthly_cost_json_object(distribution, distributed_cost)
                    log_statement = (
                        f"Distributing Cluster Cost to Nodes:\n"
                        f" cluster ({cluster_id}) cost: {cluster_cost} \n"
                        f" node ({node}) distributed cost: {distributed_cost}\n"
                        f" distribution type: {distribution}\n"
                    )
                    if rate_type == metric_constants.INFRASTRUCTURE_COST_TYPE:
                        line_item.infrastructure_monthly_cost_json = monthly_cost
                    elif rate_type == metric_constants.SUPPLEMENTARY_COST_TYPE:
                        line_item.supplementary_monthly_cost_json = monthly_cost
                    LOG.info(log_statement)
                    line_item.save()
            # Project Distribution
            project_distribution_list = self.get_cluster_to_project_distribution(
                start_date, end_date, cluster_id, distribution, cluster_cost
            )
            with schema_context(self.schema):
                for project_dikt in project_distribution_list:
                    namespace = project_dikt.get("namespace")
                    distributed_cost = project_dikt.get("distributed_cost", Decimal(0))
                    project_line_item = OCPUsageLineItemDailySummary.objects.filter(
                        usage_start=start_date,
                        usage_end=start_date,
                        report_period=report_period,
                        cluster_id=cluster_id,
                        cluster_alias=cluster_alias,
                        monthly_cost_type="Cluster",
                        namespace=namespace,
                        data_source="Pod",
                    ).first()
                    if not project_line_item:
                        project_line_item = OCPUsageLineItemDailySummary(
                            uuid=uuid.uuid4(),
                            usage_start=start_date,
                            usage_end=start_date,
                            report_period=report_period,
                            cluster_id=cluster_id,
                            cluster_alias=cluster_alias,
                            monthly_cost_type="Cluster",
                            namespace=namespace,
                            data_source="Pod",
                        )
                    monthly_cost = self.generate_monthly_cost_json_object(distribution, distributed_cost)
                    log_statement = (
                        f"Distributing Cluster Cost to Project:\n"
                        f" cluster ({cluster_id}) cost: {cluster_cost} \n"
                        f" project ({namespace}) distributed cost: {distributed_cost}\n"
                        f" distribution type: {distribution}\n"
                    )
                    if rate_type == metric_constants.INFRASTRUCTURE_COST_TYPE:
                        project_line_item.infrastructure_project_monthly_cost = monthly_cost
                    elif rate_type == metric_constants.SUPPLEMENTARY_COST_TYPE:
                        project_line_item.supplementary_project_monthly_cost = monthly_cost
                    project_line_item.save()
                    LOG.info(log_statement)

    def tag_upsert_monthly_pvc_cost_line_item(  # noqa: C901
        self, start_date, end_date, cluster_id, cluster_alias, rate_type, rate_dict
    ):
        """
        Update or insert daily summary line item for PVC cost.

        It checks to see if a line item exists for each PVC
        that contains the tag key:value pair,
        if it does then the price is added to the monthly cost.
        """
        distribution = metric_constants.PVC_DISTRIBUTION
        unique_pvcs = self.get_distinct_pvcs(start_date, end_date, cluster_id)
        report_period = self.get_usage_period_by_dates_and_cluster(start_date, end_date, cluster_id)
        with schema_context(self.schema):
            for pvc, node, namespace in unique_pvcs:
                if rate_dict is not None:
                    for tag_key in rate_dict:
                        tag_values = rate_dict.get(tag_key)
                        for value_name, rate_value in tag_values.items():
                            item_check = OCPUsageLineItemDailySummary.objects.filter(
                                usage_start__gte=start_date,
                                usage_end__lte=end_date,
                                report_period=report_period,
                                cluster_id=cluster_id,
                                cluster_alias=cluster_alias,
                                persistentvolumeclaim=pvc,
                                node=node,
                                volume_labels__contains={tag_key: value_name},
                                namespace=namespace,
                            ).first()
                            if item_check:
                                line_item = OCPUsageLineItemDailySummary.objects.filter(
                                    usage_start=start_date,
                                    usage_end=start_date,
                                    report_period=report_period,
                                    cluster_id=cluster_id,
                                    cluster_alias=cluster_alias,
                                    monthly_cost_type="PVC",
                                    persistentvolumeclaim=pvc,
                                    node=node,
                                    data_source="Storage",
                                    namespace=namespace,
                                ).first()
                                if not line_item:
                                    line_item = OCPUsageLineItemDailySummary(
                                        uuid=uuid.uuid4(),
                                        usage_start=start_date,
                                        usage_end=start_date,
                                        report_period=report_period,
                                        cluster_id=cluster_id,
                                        cluster_alias=cluster_alias,
                                        monthly_cost_type="PVC",
                                        persistentvolumeclaim=pvc,
                                        node=node,
                                        data_source="Storage",
                                        namespace=namespace,
                                    )
                                pvc_cost = rate_value
                                if rate_type == metric_constants.INFRASTRUCTURE_COST_TYPE:
                                    LOG.info("PVC (%s) has a monthly infrastructure cost of %s.", pvc, rate_value)
                                    if line_item.infrastructure_monthly_cost_json:
                                        pvc_cost = (
                                            line_item.infrastructure_monthly_cost_json.get(distribution, 0)
                                            + rate_value
                                        )
                                    monthly_cost = self.generate_monthly_cost_json_object(distribution, pvc_cost)
                                    line_item.infrastructure_monthly_cost_json = monthly_cost
                                elif rate_type == metric_constants.SUPPLEMENTARY_COST_TYPE:
                                    LOG.info("PVC (%s) has a monthly supplemenarty cost of %s.", pvc, rate_value)
                                    if line_item.supplementary_monthly_cost_json:
                                        pvc_cost = (
                                            line_item.supplementary_monthly_cost_json.get(distribution, 0) + rate_value
                                        )
                                    monthly_cost = self.generate_monthly_cost_json_object(distribution, pvc_cost)
                                    line_item.supplementary_monthly_cost_json = monthly_cost
                                line_item.save()

    def upsert_monthly_pvc_cost_line_item(self, start_date, end_date, cluster_id, cluster_alias, rate_type, pvc_cost):
        """Update or insert daily summary line item for pvc cost."""
        unique_pvcs = self.get_distinct_pvcs(start_date, end_date, cluster_id)
        report_period = self.get_usage_period_by_dates_and_cluster(start_date, end_date, cluster_id)
        with schema_context(self.schema):
            for pvc, node, namespace in unique_pvcs:
                line_item = OCPUsageLineItemDailySummary.objects.filter(
                    usage_start=start_date,
                    usage_end=start_date,
                    report_period=report_period,
                    cluster_id=cluster_id,
                    cluster_alias=cluster_alias,
                    monthly_cost_type="PVC",
                    persistentvolumeclaim=pvc,
                    node=node,
                    data_source="Storage",
                    namespace=namespace,
                    infrastructure_project_monthly_cost__isnull=True,
                    supplementary_project_monthly_cost__isnull=True,
                ).first()
                if not line_item:
                    line_item = OCPUsageLineItemDailySummary(
                        uuid=uuid.uuid4(),
                        usage_start=start_date,
                        usage_end=start_date,
                        report_period=report_period,
                        cluster_id=cluster_id,
                        cluster_alias=cluster_alias,
                        monthly_cost_type="PVC",
                        persistentvolumeclaim=pvc,
                        node=node,
                        data_source="Storage",
                        namespace=namespace,
                    )
                monthly_cost = self.generate_monthly_cost_json_object(metric_constants.PVC_DISTRIBUTION, pvc_cost)
                if rate_type == metric_constants.INFRASTRUCTURE_COST_TYPE:
                    LOG.info("PVC (%s) has a monthly infrastructure cost of %s.", pvc, pvc_cost)
                    line_item.infrastructure_monthly_cost_json = monthly_cost
                elif rate_type == metric_constants.SUPPLEMENTARY_COST_TYPE:
                    LOG.info("PVC (%s) has a monthly supplemenarty cost of %s.", pvc, pvc_cost)
                    line_item.supplementary_monthly_cost_json = monthly_cost
                line_item.save()
                # PVC to project Distribution
                project_line_item = OCPUsageLineItemDailySummary.objects.filter(
                    usage_start=start_date,
                    usage_end=start_date,
                    report_period=report_period,
                    cluster_id=cluster_id,
                    cluster_alias=cluster_alias,
                    monthly_cost_type="PVC",
                    persistentvolumeclaim=pvc,
                    node=node,
                    namespace=namespace,
                    data_source="Storage",
                    infrastructure_monthly_cost_json__isnull=True,
                    supplementary_monthly_cost_json__isnull=True,
                ).first()
                if not project_line_item:
                    project_line_item = OCPUsageLineItemDailySummary(
                        uuid=uuid.uuid4(),
                        usage_start=start_date,
                        usage_end=start_date,
                        report_period=report_period,
                        cluster_id=cluster_id,
                        cluster_alias=cluster_alias,
                        monthly_cost_type="PVC",
                        persistentvolumeclaim=pvc,
                        node=node,
                        namespace=namespace,
                        data_source="Storage",
                    )
                monthly_cost = self.generate_monthly_cost_json_object(metric_constants.PVC_DISTRIBUTION, pvc_cost)
                if rate_type == metric_constants.INFRASTRUCTURE_COST_TYPE:
                    LOG.info("PVC (%s) has a monthly project infrastructure cost of %s.", pvc, pvc_cost)
                    project_line_item.infrastructure_project_monthly_cost = monthly_cost
                elif rate_type == metric_constants.SUPPLEMENTARY_COST_TYPE:
                    LOG.info("PVC (%s) has a monthly project supplemenarty cost of %s.", pvc, pvc_cost)
                    project_line_item.supplementary_project_monthly_cost = monthly_cost
                project_line_item.save()

    def tag_upsert_monthly_cluster_cost_line_item(  # noqa: C901
        self, start_date, end_date, cluster_id, cluster_alias, rate_type, rate_dict, distribution
    ):
        """
        Update or insert a daily summary line item for cluster cost based on tag rates.
        It checks to see if a line item exists for the cluster
        that contains the tag key:value pair,
        if it does then the price is added to the monthly cost.
        """
        report_period = self.get_usage_period_by_dates_and_cluster(start_date, end_date, cluster_id)
        if report_period:
            with schema_context(self.schema):
                if rate_dict is not None:
                    for tag_key in rate_dict:
                        tag_values = rate_dict.get(tag_key)
                        for value_name, rate_value in tag_values.items():
                            # this makes sure that there is an entry for that node
                            # that contains the specified key_value pair
                            item_check = line_item = OCPUsageLineItemDailySummary.objects.filter(
                                usage_start__gte=start_date,
                                usage_end__lte=end_date,
                                report_period=report_period,
                                cluster_id=cluster_id,
                                cluster_alias=cluster_alias,
                                pod_labels__contains={tag_key: value_name},
                            ).first()
                            if item_check:
                                line_item = OCPUsageLineItemDailySummary.objects.filter(
                                    usage_start=start_date,
                                    usage_end=start_date,
                                    report_period=report_period,
                                    cluster_id=cluster_id,
                                    cluster_alias=cluster_alias,
                                    monthly_cost_type="Cluster",
                                    data_source="Pod",
                                ).first()
                                if not line_item:
                                    line_item = OCPUsageLineItemDailySummary(
                                        uuid=uuid.uuid4(),
                                        usage_start=start_date,
                                        usage_end=start_date,
                                        report_period=report_period,
                                        cluster_id=cluster_id,
                                        cluster_alias=cluster_alias,
                                        monthly_cost_type="Cluster",
                                        data_source="Pod",
                                    )
                                cluster_cost = rate_value
                                if rate_type == metric_constants.INFRASTRUCTURE_COST_TYPE:
                                    LOG.info(
                                        "Cluster (%s) has a monthly infrastructure cost of %s from tag rates.",
                                        cluster_id,
                                        rate_value,
                                    )
                                    if line_item.infrastructure_monthly_cost_json:
                                        cluster_cost = (
                                            line_item.infrastructure_monthly_cost_json.get(distribution, 0)
                                            + rate_value
                                        )
                                    monthly_cost = self.generate_monthly_cost_json_object(distribution, cluster_cost)
                                    line_item.infrastructure_monthly_cost_json = monthly_cost
                                elif rate_type == metric_constants.SUPPLEMENTARY_COST_TYPE:
                                    LOG.info(
                                        "Cluster (%s) has a monthly supplemenarty cost of %s from tag rates.",
                                        cluster_id,
                                        rate_value,
                                    )
                                    if line_item.supplementary_monthly_cost_json:
                                        cluster_cost = (
                                            line_item.supplementary_monthly_cost_json.get(distribution, 0) + rate_value
                                        )
                                    monthly_cost = self.generate_monthly_cost_json_object(distribution, cluster_cost)
                                    line_item.supplementary_monthly_cost_json = monthly_cost
                                line_item.save()

    def tag_upsert_monthly_default_cluster_cost_line_item(  # noqa: C901
        self, start_date, end_date, cluster_id, cluster_alias, rate_type, rate_dict, distribution
    ):
        """
        Update or insert daily summary line item for cluster cost.

        It checks to see if a line item exists for each cluster
        that contains the tag key:value pair,
        if it does then the price is added to the monthly cost.
        """
        report_period = self.get_usage_period_by_dates_and_cluster(start_date, end_date, cluster_id)
        with schema_context(self.schema):
            if rate_dict is not None:
                for tag_key in rate_dict:
                    tag_values = rate_dict.get(tag_key)
                    tag_default = tag_values.get("default_value")
                    values_to_skip = tag_values.get("defined_keys")
                    item_check = OCPUsageLineItemDailySummary.objects.filter(
                        usage_start__gte=start_date,
                        usage_end__lte=end_date,
                        report_period=report_period,
                        cluster_id=cluster_id,
                        cluster_alias=cluster_alias,
                        pod_labels__has_key=tag_key,
                    )
                    for value in values_to_skip:
                        item_check = item_check.exclude(pod_labels__contains={tag_key: value})
                    # this won't run if there are no matching items and item_check will continue to be
                    # filtered until there are no items left
                    while item_check:
                        # get the first value for our tag key and exclude it from the queryset for the next check
                        # will remove values until there are none left
                        tag_key_value = item_check.first().pod_labels.get(tag_key)
                        item_check = item_check.exclude(pod_labels__contains={tag_key: tag_key_value})
                        line_item = OCPUsageLineItemDailySummary.objects.filter(
                            usage_start=start_date,
                            usage_end=start_date,
                            report_period=report_period,
                            cluster_id=cluster_id,
                            cluster_alias=cluster_alias,
                            monthly_cost_type="Cluster",
                            data_source="Pod",
                        ).first()
                        if not line_item:
                            line_item = OCPUsageLineItemDailySummary(
                                uuid=uuid.uuid4(),
                                usage_start=start_date,
                                usage_end=start_date,
                                report_period=report_period,
                                cluster_id=cluster_id,
                                cluster_alias=cluster_alias,
                                monthly_cost_type="Cluster",
                                data_source="Pod",
                            )
                        cluster_cost = tag_default
                        if rate_type == metric_constants.INFRASTRUCTURE_COST_TYPE:
                            LOG.info(
                                "Cluster (%s) has a default monthly infrastructure cost of %s.",
                                cluster_id,
                                tag_default,
                            )
                            if line_item.infrastructure_monthly_cost_json:
                                cluster_cost = (
                                    line_item.infrastructure_monthly_cost_json.get(distribution, 0) + tag_default
                                )
                            monthly_cost = self.generate_monthly_cost_json_object(distribution, cluster_cost)
                            line_item.infrastructure_monthly_cost_json = monthly_cost
                        elif rate_type == metric_constants.SUPPLEMENTARY_COST_TYPE:
                            LOG.info(
                                "Cluster (%s) has a default monthly supplemenarty cost of %s.", cluster_id, tag_default
                            )
                            if line_item.supplementary_monthly_cost_json:
                                cluster_cost = (
                                    line_item.supplementary_monthly_cost_json.get(distribution, 0) + tag_default
                                )
                            monthly_cost = self.generate_monthly_cost_json_object(distribution, cluster_cost)
                            line_item.supplementary_monthly_cost_json = monthly_cost
                        line_item.save()

    def remove_monthly_cost(self, start_date, end_date, cluster_id, cost_type):
        """Delete all monthly costs of a specific type over a date range."""
        report_period = self.get_usage_period_by_dates_and_cluster(start_date, end_date, cluster_id)

        filters = {
            "usage_start": start_date.date(),
            "usage_end": start_date.date(),
            "report_period": report_period,
            "cluster_id": cluster_id,
            "monthly_cost_type": cost_type,
        }

        for rate_type, __ in metric_constants.COST_TYPE_CHOICES:
            cost_filters = [
                f"{rate_type.lower()}_monthly_cost__isnull",
                f"{rate_type.lower()}_monthly_cost_json__isnull",
                f"{rate_type.lower()}_project_monthly_cost__isnull",
            ]
            for cost_filter in cost_filters:
                filters.update({cost_filter: False})
                LOG.info(
                    "Removing %s %s monthly costs \n\tfor %s \n\tfrom %s - %s.",
                    cost_type,
                    rate_type,
                    cluster_id,
                    start_date,
                    end_date,
                )
                with schema_context(self.schema):
                    OCPUsageLineItemDailySummary.objects.filter(**filters).all().delete()
                filters.pop(cost_filter)

    def populate_node_label_line_item_daily_table(self, start_date, end_date, cluster_id):
        """Populate the daily node label aggregate of line items table.

        Args:
            start_date (datetime.date) The date to start populating the table.
            end_date (datetime.date) The date to end on.
            cluster_id (String) Cluster Identifier

        Returns
            (None)

        """
        # Cast string to date object
        if isinstance(start_date, str):
            start_date = datetime.datetime.strptime(start_date, "%Y-%m-%d").date()
            end_date = datetime.datetime.strptime(end_date, "%Y-%m-%d").date()
        if isinstance(start_date, datetime.datetime):
            start_date = start_date.date()
            end_date = end_date.date()
        table_name = self._table_map["node_label_line_item_daily"]

        daily_sql = pkgutil.get_data("masu.database", "sql/reporting_ocpnodelabellineitem_daily.sql")
        daily_sql = daily_sql.decode("utf-8")
        daily_sql_params = {
            "uuid": str(uuid.uuid4()).replace("-", "_"),
            "start_date": start_date,
            "end_date": end_date,
            "cluster_id": cluster_id,
            "schema": self.schema,
        }
        daily_sql, daily_sql_params = self.jinja_sql.prepare_query(daily_sql, daily_sql_params)
        self._execute_raw_sql_query(table_name, daily_sql, start_date, end_date, bind_params=list(daily_sql_params))

    def populate_usage_costs(self, infrastructure_rates, supplementary_rates, start_date, end_date, cluster_id):
        """Update the reporting_ocpusagelineitem_daily_summary table with usage costs."""
        # Cast start_date and end_date to date object, if they aren't already
        if isinstance(start_date, str):
            start_date = datetime.datetime.strptime(start_date, "%Y-%m-%d").date()
            end_date = datetime.datetime.strptime(end_date, "%Y-%m-%d").date()
        if isinstance(start_date, datetime.datetime):
            start_date = start_date.date()
            end_date = end_date.date()

        OCPUsageLineItemDailySummary.objects.filter(
            cluster_id=cluster_id, usage_start__gte=start_date, usage_start__lte=end_date
        ).update(
            infrastructure_usage_cost=JSONBBuildObject(
                Value("cpu"),
                Coalesce(
                    Value(infrastructure_rates.get("cpu_core_usage_per_hour", 0), output_field=DecimalField())
                    * Coalesce(F("pod_usage_cpu_core_hours"), Value(0), output_field=DecimalField())
                    + Value(infrastructure_rates.get("cpu_core_request_per_hour", 0), output_field=DecimalField())
                    * Coalesce(F("pod_request_cpu_core_hours"), Value(0), output_field=DecimalField()),
                    0,
                    output_field=DecimalField(),
                ),
                Value("memory"),
                Coalesce(
                    Value(infrastructure_rates.get("memory_gb_usage_per_hour", 0), output_field=DecimalField())
                    * Coalesce(F("pod_usage_memory_gigabyte_hours"), Value(0), output_field=DecimalField())
                    + Value(infrastructure_rates.get("memory_gb_request_per_hour", 0), output_field=DecimalField())
                    * Coalesce(F("pod_request_memory_gigabyte_hours"), Value(0), output_field=DecimalField()),
                    0,
                    output_field=DecimalField(),
                ),
                Value("storage"),
                Coalesce(
                    Value(infrastructure_rates.get("storage_gb_usage_per_month", 0), output_field=DecimalField())
                    * Coalesce(F("persistentvolumeclaim_usage_gigabyte_months"), Value(0), output_field=DecimalField())
                    + Value(infrastructure_rates.get("storage_gb_request_per_month", 0), output_field=DecimalField())
                    * Coalesce(F("volume_request_storage_gigabyte_months"), Value(0), output_field=DecimalField()),
                    0,
                    output_field=DecimalField(),
                ),
            ),
            supplementary_usage_cost=JSONBBuildObject(
                Value("cpu"),
                Coalesce(
                    Value(supplementary_rates.get("cpu_core_usage_per_hour", 0), output_field=DecimalField())
                    * Coalesce(F("pod_usage_cpu_core_hours"), Value(0), output_field=DecimalField())
                    + Value(supplementary_rates.get("cpu_core_request_per_hour", 0), output_field=DecimalField())
                    * Coalesce(F("pod_request_cpu_core_hours"), Value(0), output_field=DecimalField()),
                    0,
                    output_field=DecimalField(),
                ),
                Value("memory"),
                Coalesce(
                    Value(supplementary_rates.get("memory_gb_usage_per_hour", 0), output_field=DecimalField())
                    * Coalesce(F("pod_usage_memory_gigabyte_hours"), Value(0), output_field=DecimalField())
                    + Value(supplementary_rates.get("memory_gb_request_per_hour", 0), output_field=DecimalField())
                    * Coalesce(F("pod_request_memory_gigabyte_hours"), Value(0), output_field=DecimalField()),
                    0,
                    output_field=DecimalField(),
                ),
                Value("storage"),
                Coalesce(
                    Value(supplementary_rates.get("storage_gb_usage_per_month", 0), output_field=DecimalField())
                    * Coalesce(F("persistentvolumeclaim_usage_gigabyte_months"), Value(0), output_field=DecimalField())
                    + Value(supplementary_rates.get("storage_gb_request_per_month", 0), output_field=DecimalField())
                    * Coalesce(F("volume_request_storage_gigabyte_months"), Value(0), output_field=DecimalField()),
                    0,
                    output_field=DecimalField(),
                ),
            ),
        )

    def populate_tag_usage_costs(  # noqa: C901
        self, infrastructure_rates, supplementary_rates, start_date, end_date, cluster_id
    ):
        """
        Update the reporting_ocpusagelineitem_daily_summary table with
        usage costs based on tag rates.
        Due to the way the tag_keys are stored it loops through all of
        the tag keys to filter and update costs.

        The data structure for infrastructure and supplementary rates are
        a dictionary that include the metric name, the tag key,
        the tag value names, and the tag value, for example:
            {'cpu_core_usage_per_hour': {
                'app': {
                    'far': '0.2000000000', 'manager': '100.0000000000', 'walk': '5.0000000000'
                    }
                }
            }
        """
        # defines the usage type for each metric
        metric_usage_type_map = {
            "cpu_core_usage_per_hour": "cpu",
            "cpu_core_request_per_hour": "cpu",
            "memory_gb_usage_per_hour": "memory",
            "memory_gb_request_per_hour": "memory",
            "storage_gb_usage_per_month": "storage",
            "storage_gb_request_per_month": "storage",
        }
        # define the rates so the loop can operate on both rate types
        rate_types = [
            {"rates": infrastructure_rates, "sql_file": "sql/infrastructure_tag_rates.sql"},
            {"rates": supplementary_rates, "sql_file": "sql/supplementary_tag_rates.sql"},
        ]
        # Cast start_date and end_date to date object, if they aren't already
        if isinstance(start_date, str):
            start_date = datetime.datetime.strptime(start_date, "%Y-%m-%d").date()
            end_date = datetime.datetime.strptime(end_date, "%Y-%m-%d").date()
        if isinstance(start_date, datetime.datetime):
            start_date = start_date.date()
            end_date = end_date.date()
        # updates costs from tags
        for rate_type in rate_types:
            rate = rate_type.get("rates")
            sql_file = rate_type.get("sql_file")
            for metric in rate:
                tags = rate.get(metric, {})
                usage_type = metric_usage_type_map.get(metric)
                if usage_type == "storage":
                    labels_field = "volume_labels"
                else:
                    labels_field = "pod_labels"
                table_name = self._table_map["line_item_daily_summary"]
                for tag_key in tags:
                    tag_vals = tags.get(tag_key, {})
                    value_names = list(tag_vals.keys())
                    for val_name in value_names:
                        rate_value = tag_vals[val_name]
                        key_value_pair = json.dumps({tag_key: val_name})
                        tag_rates_sql = pkgutil.get_data("masu.database", sql_file)
                        tag_rates_sql = tag_rates_sql.decode("utf-8")
                        tag_rates_sql_params = {
                            "start_date": start_date,
                            "end_date": end_date,
                            "rate": rate_value,
                            "cluster_id": cluster_id,
                            "schema": self.schema,
                            "usage_type": usage_type,
                            "metric": metric,
                            "k_v_pair": key_value_pair,
                            "labels_field": labels_field,
                        }
                        tag_rates_sql, tag_rates_sql_params = self.jinja_sql.prepare_query(
                            tag_rates_sql, tag_rates_sql_params
                        )
                        msg = f"Running populate_tag_usage_costs SQL with params: {tag_rates_sql_params}"
                        LOG.info(msg)
                        self._execute_raw_sql_query(
                            table_name, tag_rates_sql, start_date, end_date, bind_params=list(tag_rates_sql_params)
                        )

    def populate_tag_usage_default_costs(  # noqa: C901
        self, infrastructure_rates, supplementary_rates, start_date, end_date, cluster_id
    ):
        """
        Update the reporting_ocpusagelineitem_daily_summary table
        with usage costs based on tag rates.

        The data structure for infrastructure and supplementary rates
        are a dictionary that includes the metric, the tag key,
        the default value, and the values for that key that have
        rates defined and do not need the default applied,
        for example:
            {
                'cpu_core_usage_per_hour': {
                    'app': {
                        'default_value': '100.0000000000', 'defined_keys': ['far', 'manager', 'walk']
                    }
                }
            }
        """
        # defines the usage type for each metric
        metric_usage_type_map = {
            "cpu_core_usage_per_hour": "cpu",
            "cpu_core_request_per_hour": "cpu",
            "memory_gb_usage_per_hour": "memory",
            "memory_gb_request_per_hour": "memory",
            "storage_gb_usage_per_month": "storage",
            "storage_gb_request_per_month": "storage",
        }
        # define the rates so the loop can operate on both rate types
        rate_types = [
            {"rates": infrastructure_rates, "sql_file": "sql/default_infrastructure_tag_rates.sql"},
            {"rates": supplementary_rates, "sql_file": "sql/default_supplementary_tag_rates.sql"},
        ]
        # Cast start_date and end_date to date object, if they aren't already
        if isinstance(start_date, str):
            start_date = datetime.datetime.strptime(start_date, "%Y-%m-%d").date()
            end_date = datetime.datetime.strptime(end_date, "%Y-%m-%d").date()
        if isinstance(start_date, datetime.datetime):
            start_date = start_date.date()
            end_date = end_date.date()

        # updates costs from tags
        for rate_type in rate_types:
            rate = rate_type.get("rates")
            sql_file = rate_type.get("sql_file")
            for metric in rate:
                tags = rate.get(metric, {})
                usage_type = metric_usage_type_map.get(metric)
                if usage_type == "storage":
                    labels_field = "volume_labels"
                else:
                    labels_field = "pod_labels"
                table_name = self._table_map["line_item_daily_summary"]
                for tag_key in tags:
                    key_value_pair = []
                    tag_vals = tags.get(tag_key)
                    rate_value = tag_vals.get("default_value", 0)
                    if rate_value == 0:
                        continue
                    value_names = tag_vals.get("defined_keys", [])
                    for value_to_skip in value_names:
                        key_value_pair.append(json.dumps({tag_key: value_to_skip}))
                    json.dumps(key_value_pair)
                    tag_rates_sql = pkgutil.get_data("masu.database", sql_file)
                    tag_rates_sql = tag_rates_sql.decode("utf-8")
                    tag_rates_sql_params = {
                        "start_date": start_date,
                        "end_date": end_date,
                        "rate": rate_value,
                        "cluster_id": cluster_id,
                        "schema": self.schema,
                        "usage_type": usage_type,
                        "metric": metric,
                        "tag_key": tag_key,
                        "k_v_pair": key_value_pair,
                        "labels_field": labels_field,
                    }
                    tag_rates_sql, tag_rates_sql_params = self.jinja_sql.prepare_query(
                        tag_rates_sql, tag_rates_sql_params
                    )
                    msg = f"Running populate_tag_usage_default_costs SQL with params: {tag_rates_sql_params}"
                    LOG.info(msg)
                    self._execute_raw_sql_query(
                        table_name, tag_rates_sql, start_date, end_date, bind_params=list(tag_rates_sql_params)
                    )

    def populate_openshift_cluster_information_tables(self, provider, cluster_id, cluster_alias, start_date, end_date):
        """Populate the cluster, node, PVC, and project tables for the cluster."""
        cluster = self.populate_cluster_table(provider, cluster_id, cluster_alias)

        nodes = self.get_nodes_presto(str(provider.uuid), start_date, end_date)
        pvcs = self.get_pvcs_presto(str(provider.uuid), start_date, end_date)
        projects = self.get_projects_presto(str(provider.uuid), start_date, end_date)

        # pvcs = self.match_node_to_pvc(pvcs, projects)

        self.populate_node_table(cluster, nodes)
        self.populate_pvc_table(cluster, pvcs)
        self.populate_project_table(cluster, projects)

    def populate_cluster_table(self, provider, cluster_id, cluster_alias):
        """Get or create an entry in the OCP cluster table."""
        with schema_context(self.schema):
            cluster, created = OCPCluster.objects.get_or_create(
                cluster_id=cluster_id, cluster_alias=cluster_id, provider=provider
            )

        if created:
            msg = f"Add entry in reporting_ocp_clusters for {cluster_id}/{cluster_alias}"
            LOG.info(msg)

        return cluster

    def populate_node_table(self, cluster, nodes):
        """Get or create an entry in the OCP cluster table."""
        LOG.info("Populating reporting_ocp_nodes table.")
        with schema_context(self.schema):
            for node in nodes:
                OCPNode.objects.get_or_create(
                    node=node[0], resource_id=node[1], node_capacity_cpu_cores=node[2], cluster=cluster
                )

    def populate_pvc_table(self, cluster, pvcs):
        """Get or create an entry in the OCP cluster table."""
        LOG.info("Populating reporting_ocp_pvcs table.")
        with schema_context(self.schema):
            for pvc in pvcs:
                OCPPVC.objects.get_or_create(persistent_volume=pvc[0], persistent_volume_claim=pvc[1], cluster=cluster)

    def populate_project_table(self, cluster, projects):
        """Get or create an entry in the OCP cluster table."""
        LOG.info("Populating reporting_ocp_projects table.")
        with schema_context(self.schema):
            for project in projects:
                OCPProject.objects.get_or_create(project=project, cluster=cluster)

    def get_nodes_presto(self, source_uuid, start_date, end_date):
        """Get the nodes from an OpenShift cluster."""
        sql = f"""
            SELECT node,
                resource_id,
                max(node_capacity_cpu_cores) as node_capacity_cpu_cores
            FROM hive.{self.schema}.openshift_pod_usage_line_items_daily as ocp
            WHERE ocp.source = '{source_uuid}'
                AND ocp.year = '{start_date.strftime("%Y")}'
                AND ocp.month = '{start_date.strftime("%m")}'
                AND ocp.interval_start >= TIMESTAMP '{start_date}'
                AND ocp.interval_start < date_add('day', 1, TIMESTAMP '{end_date}')
            GROUP BY node,
                resource_id
        """

        nodes = self._execute_presto_raw_sql_query(self.schema, sql)

        return nodes

    def get_pvcs_presto(self, source_uuid, start_date, end_date):
        """Get the nodes from an OpenShift cluster."""
        sql = f"""
            SELECT distinct persistentvolume,
                persistentvolumeclaim
            FROM hive.{self.schema}.openshift_storage_usage_line_items_daily as ocp
            WHERE ocp.source = '{source_uuid}'
                AND ocp.year = '{start_date.strftime("%Y")}'
                AND ocp.month = '{start_date.strftime("%m")}'
                AND ocp.interval_start >= TIMESTAMP '{start_date}'
                AND ocp.interval_start < date_add('day', 1, TIMESTAMP '{end_date}')
        """

        pvcs = self._execute_presto_raw_sql_query(self.schema, sql)

        return pvcs

    def get_projects_presto(self, source_uuid, start_date, end_date):
        """Get the nodes from an OpenShift cluster."""
        sql = f"""
            SELECT distinct namespace
            FROM hive.{self.schema}.openshift_pod_usage_line_items_daily as ocp
            WHERE ocp.source = '{source_uuid}'
                AND ocp.year = '{start_date.strftime("%Y")}'
                AND ocp.month = '{start_date.strftime("%m")}'
                AND ocp.interval_start >= TIMESTAMP '{start_date}'
                AND ocp.interval_start < date_add('day', 1, TIMESTAMP '{end_date}')
        """

        projects = self._execute_presto_raw_sql_query(self.schema, sql)

        return [project[0] for project in projects]

    def get_cluster_for_provider(self, provider_uuid):
        """Return the cluster entry for a provider UUID."""
        with schema_context(self.schema):
            cluster = OCPCluster.objects.filter(provider_id=provider_uuid).first()
        return cluster

    def get_nodes_for_cluster(self, cluster_id):
        """Get all nodes for an OCP cluster."""
        with schema_context(self.schema):
            nodes = OCPNode.objects.filter(cluster_id=cluster_id).values_list("node", "resource_id")
            nodes = [(node[0], node[1]) for node in nodes]
        return nodes

    def get_pvcs_for_cluster(self, cluster_id):
        """Get all nodes for an OCP cluster."""
        with schema_context(self.schema):
            pvcs = OCPPVC.objects.filter(cluster_id=cluster_id).values_list(
                "persistent_volume", "persistent_volume_claim"
            )
            pvcs = [(pvc[0], pvc[1]) for pvc in pvcs]
        return pvcs

    def get_projects_for_cluster(self, cluster_id):
        """Get all nodes for an OCP cluster."""
        with schema_context(self.schema):
            projects = OCPProject.objects.filter(cluster_id=cluster_id).values_list("project")
            projects = [project[0] for project in projects]
        return projects

    def get_openshift_topology_for_provider(self, provider_uuid):
        """Return a dictionary with Cluster topology."""
        cluster = self.get_cluster_for_provider(provider_uuid)
        topology = {"cluster_id": cluster.cluster_id, "cluster_alias": cluster.cluster_alias}
        node_tuples = self.get_nodes_for_cluster(cluster.uuid)
        pvc_tuples = self.get_pvcs_for_cluster(cluster.uuid)
        topology["nodes"] = [node[0] for node in node_tuples]
        topology["resource_ids"] = [node[1] for node in node_tuples]
        topology["persistent_volumes"] = [pvc[0] for pvc in pvc_tuples]
        topology["persistent_volume_claims"] = [pvc[1] for pvc in pvc_tuples]
        topology["projects"] = self.get_projects_for_cluster(cluster.uuid)

        return topology

    def delete_infrastructure_raw_cost_from_daily_summary(self, provider_uuid, report_period_id, start_date, end_date):
        table_name = OCP_REPORT_TABLE_MAP["line_item_daily_summary"]
        msg = f"Removing infrastructure_raw_cost for {provider_uuid} from {start_date} to {end_date}."
        LOG.info(msg)
        sql = f"""
            DELETE FROM {self.schema}.reporting_ocpusagelineitem_daily_summary
            WHERE usage_start >= '{start_date}'::date
                AND usage_start <= '{end_date}'::date
                AND report_period_id = {report_period_id}
                AND infrastructure_raw_cost IS NOT NULL
                AND infrastructure_raw_cost != 0
        """

        self._execute_raw_sql_query(table_name, sql, start_date, end_date)

    def populate_ocp_on_all_project_daily_summary(self, platform, sql_params):
        LOG.info(f"Populating {platform.upper()} records for ocpallcostlineitem_project_daily_summary")
        script_file_path = f"sql/reporting_ocpallcostlineitem_project_daily_summary_{platform.lower()}.sql"
        self._execute_processing_script("masu.database", script_file_path, sql_params)

    def populate_ocp_on_all_daily_summary(self, platform, sql_params):
        LOG.info(f"Populating {platform.upper()} records for ocpallcostlineitem_daily_summary")
        script_file_path = f"sql/reporting_ocpallcostlineitem_daily_summary_{platform.lower()}.sql"
<<<<<<< HEAD
        self._execute_processing_script(script_file_path, sql_params)

    def populate_ocp_on_all_cost_summary(self, sql_params):
        LOG.info(f"Populating {sql_params['source_type'].upper()} records for ocpallcostlineitem_cost_summary")
        script_file_path = f"sql/reporting_ocpall_cost_summary_pt.sql"
        self._execute_processing_script(script_file_path, sql_params)

    def populate_ocp_on_all_cost_by_account_summary(self):
        pass

    def populate_ocp_on_all_cost_by_region_summary(self):
        pass

    def populate_ocp_on_all_cost_by_service_summary(self):
        pass

    def populate_ocp_on_all_compute_summary(self, sql_params):
        LOG.info(f"Populating {sql_params['source_type'].upper()} records for ocpallcostlineitem_compute_summary")
        script_file_path = f"sql/reporting_ocpall_compute_summary_pt.sql"
        self._execute_processing_script(script_file_path, sql_params)

    def populate_ocp_on_all_database_summary(self):
        pass

    def populate_ocp_on_all_network_summary(self):
        pass

    def populate_ocp_on_all_storage_summary(self):
        pass
=======
        self._execute_processing_script("masu.database", script_file_path, sql_params)
>>>>>>> 6744cb60
<|MERGE_RESOLUTION|>--- conflicted
+++ resolved
@@ -34,6 +34,7 @@
 from masu.database import OCP_REPORT_TABLE_MAP
 from masu.database.report_db_accessor_base import ReportDBAccessorBase
 from masu.util.common import month_date_range_tuple
+from reporting.models import OCP_ON_ALL_PERSPECTIVES
 from reporting.provider.aws.models import PRESTO_LINE_ITEM_DAILY_TABLE as AWS_PRESTO_LINE_ITEM_DAILY_TABLE
 from reporting.provider.azure.models import PRESTO_LINE_ITEM_DAILY_TABLE as AZURE_PRESTO_LINE_ITEM_DAILY_TABLE
 from reporting.provider.ocp.models import OCPCluster
@@ -2283,36 +2284,38 @@
     def populate_ocp_on_all_daily_summary(self, platform, sql_params):
         LOG.info(f"Populating {platform.upper()} records for ocpallcostlineitem_daily_summary")
         script_file_path = f"sql/reporting_ocpallcostlineitem_daily_summary_{platform.lower()}.sql"
-<<<<<<< HEAD
-        self._execute_processing_script(script_file_path, sql_params)
-
-    def populate_ocp_on_all_cost_summary(self, sql_params):
-        LOG.info(f"Populating {sql_params['source_type'].upper()} records for ocpallcostlineitem_cost_summary")
-        script_file_path = f"sql/reporting_ocpall_cost_summary_pt.sql"
-        self._execute_processing_script(script_file_path, sql_params)
-
-    def populate_ocp_on_all_cost_by_account_summary(self):
-        pass
-
-    def populate_ocp_on_all_cost_by_region_summary(self):
-        pass
-
-    def populate_ocp_on_all_cost_by_service_summary(self):
-        pass
-
-    def populate_ocp_on_all_compute_summary(self, sql_params):
-        LOG.info(f"Populating {sql_params['source_type'].upper()} records for ocpallcostlineitem_compute_summary")
-        script_file_path = f"sql/reporting_ocpall_compute_summary_pt.sql"
-        self._execute_processing_script(script_file_path, sql_params)
-
-    def populate_ocp_on_all_database_summary(self):
-        pass
-
-    def populate_ocp_on_all_network_summary(self):
-        pass
-
-    def populate_ocp_on_all_storage_summary(self):
-        pass
-=======
         self._execute_processing_script("masu.database", script_file_path, sql_params)
->>>>>>> 6744cb60
+
+    def populate_ocp_on_all_perspectives(self, sql_params):
+        for perspective in OCP_ON_ALL_PERSPECTIVES:
+            LOG.info(f"Populating {perspective} data using {sql_params}...")
+            script_file_path = f"sql/{perspective}.sql"
+            self._execute_processing_script("masu.database", script_file_path, sql_params)
+
+    # def populate_ocp_on_all_cost_summary(self, sql_params):
+    #     LOG.info(f"Populating {sql_params['source_type'].upper()} records for ocpallcostlineitem_cost_summary")
+    #     script_file_path = f"sql/reporting_ocpall_cost_summary_pt.sql"
+    #     self._execute_processing_script("masu.database", script_file_path, sql_params)
+
+    # def populate_ocp_on_all_cost_by_account_summary(self):
+    #     pass
+
+    # def populate_ocp_on_all_cost_by_region_summary(self):
+    #     pass
+
+    # def populate_ocp_on_all_cost_by_service_summary(self):
+    #     pass
+
+    # def populate_ocp_on_all_compute_summary(self, sql_params):
+    #     LOG.info(f"Populating {sql_params['source_type'].upper()} records for ocpallcostlineitem_compute_summary")
+    #     script_file_path = f"sql/reporting_ocpall_compute_summary_pt.sql"
+    #     self._execute_processing_script(script_file_path, sql_params)
+
+    # def populate_ocp_on_all_database_summary(self):
+    #     pass
+
+    # def populate_ocp_on_all_network_summary(self):
+    #     pass
+
+    # def populate_ocp_on_all_storage_summary(self):
+    #     pass