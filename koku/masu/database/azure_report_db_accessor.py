--- conflicted
+++ resolved
@@ -29,22 +29,12 @@
 from masu.database import AZURE_REPORT_TABLE_MAP
 from masu.database.report_db_accessor_base import ReportDBAccessorBase
 from masu.external.date_accessor import DateAccessor
-<<<<<<< HEAD
 from reporting.provider.azure.models import (
     AzureCostEntryBill, AzureCostEntryLineItemDaily,
     AzureCostEntryLineItemDailySummary, AzureCostEntryProductService,
     AzureMeter)
 from reporting.provider.azure.openshift.models import (
     OCPAzureCostLineItemDailySummary, OCPAzureCostLineItemProjectDailySummary)
-=======
-from reporting.provider.azure.models import AzureCostEntryBill
-from reporting.provider.azure.models import AzureCostEntryLineItemDaily
-from reporting.provider.azure.models import AzureCostEntryLineItemDailySummary
-from reporting.provider.azure.models import AzureCostEntryProductService
-from reporting.provider.azure.models import AzureMeter
-from reporting.provider.azure.openshift.models import OCPAzureCostLineItemDailySummary
-from reporting.provider.azure.openshift.models import OCPAzureCostLineItemProjectDailySummary
->>>>>>> 167d3d0e
 
 LOG = logging.getLogger(__name__)
 
@@ -194,12 +184,8 @@
             summary_item_query = base_query.filter(cost_entry_bill_id=bill_id)
             return summary_item_query
 
-<<<<<<< HEAD
     def populate_ocp_on_azure_cost_daily_summary(self, start_date: datetime.date, end_date: datetime.date,  # noqa: E501 pylint: disable=C0301
                                                  cluster_id, bill_ids) -> None:
-=======
-    def populate_ocp_on_azure_cost_daily_summary(self, start_date, end_date, cluster_id, bill_ids):
->>>>>>> 167d3d0e
         """Populate the daily cost aggregated summary for OCP on AWS.
 
         Args:
