--- conflicted
+++ resolved
@@ -262,7 +262,6 @@
         agg_sql, agg_sql_params = self.jinja_sql.prepare_query(agg_sql, agg_sql_params)
         self._execute_raw_sql_query(table_name, agg_sql, bind_params=list(agg_sql_params))
 
-<<<<<<< HEAD
     def populate_ocp_on_azure_cost_daily_summary_presto(
         self, start_date, end_date, openshift_provider_uuid, azure_provider_uuid, cluster_id, bill_id, markup_value
     ):
@@ -283,7 +282,7 @@
             "markup": markup_value,
         }
         self._execute_presto_multipart_sql_query(self.schema, summary_sql, bind_params=summary_sql_params)
-=======
+
     def populate_enabled_tag_keys(self, start_date, end_date, bill_ids):
         """Populate the enabled tag key table.
         Args:
@@ -330,5 +329,4 @@
         summary_sql, summary_sql_params = self.jinja_sql.prepare_query(summary_sql, summary_sql_params)
         self._execute_raw_sql_query(
             table_name, summary_sql, start_date, end_date, bind_params=list(summary_sql_params)
-        )
->>>>>>> 358f6b76
+        )