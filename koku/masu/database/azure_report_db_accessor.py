#
# Copyright 2021 Red Hat Inc.
# SPDX-License-Identifier: Apache-2.0
#
"""Database accessor for Azure report data."""
import json
import logging
import pkgutil
import uuid

from dateutil.parser import parse
from django.conf import settings
from django.db import connection
from django.db.models import F
from django.db.models import Q
from django_tenants.utils import schema_context
from trino.exceptions import TrinoExternalError

from api.common import log_json
from api.models import Provider
from koku.database import get_model
from koku.database import SQLScriptAtomicExecutorMixin
from masu.database import AZURE_REPORT_TABLE_MAP
from masu.database import OCP_REPORT_TABLE_MAP
from masu.database.report_db_accessor_base import ReportDBAccessorBase
from masu.processor import is_feature_cost_3592_tag_mapping_enabled
from masu.processor import is_feature_unattributed_storage_enabled
from reporting.models import OCP_ON_ALL_PERSPECTIVES
from reporting.models import OCP_ON_AZURE_PERSPECTIVES
from reporting.models import OCP_ON_AZURE_TEMP_MANAGED_TABLES
from reporting.models import OCPAllCostLineItemDailySummaryP
from reporting.models import OCPAllCostLineItemProjectDailySummaryP
from reporting.models import OCPAzureCostLineItemProjectDailySummaryP
from reporting.provider.all.models import TagMapping
from reporting.provider.azure.models import AzureCostEntryBill
from reporting.provider.azure.models import AzureCostEntryLineItemDailySummary
from reporting.provider.azure.models import TRINO_LINE_ITEM_TABLE
from reporting.provider.azure.models import UI_SUMMARY_TABLES
from reporting.provider.azure.openshift.models import UI_SUMMARY_TABLES as OCPAZURE_UI_SUMMARY_TABLES


LOG = logging.getLogger(__name__)


class AzureReportDBAccessor(SQLScriptAtomicExecutorMixin, ReportDBAccessorBase):
    """Class to interact with Azure Report reporting tables."""

    def __init__(self, schema):
        """Establish the database connection.

        Args:
            schema (str): The customer schema to associate with
        """
        super().__init__(schema)
        self._table_map = AZURE_REPORT_TABLE_MAP

    @property
    def line_item_daily_summary_table(self):
        return AzureCostEntryLineItemDailySummary

    @property
    def ocpall_line_item_daily_summary_table(self):
        return get_model("OCPAllCostLineItemDailySummaryP")

    @property
    def ocpall_line_item_project_daily_summary_table(self):
        return get_model("OCPAllCostLineItemProjectDailySummaryP")

    def get_cost_entry_bills_query_by_provider(self, provider_uuid):
        """Return all cost entry bills for the specified provider."""
        return AzureCostEntryBill.objects.filter(provider_id=provider_uuid)

    def bills_for_provider_uuid(self, provider_uuid, start_date=None):
        """Return all cost entry bills for provider_uuid on date."""
        bills = self.get_cost_entry_bills_query_by_provider(provider_uuid)
        if start_date:
            if isinstance(start_date, str):
                start_date = parse(start_date)
            bill_date = start_date.replace(day=1)
            bills = bills.filter(billing_period_start=bill_date)
        return bills

    def populate_line_item_daily_summary_table_trino(self, start_date, end_date, source_uuid, bill_id, markup_value):
        """Populate the daily aggregated summary of line items table.

        Args:
            start_date (datetime.date) The date to start populating the table.
            end_date (datetime.date) The date to end on.

        Returns
            (None)

        """
        sql = pkgutil.get_data("masu.database", "trino_sql/reporting_azurecostentrylineitem_daily_summary.sql")
        sql = sql.decode("utf-8")
        uuid_str = str(uuid.uuid4()).replace("-", "_")
        sql_params = {
            "uuid": uuid_str,
            "start_date": start_date,
            "end_date": end_date,
            "schema": self.schema,
            "table": TRINO_LINE_ITEM_TABLE,
            "source_uuid": source_uuid,
            "year": start_date.strftime("%Y"),
            "month": start_date.strftime("%m"),
            "bill_id": bill_id,
            "markup": markup_value or 0,
        }

        self._execute_trino_raw_sql_query(
            sql, sql_params=sql_params, log_ref="reporting_azurecostentrylineitem_daily_summary.sql"
        )

    def populate_tags_summary_table(self, bill_ids, start_date, end_date):
        """Populate the line item aggregated totals data table."""
        table_name = self._table_map["tags_summary"]

        sql = pkgutil.get_data("masu.database", "sql/reporting_azuretags_summary.sql")
        sql = sql.decode("utf-8")
        sql_params = {"schema": self.schema, "bill_ids": bill_ids, "start_date": start_date, "end_date": end_date}
        self._prepare_and_execute_raw_sql_query(table_name, sql, sql_params)

    def populate_markup_cost(self, provider_uuid, markup, start_date, end_date, bill_ids=None):
        """Set markup costs in the database."""
        with schema_context(self.schema):
            if bill_ids and start_date and end_date:
                date_filters = {"usage_start__gte": start_date, "usage_start__lte": end_date}
            else:
                date_filters = {}

            MARKUP_MODELS_BILL = (AzureCostEntryLineItemDailySummary, OCPAzureCostLineItemProjectDailySummaryP)
            OCPALL_MARKUP = (OCPAllCostLineItemDailySummaryP, *OCP_ON_ALL_PERSPECTIVES)

            for bill_id in bill_ids:
                for markup_model in MARKUP_MODELS_BILL:
                    markup_model.objects.filter(cost_entry_bill_id=bill_id, **date_filters).update(
                        markup_cost=(F("pretax_cost") * markup)
                    )

                for ocpazure_model in OCP_ON_AZURE_PERSPECTIVES:
                    ocpazure_model.objects.filter(source_uuid=provider_uuid, **date_filters).update(
                        markup_cost=(F("pretax_cost") * markup)
                    )

                OCPAllCostLineItemProjectDailySummaryP.objects.filter(
                    source_uuid=provider_uuid, source_type=Provider.PROVIDER_AZURE, **date_filters
                ).update(project_markup_cost=(F("pod_cost") * markup))

                for markup_model in OCPALL_MARKUP:
                    markup_model.objects.filter(
                        source_uuid=provider_uuid, source_type=Provider.PROVIDER_AZURE, **date_filters
                    ).update(markup_cost=(F("unblended_cost") * markup))

    def get_bill_query_before_date(self, date):
        """Get the cost entry bill objects with billing period before provided date."""
        return AzureCostEntryBill.objects.filter(billing_period_start__lte=date)

    def populate_ocp_on_azure_tag_information(self, bill_ids, start_date, end_date):
        """Populate the line item aggregated totals data table."""
        sql_params = {"schema": self.schema, "bill_ids": bill_ids, "start_date": start_date, "end_date": end_date}
        # Tag summary
        sql = pkgutil.get_data("masu.database", "sql/reporting_ocpazuretags_summary.sql")
        sql = sql.decode("utf-8")
        self._prepare_and_execute_raw_sql_query(self._table_map["ocp_on_azure_tags_summary"], sql, sql_params)
        # Tag Mapping
        if not is_feature_cost_3592_tag_mapping_enabled(self.schema):
            return
        with schema_context(self.schema):
            # Early return check to see if they have any tag mappings set.
            if not TagMapping.objects.filter(
                Q(child__provider_type=Provider.PROVIDER_AZURE) | Q(child__provider_type=Provider.PROVIDER_OCP)
            ).exists():
                LOG.debug("No tag mappings for Azure.")
                return
        sql = pkgutil.get_data("masu.database", "sql/azure/openshift/ocpazure_tag_mapping_update_daily_summary.sql")
        sql = sql.decode("utf-8")
        self._prepare_and_execute_raw_sql_query(self._table_map["ocp_on_azure_project_daily_summary"], sql, sql_params)

    def populate_ui_summary_tables(self, start_date, end_date, source_uuid, tables=UI_SUMMARY_TABLES):
        """Populate our UI summary tables (formerly materialized views)."""
        for table_name in tables:
            sql = pkgutil.get_data("masu.database", f"sql/azure/{table_name}.sql")
            sql = sql.decode("utf-8")
            sql_params = {
                "start_date": start_date,
                "end_date": end_date,
                "schema": self.schema,
                "source_uuid": source_uuid,
            }
            self._prepare_and_execute_raw_sql_query(table_name, sql, sql_params, operation="DELETE/INSERT")

    def populate_ocp_on_azure_ui_summary_tables(self, sql_params, tables=OCPAZURE_UI_SUMMARY_TABLES):
        """Populate our UI summary tables (formerly materialized views)."""
        for table_name in tables:
            sql = pkgutil.get_data("masu.database", f"sql/azure/openshift/{table_name}.sql")
            sql = sql.decode("utf-8")
            self._prepare_and_execute_raw_sql_query(table_name, sql, sql_params)

    def populate_ocp_on_azure_ui_summary_tables_trino(
        self, start_date, end_date, openshift_provider_uuid, azure_provider_uuid, tables=OCPAZURE_UI_SUMMARY_TABLES
    ):
        """Populate our UI summary tables (formerly materialized views)."""
        year = start_date.strftime("%Y")
        month = start_date.strftime("%m")
        days = self.date_helper.list_days(start_date, end_date)
        days_tup = tuple(str(day.day) for day in days)

        for table_name in tables:
            sql = pkgutil.get_data("masu.database", f"trino_sql/azure/openshift/{table_name}.sql")
            sql = sql.decode("utf-8")
            sql_params = {
                "schema_name": self.schema,
                "start_date": start_date,
                "end_date": end_date,
                "year": year,
                "month": month,
                "days": days_tup,
                "azure_source_uuid": azure_provider_uuid,
                "ocp_source_uuid": openshift_provider_uuid,
            }
            self._execute_trino_raw_sql_query(sql, sql_params=sql_params, log_ref=f"{table_name}.sql")

    def delete_ocp_on_azure_hive_partition_by_day(self, days, az_source, ocp_source, year, month):
        """Deletes partitions individually for each day in days list."""
        table = "reporting_ocpazurecostlineitem_project_daily_summary"
        retries = settings.HIVE_PARTITION_DELETE_RETRIES
        if self.schema_exists_trino() and self.table_exists_trino(table):
            LOG.info(
                log_json(
                    msg="deleting Hive partitions by day",
                    schema=self.schema,
                    ocp_source=ocp_source,
                    azure_source=az_source,
                    table=table,
                    year=year,
                    month=month,
                    days=days,
                )
            )
            for day in days:
                for i in range(retries):
                    try:
                        sql = f"""
                            DELETE FROM hive.{self.schema}.{table}
                                WHERE azure_source = '{az_source}'
                                AND ocp_source = '{ocp_source}'
                                AND year = '{year}'
                                AND (month = replace(ltrim(replace('{month}', '0', ' ')),' ', '0') OR month = '{month}')
                                AND day = '{day}'"""
                        self._execute_trino_raw_sql_query(
                            sql,
                            log_ref=f"delete_ocp_on_azure_hive_partition_by_day for {year}-{month}-{day}",
                            attempts_left=(retries - 1) - i,
                        )
                        break
                    except TrinoExternalError as err:
                        if err.error_name == "HIVE_METASTORE_ERROR" and i < (retries - 1):
                            continue
                        else:
                            raise err

    def populate_ocp_on_azure_cost_daily_summary_trino(
        self,
        start_date,
        end_date,
        openshift_provider_uuid,
        azure_provider_uuid,
        report_period_id,
        bill_id,
        markup_value,
        distribution,
    ):
        """Populate the daily cost aggregated summary for OCP on Azure."""
        year = start_date.strftime("%Y")
        month = start_date.strftime("%m")
<<<<<<< HEAD
        for table in OCP_ON_AZURE_TEMP_MANAGED_TABLES:
=======
        tables = [
            "reporting_ocpazurecostlineitem_project_daily_summary_temp",
            "azure_openshift_daily_resource_matched_temp",
            "azure_openshift_daily_tag_matched_temp",
            "azure_openshift_disk_capacities_temp",
        ]
        for table in tables:
>>>>>>> 9289c51d
            self.delete_hive_partition_by_month(table, openshift_provider_uuid, year, month)
        days = self.date_helper.list_days(start_date, end_date)
        days_tup = tuple(str(day.day) for day in days)
        self.delete_ocp_on_azure_hive_partition_by_day(
            days_tup, azure_provider_uuid, openshift_provider_uuid, year, month
        )

        # default to cpu distribution
        pod_column = "pod_effective_usage_cpu_core_hours"
        node_column = "node_capacity_cpu_core_hours"
        if distribution == "memory":
            pod_column = "pod_effective_usage_memory_gigabyte_hours"
            node_column = "node_capacity_memory_gigabyte_hours"

        sql = pkgutil.get_data("masu.database", "trino_sql/reporting_ocpazurecostlineitem_daily_summary.sql")
        sql = sql.decode("utf-8")
        sql_params = {
            "uuid": str(openshift_provider_uuid).replace("-", "_"),
            "schema": self.schema,
            "start_date": start_date,
            "end_date": end_date,
            "year": year,
            "month": month,
            "days": days_tup,
            "azure_source_uuid": azure_provider_uuid,
            "ocp_source_uuid": openshift_provider_uuid,
            "report_period_id": report_period_id,
            "bill_id": bill_id,
            "markup": markup_value or 0,
            "pod_column": pod_column,
            "node_column": node_column,
            "unattributed_storage": is_feature_unattributed_storage_enabled(self.schema),
        }
        ctx = self.extract_context_from_sql_params(sql_params)
        LOG.info(log_json(msg="running OCP on Azure SQL", context=ctx))
        self._execute_trino_multipart_sql_query(sql, bind_params=sql_params)

    def update_line_item_daily_summary_with_tag_mapping(self, start_date, end_date, bill_ids=None):
        """
        Updates the line item daily summary table with tag mapping pieces.

        Args:
            start_date (datetime.date) The date to start populating the table.
            end_date (datetime.date) The date to end on.
            bill_ids (list) A list of bill IDs.
        Returns:
            (None)
        """
        if not is_feature_cost_3592_tag_mapping_enabled(self.schema):
            return
        with schema_context(self.schema):
            # Early return check to see if they have any tag mappings set.
            if not TagMapping.objects.filter(child__provider_type=Provider.PROVIDER_AZURE).exists():
                LOG.debug("No tag mappings for Azure.")
                return

        table_name = self._table_map["line_item_daily_summary"]
        sql = pkgutil.get_data("masu.database", "sql/azure/azure_tag_mapping_update_daily_summary.sql")
        sql = sql.decode("utf-8")
        sql_params = {
            "start_date": start_date,
            "end_date": end_date,
            "bill_ids": bill_ids,
            "schema": self.schema,
        }
        self._prepare_and_execute_raw_sql_query(table_name, sql, sql_params)

    def populate_enabled_tag_keys(self, start_date, end_date, bill_ids):
        """Populate the enabled tag key table.
        Args:
            start_date (datetime.date) The date to start populating the table.
            end_date (datetime.date) The date to end on.
            bill_ids (list) A list of bill IDs.
        Returns
            (None)
        """
        table_name = "reporting_enabledtagkeys"
        sql = pkgutil.get_data("masu.database", "sql/reporting_azureenabledtagkeys.sql")
        sql = sql.decode("utf-8")
        sql_params = {
            "start_date": start_date,
            "end_date": end_date,
            "bill_ids": bill_ids,
            "schema": self.schema,
        }
        self._prepare_and_execute_raw_sql_query(table_name, sql, sql_params)

    def get_openshift_on_cloud_matched_tags(self, azure_bill_id):
        """Return a list of matched tags."""
        sql = pkgutil.get_data("masu.database", "sql/reporting_ocpazure_matched_tags.sql")
        sql = sql.decode("utf-8")
        sql_params = {"bill_id": azure_bill_id, "schema": self.schema}
        sql, bind_params = self.prepare_query(sql, sql_params)
        with connection.cursor() as cursor:
            cursor.db.set_schema(self.schema)
            cursor.execute(sql, params=bind_params)
            results = cursor.fetchall()

        return [json.loads(result[0]) for result in results]

    def get_openshift_on_cloud_matched_tags_trino(
        self, azure_source_uuid, ocp_source_uuids, start_date, end_date, **kwargs
    ):
        """Return a list of matched tags."""
        sql = pkgutil.get_data("masu.database", "trino_sql/reporting_ocpazure_matched_tags.sql")
        sql = sql.decode("utf-8")

        days = self.date_helper.list_days(start_date, end_date)

        sql_params = {
            "start_date": start_date,
            "end_date": end_date,
            "schema": self.schema,
            "azure_source_uuid": azure_source_uuid,
            "ocp_source_uuids": ocp_source_uuids,
            "year": start_date.strftime("%Y"),
            "month": start_date.strftime("%m"),
            "days": tuple(str(day.day) for day in days),
        }

        results = self._execute_trino_raw_sql_query(
            sql, sql_params=sql_params, log_ref="reporting_ocpazure_matched_tags.sql"
        )

        return [json.loads(result[0]) for result in results]

    def back_populate_ocp_infrastructure_costs(self, start_date, end_date, report_period_id):
        """Populate the OCP on Azure and OCP daily summary tables. after populating the project table via trino."""
        table_name = OCP_REPORT_TABLE_MAP["line_item_daily_summary"]

        sql = pkgutil.get_data("masu.database", "sql/reporting_ocpazure_ocp_infrastructure_back_populate.sql")
        sql = sql.decode("utf-8")
        sql_params = {
            "schema": self.schema,
            "start_date": start_date,
            "end_date": end_date,
            "report_period_id": report_period_id,
        }
        self._prepare_and_execute_raw_sql_query(table_name, sql, sql_params)

    def check_for_matching_enabled_keys(self):
        """
        Checks the enabled tag keys for matching keys.
        """
        match_sql = f"""
            SELECT COUNT(*) FROM (SELECT COUNT(provider_type) AS p_count FROM
                {self.schema}.reporting_enabledtagkeys WHERE enabled=True AND provider_type IN ('Azure', 'OCP')
                GROUP BY key) AS c WHERE c.p_count > 1;
        """
        with connection.cursor() as cursor:
            cursor.db.set_schema(self.schema)
            cursor.execute(match_sql)
            results = cursor.fetchall()
            if results[0][0] < 1:
                LOG.info(log_json(msg="no matching enabled keys for OCP on Azure", schema=self.schema))
                return False
        return True<|MERGE_RESOLUTION|>--- conflicted
+++ resolved
@@ -273,17 +273,7 @@
         """Populate the daily cost aggregated summary for OCP on Azure."""
         year = start_date.strftime("%Y")
         month = start_date.strftime("%m")
-<<<<<<< HEAD
         for table in OCP_ON_AZURE_TEMP_MANAGED_TABLES:
-=======
-        tables = [
-            "reporting_ocpazurecostlineitem_project_daily_summary_temp",
-            "azure_openshift_daily_resource_matched_temp",
-            "azure_openshift_daily_tag_matched_temp",
-            "azure_openshift_disk_capacities_temp",
-        ]
-        for table in tables:
->>>>>>> 9289c51d
             self.delete_hive_partition_by_month(table, openshift_provider_uuid, year, month)
         days = self.date_helper.list_days(start_date, end_date)
         days_tup = tuple(str(day.day) for day in days)
