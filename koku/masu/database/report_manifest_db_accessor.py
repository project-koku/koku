#
# Copyright 2021 Red Hat Inc.
# SPDX-License-Identifier: Apache-2.0
#
"""Report manifest database accessor for cost usage reports."""
import logging
from datetime import datetime

from django.db import transaction
from django.db.models import DateField
from django.db.models import DateTimeField
from django.db.models import F
from django.db.models import Func
from django.db.models import Max
from django.db.models import Value
from django.db.models.expressions import Window
from django.db.models.functions import Cast
from django.db.models.functions import RowNumber
from django.utils import timezone

from api.common import log_json
from reporting_common.models import CostUsageReportManifest
from reporting_common.models import CostUsageReportStatus
from reporting_common.states import ManifestState

LOG = logging.getLogger(__name__)


class ReportManifestDBAccessor:
    """Class to interact with the koku database for CUR processing statistics."""

    def __enter__(self):
        return self

    def __exit__(self, *exc):
        return False

    def get_manifest(self, assembly_id, provider_uuid):
        """Get the manifest associated with the provided provider and id."""
        return CostUsageReportManifest.objects.filter(provider_id=provider_uuid, assembly_id=assembly_id).first()

    def get_manifest_by_id(self, manifest_id):
        """Get the manifest by id."""
        return CostUsageReportManifest.objects.filter(id=manifest_id).first()

    def mark_manifest_as_updated(self, manifest):
        """Update the updated timestamp."""
        if manifest:
            updated_datetime = timezone.now()
            ctx = {
                "manifest_id": manifest.id,
                "assembly_id": manifest.assembly_id,
                "provider_uuid": manifest.provider_id,
                "manifest_updated_datetime": updated_datetime,
            }
            LOG.info(log_json(msg="marking manifest updated", context=ctx))
            manifest.manifest_updated_datetime = updated_datetime
            manifest.save(update_fields=["manifest_updated_datetime"])
            LOG.info(log_json(msg="manifest marked updated", context=ctx))

    def mark_manifests_as_completed(self, manifest_list):
        """Update the completed timestamp."""
        completed_datetime = timezone.now()
        if manifest_list:
            bulk_manifest_query = CostUsageReportManifest.objects.filter(id__in=manifest_list)
            for manifest in bulk_manifest_query:
                ctx = {
                    "manifest_id": manifest.id,
                    "assembly_id": manifest.assembly_id,
                    "provider_uuid": manifest.provider_id,
                    "completed_datetime": completed_datetime,
                }
                LOG.info(log_json(msg="marking manifest complete", context=ctx))
                manifest.completed_datetime = completed_datetime
                manifest.save()
                LOG.info(log_json(msg="manifest marked complete", context=ctx))

    def update_number_of_files_for_manifest(self, manifest):
        """Update the number of files for manifest."""
        set_num_of_files = CostUsageReportStatus.objects.filter(manifest_id=manifest.id).count()
        if manifest:
            manifest.num_total_files = set_num_of_files
            manifest.save(update_fields=["num_total_files"])

    def update_manifest_state(self, step, interval, manifest_id=None):
        """Update the number of files for manifest."""
        if manifest_id:
            with transaction.atomic():  # prevent collisions
                manifest = CostUsageReportManifest.objects.select_for_update().get(id=manifest_id)
                if manifest:
                    time_now = timezone.now()
                    if not manifest.state.get(step):
                        manifest.state[step] = {}
                    manifest.state[step][interval] = time_now.isoformat()
<<<<<<< HEAD
                    if interval == "end" or interval == "failed":
                        manifest.state[step]["time_taken_seconds"] = (
                            time_now - datetime.fromisoformat(manifest.state[step]["start"])
=======
                    if interval == ManifestState.END or interval == ManifestState.FAILED:
                        manifest.state[step]["time_taken_seconds"] = (
                            time_now - datetime.fromisoformat(manifest.state[step][ManifestState.START])
>>>>>>> 1f84ad99
                        ).seconds
                    manifest.save(update_fields=["state"])

    def manifest_ready_for_summary(self, manifest_id):
        """Determine if the manifest is ready to summarize."""
        return not self.is_completed_datetime_null(manifest_id)

    def number_of_files(self, manifest_id):
        """Return the number of files in a manifest."""
        return CostUsageReportStatus.objects.filter(manifest_id=manifest_id).count()

    def number_of_files_processed(self, manifest_id):
        """Return the number of files processed in a manifest."""
        return CostUsageReportStatus.objects.filter(manifest_id=manifest_id, completed_datetime__isnull=False).count()

    def is_completed_datetime_null(self, manifest_id):
        """Determine if nulls exist in completed_datetime for manifest_id.

        If the record does not exist, that is equivalent to a null completed datetime.
        Return True if record either doesn't exist or if null `completed_datetime`.
        Return False otherwise.

        """
        if record := CostUsageReportStatus.objects.filter(manifest_id=manifest_id):
            return record.filter(completed_datetime__isnull=True).exists()
        return True

    def get_manifest_list_for_provider_and_bill_date(self, provider_uuid, bill_date):
        """Return all manifests for a provider and bill date."""
        filters = {"provider_id": provider_uuid, "billing_period_start_datetime__date": bill_date}
        return CostUsageReportManifest.objects.filter(**filters).all()

    def get_last_manifest_upload_datetime(self, provider_uuid=None):
        """Return all ocp manifests with lastest upload datetime."""
        filters = {}
        if provider_uuid:
            filters["provider_id"] = provider_uuid
        return (
            CostUsageReportManifest.objects.filter(**filters)
            .values("provider_id")
            .annotate(most_recent_manifest=Max("creation_datetime"))
        )

    def get_last_seen_manifest_ids(self, bill_date):
        """Return a tuple containing the assembly_id of the last seen manifest and a boolean

        The boolean will state whether or not that manifest has been processed."""
        assembly_ids = []
        # The following query uses a window function to rank the manifests for all the providers,
        # and then just pulls out the top ranked (most recent) manifests
        manifests = (
            CostUsageReportManifest.objects.filter(billing_period_start_datetime=bill_date)
            .annotate(
                row_number=Window(
                    expression=RowNumber(),
                    partition_by=F("provider_id"),
                    order_by=F("creation_datetime").desc(),
                )
            )
            .order_by("row_number")
        )
        for manifest in [manifest for manifest in manifests if manifest.row_number == 1]:
            # loop through the manifests and decide if they have finished processing
            processed = self.manifest_ready_for_summary(manifest.id)
            # if all of the files for the manifest have been processed we don't want to add it
            # to assembly_ids because it is safe to delete
            if not processed:
                assembly_ids.append(manifest.assembly_id)
        return assembly_ids

    def purge_expired_report_manifest(self, provider_type, expired_date):
        """
        Deletes Cost usage Report Manifests older than expired_date.

        Args:
            provider_type   (String) the provider type to delete associated manifests
            expired_date (datetime.datetime) delete all manifests older than this date, exclusive.
        """
        delete_count = CostUsageReportManifest.objects.filter(
            provider__type=provider_type, billing_period_start_datetime__lt=expired_date
        ).delete()[0]
        LOG.info(
            "Removed %s CostUsageReportManifest(s) for provider type %s that had a billing period start date before %s",
            delete_count,
            provider_type,
            expired_date,
        )

    def purge_expired_report_manifest_provider_uuid(self, provider_uuid, expired_date):
        """
        Delete cost usage reports older than expired_date and provider_uuid.

        Args:
            provider_uuid (uuid) The provider uuid to use to delete associated manifests
            expired_date (datetime.datetime) delete all manifests older than this date, exclusive.
        """
        delete_count = CostUsageReportManifest.objects.filter(
            provider_id=provider_uuid, billing_period_start_datetime__lt=expired_date
        ).delete()
        LOG.info(
            "Removed %s CostUsageReportManifest(s) for provider_uuid %s that had a billing period start date before %s",
            delete_count,
            provider_uuid,
            expired_date,
        )

    def get_s3_csv_cleared(self, manifest: CostUsageReportManifest) -> bool:
        """Return whether we have cleared CSV files from S3 for this manifest."""
        return manifest.s3_csv_cleared if manifest else False

    def mark_s3_csv_cleared(self, manifest: CostUsageReportManifest) -> None:
        """Mark CSV files have been cleared from S3 for this manifest."""
        if manifest:
            manifest.s3_csv_cleared = True
            manifest.save(update_fields=["s3_csv_cleared"])

    def should_s3_parquet_be_cleared(self, manifest: CostUsageReportManifest) -> bool:
        """
        Determine if the s3 parquet files should be removed.

        This is only used for OCP manifests which we can track via the cluster-id.
        If there is a cluster-id, we check if this manifest is for daily files. If so,
        we should clear the parquet files, otherwise we dont.
        """
        if not manifest:
            return False
        if not manifest.cluster_id:
            return True
        result = manifest.operator_daily_reports
        LOG.info(
            log_json(
                msg=f"s3 bucket should be cleared: {result}",
                manifest_uuid=manifest.assembly_id,
            )
        )
        return result

    def get_s3_parquet_cleared(self, manifest: CostUsageReportManifest, report_key: str = None) -> bool:
        """Return whether we have cleared CSV files from S3 for this manifest."""
        if not manifest:
            return False
        if manifest.cluster_id and report_key:
            return manifest.s3_parquet_cleared_tracker.get(report_key)
        return manifest.s3_parquet_cleared

    def mark_s3_parquet_cleared(self, manifest: CostUsageReportManifest, report_key: str = None) -> None:
        """Mark Parquet files have been cleared from S3 for this manifest."""
        if not manifest:
            return
        if manifest.cluster_id and report_key:
            manifest.s3_parquet_cleared_tracker[report_key] = True
            update_fields = ["s3_parquet_cleared_tracker"]
        else:
            manifest.s3_parquet_cleared = True
            update_fields = ["s3_parquet_cleared"]
        manifest.save(update_fields=update_fields)

    def mark_s3_parquet_to_be_cleared(self, manifest_id):
        """Mark manifest to clear parquet files."""
        manifest = self.get_manifest_by_id(manifest_id)
        if manifest:
            # Set this to false to reprocesses a full month of files for AWS/Azure
            manifest.s3_parquet_cleared = False
            manifest.save(update_fields=["s3_parquet_cleared"])

    def set_manifest_daily_start_date(self, manifest_id, date):
        """
        Mark manifest processing daily archive start date.
        Used to prevent grabbing different starts from partial processed data
        """
        date.replace(tzinfo=None)
        # Be race condition aware
        with transaction.atomic():
            # Check one last time another worker has not set this already
            check_processing_date = ReportManifestDBAccessor().get_manifest_daily_start_date(manifest_id)
            if check_processing_date:
                return check_processing_date
            manifest = CostUsageReportManifest.objects.select_for_update().get(id=manifest_id)
            if manifest:
                manifest.daily_archive_start_date = date
                manifest.save(update_fields=["daily_archive_start_date"])
                return date

    def get_manifest_daily_start_date(self, manifest_id):
        """
        Get manifest processing daily archive start date.
        Used to prevent grabbing different starts from partial processed data
        """
        manifest = self.get_manifest_by_id(manifest_id)
        if manifest:
            if manifest.daily_archive_start_date:
                return manifest.daily_archive_start_date.replace(tzinfo=None)

    def update_and_get_day_file(self, day, manifest_id):
        with transaction.atomic():
            # With split payloads, we could have a race condition trying to update the `report_tracker`.
            # using a transaction and `select_for_update` should minimize the risk of multiple
            # workers trying to update this field at the same time by locking the manifest during update.
            manifest = CostUsageReportManifest.objects.select_for_update().get(id=manifest_id)
            if not manifest.report_tracker.get(day):
                manifest.report_tracker[day] = 0
            counter = manifest.report_tracker[day]
            manifest.report_tracker[day] = counter + 1
            manifest.save(update_fields=["report_tracker"])
            return f"{day}_manifestid-{manifest_id}_{counter}.csv"

    def get_manifest_list_for_provider_and_date_range(self, provider_uuid, start_date, end_date):
        """Return a list of GCP manifests for a date range."""
        manifests = (
            CostUsageReportManifest.objects.filter(provider_id=provider_uuid)
            .annotate(
                partition_date=Cast(
                    Func(F("assembly_id"), Value("|"), Value(1), function="split_part", output_field=DateField()),
                    output_field=DateField(),
                ),
                previous_export_time=Cast(
                    Func(F("assembly_id"), Value("|"), Value(2), function="split_part", output_field=DateTimeField()),
                    output_field=DateTimeField(),
                ),
            )
            .filter(partition_date__gte=start_date, partition_date__lte=end_date)
        )
        return manifests

    def bulk_delete_manifests(self, provider_uuid, manifest_id_list):
        """
        Deletes a specific manifest given manifest_id & provider_uuid
        Args:
            provider_uuid (uuid): The provider uuid to use to delete associated manifests
            manifest_id_list (list): list of manifest ids to delete.
        """
        if not manifest_id_list:
            return
        msg = f"""
        Attempting to delete the following manifests:
           manifest_list: {manifest_id_list}
           manifest_count: {len(manifest_id_list)}
        """
        LOG.info(msg)
        delete_count = CostUsageReportManifest.objects.filter(
            provider_id=provider_uuid, id__in=manifest_id_list
        ).delete()
        LOG.info(
            "Removed %s manifests for provider_uuid %s",
            delete_count,
            provider_uuid,
        )<|MERGE_RESOLUTION|>--- conflicted
+++ resolved
@@ -92,15 +92,9 @@
                     if not manifest.state.get(step):
                         manifest.state[step] = {}
                     manifest.state[step][interval] = time_now.isoformat()
-<<<<<<< HEAD
-                    if interval == "end" or interval == "failed":
-                        manifest.state[step]["time_taken_seconds"] = (
-                            time_now - datetime.fromisoformat(manifest.state[step]["start"])
-=======
                     if interval == ManifestState.END or interval == ManifestState.FAILED:
                         manifest.state[step]["time_taken_seconds"] = (
                             time_now - datetime.fromisoformat(manifest.state[step][ManifestState.START])
->>>>>>> 1f84ad99
                         ).seconds
                     manifest.save(update_fields=["state"])
 
