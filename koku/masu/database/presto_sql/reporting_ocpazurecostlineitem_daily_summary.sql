--- conflicted
+++ resolved
@@ -41,14 +41,9 @@
     project_rank integer,
     data_source_rank integer,
     resource_id_matched boolean,
-<<<<<<< HEAD
-    cost_category_id int
-) WITH(format = 'PARQUET')
-=======
     cost_category_id int,
     ocp_source varchar
 ) WITH(format = 'PARQUET', partitioned_by=ARRAY['ocp_source'])
->>>>>>> 8f280ab7
 ;
 
 -- Now create our proper table if it does not exist
@@ -134,12 +129,8 @@
     volume_labels,
     tags,
     resource_id_matched,
-<<<<<<< HEAD
-    cost_category_id
-=======
     cost_category_id,
     ocp_source
->>>>>>> 8f280ab7
 )
 SELECT azure.uuid as azure_uuid,
     max(ocp.cluster_id) as cluster_id,
@@ -187,12 +178,8 @@
     max(ocp.volume_labels) as volume_labels,
     max(azure.tags) as tags,
     max(azure.resource_id_matched) as resource_id_matched,
-<<<<<<< HEAD
-    max(ocp.cost_category_id) as cost_category_id
-=======
     max(ocp.cost_category_id) as cost_category_id,
     '{{ocp_source_uuid | sqlsafe}}' as ocp_source
->>>>>>> 8f280ab7
     FROM hive.{{schema | sqlsafe}}.azure_openshift_daily as azure
     JOIN hive.{{schema | sqlsafe}}.reporting_ocpusagelineitem_daily_summary as ocp
         on coalesce(azure.date, azure.usagedatetime) = ocp.usage_start
@@ -254,12 +241,8 @@
     volume_labels,
     tags,
     resource_id_matched,
-<<<<<<< HEAD
-    cost_category_id
-=======
     cost_category_id,
     ocp_source
->>>>>>> 8f280ab7
 )
 SELECT azure.uuid as azure_uuid,
     max(ocp.cluster_id) as cluster_id,
@@ -307,12 +290,8 @@
     max(ocp.volume_labels) as volume_labels,
     max(azure.tags) as tags,
     max(azure.resource_id_matched) as resource_id_matched,
-<<<<<<< HEAD
-    max(ocp.cost_category_id) as cost_category_id
-=======
     max(ocp.cost_category_id) as cost_category_id,
     '{{ocp_source_uuid | sqlsafe}}' as ocp_source
->>>>>>> 8f280ab7
     FROM hive.{{schema | sqlsafe}}.azure_openshift_daily as azure
     JOIN hive.{{schema | sqlsafe}}.reporting_ocpusagelineitem_daily_summary as ocp
         ON coalesce(azure.date, azure.usagedatetime) = ocp.usage_start
