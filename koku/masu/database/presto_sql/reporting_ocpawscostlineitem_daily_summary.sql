--- conflicted
+++ resolved
@@ -181,13 +181,9 @@
     FROM hive.{{schema | sqlsafe}}.aws_openshift_daily as aws
     JOIN hive.{{schema | sqlsafe}}.reporting_ocpusagelineitem_daily_summary as ocp
         ON aws.lineitem_usagestartdate = ocp.usage_start
-<<<<<<< HEAD
-            AND aws.lineitem_resourceid = ocp.resource_id
-        AND ocp.namespace != 'Workers Unallocated Capacity'
-        AND ocp.namespace != 'Platform Unallocated Capacity'
-=======
             AND strpos(aws.lineitem_resourceid, ocp.resource_id) != 0
->>>>>>> a5993102
+            AND ocp.namespace != 'Workers Unallocated Capacity'
+            AND ocp.namespace != 'Platform Unallocated Capacity'
     WHERE aws.source = '{{aws_source_uuid | sqlsafe}}'
         AND aws.year = {{year}}
         AND aws.month = {{month}}
