--- conflicted
+++ resolved
@@ -39,14 +39,9 @@
     infrastructure_usage_cost varchar,
     source varchar,
     year varchar,
-<<<<<<< HEAD
-    month varchar
-) WITH(format = 'PARQUET', partitioned_by=ARRAY['source', 'year', 'month'])
-=======
     month varchar,
     day varchar
 ) WITH(format = 'PARQUET', partitioned_by=ARRAY['source', 'year', 'month', 'day'])
->>>>>>> 225e3b2e
 ;
 
 
@@ -55,12 +50,7 @@
 WHERE source = {{source}}
     AND year = {{year}}
     AND month = {{month}}
-<<<<<<< HEAD
-    AND usage_start >= TIMESTAMP {{start_date}}
-    AND usage_start < date_add('day', 1, TIMESTAMP {{end_date}})
-=======
     AND day IN ({{days}})
->>>>>>> 225e3b2e
 ;
 
 INSERT INTO hive.{{schema | sqlsafe}}.reporting_ocpusagelineitem_daily_summary (
@@ -99,12 +89,8 @@
     infrastructure_usage_cost,
     source,
     year,
-<<<<<<< HEAD
-    month
-=======
     month,
     day
->>>>>>> 225e3b2e
 )
 -- node label line items by day presto sql
 WITH cte_ocp_node_label_line_item_daily AS (
@@ -242,14 +228,9 @@
     pua.source_uuid,
     '{"cpu": 0.000000000, "memory": 0.000000000, "storage": 0.000000000}' as infrastructure_usage_cost,
     {{source}} as source,
-<<<<<<< HEAD
-    {{year}} as year,
-    {{month}} as month
-=======
     cast(year(pua.usage_start) as varchar) as year,
     cast(month(pua.usage_start) as varchar) as month,
     cast(day(pua.usage_start) as varchar) as day
->>>>>>> 225e3b2e
 FROM (
     SELECT date(li.interval_start) as usage_start,
         li.namespace,
@@ -355,14 +336,9 @@
     sua.source_uuid,
     '{"cpu": 0.000000000, "memory": 0.000000000, "storage": 0.000000000}' as infrastructure_usage_cost,
     {{source}} as source,
-<<<<<<< HEAD
-    {{year}} as year,
-    {{month}} as month
-=======
     cast(year(sua.usage_start) as varchar) as year,
     cast(month(sua.usage_start) as varchar) as month,
     cast(day(sua.usage_start) as varchar) as day
->>>>>>> 225e3b2e
 FROM (
     SELECT sli.namespace,
         vn.node,
@@ -488,12 +464,5 @@
 WHERE lids.source = {{source}}
     AND lids.year = {{year}}
     AND lids.month = {{month}}
-<<<<<<< HEAD
-    AND lids.usage_start >= TIMESTAMP {{start_date}}
-    AND lids.usage_start < date_add('day', 1, TIMESTAMP {{end_date}})
-=======
     AND lids.day IN ({{days}})
-    -- AND lids.usage_start >= TIMESTAMP {{start_date}}
-    -- AND lids.usage_start < date_add('day', 1, TIMESTAMP {{end_date}})
->>>>>>> 225e3b2e
 ;