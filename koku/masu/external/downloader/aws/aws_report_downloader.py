#
# Copyright 2021 Red Hat Inc.
# SPDX-License-Identifier: Apache-2.0
#
"""AWS Report Downloader."""
import copy
import datetime
import json
import logging
import os
import shutil
import struct
import uuid

import pandas as pd
from botocore.exceptions import ClientError
from django.conf import settings

from api.common import log_json
from api.provider.models import check_provider_setup_complete
from api.provider.models import Provider
from api.utils import DateHelper
from masu.config import Config
from masu.database.report_manifest_db_accessor import ReportManifestDBAccessor
from masu.exceptions import MasuProviderError
from masu.external import UNCOMPRESSED
from masu.external.downloader.downloader_interface import DownloaderInterface
from masu.external.downloader.report_downloader_base import ReportDownloaderBase
from masu.util import common as com_utils
from masu.util.aws import common as utils

DATA_DIR = Config.TMP_DIR
LOG = logging.getLogger(__name__)


class AWSReportDownloaderError(Exception):
    """AWS Report Downloader error."""


class AWSReportDownloaderNoFileError(Exception):
    """AWS Report Downloader error for missing file."""


def get_processing_date(
    local_file, s3_csv_path, manifest_id, provider_uuid, start_date, end_date, context, tracing_id
):
    """
    Fetch initial dataframe from CSV plus processing date and time_inteval.

    Args:
        local_file (str): The full path name of the file
        s3_csv_path (str): The path prefix for csvs
        manifest_id (str): The manifest ID
        provider_uuid (str): The uuid of a provider
        start_date (Datetime): The start datetime for incoming report
        end_date (Datetime): The end datetime for incoming report
        context (Dict): Logging context dictionary
        tracing_id (str): The tracing id
    """
    invoice_bill = "bill/InvoiceId"
    time_interval = "identity/TimeInterval"
    try:
        data_frame = pd.read_csv(local_file, usecols=[invoice_bill], nrows=1)
        optional_cols = ["resourcetags", "costcategory"]
        base_cols = copy.deepcopy(utils.RECOMMENDED_COLUMNS) | copy.deepcopy(utils.OPTIONAL_COLS)
    except ValueError:
        invoice_bill = "bill_invoice_id"
        time_interval = "identity_time_interval"
        optional_cols = ["resource_tags", "cost_category"]
        base_cols = copy.deepcopy(utils.RECOMMENDED_ALT_COLUMNS) | copy.deepcopy(utils.OPTIONAL_ALT_COLS)
        data_frame = pd.read_csv(local_file, usecols=[invoice_bill], nrows=1)
    use_cols = com_utils.fetch_optional_columns(local_file, base_cols, optional_cols, tracing_id, context)
    if data_frame[invoice_bill].any() or not check_provider_setup_complete(provider_uuid):
        ReportManifestDBAccessor().mark_s3_parquet_to_be_cleared(manifest_id)
        process_date = ReportManifestDBAccessor().set_manifest_daily_start_date(manifest_id, start_date)
    else:
        process_date = utils.get_or_clear_daily_s3_by_date(
            s3_csv_path, provider_uuid, start_date, end_date, manifest_id, context, tracing_id
        )
    return use_cols, time_interval, process_date


def create_daily_archives(
    tracing_id,
    account,
    provider_uuid,
    local_file,
    s3_filename,
    manifest_id,
    start_date,
    context,
):
    """
    Create daily CSVs from incoming report and archive to S3.

    Args:
        tracing_id (str): The tracing id
        account (str): The account number
        provider_uuid (str): The uuid of a provider
        local_file (str): The full path name of the file
        s3_filename (str): The original downloaded file name
        manifest_id (int): The manifest identifier
        start_date (Datetime): The start datetime of incoming report
        context (Dict): Logging context dictionary
    """
    base_name = s3_filename.split(".")[0]
    end_date = DateHelper().now.replace(tzinfo=None)
    daily_file_names = []
    dates = set()
    s3_csv_path = com_utils.get_path_prefix(
        account, Provider.PROVIDER_AWS, provider_uuid, start_date, Config.CSV_DATA_TYPE
    )
    use_cols, time_interval, process_date = get_processing_date(
        local_file, s3_csv_path, manifest_id, provider_uuid, start_date, end_date, context, tracing_id
    )
    LOG.info(log_json(tracing_id, msg="pandas read csv with following usecols", usecols=use_cols, context=context))

    dtype_mapping = {
        "bill/PayerAccountId": "str",
        "bill/InvoiceId": "str",
        "lineItem/ResourceId": "str",
        "lineItem/UsageAccountId": "str",
    }

    with pd.read_csv(
        local_file,
        chunksize=settings.PARQUET_PROCESSING_BATCH_SIZE,
        usecols=lambda x: x in use_cols,
<<<<<<< HEAD
        dtype=dtype_mapping,
=======
        dtype="str",
>>>>>>> d8d8034f
    ) as reader:
        for i, data_frame in enumerate(reader):
            if data_frame.empty:
                continue
            intervals = data_frame[time_interval].unique()
            for interval in intervals:
                date = interval.split("T")[0]
                csv_date = datetime.datetime.strptime(date, "%Y-%m-%d")
                # Adding end here so we dont bother to process future incomplete days (saving plan data)
                if csv_date >= process_date and csv_date <= end_date:
                    dates.add(date)
            if not dates:
                continue
            directory = os.path.dirname(local_file)
            for date in dates:
                daily_data = data_frame[data_frame[time_interval].str.match(date)]
                if daily_data.empty:
                    continue
                day_file = f"{date}_manifestid-{manifest_id}_basefile-{base_name}_batch-{i}.csv"
                day_filepath = f"{directory}/{day_file}"
                daily_data.to_csv(day_filepath, index=False, header=True)
                utils.copy_local_report_file_to_s3_bucket(
                    tracing_id, s3_csv_path, day_filepath, day_file, manifest_id, context
                )
                daily_file_names.append(day_filepath)
    if not dates:
        return [], {}
    date_range = {
        "start": min(dates),
        "end": max(dates),
        "invoice_month": None,
    }
    return daily_file_names, date_range


class AWSReportDownloader(ReportDownloaderBase, DownloaderInterface):
    """
    AWS Cost and Usage Report Downloader.

    For configuration of AWS, see
    https://docs.aws.amazon.com/awsaccountbilling/latest/aboutv2/billing-reports-costusage.html
    """

    empty_manifest = {"reportKeys": []}

    def __init__(self, customer_name, credentials, data_source, report_name=None, ingress_reports=None, **kwargs):
        """
        Constructor.

        Args:
            customer_name    (String) Name of the customer
            credentials   (Dict) credentials credential for S3 bucket (RoleARN)
            data_source (Dict) Billing source data like bucket
            report_name      (String) Name of the Cost Usage Report to download (optional)
            ingress_reports (List) List of reports from ingress post endpoint (optional)

        """
        super().__init__(**kwargs)

        self.customer_name = customer_name.replace(" ", "_")
        self.credentials = credentials
        self.data_source = data_source
        self.report = None
        self.report_name = report_name
        self.ingress_reports = ingress_reports

        self.bucket = data_source.get("bucket")
        self.region_name = data_source.get("bucket_region")
        self.storage_only = data_source.get("storage_only")

        self._provider_uuid = kwargs.get("provider_uuid")
        self._region_kwargs = {"region_name": self.region_name} if self.region_name else {}

        if self._demo_check():
            return

        LOG.debug("Connecting to AWS...")
        self._session = utils.get_assume_role_session(
            utils.AwsArn(credentials), "MasuDownloaderSession", **self._region_kwargs
        )
        self.s3_client = self._session.client("s3", **self._region_kwargs)

        self._set_report()

    @property
    def manifest_date_format(self):
        """Set the AWS manifest date format."""
        return "%Y%m%dT000000.000Z"

    def _check_size(self, s3key, check_inflate=False):
        """Check the size of an S3 file.

        Determine if there is enough local space to download and decompress the
        file.

        Args:
            s3key (str): the key name of the S3 object to check
            check_inflate (bool): if the file is compressed, evaluate the file's decompressed size.

        Returns:
            (bool): whether the file can be safely stored (and decompressed)

        """
        size_ok = False

        try:
            s3fileobj = self.s3_client.get_object(Bucket=self.bucket, Key=s3key)
            size = int(s3fileobj.get("ContentLength", -1))
        except ClientError as ex:
            if ex.response["Error"]["Code"] == "AccessDenied":
                msg = f"Unable to access S3 Bucket {self.bucket}: (AccessDenied)"
                LOG.info(log_json(self.tracing_id, msg=msg, context=self.context))
                raise AWSReportDownloaderNoFileError(msg)
            msg = f"Error downloading file: Error: {str(ex)}"
            LOG.error(log_json(self.tracing_id, msg=msg, context=self.context))
            raise AWSReportDownloaderError(str(ex))

        if size < 0:
            raise AWSReportDownloaderError(f"Invalid size for S3 object: {s3fileobj}")

        free_space = shutil.disk_usage(self.download_path)[2]
        if size < free_space:
            size_ok = True

        LOG.debug("%s is %s bytes; Download path has %s free", s3key, size, free_space)

        ext = os.path.splitext(s3key)[1]
        if ext == ".gz" and check_inflate and size_ok and size > 0:
            # isize block is the last 4 bytes of the file; see: RFC1952
            resp = self.s3_client.get_object(Bucket=self.bucket, Key=s3key, Range=f"bytes={size - 4}-{size}")
            isize = struct.unpack("<I", resp["Body"].read(4))[0]
            if isize > free_space:
                size_ok = False

            LOG.debug("%s is %s bytes uncompressed; Download path has %s free", s3key, isize, free_space)

        return size_ok

    def _demo_check(self) -> bool:
        # Existing schema will start with acct and we strip that prefix new customers
        # include the org prefix in case an org-id and an account number might overlap
        if self.customer_name.startswith("acct"):
            demo_check = self.customer_name[4:]
        else:
            demo_check = self.customer_name

        if demo_account := settings.DEMO_ACCOUNTS.get(demo_check):
            LOG.info(f"Info found for demo account {demo_check} = {demo_account}.")
            if demo_info := demo_account.get(self.credentials.get("role_arn")):
                self.report_name = demo_info.get("report_name")
                self.report = {
                    "S3Bucket": self.bucket,
                    "S3Prefix": demo_info.get("report_prefix"),
                    "Compression": "GZIP",
                }
                session = utils.get_assume_role_session(
                    utils.AwsArn(self.credentials), "MasuDownloaderSession", **self._region_kwargs
                )
                self.s3_client = session.client("s3", **self._region_kwargs)

                return True

        return False

    def _set_report(self):
        # Checking for storage only source
        if self.storage_only:
            LOG.info("Skipping ingest as source is storage_only and requires ingress reports")
            self.report = ""
            return

        # fetch details about the report from the cloud provider
        defs = utils.get_cur_report_definitions(self._session.client("cur", region_name="us-east-1"))
        if not self.report_name:
            report_names = []
            for report in defs.get("ReportDefinitions", []):
                if self.bucket == report.get("S3Bucket"):
                    report_names.append(report["ReportName"])

            # FIXME: Get the first report in the bucket until Koku can specify
            # which report the user wants
            if report_names:
                self.report_name = report_names[0]

        report_defs = defs.get("ReportDefinitions", [])
        report = [rep for rep in report_defs if rep["ReportName"] == self.report_name]
        if not report:
            raise MasuProviderError("Cost and Usage Report definition not found.")

        self.report = report.pop()

    def _get_manifest(self, date_time):
        """
        Download and return the CUR manifest for the given date.

        Args:
            date_time (DateTime): The starting datetime object

        Returns:
            (Dict): A dict-like object serialized from JSON data.

        """
        manifest = f"{self._get_report_path(date_time)}/{self.report_name}-Manifest.json"
        msg = f"Will attempt to download manifest: {manifest}"
        LOG.info(log_json(self.tracing_id, msg=msg, context=self.context))

        try:
            manifest_file, _, manifest_modified_timestamp, __, ___ = self.download_file(manifest)
        except AWSReportDownloaderNoFileError as err:
            msg = f"Unable to get report manifest. Reason: {str(err)}"
            LOG.info(log_json(self.tracing_id, msg=msg, context=self.context))
            return "", self.empty_manifest, None

        manifest_json = None
        with open(manifest_file) as manifest_file_handle:
            manifest_json = json.load(manifest_file_handle)

        return manifest_file, manifest_json, manifest_modified_timestamp

    def _remove_manifest_file(self, manifest_file):
        """Clean up the manifest file after extracting information."""
        try:
            os.remove(manifest_file)
            LOG.debug("Deleted manifest file at %s", manifest_file)
        except OSError:
            msg = f"Could not delete manifest file at {manifest_file}"
            LOG.info(log_json(self.tracing_id, msg=msg, context=self.context))

        return None

    def _get_report_path(self, date_time):
        """
        Return path of report files.

        Args:
            date_time (DateTime): The starting datetime object

        Returns:
            (String): "/prefix/report_name/YYYYMMDD-YYYYMMDD",
                    example: "/my-prefix/my-report/19701101-19701201"

        """
        report_date_range = utils.month_date_range(date_time)
        return "{}/{}/{}".format(self.report.get("S3Prefix"), self.report_name, report_date_range)

    def download_file(self, key, stored_etag=None, manifest_id=None, start_date=None):
        """
        Download an S3 object to file.

        Args:
            key (str): The S3 object key identified.

        Returns:
            (String): The path and file name of the saved file

        """
        if self.ingress_reports:
            key = key.split(f"{self.bucket}/")[-1]

        s3_filename = key.split("/")[-1]
        directory_path = f"{DATA_DIR}/{self.customer_name}/aws/{self.bucket}"

        local_s3_filename = utils.get_local_file_name(key)
        msg = f"Local S3 filename: {local_s3_filename}"
        LOG.info(log_json(self.tracing_id, msg=msg, context=self.context))
        full_file_path = f"{directory_path}/{local_s3_filename}"

        # Make sure the data directory exists
        os.makedirs(directory_path, exist_ok=True)
        s3_etag = None
        file_creation_date = None
        file_names = []
        date_range = {}
        try:
            s3_file = self.s3_client.get_object(Bucket=self.bucket, Key=key)
            s3_etag = s3_file.get("ETag")
            file_creation_date = s3_file.get("LastModified")
        except ClientError as ex:
            if ex.response["Error"]["Code"] == "NoSuchKey":
                msg = f"Unable to find {s3_filename} in S3 Bucket: {self.bucket}"
                LOG.info(log_json(self.tracing_id, msg=msg, context=self.context))
                raise AWSReportDownloaderNoFileError(msg)
            if ex.response["Error"]["Code"] == "AccessDenied":
                msg = f"Unable to access S3 Bucket {self.bucket}: (AccessDenied)"
                LOG.info(log_json(self.tracing_id, msg=msg, context=self.context))
                raise AWSReportDownloaderNoFileError(msg)
            msg = f"Error downloading file: Error: {str(ex)}"
            LOG.error(log_json(self.tracing_id, msg=msg, context=self.context))
            raise AWSReportDownloaderError(str(ex))

        if not self._check_size(key, check_inflate=True):
            msg = f"Insufficient disk space to download file: {s3_file}"
            LOG.error(log_json(self.tracing_id, msg=msg, context=self.context))
            raise AWSReportDownloaderError(msg)

        if s3_etag != stored_etag or not os.path.isfile(full_file_path):
            msg = f"Downloading key: {key} to file path: {full_file_path}"
            LOG.info(log_json(self.tracing_id, msg=msg, context=self.context))
            self.s3_client.download_file(self.bucket, key, full_file_path)

            if not key.endswith(".json"):
                file_names, date_range = create_daily_archives(
                    self.tracing_id,
                    self.account,
                    self._provider_uuid,
                    full_file_path,
                    s3_filename,
                    manifest_id,
                    start_date,
                    self.context,
                )

        msg = f"Download complete for {key}"
        LOG.info(log_json(self.tracing_id, msg=msg, context=self.context))

        return full_file_path, s3_etag, file_creation_date, file_names, date_range

    def get_manifest_context_for_date(self, date):
        """
        Get the manifest context for a provided date.

        Args:
            date (Date): The starting datetime object

        Returns:
            ({}) Dictionary containing the following keys:
                manifest_id - (String): Manifest ID for ReportManifestDBAccessor
                assembly_id - (String): UUID identifying report file
                compression - (String): Report compression format
                files       - ([{"key": full_file_path "local_file": "local file name"}]): List of report files.

        """
        manifest_dict = {}
        report_dict = {}
        if self.ingress_reports:
            manifest_dict = self._generate_monthly_pseudo_manifest(date)
            if manifest_dict:
                assembly_id = manifest_dict.get("assembly_id")
                manifest_id = self._process_manifest_db_record(
                    assembly_id,
                    date.strftime("%Y-%m-%d"),
                    len(manifest_dict.get("file_names")),
                    date,
                )
                report_dict["assembly_id"] = assembly_id
                report_dict["compression"] = manifest_dict.get("compression")
                files_list = [
                    {"key": key, "local_file": self.get_local_file_for_report(key)}
                    for key in manifest_dict.get("file_names")
                ]
        else:
            # Skip download for storage only source
            if self.storage_only:
                return report_dict
            manifest_file, manifest, manifest_timestamp = self._get_manifest(date)
            if manifest == self.empty_manifest:
                return report_dict
            manifest_dict = self._prepare_db_manifest_record(manifest)
            self._remove_manifest_file(manifest_file)

            if manifest_dict:
                manifest_id = self._process_manifest_db_record(
                    manifest_dict.get("assembly_id"),
                    manifest_dict.get("billing_start"),
                    manifest_dict.get("num_of_files"),
                    manifest_timestamp,
                )
                report_dict["assembly_id"] = manifest.get("assemblyId")
                report_dict["compression"] = self.report.get("Compression")
                files_list = [
                    {"key": key, "local_file": self.get_local_file_for_report(key)}
                    for key in manifest.get("reportKeys")
                ]
        report_dict["manifest_id"] = manifest_id
        report_dict["files"] = files_list
        return report_dict

    def _generate_monthly_pseudo_manifest(self, date):
        """
        Generate a dict representing an analog to other providers "manifest" files.

        No manifest file for monthly periods. So we check for
        files in the bucket based on what the customer posts.

        Args:
            report_data: Where reports are stored

        Returns:
            Manifest-like dict with keys and value placeholders
                assembly_id - (String): empty string
                compression - (String): Report compression format
                start_date - (Datetime): billing period start date
                file_names - (list): list of filenames.
        """

        manifest_data = {
            "assembly_id": uuid.uuid4(),
            "compression": UNCOMPRESSED,
            "start_date": date,
            "file_names": self.ingress_reports,
        }
        LOG.info(f"Manifest Data: {str(manifest_data)}")
        return manifest_data

    def get_local_file_for_report(self, report):
        """Get full path for local report file."""
        return utils.get_local_file_name(report)

    def _prepare_db_manifest_record(self, manifest):
        """Prepare to insert or update the manifest DB record."""
        assembly_id = manifest.get("assemblyId")
        billing_str = manifest.get("billingPeriod", {}).get("start")
        billing_start = datetime.datetime.strptime(billing_str, self.manifest_date_format)
        num_of_files = len(manifest.get("reportKeys", []))
        return {"assembly_id": assembly_id, "billing_start": billing_start, "num_of_files": num_of_files}<|MERGE_RESOLUTION|>--- conflicted
+++ resolved
@@ -126,11 +126,7 @@
         local_file,
         chunksize=settings.PARQUET_PROCESSING_BATCH_SIZE,
         usecols=lambda x: x in use_cols,
-<<<<<<< HEAD
         dtype=dtype_mapping,
-=======
-        dtype="str",
->>>>>>> d8d8034f
     ) as reader:
         for i, data_frame in enumerate(reader):
             if data_frame.empty:
