#
# Copyright 2021 Red Hat Inc.
# SPDX-License-Identifier: Apache-2.0
#
"""AWS Report Downloader."""
import copy
import datetime
import json
import logging
import os
import shutil
import struct
import uuid

import pandas as pd
from botocore.exceptions import ClientError
from django.conf import settings

from api.common import log_json
from api.provider.models import Provider
from api.utils import DateHelper
from masu.config import Config
from masu.database.report_manifest_db_accessor import ReportManifestDBAccessor
from masu.exceptions import MasuProviderError
from masu.external import UNCOMPRESSED
from masu.external.downloader.downloader_interface import DownloaderInterface
from masu.external.downloader.report_downloader_base import ReportDownloaderBase
from masu.util import common as com_utils
from masu.util.aws import common as utils

DATA_DIR = Config.TMP_DIR
LOG = logging.getLogger(__name__)


class AWSReportDownloaderError(Exception):
    """AWS Report Downloader error."""


class AWSReportDownloaderNoFileError(Exception):
    """AWS Report Downloader error for missing file."""


def get_processing_date(
    local_file, s3_csv_path, manifest_id, provider_uuid, start_date, end_date, context, tracing_id
):
    """
    Fetch initial dataframe from CSV plus processing date and time_inteval.

    Args:
        local_file (str): The full path name of the file
        s3_csv_path (str): The path prefix for csvs
        manifest_id (str): The manifest ID
        provider_uuid (str): The uuid of a provider
        filepath (str): The full path name of the file
        start_date (Datetime): The start datetime of incoming report
        context (Dict): Logging context dictionary
        tracing_id (str): The tracing id
    """
    invoice_bill = "bill/InvoiceId"
    time_interval = "identity/TimeInterval"
    try:
        data_frame = pd.read_csv(local_file, usecols=[invoice_bill], nrows=1)
        optional_cols = ["resourcetags", "costcategory"]
        base_cols = copy.deepcopy(utils.RECOMMENDED_COLUMNS) | copy.deepcopy(utils.OPTIONAL_COLS)
    except ValueError:
        invoice_bill = "bill_invoice_id"
        time_interval = "identity_time_interval"
        optional_cols = ["resource_tags", "cost_category"]
        base_cols = copy.deepcopy(utils.RECOMMENDED_ALT_COLUMNS) | copy.deepcopy(utils.OPTIONAL_ALT_COLS)
        data_frame = pd.read_csv(local_file, usecols=[invoice_bill], nrows=1)
    use_cols = com_utils.fetch_optional_columns(local_file, base_cols, optional_cols, tracing_id, context)
    if data_frame[invoice_bill].any() or not com_utils.check_setup_complete(provider_uuid):
        process_date = start_date
        ReportManifestDBAccessor().mark_s3_parquet_to_be_cleared(manifest_id)
    else:
<<<<<<< HEAD
        process_date = utils.get_or_clear_daily_s3_by_date(
            s3_csv_path, provider_uuid, start_date, end_date, manifest_id, context, tracing_id
        )
    return time_interval, process_date
=======
        # We do this if we have multiple workers running different files for a single manifest.
        process_date = ReportManifestDBAccessor().get_manifest_daily_start_date(manifest_id)
        if not process_date:
            process_date = utils.get_or_clear_daily_s3_by_date(
                s3_csv_path, start_date, end_date, manifest_id, context, tracing_id
            )
            ReportManifestDBAccessor().set_manifest_daily_start_date(manifest_id, process_date)
    return use_cols, time_interval, process_date
>>>>>>> c13621d4


def create_daily_archives(
    tracing_id,
    account,
    provider_uuid,
    local_file,
    manifest_id,
    start_date,
    context,
):
    """
    Create daily CSVs from incoming report and archive to S3.

    Args:
        tracing_id (str): The tracing id
        account (str): The account number
        provider_uuid (str): The uuid of a provider
        local_file (str): The full path name of the file
        manifest_id (int): The manifest identifier
        start_date (Datetime): The start datetime of incoming report
        context (Dict): Logging context dictionary
    """
    end_date = DateHelper().now.replace(tzinfo=None)
    daily_file_names = []
    dates = set()
    s3_csv_path = com_utils.get_path_prefix(
        account, Provider.PROVIDER_AWS, provider_uuid, start_date, Config.CSV_DATA_TYPE
    )
    use_cols, time_interval, process_date = get_processing_date(
        local_file, s3_csv_path, manifest_id, provider_uuid, start_date, end_date, context, tracing_id
    )
    LOG.info(log_json(tracing_id, msg="pandas read csv with following usecols", usecols=use_cols, context=context))
    with pd.read_csv(
        local_file, chunksize=settings.PARQUET_PROCESSING_BATCH_SIZE, usecols=lambda x: x in use_cols
    ) as reader:
        for i, data_frame in enumerate(reader):
            if data_frame.empty:
                continue
            intervals = data_frame[time_interval].unique()
            for interval in intervals:
                date = interval.split("T")[0]
                csv_date = datetime.datetime.strptime(date, "%Y-%m-%d")
                # Adding end here so we dont bother to process future incomplete days (saving plan data)
                if csv_date >= process_date and csv_date <= end_date:
                    dates.add(date)
            if not dates:
                return [], {}
            directory = os.path.dirname(local_file)
            data_frame = data_frame[data_frame[time_interval].str.contains("|".join(dates))]
            for date in dates:
                daily_data = data_frame[data_frame[time_interval].str.match(date)]
                day_file = ReportManifestDBAccessor().update_and_get_day_file(date, manifest_id)
                day_filepath = f"{directory}/{day_file}"
                daily_data.to_csv(day_filepath, index=False, header=True)
                utils.copy_local_report_file_to_s3_bucket(
                    tracing_id, s3_csv_path, day_filepath, day_file, manifest_id, start_date, context
                )
                daily_file_names.append(day_filepath)
    date_range = {
        "start": min(dates),
        "end": max(dates),
        "invoice_month": None,
    }
    return daily_file_names, date_range


class AWSReportDownloader(ReportDownloaderBase, DownloaderInterface):
    """
    AWS Cost and Usage Report Downloader.

    For configuration of AWS, see
    https://docs.aws.amazon.com/awsaccountbilling/latest/aboutv2/billing-reports-costusage.html
    """

    empty_manifest = {"reportKeys": []}

    def __init__(self, customer_name, credentials, data_source, report_name=None, ingress_reports=None, **kwargs):
        """
        Constructor.

        Args:
            customer_name    (String) Name of the customer
            credentials   (Dict) credentials credential for S3 bucket (RoleARN)
            data_source (Dict) Billing source data like bucket
            report_name      (String) Name of the Cost Usage Report to download (optional)
            ingress_reports (List) List of reports from ingress post endpoint (optional)

        """
        super().__init__(**kwargs)

        self.customer_name = customer_name.replace(" ", "_")
        self.credentials = credentials
        self.data_source = data_source
        self.report = None
        self.report_name = report_name
        self.ingress_reports = ingress_reports

        self.bucket = data_source.get("bucket")
        self.region_name = data_source.get("bucket_region")
        self.storage_only = data_source.get("storage_only")

        self._provider_uuid = kwargs.get("provider_uuid")
        self._region_kwargs = {"region_name": self.region_name} if self.region_name else {}

        if self._demo_check():
            return

        LOG.debug("Connecting to AWS...")
        self._session = utils.get_assume_role_session(
            utils.AwsArn(credentials), "MasuDownloaderSession", **self._region_kwargs
        )
        self.s3_client = self._session.client("s3", **self._region_kwargs)

        self._set_report()

    @property
    def manifest_date_format(self):
        """Set the AWS manifest date format."""
        return "%Y%m%dT000000.000Z"

    def _check_size(self, s3key, check_inflate=False):
        """Check the size of an S3 file.

        Determine if there is enough local space to download and decompress the
        file.

        Args:
            s3key (str): the key name of the S3 object to check
            check_inflate (bool): if the file is compressed, evaluate the file's decompressed size.

        Returns:
            (bool): whether the file can be safely stored (and decompressed)

        """
        size_ok = False

        try:
            s3fileobj = self.s3_client.get_object(Bucket=self.bucket, Key=s3key)
            size = int(s3fileobj.get("ContentLength", -1))
        except ClientError as ex:
            if ex.response["Error"]["Code"] == "AccessDenied":
                msg = f"Unable to access S3 Bucket {self.bucket}: (AccessDenied)"
                LOG.info(log_json(self.tracing_id, msg=msg, context=self.context))
                raise AWSReportDownloaderNoFileError(msg)
            msg = f"Error downloading file: Error: {str(ex)}"
            LOG.error(log_json(self.tracing_id, msg=msg, context=self.context))
            raise AWSReportDownloaderError(str(ex))

        if size < 0:
            raise AWSReportDownloaderError(f"Invalid size for S3 object: {s3fileobj}")

        free_space = shutil.disk_usage(self.download_path)[2]
        if size < free_space:
            size_ok = True

        LOG.debug("%s is %s bytes; Download path has %s free", s3key, size, free_space)

        ext = os.path.splitext(s3key)[1]
        if ext == ".gz" and check_inflate and size_ok and size > 0:
            # isize block is the last 4 bytes of the file; see: RFC1952
            resp = self.s3_client.get_object(Bucket=self.bucket, Key=s3key, Range=f"bytes={size - 4}-{size}")
            isize = struct.unpack("<I", resp["Body"].read(4))[0]
            if isize > free_space:
                size_ok = False

            LOG.debug("%s is %s bytes uncompressed; Download path has %s free", s3key, isize, free_space)

        return size_ok

    def _demo_check(self) -> bool:
        # Existing schema will start with acct and we strip that prefix new customers
        # include the org prefix in case an org-id and an account number might overlap
        if self.customer_name.startswith("acct"):
            demo_check = self.customer_name[4:]
        else:
            demo_check = self.customer_name

        if demo_account := settings.DEMO_ACCOUNTS.get(demo_check):
            LOG.info(f"Info found for demo account {demo_check} = {demo_account}.")
            if demo_info := demo_account.get(self.credentials.get("role_arn")):
                self.report_name = demo_info.get("report_name")
                self.report = {
                    "S3Bucket": self.bucket,
                    "S3Prefix": demo_info.get("report_prefix"),
                    "Compression": "GZIP",
                }
                session = utils.get_assume_role_session(
                    utils.AwsArn(self.credentials), "MasuDownloaderSession", **self._region_kwargs
                )
                self.s3_client = session.client("s3", **self._region_kwargs)

                return True

        return False

    def _set_report(self):
        # Checking for storage only source
        if self.storage_only:
            LOG.info("Skipping ingest as source is storage_only and requires ingress reports")
            self.report = ""
            return

        # fetch details about the report from the cloud provider
        defs = utils.get_cur_report_definitions(self._session.client("cur", region_name="us-east-1"))
        if not self.report_name:
            report_names = []
            for report in defs.get("ReportDefinitions", []):
                if self.bucket == report.get("S3Bucket"):
                    report_names.append(report["ReportName"])

            # FIXME: Get the first report in the bucket until Koku can specify
            # which report the user wants
            if report_names:
                self.report_name = report_names[0]

        report_defs = defs.get("ReportDefinitions", [])
        report = [rep for rep in report_defs if rep["ReportName"] == self.report_name]
        if not report:
            raise MasuProviderError("Cost and Usage Report definition not found.")

        self.report = report.pop()

    def _get_manifest(self, date_time):
        """
        Download and return the CUR manifest for the given date.

        Args:
            date_time (DateTime): The starting datetime object

        Returns:
            (Dict): A dict-like object serialized from JSON data.

        """
        manifest = f"{self._get_report_path(date_time)}/{self.report_name}-Manifest.json"
        msg = f"Will attempt to download manifest: {manifest}"
        LOG.info(log_json(self.tracing_id, msg=msg, context=self.context))

        try:
            manifest_file, _, manifest_modified_timestamp, __, ___ = self.download_file(manifest)
        except AWSReportDownloaderNoFileError as err:
            msg = f"Unable to get report manifest. Reason: {str(err)}"
            LOG.info(log_json(self.tracing_id, msg=msg, context=self.context))
            return "", self.empty_manifest, None

        manifest_json = None
        with open(manifest_file) as manifest_file_handle:
            manifest_json = json.load(manifest_file_handle)

        return manifest_file, manifest_json, manifest_modified_timestamp

    def _remove_manifest_file(self, manifest_file):
        """Clean up the manifest file after extracting information."""
        try:
            os.remove(manifest_file)
            LOG.debug("Deleted manifest file at %s", manifest_file)
        except OSError:
            msg = f"Could not delete manifest file at {manifest_file}"
            LOG.info(log_json(self.tracing_id, msg=msg, context=self.context))

        return None

    def _get_report_path(self, date_time):
        """
        Return path of report files.

        Args:
            date_time (DateTime): The starting datetime object

        Returns:
            (String): "/prefix/report_name/YYYYMMDD-YYYYMMDD",
                    example: "/my-prefix/my-report/19701101-19701201"

        """
        report_date_range = utils.month_date_range(date_time)
        return "{}/{}/{}".format(self.report.get("S3Prefix"), self.report_name, report_date_range)

    def download_file(self, key, stored_etag=None, manifest_id=None, start_date=None):
        """
        Download an S3 object to file.

        Args:
            key (str): The S3 object key identified.

        Returns:
            (String): The path and file name of the saved file

        """
        if self.ingress_reports:
            key = key.split(f"{self.bucket}/")[-1]

        s3_filename = key.split("/")[-1]
        directory_path = f"{DATA_DIR}/{self.customer_name}/aws/{self.bucket}"

        local_s3_filename = utils.get_local_file_name(key)
        msg = f"Local S3 filename: {local_s3_filename}"
        LOG.info(log_json(self.tracing_id, msg=msg, context=self.context))
        full_file_path = f"{directory_path}/{local_s3_filename}"

        # Make sure the data directory exists
        os.makedirs(directory_path, exist_ok=True)
        s3_etag = None
        file_creation_date = None
        file_names = []
        date_range = {}
        try:
            s3_file = self.s3_client.get_object(Bucket=self.bucket, Key=key)
            s3_etag = s3_file.get("ETag")
            file_creation_date = s3_file.get("LastModified")
        except ClientError as ex:
            if ex.response["Error"]["Code"] == "NoSuchKey":
                msg = f"Unable to find {s3_filename} in S3 Bucket: {self.bucket}"
                LOG.info(log_json(self.tracing_id, msg=msg, context=self.context))
                raise AWSReportDownloaderNoFileError(msg)
            if ex.response["Error"]["Code"] == "AccessDenied":
                msg = f"Unable to access S3 Bucket {self.bucket}: (AccessDenied)"
                LOG.info(log_json(self.tracing_id, msg=msg, context=self.context))
                raise AWSReportDownloaderNoFileError(msg)
            msg = f"Error downloading file: Error: {str(ex)}"
            LOG.error(log_json(self.tracing_id, msg=msg, context=self.context))
            raise AWSReportDownloaderError(str(ex))

        if not self._check_size(key, check_inflate=True):
            msg = f"Insufficient disk space to download file: {s3_file}"
            LOG.error(log_json(self.tracing_id, msg=msg, context=self.context))
            raise AWSReportDownloaderError(msg)

        if s3_etag != stored_etag or not os.path.isfile(full_file_path):
            msg = f"Downloading key: {key} to file path: {full_file_path}"
            LOG.info(log_json(self.tracing_id, msg=msg, context=self.context))
            self.s3_client.download_file(self.bucket, key, full_file_path)

            if not key.endswith(".json"):
                file_names, date_range = create_daily_archives(
                    self.tracing_id,
                    self.account,
                    self._provider_uuid,
                    full_file_path,
                    manifest_id,
                    start_date,
                    self.context,
                )

        msg = f"Download complete for {key}"
        LOG.info(log_json(self.tracing_id, msg=msg, context=self.context))

        return full_file_path, s3_etag, file_creation_date, file_names, date_range

    def get_manifest_context_for_date(self, date):
        """
        Get the manifest context for a provided date.

        Args:
            date (Date): The starting datetime object

        Returns:
            ({}) Dictionary containing the following keys:
                manifest_id - (String): Manifest ID for ReportManifestDBAccessor
                assembly_id - (String): UUID identifying report file
                compression - (String): Report compression format
                files       - ([{"key": full_file_path "local_file": "local file name"}]): List of report files.

        """
        manifest_dict = {}
        report_dict = {}
        if self.ingress_reports:
            manifest_dict = self._generate_monthly_pseudo_manifest(date)
            if manifest_dict:
                assembly_id = manifest_dict.get("assembly_id")
                manifest_id = self._process_manifest_db_record(
                    assembly_id,
                    date.strftime("%Y-%m-%d"),
                    len(manifest_dict.get("file_names")),
                    date,
                )
                report_dict["assembly_id"] = assembly_id
                report_dict["compression"] = manifest_dict.get("compression")
                files_list = [
                    {"key": key, "local_file": self.get_local_file_for_report(key)}
                    for key in manifest_dict.get("file_names")
                ]
        else:
            # Skip download for storage only source
            if self.storage_only:
                return report_dict
            manifest_file, manifest, manifest_timestamp = self._get_manifest(date)
            if manifest == self.empty_manifest:
                return report_dict
            manifest_dict = self._prepare_db_manifest_record(manifest)
            self._remove_manifest_file(manifest_file)

            if manifest_dict:
                manifest_id = self._process_manifest_db_record(
                    manifest_dict.get("assembly_id"),
                    manifest_dict.get("billing_start"),
                    manifest_dict.get("num_of_files"),
                    manifest_timestamp,
                )
                report_dict["assembly_id"] = manifest.get("assemblyId")
                report_dict["compression"] = self.report.get("Compression")
                files_list = [
                    {"key": key, "local_file": self.get_local_file_for_report(key)}
                    for key in manifest.get("reportKeys")
                ]
        report_dict["manifest_id"] = manifest_id
        report_dict["files"] = files_list
        return report_dict

    def _generate_monthly_pseudo_manifest(self, date):
        """
        Generate a dict representing an analog to other providers "manifest" files.

        No manifest file for monthly periods. So we check for
        files in the bucket based on what the customer posts.

        Args:
            report_data: Where reports are stored

        Returns:
            Manifest-like dict with keys and value placeholders
                assembly_id - (String): empty string
                compression - (String): Report compression format
                start_date - (Datetime): billing period start date
                file_names - (list): list of filenames.
        """

        manifest_data = {
            "assembly_id": uuid.uuid4(),
            "compression": UNCOMPRESSED,
            "start_date": date,
            "file_names": self.ingress_reports,
        }
        LOG.info(f"Manifest Data: {str(manifest_data)}")
        return manifest_data

    def get_local_file_for_report(self, report):
        """Get full path for local report file."""
        return utils.get_local_file_name(report)

    def _prepare_db_manifest_record(self, manifest):
        """Prepare to insert or update the manifest DB record."""
        assembly_id = manifest.get("assemblyId")
        billing_str = manifest.get("billingPeriod", {}).get("start")
        billing_start = datetime.datetime.strptime(billing_str, self.manifest_date_format)
        num_of_files = len(manifest.get("reportKeys", []))
        return {"assembly_id": assembly_id, "billing_start": billing_start, "num_of_files": num_of_files}<|MERGE_RESOLUTION|>--- conflicted
+++ resolved
@@ -73,21 +73,10 @@
         process_date = start_date
         ReportManifestDBAccessor().mark_s3_parquet_to_be_cleared(manifest_id)
     else:
-<<<<<<< HEAD
         process_date = utils.get_or_clear_daily_s3_by_date(
             s3_csv_path, provider_uuid, start_date, end_date, manifest_id, context, tracing_id
         )
-    return time_interval, process_date
-=======
-        # We do this if we have multiple workers running different files for a single manifest.
-        process_date = ReportManifestDBAccessor().get_manifest_daily_start_date(manifest_id)
-        if not process_date:
-            process_date = utils.get_or_clear_daily_s3_by_date(
-                s3_csv_path, start_date, end_date, manifest_id, context, tracing_id
-            )
-            ReportManifestDBAccessor().set_manifest_daily_start_date(manifest_id, process_date)
     return use_cols, time_interval, process_date
->>>>>>> c13621d4
 
 
 def create_daily_archives(
