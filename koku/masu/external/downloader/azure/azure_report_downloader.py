--- conflicted
+++ resolved
@@ -242,11 +242,7 @@
             blob = self._azure_client.get_cost_export_for_key(key, self.container_name)
             etag = blob.etag
         except AzureCostReportNotFound as ex:
-<<<<<<< HEAD
-            log_msg = "Error when downloading Azure report for key: {}. Error {}".format(key, str(ex))
-=======
             log_msg = f"Error when downloading Azure report for key: {key}. Error {ex}"
->>>>>>> 866d5242
             LOG.error(log_msg)
             raise AzureReportDownloaderError(log_msg)
 
