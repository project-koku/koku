#
# Copyright 2021 Red Hat Inc.
# SPDX-License-Identifier: Apache-2.0
#
"""Report Downloader."""
import logging
from tempfile import mkdtemp

from django.db.utils import IntegrityError

from api.common import log_json
from api.provider.models import Provider
from koku.database import FKViolation
from masu.database.report_manifest_db_accessor import ReportManifestDBAccessor
from reporting_common.models import CostUsageReportManifest

LOG = logging.getLogger(__name__)


class ReportDownloaderWarning(Exception):
    """A class for warnings related to report downloading"""


class ReportDownloaderError(Exception):
    """An exception class for base class errors"""


class ReportDownloaderBase:
    """
    Download cost reports from a provider.

    Base object class for downloading cost reports from a cloud provider.
    """

    def __init__(self, download_path=None, **kwargs):
        """
        Create a downloader.

        Args:
            download_path (String) filesystem path to store downloaded files

        Kwargs:
            customer_name     (String) customer name
            credentials       (Dict) provider access credentials
            data_source       (Dict) cost report source
            provider_type     (String) cloud provider type
            provider_uuid     (String) cloud provider uuid
            report_name       (String) cost report name

        """
        if download_path:
            self.download_path = download_path
        else:
            self.download_path = mkdtemp(prefix="masu")
        self._cache_key = kwargs.get("cache_key")
        self._provider_uuid = kwargs.get("provider_uuid")
        self._provider_type = kwargs.get("provider_type")
        self.request_id = kwargs.get("request_id")  # TODO: Remove this once the downloaders have been updated
        self.tracing_id = kwargs.get("tracing_id")
        self.account = kwargs.get("account")
        self.context = {
            "provider_uuid": self._provider_uuid,
            "provider_type": self._provider_type,
            "account": self.account,
        }

    def _get_existing_manifest_db_id(self, assembly_id):
        """Return a manifest DB object if it exists."""
        manifest_id = None
        with ReportManifestDBAccessor() as manifest_accessor:
            manifest = manifest_accessor.get_manifest(assembly_id, self._provider_uuid)
            if manifest:
                manifest_id = manifest.id
        return manifest_id

    def _process_manifest_db_record(self, assembly_id, billing_start, num_of_files, export_datetime, **kwargs):
        """Insert or update the manifest DB record."""
        msg = f"Inserting/updating manifest in database for assembly_id: {assembly_id}"
        LOG.info(log_json(self.tracing_id, msg=msg))

        manifest_entry = CostUsageReportManifest.objects.filter(
            assembly_id=assembly_id, provider=self._provider_uuid
        ).first()
        if not manifest_entry:
            manifest_dict = kwargs | {
                "assembly_id": assembly_id,
                "billing_period_start_datetime": billing_start,
                "num_total_files": num_of_files,
                "provider_uuid": self._provider_uuid,
                "export_datetime": export_datetime,
            }
            # the provider uuid must go in `provider_id`. Explicitly set `provider_uuid` above in case
            # kwargs contains it. Then we update the key here:
            manifest_dict["provider_id"] = manifest_dict.pop("provider_uuid")
            try:
                manifest_entry, _ = CostUsageReportManifest.objects.get_or_create(**manifest_dict)
            except IntegrityError as error:

                if fk_violation := FKViolation(error):
                    LOG.warning(fk_violation)
                    raise ReportDownloaderError(f"Method: _process_manifest_db_record :: {fk_violation}") from error

                manifest_entry = CostUsageReportManifest.objects.filter(
                    assembly_id=assembly_id, provider=self._provider_uuid
                ).first()

        if not manifest_entry:
            # if we somehow end up here, then wow
            msg = f"Manifest entry not found for given manifest {manifest_dict}."
            provider = Provider.objects.filter(uuid=self._provider_uuid).first()
            if not provider:
                msg = f"Provider entry not found for {self._provider_uuid}."
                LOG.warning(log_json(self.tracing_id, msg=msg, context=self.context))
                raise ReportDownloaderError(msg)
            LOG.warning(log_json(self.tracing_id, msg=msg, context=self.context))
            raise IntegrityError(msg)

<<<<<<< HEAD
=======
        with ReportManifestDBAccessor() as manifest_accessor:
            if num_of_files != manifest_entry.num_total_files:
                manifest_accessor.update_number_of_files_for_manifest(manifest_entry)
>>>>>>> 83ef533d
        return manifest_entry.id<|MERGE_RESOLUTION|>--- conflicted
+++ resolved
@@ -115,10 +115,7 @@
             LOG.warning(log_json(self.tracing_id, msg=msg, context=self.context))
             raise IntegrityError(msg)
 
-<<<<<<< HEAD
-=======
         with ReportManifestDBAccessor() as manifest_accessor:
             if num_of_files != manifest_entry.num_total_files:
                 manifest_accessor.update_number_of_files_for_manifest(manifest_entry)
->>>>>>> 83ef533d
         return manifest_entry.id