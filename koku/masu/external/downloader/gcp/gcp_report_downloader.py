--- conflicted
+++ resolved
@@ -348,11 +348,7 @@
             f"TO_JSON_STRING({col})" if col in ("labels", "system_labels", "project.labels") else col
             for col in columns_list
         ]
-<<<<<<< HEAD
-        # Swap out resource columns wit NULLs when we are processing
-=======
         # Swap out resource columns with NULLs when we are processing
->>>>>>> 35c10ee3
         # a non-resource-level BigQuery table
         columns_list = [
             f"NULL as {col.replace('.', '_')}"
@@ -361,10 +357,6 @@
             else col
             for col in columns_list
         ]
-<<<<<<< HEAD
-        # columns_list = self.modify_query_select_for_resource_columns(columns_list)
-=======
->>>>>>> 35c10ee3
         columns_list.append("DATE(_PARTITIONTIME) as partition_time")
         return ",".join(columns_list)
 
