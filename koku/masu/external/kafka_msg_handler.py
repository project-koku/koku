#
# Copyright 2018 Red Hat, Inc.
#
# This program is free software: you can redistribute it and/or modify
# it under the terms of the GNU Affero General Public License as
# published by the Free Software Foundation, either version 3 of the
# License, or (at your option) any later version.
#
# This program is distributed in the hope that it will be useful,
# but WITHOUT ANY WARRANTY; without even the implied warranty of
# MERCHANTABILITY or FITNESS FOR A PARTICULAR PURPOSE.  See the
# GNU Affero General Public License for more details.
#
# You should have received a copy of the GNU Affero General Public License
# along with this program.  If not, see <https://www.gnu.org/licenses/>.
#
"""Kafka message handler."""
import json
import logging
import os
import re
import shutil
import tempfile
import threading
import time
import traceback
import uuid
from tarfile import ReadError
from tarfile import TarFile

import requests
from confluent_kafka import Consumer
from confluent_kafka import KafkaError
from confluent_kafka import KafkaException
from confluent_kafka import Producer
from django.db import connection
from django.db import InterfaceError
from django.db import OperationalError
from kombu.exceptions import OperationalError as RabbitOperationalError

from api.common import log_json
from kafka_utils.utils import backoff
from kafka_utils.utils import is_kafka_connected
from masu.config import Config
from masu.database.report_manifest_db_accessor import ReportManifestDBAccessor
from masu.database.report_stats_db_accessor import ReportStatsDBAccessor
from masu.external import UNCOMPRESSED
from masu.external.accounts_accessor import AccountsAccessor
from masu.external.accounts_accessor import AccountsAccessorError
from masu.external.downloader.ocp.ocp_report_downloader import create_daily_archives
from masu.external.downloader.ocp.ocp_report_downloader import OCPReportDownloader
from masu.processor._tasks.process import _process_report_file
from masu.processor.report_processor import ReportProcessorDBError
from masu.processor.report_processor import ReportProcessorError
from masu.processor.tasks import convert_reports_to_parquet
from masu.processor.tasks import summarize_reports
from masu.prometheus_stats import KAFKA_CONNECTION_ERRORS_COUNTER
from masu.util.ocp import common as utils

# from kafka.errors import KafkaError

LOG = logging.getLogger(__name__)

# import ptvsd
# ptvsd.enable_attach(("0.0.0.0", 5678))
# LOG.warning("Waiting for debugger attach...")
# ptvsd.wait_for_attach()

HCCM_TOPIC = "platform.upload.hccm"
VALIDATION_TOPIC = "platform.upload.validation"
SUCCESS_CONFIRM_STATUS = "success"
FAILURE_CONFIRM_STATUS = "failure"
PRODUCER = Producer({"bootstrap.servers": Config.INSIGHTS_KAFKA_ADDRESS, "message.timeout.ms": 1000})


class KafkaMsgHandlerError(Exception):
    """Kafka msg handler error."""


def delivery_callback(err, msg):
    """Acknowledge message success or failure."""
    if err is not None:
        LOG.error(f"Failed to deliver message: {str(msg)}: {str(err)}")
        raise KafkaMsgHandlerError(err)
    else:
        LOG.info("Validation message delivered.")


def create_manifest_entries(report_meta, request_id, context={}):
    """
    Creates manifest database entries for report processing tracking.

    Args:
        report_meta (dict): Report context dictionary from extract_payload.
        request_id (String): Identifier associated with the payload
        context (Dict): Context for logging (account, etc)

    Returns:
        manifest_id (Integer): Manifest identifier of the created db entry.

    """

    class Request:
        id = uuid.uuid4()

    class Task:
        request = Request()

    downloader = OCPReportDownloader(
        Task(),
        report_meta.get("schema_name"),
        report_meta.get("cluster_id"),
        None,
        provider_uuid=report_meta.get("provider_uuid"),
        request_id=request_id,
        account=context.get("account", "no_account"),
    )
    return downloader._prepare_db_manifest_record(report_meta)


def record_report_status(manifest_id, file_name, request_id, context={}):
    """
    Creates initial report status database entry for new report files.

    If a report has already been downloaded from the ingress service
    there is a chance that processing has already been complete.  The
    function returns the last completed date time to determine if the
    report processing should continue in extract_payload.

    Args:
        manifest_id (Integer): Manifest Identifier.
        file_name (String): Report file name
        request_id (String): Identifier associated with the payload
        context (Dict): Context for logging (account, etc)

    Returns:
        DateTime - Last completed date time for a given report file.

    """
    already_processed = False
    with ReportStatsDBAccessor(file_name, manifest_id) as db_accessor:
        already_processed = db_accessor.get_last_completed_datetime()
        if already_processed:
            msg = f"Report {file_name} has already been processed."
        else:
            msg = f"Recording stats entry for {file_name}"
        LOG.info(log_json(request_id, msg, context))
    return already_processed


def get_account_from_cluster_id(cluster_id, request_id, context={}):
    """
    Returns the provider details for a given OCP cluster id.

    Args:
        cluster_id (String): Cluster UUID.
        request_id (String): Identifier associated with the payload
        context (Dict): Context for logging (account, etc)

    Returns:
        (dict) - keys: value
                 authentication: String,
                 customer_name: String,
                 billing_source: String,
                 provider_type: String,
                 schema_name: String,
                 provider_uuid: String

    """
    account = None
    provider_uuid = utils.get_provider_uuid_from_cluster_id(cluster_id)
    if provider_uuid:
        msg = f"Found provider_uuid: {str(provider_uuid)} for cluster_id: {str(cluster_id)}"
        LOG.info(log_json(request_id, msg, context))
        if context:
            context["provider_uuid"] = provider_uuid
        account = get_account(provider_uuid, request_id, context)
    return account


def download_payload(request_id, url, context={}):
    """
    Download the payload from ingress to temporary location.

        Args:
        request_id (String): Identifier associated with the payload
        url (String): URL path to payload in the Insights upload service..
        context (Dict): Context for logging (account, etc)

        Returns:
        Tuple: temp_dir (String), temp_file (String)
    """
    # Create temporary directory for initial file staging and verification in the
    # OpenShift PVC directory so that any failures can be triaged in the event
    # the pod goes down.
    os.makedirs(Config.PVC_DIR, exist_ok=True)
    temp_dir = tempfile.mkdtemp(dir=Config.PVC_DIR)

    # Download file from quarantine bucket as tar.gz
    try:
        download_response = requests.get(url)
        download_response.raise_for_status()
    except requests.exceptions.HTTPError as err:
        shutil.rmtree(temp_dir)
        msg = f"Unable to download file. Error: {str(err)}"
        LOG.warning(log_json(request_id, msg))
        raise KafkaMsgHandlerError(msg)

    sanitized_request_id = re.sub("[^A-Za-z0-9]+", "", request_id)
    gzip_filename = f"{sanitized_request_id}.tar.gz"
    temp_file = f"{temp_dir}/{gzip_filename}"
    try:
        temp_file_hdl = open(temp_file, "wb")
        temp_file_hdl.write(download_response.content)
        temp_file_hdl.close()
    except (OSError, IOError) as error:
        shutil.rmtree(temp_dir)
        msg = f"Unable to write file. Error: {str(error)}"
        LOG.warning(log_json(request_id, msg, context))
        raise KafkaMsgHandlerError(msg)

    return (temp_dir, temp_file, gzip_filename)


def extract_payload_contents(request_id, out_dir, tarball_path, tarball, context={}):
    """
    Extract the payload contents into a temporary location.

        Args:
        request_id (String): Identifier associated with the payload
        out_dir (String): temporary directory to extract data to
        tarball_path (String): the path to the payload file to extract
        tarball (String): the payload file to extract
        context (Dict): Context for logging (account, etc)

        Returns:
            (String): path to manifest file
    """
    # Extract tarball into temp directory

    if not os.path.isfile(tarball_path):
        msg = f"Unable to find tar file {tarball_path}."
        LOG.warning(log_json(request_id, msg, context))
        raise KafkaMsgHandlerError("Extraction failure, file not found.")

    try:
        mytar = TarFile.open(tarball_path, mode="r:gz")
        mytar.extractall(path=out_dir)
        files = mytar.getnames()
        manifest_path = [manifest for manifest in files if "manifest.json" in manifest]
    except (ReadError, EOFError, OSError) as error:
        msg = f"Unable to untar file {tarball_path}. Reason: {str(error)}"
        LOG.warning(log_json(request_id, msg, context))
        shutil.rmtree(out_dir)
        raise KafkaMsgHandlerError("Extraction failure.")

    if not manifest_path:
        msg = "No manifest found in payload."
        LOG.warning(log_json(request_id, msg, context))
        raise KafkaMsgHandlerError("No manifest found in payload.")

    return manifest_path


# pylint: disable=too-many-locals
def extract_payload(url, request_id, context={}):  # noqa: C901
    """
    Extract OCP usage report payload into local directory structure.

    Payload is expected to be a .tar.gz file that contains:
    1. manifest.json - dictionary containing usage report details needed
        for report processing.
        Dictionary Contains:
            files - names of .csv usage reports for the manifest
            date - DateTime that the payload was created
            uuid - uuid for payload
            cluster_id  - OCP cluster ID.
    2. *.csv - Actual usage report for the cluster.  Format is:
        Format is: <uuid>_report_name.csv

    On successful completion the report and manifest will be in a directory
    structure that the OCPReportDownloader is expecting.

    Ex: /var/tmp/insights_local/my-ocp-cluster-1/20181001-20181101

    Once the files are extracted:
    1. Provider account is retrieved for the cluster id.  If no account is found we return.
    2. Manifest database record is created which will establish the assembly_id and number of files
    3. Report stats database record is created and is used as a filter to determine if the file
       has already been processed.
    4. All report files that have not been processed will have the local path to that report file
       added to the report_meta context dictionary for that file.
    5. Report file context dictionaries that require processing is added to a list which will be
       passed to the report processor.  All context from report_meta is used by the processor.

    Args:
        url (String): URL path to payload in the Insights upload service..
        request_id (String): Identifier associated with the payload
        context (Dict): Context for logging (account, etc)

    Returns:
        [dict]: keys: value
                files: [String],
                date: DateTime,
                cluster_id: String
                manifest_path: String,
                provider_uuid: String,
                provider_type: String
                schema_name: String
                manifest_id: Integer
                current_file: String

    """
    temp_dir, temp_file_path, temp_file = download_payload(request_id, url, context)
    manifest_path = extract_payload_contents(request_id, temp_dir, temp_file_path, temp_file, context)

    # Open manifest.json file and build the payload dictionary.
    full_manifest_path = f"{temp_dir}/{manifest_path[0]}"
    report_meta = utils.get_report_details(os.path.dirname(full_manifest_path))

    # Filter and get account from payload's cluster-id
    cluster_id = report_meta.get("cluster_id")
    if context:
        context["cluster_id"] = cluster_id
    account = get_account_from_cluster_id(cluster_id, request_id, context)
    if not account:
        msg = f"Recieved unexpected OCP report from {cluster_id}"
        LOG.error(log_json(request_id, msg, context))
        shutil.rmtree(temp_dir)
        return None
    schema_name = account.get("schema_name")
    provider_type = account.get("provider_type")
    context["account"] = schema_name[4:]
    context["provider_type"] = provider_type
    report_meta["provider_uuid"] = account.get("provider_uuid")
    report_meta["provider_type"] = provider_type
    report_meta["schema_name"] = schema_name
    report_meta["account"] = schema_name[4:]
    report_meta["request_id"] = request_id

    # Create directory tree for report.
    usage_month = utils.month_date_range(report_meta.get("date"))
    destination_dir = f"{Config.INSIGHTS_LOCAL_REPORT_DIR}/{report_meta.get('cluster_id')}/{usage_month}"
    os.makedirs(destination_dir, exist_ok=True)

    # Copy manifest
    manifest_destination_path = f"{destination_dir}/{os.path.basename(report_meta.get('manifest_path'))}"
    shutil.copy(report_meta.get("manifest_path"), manifest_destination_path)

    # Save Manifest
    report_meta["manifest_id"] = create_manifest_entries(report_meta, request_id, context)

    # Copy report payload
    report_metas = []
    for report_file in report_meta.get("files"):
        current_meta = report_meta.copy()
        subdirectory = os.path.dirname(full_manifest_path)
        payload_source_path = f"{subdirectory}/{report_file}"
        payload_destination_path = f"{destination_dir}/{report_file}"
        try:
            shutil.copy(payload_source_path, payload_destination_path)
            current_meta["current_file"] = payload_destination_path
            if not record_report_status(report_meta["manifest_id"], report_file, request_id, context):
                msg = f"Successfully extracted OCP for {report_meta.get('cluster_id')}/{usage_month}"
                LOG.info(log_json(request_id, msg, context))
                create_daily_archives(
                    request_id,
                    report_meta["account"],
                    report_meta["provider_uuid"],
                    report_file,
                    payload_destination_path,
                    report_meta["manifest_id"],
                    report_meta["date"],
                    context,
                )
                report_metas.append(current_meta)
            else:
                # Report already processed
                pass
        except FileNotFoundError:
            msg = f"File {str(report_file)} has not downloaded yet."
            LOG.debug(log_json(request_id, msg, context))

    # Remove temporary directory and files
    shutil.rmtree(temp_dir)
    return report_metas


@KAFKA_CONNECTION_ERRORS_COUNTER.count_exceptions()
def send_confirmation(request_id, status):  # pragma: no cover
    """
    Send kafka validation message to Insights Upload service.

    When a new file lands for topic 'hccm' we must validate it
    so that it will be made permanently available to other
    apps listening on the 'platform.upload.available' topic.

    Args:
        request_id (String): Request ID for file being confirmed.
        status (String): Either 'success' or 'failure'

    Returns:
        None

    max.in.flight.requests.per.connection   1000000         Maximum number of in-flight requests per
            broker connection. This is a generic property applied to all broker communication, however
            it is primarily relevant to produce requests. In particular, note that other mechanisms
            limit the number of outstanding consumer fetch request per broker to one.
    message.send.max.retries                2               How many times to retry sending a failing
            Message. Note: retrying may cause reordering unless enable.idempotence is set to true.
    retry.backoff.ms                        100             The backoff time in milliseconds before
            retrying a protocol request.

    """
    validation = {"request_id": request_id, "validation": status}
    msg = bytes(json.dumps(validation), "utf-8")
    PRODUCER.produce(VALIDATION_TOPIC, value=msg, callback=delivery_callback)
    # Wait up to 1 second for events. Callbacks will be invoked during
    # this method call if the message is acknowledged.
    # `flush` makes this process synchronous compared to async with `poll`
    PRODUCER.flush(1)


def handle_message(msg):
    """
    Handle messages from message pending queue.

    Handle's messages with topics: 'platform.upload.hccm',
    and 'platform.upload.available'.

    The OCP cost usage payload will land on topic hccm.
    These messages will be extracted into the local report
    directory structure.  Once the file has been verified
    (successfully extracted) we will report the status to
    the Insights Upload Service so the file can be made available
    to other apps on the service.

    Messages on the available topic are messages that have
    been verified by an app on the Insights upload service.
    For now we are just logging the URL for demonstration purposes.
    In the future if we want to maintain a URL to our report files
    in the upload service we could look for hashes for files that
    we have previously validated on the hccm topic.


    Args:
        msg - Upload Service message containing usage payload information.

    Returns:
        (String, [dict]) - String: Upload Service confirmation status
                         [dict]: keys: value
                                 files: [String],
                                 date: DateTime,
                                 cluster_id: String
                                 manifest_path: String,
                                 provider_uuid: String,
                                 provider_type: String
                                 schema_name: String
                                 manifest_id: Integer
                                 current_file: String

    """
    if msg.topic() == HCCM_TOPIC:
        value = json.loads(msg.value().decode("utf-8"))
        request_id = value.get("request_id", "no_request_id")
        account = value.get("account", "no_account")
        context = {"account": account}
        try:
            msg = f"Extracting Payload for msg: {str(value)}"
            LOG.info(log_json(request_id, msg, context))
            report_metas = extract_payload(value["url"], request_id, context)
            return SUCCESS_CONFIRM_STATUS, report_metas
        except (OperationalError, InterfaceError) as error:
            connection.close()
            msg = f"Unable to extract payload, db closed. {type(error).__name__}: {error}"
            LOG.error(log_json(request_id, msg, context))
            raise KafkaMsgHandlerError(msg)
        except Exception as error:  # noqa
            traceback.print_exc()
            msg = f"Unable to extract payload. Error: {type(error).__name__}: {error}"
            LOG.warning(log_json(request_id, msg, context))
            return FAILURE_CONFIRM_STATUS, None
    else:
        LOG.error("Unexpected Message")
    return None, None


def get_account(provider_uuid, request_id, context={}):
    """
    Retrieve a provider's account configuration needed for processing.

    Args:
        provider_uuid (String): Provider unique identifier.
        request_id (String): Identifier associated with the payload
        context (Dict): Context for logging (account, etc)

    Returns:
        (dict) - keys: value
                 authentication: String,
                 customer_name: String,
                 billing_source: String,
                 provider_type: String,
                 schema_name: String,
                 provider_uuid: String

    """
    all_accounts = []
    try:
        all_accounts = AccountsAccessor().get_accounts(provider_uuid)
    except AccountsAccessorError as error:
        msg = f"Unable to get accounts. Error: {str(error)}"
        LOG.warning(log_json(request_id, msg, context))
        return None

    return all_accounts.pop() if all_accounts else None


def summarize_manifest(report_meta):
    """
    Kick off manifest summary when all report files have completed line item processing.

    Args:
        report (Dict) - keys: value
                        schema_name: String,
                        manifest_id: Integer,
                        provider_uuid: String,
                        provider_type: String,

    Returns:
        Celery Async UUID.

    """
    async_id = None
    schema_name = report_meta.get("schema_name")
    manifest_id = report_meta.get("manifest_id")
    provider_uuid = report_meta.get("provider_uuid")
    schema_name = report_meta.get("schema_name")
    provider_type = report_meta.get("provider_type")

    with ReportManifestDBAccessor() as manifest_accesor:
        manifest = manifest_accesor.get_manifest_by_id(manifest_id)
        if manifest.num_processed_files == manifest.num_total_files:
            report_meta = {
                "schema_name": schema_name,
                "provider_type": provider_type,
                "provider_uuid": provider_uuid,
                "manifest_id": manifest_id,
            }
            async_id = summarize_reports.delay([report_meta])
    return async_id


def convert_manifest_to_parquet(request_id, report_meta, context={}):
    """
    Kick off manifest conversion when all report files have completed line item processing.

    Args:
        request_id (str) - The triggering request identifier
        report (Dict) - keys: value
                        schema_name: String,
                        manifest_id: Integer,
                        provider_uuid: String,
                        provider_type: String,
                        date: DateTime
        context (Dict) - Logging context

    Returns:
        Celery Async UUID.

    """
    async_id = None
    schema_name = report_meta.get("schema_name")
    manifest_id = report_meta.get("manifest_id")
    provider_uuid = report_meta.get("provider_uuid")
    provider_type = report_meta.get("provider_type")
    start_date = report_meta.get("date")

    if not context:
        context = {"account": schema_name[4:], "provider_uuid": provider_uuid, "provider_type": provider_type}

    with ReportManifestDBAccessor() as manifest_accesor:
        manifest = manifest_accesor.get_manifest_by_id(manifest_id)
        if manifest.num_processed_files == manifest.num_total_files:
            report_meta = {
                "schema_name": schema_name,
                "provider_type": provider_type,
                "provider_uuid": provider_uuid,
                "manifest_id": manifest_id,
                "start_date": start_date,
            }
            async_id = convert_reports_to_parquet.delay(
                request_id=request_id, reports_to_convert=[report_meta], context=context
            )
    return async_id


def process_report(request_id, report):
    """
    Process line item report.

    Returns True when line item processing is complete.  This is important because
    the listen_for_messages -> process_messages path must have a positive acknowledgement
    that line item processing is complete before committing.

    If the service goes down in the middle of processing (SIGTERM) we do not want a
    stray kafka commit to prematurely commit the message before processing has been
    complete.

    Args:
        request_id (Str): The request id
        report (Dict) - keys: value
                        request_id: String,
                        account: String,
                        schema_name: String,
                        manifest_id: Integer,
                        provider_uuid: String,
                        provider_type: String,
                        current_file: String,
                        date: DateTime

    Returns:
        True if line item report processing is complete.

    """
    schema_name = report.get("schema_name")
    manifest_id = report.get("manifest_id")
    provider_uuid = report.get("provider_uuid")
    provider_type = report.get("provider_type")

    report_dict = {
        "file": report.get("current_file"),
        "compression": UNCOMPRESSED,
        "manifest_id": manifest_id,
        "provider_uuid": provider_uuid,
    }
    return _process_report_file(schema_name, provider_type, provider_uuid, report_dict)


def report_metas_complete(report_metas):
    """
    Verify if all reports from the ingress payload have been processed.

    in process_messages, a dictionary value "process_complete" is added to the
    report metadata dictionary for a report file.  This must be True for it to be
    considered processed.

    Args:
        report_metas (list) - List of report metadata dictionaries needed for line item
        processing.

    Returns:
        True if all report files for the payload have completed line item processing.

    """
    process_complete = False
    for report_meta in report_metas:
        if not report_meta.get("process_complete"):
            process_complete = False
            break
        else:
            process_complete = True
    return process_complete


def process_messages(msg):
    """
    Process messages and send validation status.

    Processing involves:
    1. Downloading, verifying, extracting, and preparing report files for processing.
    2. Line item processing each report file in the payload (downloaded from step 1).
    3. Check if all reports have been processed for the manifest and if so, kick off
       the celery worker task to summarize.
    4. Send payload validation status to ingress service.

    Args:
        msg (ConsumerRecord) - Message from kafka hccm topic.

    Returns:
        None

    """
    process_complete = False
    status, report_metas = handle_message(msg)

    value = json.loads(msg.value.decode("utf-8"))
    request_id = value.get("request_id", "no_request_id")
    if report_metas:
<<<<<<< HEAD
        for report_meta in report_metas:
            report_meta["process_complete"] = process_report(report_meta)
            LOG.info(f"Processing: {report_meta.get('current_file')} complete.")
        process_complete = report_metas_complete(report_metas)
        summary_task_id = summarize_manifest(report_meta)
        if summary_task_id:
            LOG.info(f"Summarization celery uuid: {summary_task_id}")
    if status:
        value = json.loads(msg.value().decode("utf-8"))
=======
        with concurrent.futures.ThreadPoolExecutor() as pool:
            for report_meta in report_metas:
                report_meta["process_complete"] = await loop.run_in_executor(
                    pool, functools.partial(process_report, request_id=request_id, report=report_meta)
                )
                LOG.info(f"Processing: {report_meta.get('current_file')} complete.")
            process_complete = report_metas_complete(report_metas)
            async_id = await loop.run_in_executor(pool, summarize_manifest, report_meta)
            if async_id:
                LOG.info("Summarization celery uuid: %s", str(async_id))
            async_id = await loop.run_in_executor(
                pool, functools.partial(convert_manifest_to_parquet, request_id=request_id, report_meta=report_meta)
            )
            if async_id:
                LOG.info("Conversion of CSV to Parquet uuid: %s", str(async_id))
    if status:
>>>>>>> 5ab89615
        count = 0
        while True:
            try:
                if report_metas:
                    file_list = [meta.get("current_file") for meta in report_metas]
                    files_string = ",".join(map(str, file_list))
                    LOG.info(f"Sending Ingress Service confirmation for: {files_string}")
                else:
                    LOG.info(f"Sending Ingress Service confirmation for: {value}")
                send_confirmation(value["request_id"], status)
                break
            except KafkaMsgHandlerError as err:
                LOG.error(f"Resending message confirmation due to error: {err}")
                backoff(count, Config.INSIGHTS_KAFKA_CONN_RETRY_MAX)
                count += 1
                continue

    return process_complete


def get_consumer():  # pragma: no cover
    """Create a Kafka consumer."""
    consumer = Consumer(
        {
            "bootstrap.servers": Config.INSIGHTS_KAFKA_ADDRESS,
            "group.id": "hccm-group",
            "queued.max.messages.kbytes": 1024,
            "enable.auto.commit": False,
            "enable.auto.offset.store": False,
            "max.poll.interval.ms": 900000,  # 15 minutes
        }
    )
    consumer.subscribe([HCCM_TOPIC])
    return consumer


def listen_for_messages_loop():
    """Wrap listen_for_messages in while true."""
    consumer = get_consumer()
    LOG.info("Consumer is listening for messages...")
    while True:
        msg = consumer.poll(timeout=1.0)
        if msg is None:
            continue

        if msg.error():
            if msg.error().code() == KafkaError._PARTITION_EOF:
                # End of partition event
                LOG.warning(
                    f"[listen_for_messages_loop] {msg.topic()} {msg.partition()} reached end at offset {msg.offset()}"
                )
            elif msg.error():
                raise KafkaException(msg.error())

        listen_for_messages(msg, consumer)


@KAFKA_CONNECTION_ERRORS_COUNTER.count_exceptions()
def listen_for_messages(msg, consumer):
    """
    Listen for messages on the hccm topic.

    Once a message from one of these topics arrives, we add
    them extract the payload and line item process the report files.

    Once all files from the manifest are complete a celery job is
    dispatched to the worker to complete summary processing for the manifest.

    Several exceptions can occur while listening for messages:
    Database Errors - Re-processing attempts will be made until successful.
    Internal Errors - Re-processing attempts will be made until successful.
    Report Processing Errors - Kafka message will be committed with an error.
                               Errors of this type would require a report processor
                               fix and we do not want to block the message queue.

    Upon successful processing the kafka message is manually committed.  Manual
    commits are used so we can use the message queue to store unprocessed messages
    to make the service more tolerant of SIGTERM events.

    Args:
        consumer - (Consumer): kafka consumer for HCCM ingress topic.

    Returns:
        None

    """
    try:
        offset = msg.offset()
        partition = msg.partition()
        LOG.info(f"Processing message offset: {offset} partition: {partition}")
        process_messages(msg)
        LOG.warning(f"COMMITTING: message offset: {offset} partition: {partition}")
        consumer.store_offsets(msg)
        consumer.commit()
    except (InterfaceError, OperationalError, ReportProcessorDBError) as error:
        connection.close()
        LOG.error(f"[listen_for_messages] Database error. Error: {type(error).__name__}: {error}. Retrying...")
        time.sleep(Config.RETRY_SECONDS)
    except (KafkaMsgHandlerError, RabbitOperationalError) as error:
        LOG.error(f"[listen_for_messages] Internal error. {type(error).__name__}: {error}. Retrying...")
        time.sleep(Config.RETRY_SECONDS)
    except ReportProcessorError as error:
        LOG.error(f"[listen_for_messages] Report processing error: {str(error)}")
        LOG.warning(f"COMMITTING: message offset: {offset} partition: {partition}")
        consumer.store_offsets(msg)
        consumer.commit()
    except Exception as error:
        LOG.error(f"[listen_for_messages] UNKNOWN error encountered: {type(error).__name__}: {error}", exc_info=True)


@KAFKA_CONNECTION_ERRORS_COUNTER.count_exceptions()
def koku_worker_thread():  # pragma: no cover
    """
    Configure Worker listener thread.

    Returns:
        None

    """
    if is_kafka_connected(Config.INSIGHTS_KAFKA_HOST, Config.INSIGHTS_KAFKA_PORT):  # Check that Kafka is running
        LOG.info("Kafka is running.")

    try:
        listen_for_messages_loop()
    except KeyboardInterrupt:
        exit(0)


def initialize_kafka_handler():  # pragma: no cover
    """
    Start Worker thread.

    Args:
        None

    Returns:
        None

    """
    if Config.KAFKA_CONNECT:
        event_loop_thread = threading.Thread(target=koku_worker_thread)
        event_loop_thread.daemon = True
        event_loop_thread.start()
        event_loop_thread.join()<|MERGE_RESOLUTION|>--- conflicted
+++ resolved
@@ -686,34 +686,18 @@
     value = json.loads(msg.value.decode("utf-8"))
     request_id = value.get("request_id", "no_request_id")
     if report_metas:
-<<<<<<< HEAD
         for report_meta in report_metas:
-            report_meta["process_complete"] = process_report(report_meta)
+            report_meta["process_complete"] = process_report(request_id, report_meta)
             LOG.info(f"Processing: {report_meta.get('current_file')} complete.")
         process_complete = report_metas_complete(report_metas)
         summary_task_id = summarize_manifest(report_meta)
         if summary_task_id:
             LOG.info(f"Summarization celery uuid: {summary_task_id}")
+        conversion_task_id = convert_manifest_to_parquet(request_id=request_id, report_meta=report_meta)
+        if conversion_task_id:
+            LOG.info(f"Conversion of CSV to Parquet uuid: {conversion_task_id}")
     if status:
         value = json.loads(msg.value().decode("utf-8"))
-=======
-        with concurrent.futures.ThreadPoolExecutor() as pool:
-            for report_meta in report_metas:
-                report_meta["process_complete"] = await loop.run_in_executor(
-                    pool, functools.partial(process_report, request_id=request_id, report=report_meta)
-                )
-                LOG.info(f"Processing: {report_meta.get('current_file')} complete.")
-            process_complete = report_metas_complete(report_metas)
-            async_id = await loop.run_in_executor(pool, summarize_manifest, report_meta)
-            if async_id:
-                LOG.info("Summarization celery uuid: %s", str(async_id))
-            async_id = await loop.run_in_executor(
-                pool, functools.partial(convert_manifest_to_parquet, request_id=request_id, report_meta=report_meta)
-            )
-            if async_id:
-                LOG.info("Conversion of CSV to Parquet uuid: %s", str(async_id))
-    if status:
->>>>>>> 5ab89615
         count = 0
         while True:
             try:
