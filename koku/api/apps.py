--- conflicted
+++ resolved
@@ -34,24 +34,7 @@
     name = 'api'
 
     def ready(self):
-<<<<<<< HEAD
-        """Action on application startup."""
-=======
         """Determine if app is ready on application startup."""
-        # noqa: E402 pylint: disable=C0413
-        tables = connection.introspection.table_names()
-        if 'api_status' not in tables:
-            logger.warning('api_status table not found. skipping status output.')
-            logger.warning('available tables: {}'.format(tables))
-            return
-
-        if 'auth_user' not in tables:
-            logger.warning('auth_user table not found. skipping status output.')
-            logger.warning('available tables: {}'.format(tables))
-            return
-
-        from django.db.utils import OperationalError
->>>>>>> 2b55bc91
         try:
             self.startup_status()
             self.check_and_create_service_admin()
