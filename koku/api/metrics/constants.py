#
# Copyright 2021 Red Hat Inc.
# SPDX-License-Identifier: Apache-2.0
#
"""Constants file."""
from api.models import Provider

"""Model for our cost model metric map."""
OCP_METRIC_CPU_CORE_USAGE_HOUR = "cpu_core_usage_per_hour"
OCP_METRIC_CPU_CORE_REQUEST_HOUR = "cpu_core_request_per_hour"
OCP_METRIC_CPU_CORE_EFFECTIVE_USAGE_HOUR = "cpu_core_effective_usage_per_hour"
OCP_METRIC_MEM_GB_USAGE_HOUR = "memory_gb_usage_per_hour"
OCP_METRIC_MEM_GB_REQUEST_HOUR = "memory_gb_request_per_hour"
OCP_METRIC_MEM_GB_EFFECTIVE_USAGE_HOUR = "memory_gb_effective_usage_per_hour"
OCP_METRIC_STORAGE_GB_USAGE_MONTH = "storage_gb_usage_per_month"
OCP_METRIC_STORAGE_GB_REQUEST_MONTH = "storage_gb_request_per_month"
OCP_NODE_CORE_HOUR = "node_core_cost_per_hour"
OCP_NODE_MONTH = "node_cost_per_month"
OCP_NODE_CORE_MONTH = "node_core_cost_per_month"
OCP_CLUSTER_MONTH = "cluster_cost_per_month"
OCP_CLUSTER_CORE_HOUR = "cluster_core_cost_per_hour"
OCP_PVC_MONTH = "pvc_cost_per_month"
OCP_VM_MONTH = "vm_cost_per_month"
OCP_VM_HOUR = "vm_cost_per_hour"

# defines the usage type for each metric
CPU = "cpu"
MEM = "memory"
STORAGE = "storage"
USAGE_METRIC_MAP = {
    OCP_METRIC_CPU_CORE_USAGE_HOUR: CPU,
    OCP_METRIC_CPU_CORE_REQUEST_HOUR: CPU,
    OCP_METRIC_CPU_CORE_EFFECTIVE_USAGE_HOUR: CPU,
    OCP_METRIC_MEM_GB_USAGE_HOUR: MEM,
    OCP_METRIC_MEM_GB_REQUEST_HOUR: MEM,
    OCP_METRIC_MEM_GB_EFFECTIVE_USAGE_HOUR: MEM,
    OCP_METRIC_STORAGE_GB_USAGE_MONTH: STORAGE,
    OCP_METRIC_STORAGE_GB_REQUEST_MONTH: STORAGE,
    OCP_NODE_CORE_HOUR: CPU,
    OCP_CLUSTER_CORE_HOUR: CPU,
}

PVC_DISTRIBUTION = "pvc"
DEFAULT_DISTRIBUTION_TYPE = CPU
INFRASTRUCTURE_COST_TYPE = "Infrastructure"
SUPPLEMENTARY_COST_TYPE = "Supplementary"

METRIC_CHOICES = (
    (OCP_METRIC_CPU_CORE_USAGE_HOUR, OCP_METRIC_CPU_CORE_USAGE_HOUR),
    (OCP_METRIC_CPU_CORE_REQUEST_HOUR, OCP_METRIC_CPU_CORE_REQUEST_HOUR),
    (OCP_METRIC_CPU_CORE_EFFECTIVE_USAGE_HOUR, OCP_METRIC_CPU_CORE_EFFECTIVE_USAGE_HOUR),
    (OCP_METRIC_MEM_GB_USAGE_HOUR, OCP_METRIC_MEM_GB_USAGE_HOUR),
    (OCP_METRIC_MEM_GB_REQUEST_HOUR, OCP_METRIC_MEM_GB_REQUEST_HOUR),
    (OCP_METRIC_MEM_GB_EFFECTIVE_USAGE_HOUR, OCP_METRIC_MEM_GB_EFFECTIVE_USAGE_HOUR),
    (OCP_METRIC_STORAGE_GB_USAGE_MONTH, OCP_METRIC_STORAGE_GB_USAGE_MONTH),
    (OCP_METRIC_STORAGE_GB_REQUEST_MONTH, OCP_METRIC_STORAGE_GB_REQUEST_MONTH),
    (OCP_NODE_CORE_HOUR, OCP_NODE_CORE_HOUR),
    (OCP_NODE_MONTH, OCP_NODE_MONTH),
    (OCP_NODE_CORE_MONTH, OCP_NODE_CORE_MONTH),
    (OCP_CLUSTER_MONTH, OCP_CLUSTER_MONTH),
    (OCP_CLUSTER_CORE_HOUR, OCP_CLUSTER_CORE_HOUR),
    (OCP_PVC_MONTH, OCP_PVC_MONTH),
    (OCP_VM_MONTH, OCP_VM_MONTH),
    (OCP_VM_HOUR, OCP_VM_HOUR),
)

COST_TYPE_CHOICES = (
    (INFRASTRUCTURE_COST_TYPE, INFRASTRUCTURE_COST_TYPE),
    (SUPPLEMENTARY_COST_TYPE, SUPPLEMENTARY_COST_TYPE),
)

COST_MODEL_USAGE_RATES = (
    OCP_METRIC_CPU_CORE_USAGE_HOUR,
    OCP_METRIC_CPU_CORE_REQUEST_HOUR,
    OCP_METRIC_CPU_CORE_EFFECTIVE_USAGE_HOUR,
    OCP_METRIC_MEM_GB_USAGE_HOUR,
    OCP_METRIC_MEM_GB_REQUEST_HOUR,
    OCP_METRIC_MEM_GB_EFFECTIVE_USAGE_HOUR,
    OCP_METRIC_STORAGE_GB_USAGE_MONTH,
    OCP_METRIC_STORAGE_GB_REQUEST_MONTH,
    OCP_NODE_CORE_HOUR,
<<<<<<< HEAD
    OCP_VM_HOUR,
=======
    OCP_CLUSTER_CORE_HOUR,
>>>>>>> 5fcd508b
)

COST_MODEL_MONTHLY_RATES = (
    OCP_NODE_MONTH,
    OCP_NODE_CORE_MONTH,
    OCP_CLUSTER_MONTH,
    OCP_PVC_MONTH,
    OCP_VM_MONTH,
)

DISTRIBUTION_CHOICES = ((MEM, MEM), (CPU, CPU))

SOURCE_TYPE_MAP = {
    Provider.PROVIDER_OCP: "OpenShift Container Platform",
    Provider.PROVIDER_AWS: "Amazon Web Services",
    Provider.PROVIDER_AZURE: "Microsoft Azure",
    Provider.PROVIDER_GCP: "Google Cloud Platform",
    Provider.PROVIDER_OCI: "Oracle Cloud Infrastructure",
}

COST_MODEL_METRIC_MAP = [
    {
        "source_type": "OCP",
        "metric": "cpu_core_usage_per_hour",
        "label_metric": "CPU",
        "label_measurement": "Usage",
        "label_measurement_unit": "core-hours",
        "default_cost_type": "Supplementary",
    },
    {
        "source_type": "OCP",
        "metric": "cpu_core_request_per_hour",
        "label_metric": "CPU",
        "label_measurement": "Request",
        "label_measurement_unit": "core-hours",
        "default_cost_type": "Supplementary",
    },
    {
        "source_type": "OCP",
        "metric": "cpu_core_effective_usage_per_hour",
        "label_metric": "CPU",
        "label_measurement": "Effective-usage",
        "label_measurement_unit": "core-hours",
        "default_cost_type": "Supplementary",
    },
    {
        "source_type": "OCP",
        "metric": "memory_gb_usage_per_hour",
        "label_metric": "Memory",
        "label_measurement": "Usage",
        "label_measurement_unit": "GiB-hours",
        "default_cost_type": "Supplementary",
    },
    {
        "source_type": "OCP",
        "metric": "memory_gb_request_per_hour",
        "label_metric": "Memory",
        "label_measurement": "Request",
        "label_measurement_unit": "GiB-hours",
        "default_cost_type": "Supplementary",
    },
    {
        "source_type": "OCP",
        "metric": "memory_gb_effective_usage_per_hour",
        "label_metric": "Memory",
        "label_measurement": "Effective-usage",
        "label_measurement_unit": "GiB-hours",
        "default_cost_type": "Supplementary",
    },
    {
        "source_type": "OCP",
        "metric": "storage_gb_usage_per_month",
        "label_metric": "Storage",
        "label_measurement": "Usage",
        "label_measurement_unit": "GiB-month",
        "default_cost_type": "Supplementary",
    },
    {
        "source_type": "OCP",
        "metric": "storage_gb_request_per_month",
        "label_metric": "Storage",
        "label_measurement": "Request",
        "label_measurement_unit": "GiB-month",
        "default_cost_type": "Supplementary",
    },
    {
        "source_type": "OCP",
        "metric": "node_core_cost_per_hour",
        "label_metric": "Node",
        "label_measurement": "Count",
        "label_measurement_unit": "core-hour",
        "default_cost_type": "Infrastructure",
    },
    {
        "source_type": "OCP",
        "metric": "node_cost_per_month",
        "label_metric": "Node",
        "label_measurement": "Count",
        "label_measurement_unit": "node-month",
        "default_cost_type": "Infrastructure",
    },
    {
        "source_type": "OCP",
        "metric": "node_core_cost_per_month",
        "label_metric": "Node",
        "label_measurement": "Count",
        "label_measurement_unit": "core-month",
        "default_cost_type": "Infrastructure",
    },
    {
        "source_type": "OCP",
        "metric": "cluster_cost_per_month",
        "label_metric": "Cluster",
        "label_measurement": "Count",
        "label_measurement_unit": "cluster-month",
        "default_cost_type": "Infrastructure",
    },
    {
        "source_type": "OCP",
        "metric": "pvc_cost_per_month",
        "label_metric": "Persistent volume claims",
        "label_measurement": "Count",
        "label_measurement_unit": "pvc-month",
        "default_cost_type": "Infrastructure",
    },
    {
        "source_type": "OCP",
<<<<<<< HEAD
        "metric": "vm_cost_per_month",
        "label_metric": "Virtual Machine",
        "label_measurement": "Count",
        "label_measurement_unit": "vm-month",
        "default_cost_type": "Infrastructure",
    },
    {
        "source_type": "OCP",
        "metric": "vm_cost_per_hour",
        "label_metric": "Virtual Machine",
        "label_measurement": "Count",
        "label_measurement_unit": "vm-hour",
=======
        "metric": "cluster_core_cost_per_hour",
        "label_metric": "Cluster",
        "label_measurement": "Count",
        "label_measurement_unit": "core-hour",
>>>>>>> 5fcd508b
        "default_cost_type": "Infrastructure",
    },
]

PLATFORM_COST = "platform_cost"
WORKER_UNALLOCATED = "worker_cost"
NETWORK_UNATTRIBUTED = "network_unattributed"
STORAGE_UNATTRIBUTED = "storage_unattributed"
DISTRIBUTION_TYPE = "distribution_type"

DEFAULT_DISTRIBUTION_INFO = {
    DISTRIBUTION_TYPE: CPU,
    PLATFORM_COST: True,
    WORKER_UNALLOCATED: True,
    NETWORK_UNATTRIBUTED: False,
    STORAGE_UNATTRIBUTED: False,
}<|MERGE_RESOLUTION|>--- conflicted
+++ resolved
@@ -79,11 +79,8 @@
     OCP_METRIC_STORAGE_GB_USAGE_MONTH,
     OCP_METRIC_STORAGE_GB_REQUEST_MONTH,
     OCP_NODE_CORE_HOUR,
-<<<<<<< HEAD
     OCP_VM_HOUR,
-=======
     OCP_CLUSTER_CORE_HOUR,
->>>>>>> 5fcd508b
 )
 
 COST_MODEL_MONTHLY_RATES = (
@@ -211,7 +208,6 @@
     },
     {
         "source_type": "OCP",
-<<<<<<< HEAD
         "metric": "vm_cost_per_month",
         "label_metric": "Virtual Machine",
         "label_measurement": "Count",
@@ -224,12 +220,14 @@
         "label_metric": "Virtual Machine",
         "label_measurement": "Count",
         "label_measurement_unit": "vm-hour",
-=======
+        "default_cost_type": "Infrastructure",
+    },
+    {
+        "source_type": "OCP",
         "metric": "cluster_core_cost_per_hour",
         "label_metric": "Cluster",
         "label_measurement": "Count",
         "label_measurement_unit": "core-hour",
->>>>>>> 5fcd508b
         "default_cost_type": "Infrastructure",
     },
 ]
