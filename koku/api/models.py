#
# Copyright 2018 Red Hat, Inc.
#
#    This program is free software: you can redistribute it and/or modify
#    it under the terms of the GNU Affero General Public License as
#    published by the Free Software Foundation, either version 3 of the
#    License, or (at your option) any later version.
#
#    This program is distributed in the hope that it will be useful,
#    but WITHOUT ANY WARRANTY; without even the implied warranty of
#    MERCHANTABILITY or FITNESS FOR A PARTICULAR PURPOSE.  See the
#    GNU Affero General Public License for more details.
#
#    You should have received a copy of the GNU Affero General Public License
#    along with this program.  If not, see <https://www.gnu.org/licenses/>.
#
"""API models for import organization."""
# flake8: noqa
# pylint: disable=unused-import
from api.status.models import Status
<<<<<<< HEAD
from api.iam.models import Customer, ResetToken, Tenant, User, UserPreference
=======
from api.iam.models import Customer, ResetToken, User, UserPreference
from api.provider.models import (Provider,
                                 ProviderAuthentication,
                                 ProviderBillingSource)
>>>>>>> e79e0bc9
<|MERGE_RESOLUTION|>--- conflicted
+++ resolved
@@ -18,11 +18,7 @@
 # flake8: noqa
 # pylint: disable=unused-import
 from api.status.models import Status
-<<<<<<< HEAD
 from api.iam.models import Customer, ResetToken, Tenant, User, UserPreference
-=======
-from api.iam.models import Customer, ResetToken, User, UserPreference
 from api.provider.models import (Provider,
                                  ProviderAuthentication,
-                                 ProviderBillingSource)
->>>>>>> e79e0bc9
+                                 ProviderBillingSource)