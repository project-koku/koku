--- conflicted
+++ resolved
@@ -11,11 +11,7 @@
 from api.tags.serializers import TagsQueryParamSerializer
 
 
-<<<<<<< HEAD
-OCP_FILTER_OP_FIELDS = ["project", "enabled", "cluster", "node"]
-=======
-OCP_FILTER_OP_FIELDS = ["project", "enabled", "cluster", "category"]
->>>>>>> 8c2cd019
+OCP_FILTER_OP_FIELDS = ["project", "enabled", "cluster", "node", "category"]
 
 
 class OCPFilterSerializer(FilterSerializer):
@@ -26,11 +22,8 @@
     project = StringOrListField(child=serializers.CharField(), required=False)
     enabled = serializers.BooleanField(default=True, required=False)
     cluster = StringOrListField(child=serializers.CharField(), required=False)
-<<<<<<< HEAD
     node = StringOrListField(child=serializers.CharField(), required=False)
-=======
     category = StringOrListField(child=serializers.CharField(), required=False)
->>>>>>> 8c2cd019
 
     def __init__(self, *args, **kwargs):
         """Initialize the OCPFilterSerializer."""
@@ -46,11 +39,8 @@
     project = StringOrListField(child=serializers.CharField(), required=False)
     enabled = serializers.BooleanField(default=True, required=False)
     cluster = StringOrListField(child=serializers.CharField(), required=False)
-<<<<<<< HEAD
     node = StringOrListField(child=serializers.CharField(), required=False)
-=======
     category = StringOrListField(child=serializers.CharField(), required=False)
->>>>>>> 8c2cd019
 
     def __init__(self, *args, **kwargs):
         """Initialize the OCPExcludeSerializer."""
