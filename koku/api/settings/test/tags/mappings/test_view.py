--- conflicted
+++ resolved
@@ -248,7 +248,6 @@
             self.assertIn("children", item["parent"])
             self.assertNotIn("child", item["parent"])
 
-<<<<<<< HEAD
     @patch("api.settings.tags.mapping.utils.get_cached_tag_rate_map")
     def test_cached_tag_rate_mapping(self, mock_get):
         tag_rate_map = {"Nilla": "Sushi"}
@@ -298,7 +297,7 @@
         data = {"parent": self.enabled_uuid_list[0], "children": []}
         response = self.client.put(reverse("tags-mapping-child-add"), data, format="json", **self.headers)
         self.assertEqual(response.status_code, status.HTTP_400_BAD_REQUEST)
-=======
+
     def test_filter_by_parent_and_child(self):
         """Test that you can filter by parent & child."""
         with tenant_context(self.tenant):
@@ -315,5 +314,4 @@
             self.assertEqual(response.status_code, status.HTTP_200_OK)
             url = reverse("tags-mapping") + f"?child={child.key}"
             response = self.client.get(url, **self.headers)
-            self.assertEqual(response.status_code, status.HTTP_200_OK)
->>>>>>> f7975281
+            self.assertEqual(response.status_code, status.HTTP_200_OK)