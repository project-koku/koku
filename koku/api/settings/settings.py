#
# Copyright 2021 Red Hat Inc.
# SPDX-License-Identifier: Apache-2.0
#
"""Data Driven Component Generation for Tag Management Settings."""
import logging

from django.test import RequestFactory
from rest_framework.serializers import ValidationError
from tenant_schemas.utils import schema_context

from api.common import error_obj
from api.provider.models import Provider
from api.settings.utils import create_dual_list_select
from api.settings.utils import create_plain_text
from api.settings.utils import create_plain_text_with_doc
from api.settings.utils import create_select
from api.settings.utils import create_subform
from api.settings.utils import generate_doc_link
from api.settings.utils import get_cost_type_options
from api.settings.utils import get_currency_options
from api.settings.utils import get_selected_cost_type_or_setup
from api.settings.utils import get_selected_currency_or_setup
from api.settings.utils import set_cost_type
from api.settings.utils import set_currency
from api.settings.utils import SETTINGS_PREFIX
from koku.cache import invalidate_view_cache_for_tenant_and_all_source_types
from koku.cache import invalidate_view_cache_for_tenant_and_source_type
from masu.util.common import update_enabled_keys
from reporting.models import AWSEnabledCategoryKeys
from reporting.models import AWSEnabledTagKeys
from reporting.models import AzureEnabledTagKeys
from reporting.models import GCPEnabledTagKeys
from reporting.models import OCIEnabledTagKeys
from reporting.models import OCPEnabledTagKeys

LOG = logging.getLogger(__name__)

obtainCategoryKeysParams = {
    "aws": {
        "provider": Provider.PROVIDER_AWS,
        "title": "Amazon Web Services Catgories",
        "leftLabel": "Available category keys",
        "rightLabel": "Category keys for reporting",
        "enabled_model": AWSEnabledCategoryKeys,
    }
}

obtainTagKeysProvidersParams = {
    "openshift": {
        "provider": Provider.PROVIDER_OCP,
        "title": "OpenShift labels",
        "leftLabel": "Available labels",
        "rightLabel": "Labels for reporting",
        "enabled_model": OCPEnabledTagKeys,
    },
    "aws": {
        "provider": Provider.PROVIDER_AWS,
        "title": "Amazon Web Services tags",
        "leftLabel": "Available tags",
        "rightLabel": "Tags for reporting",
        "enabled_model": AWSEnabledTagKeys,
    },
    "azure": {
        "provider": Provider.PROVIDER_AZURE,
        "title": "Azure tags",
        "leftLabel": "Available tags",
        "rightLabel": "Tags for reporting",
        "enabled_model": AzureEnabledTagKeys,
    },
    "gcp": {
        "provider": Provider.PROVIDER_GCP,
        "title": "Google Cloud Platform tags",
        "leftLabel": "Available tags",
        "rightLabel": "Tags for reporting",
        "enabled_model": GCPEnabledTagKeys,
    },
    "oci": {
        "provider": Provider.PROVIDER_OCI,
        "title": "Oracle Cloud Infrastructure tags",
        "leftLabel": "Available tags",
        "rightLabel": "Tags for reporting",
        "enabled_model": OCIEnabledTagKeys,
    },
}


class Settings:
    """Class for generating Cost Management settings."""

    def __init__(self, request):
        """Initialize settings object with incoming request."""
        self.request = request
        self.factory = RequestFactory()
        self.schema = request.user.customer.schema_name

    def _get_tag_management_prefix(self, providerName):
        return f"{SETTINGS_PREFIX}.tag-management.{providerName}"

    def _obtain_enabled_keys(self, keys_class):
        """
        Collect the available tag keys for the customer.

        Returns:
            (List) - List of available tag keys objects
            (List) - List of enabled tag keys strings
        """
        enabled = set()
        all_keys_set = set()
        with schema_context(self.schema):
<<<<<<< HEAD
            for key in keys_class.objects.all():
                all_keys_set.add(key.key)
                if key.enabled:
                    enabled.add(key.key)
        return all_keys_set, enabled

    def _build_enable_key_form(self, sub_form_fields, provider_params, key_type, doc_link=None):
        """Builds an enabled key form."""
        format_key_type = key_type.lower().replace(" ", "_")
        key_text_name = f"{SETTINGS_PREFIX}.{format_key_type}_management.form-text"
        enabled_key_title = create_plain_text(key_text_name, f"Enable {key_type} keys and labels", "h2")
        key_text_context = (
            f"Enable your data source labels to be used as {key_type} keys for report grouping and filtering."
=======
            for tag_key in tag_keys_kls.objects.all():
                all_tags_set.add(tag_key.key)
                if tag_key.enabled:
                    enabled.add(tag_key.key)
        return all_tags_set, enabled

    def _build_components(self):
        """
        Generate cost management form component
        """
        tag_key_text_name = f"{SETTINGS_PREFIX}.tag_management.form-text"

        currency_select_name = "api.settings.currency"
        currency_text_context = "Select the preferred currency view for your organization."
        currency_title = create_plain_text(currency_select_name, "Currency", "h2")
        currency_select_text = create_plain_text(currency_select_name, currency_text_context, "p")
        currency_options = {
            "options": get_currency_options(),
            "initialValue": get_selected_currency_or_setup(self.schema),
            "FormGroupProps": {"style": {"width": "400px"}},
        }
        currency = create_select(currency_select_name, **currency_options)
        sub_form_fields = [currency_title, currency_select_text, currency]

        enable_tags_title = create_plain_text(tag_key_text_name, "Enable tags and labels", "h2")
        tag_key_text_context = (
            "Enable your data source labels to be used as tag keys for report grouping and filtering."
>>>>>>> 5d574de7
            + " Changes will be reflected within 24 hours. <link>Learn more</link>"
        )
        if doc_link:
            key_text = create_plain_text_with_doc(
                key_text_name, key_text_context, dict(href=generate_doc_link(doc_link))
            )
        else:
            key_text = create_plain_text(key_text_name, key_text_context, "h3")

        avail_objs = []
        enabled_objs = []
        for providerName in provider_params:
            enabled_key_model = provider_params[providerName]["enabled_model"]
            available, enabled = self._obtain_enabled_keys(enabled_key_model)
            avail_objs.append(
                {
                    "label": provider_params[providerName]["title"],
                    "hasBadge": "true",
                    "children": [{"value": "".join([providerName, "-", key]), "label": key} for key in available],
                }
            )
            if enabled:
                enabled_objs.extend("".join([providerName, "-", key]) for key in enabled)

        if not avail_objs and not enabled_objs:
            return sub_form_fields

        dual_list_options = {
            "isTree": "true",
            "options": avail_objs,
            "leftTitle": "Disabled tags/labels",
            "rightTitle": "Enabled tags/labels",
            "initialValue": enabled_objs,
            "clearedValue": [],
        }
        dual_list_name = f"api.settings.{format_key_type.replace('_','-')}-management.enabled"
        keys_and_labels = create_dual_list_select(dual_list_name, **dual_list_options)

        sub_form_fields.extend([enabled_key_title, key_text, keys_and_labels])
        return sub_form_fields

    def _build_components(self):
        """
        Generate cost management form component
        """

        sub_form_fields = []
        if UNLEASH_CLIENT.is_enabled("cost-management.ui.currency", self.unleash_context, fallback_development_true):
            currency_select_name = "api.settings.currency"
            currency_text_context = "Select the preferred currency view for your organization."
            currency_title = create_plain_text(currency_select_name, "Currency", "h2")
            currency_select_text = create_plain_text(currency_select_name, currency_text_context, "p")
            currency_options = {
                "options": get_currency_options(),
                "initialValue": get_selected_currency_or_setup(self.schema),
                "FormGroupProps": {"style": {"width": "400px"}},
            }
            currency = create_select(currency_select_name, **currency_options)
            sub_form_fields = [currency_title, currency_select_text, currency]
        tag_doc_link = "html/managing_cost_data_using_tagging/assembly-configuring-tags-and-labels-in-cost-management"
        sub_form_fields = self._build_enable_key_form(
            sub_form_fields, obtainTagKeysProvidersParams, "tag", tag_doc_link
        )
        customer = self.request.user.customer
        customer_specific_providers = Provider.objects.filter(customer=customer)
        has_aws_providers = customer_specific_providers.filter(type__icontains=Provider.PROVIDER_AWS).exists()

        # cost_type plan settings
        if has_aws_providers:
            cost_type_select_name = "api.settings.cost_type"
            cost_type_text_context = (
                "Select the preferred way of calculating upfront costs, either through savings "
                "plans or subscription fees. This feature is available for Amazon Web Services cost only."
            )
            cost_type_title = create_plain_text(cost_type_select_name, "Show cost as (Amazon Web Services Only)", "h2")
            cost_type_select_text = create_plain_text(cost_type_select_name, cost_type_text_context, "p")
            cost_type_options = {
                "options": get_cost_type_options(),
                "initialValue": get_selected_cost_type_or_setup(self.schema),
                "FormGroupProps": {"style": {"width": "400px"}},
            }
            cost_type = create_select(cost_type_select_name, **cost_type_options)
            sub_form_fields.extend([cost_type_title, cost_type_select_text, cost_type])
            sub_form_fields = self._build_enable_key_form(sub_form_fields, obtainCategoryKeysParams, "AWS category")

        sub_form_name = f"{SETTINGS_PREFIX}.settings.subform"
        sub_form_title = ""
        return create_subform(sub_form_name, sub_form_title, sub_form_fields)

    def _enable_key_handler(self, settings, params, key_type):
        enabled_delimiter = "-"
        updated = [False] * len(params)

        with schema_context(self.schema):
            for ix, provider_name in enumerate(params):
                enabled_keys_no_abbr = set()
                enabled_keys_class = params[provider_name]["enabled_model"]
                provider = params[provider_name]["provider"]
                available, enabled = self._obtain_enabled_keys(enabled_keys_class)

                # build a list of enabled tags for a given provider, removing the provider name prefix
                for enabled_tag in settings.get("enabled", []):
                    if enabled_tag.startswith(provider_name + enabled_delimiter):
                        enabled_keys_no_abbr.add(enabled_tag.split(enabled_delimiter, 1)[1])

                invalid_keys = {enabled_key for enabled_key in enabled_keys_no_abbr if enabled_key not in available}

                if invalid_keys:
                    key = "settings"
                    message = f"Invalid {key_type} keys provided: {', '.join(invalid_keys)}."
                    raise ValidationError(error_obj(key, message))

                if enabled_keys_no_abbr != enabled:
                    updated[ix] = update_enabled_keys(self.schema, enabled_keys_class, enabled_keys_no_abbr)

                if updated[ix]:
                    invalidate_view_cache_for_tenant_and_source_type(self.schema, provider)

        return any(updated)

    def _currency_handler(self, settings):
        if settings is None:
            return False
        else:
            currency = settings

        try:
            stored_currency = get_selected_currency_or_setup(self.schema)
        except Exception as exp:
            LOG.warning(f"Failed to retrieve currency for schema {self.schema}. Reason: {exp}")
            return False

        if stored_currency == currency:
            return False

        try:
            LOG.info(f"Updating currency to: " + settings)
            set_currency(self.schema, settings)
        except Exception as exp:
            LOG.warning(f"Failed to store new currency settings for schema {self.schema}. Reason: {exp}")
            return False

        invalidate_view_cache_for_tenant_and_all_source_types(self.schema)
        return True

    def _cost_type_handler(self, settings):
        if settings is None:
            return False
        else:
            cost_type = settings

        try:
            stored_cost_type = get_selected_cost_type_or_setup(self.schema)
        except Exception as exp:
            LOG.warning(f"Failed to retrieve cost_type for schema {self.schema}. Reason: {exp}")
            return False

        if stored_cost_type == cost_type:
            return False

        try:
            LOG.info(f"Updating cost_type to: " + settings)
            set_cost_type(self.schema, settings)
        except Exception as exp:
            LOG.warning(f"Failed to store new cost_type settings for schema {self.schema}. Reason: {exp}")
            return False

        invalidate_view_cache_for_tenant_and_source_type(self.schema, Provider.PROVIDER_AWS)
        return True

    def build_settings(self):
        """
        Generate tag management settings

        Returns:
            (List) - List of setting items
        """
        settings = self._build_components()
        return [settings]

    def handle_settings(self, settings):
        """
        Handle setting results

        Args:
            (String) name - unique name for switch.

        Returns:
            (Bool) - True, if a setting had an effect, False otherwise
        """
        results = []
        currency_settings = settings.get("api", {}).get("settings", {}).get("currency", None)
        results.append(self._currency_handler(currency_settings))

        cost_type_settings = settings.get("api", {}).get("settings", {}).get("cost_type", None)
        results.append(self._cost_type_handler(cost_type_settings))

        tg_mgmt_settings = settings.get("api", {}).get("settings", {}).get("tag-management", {})
        results.append(self._enable_key_handler(tg_mgmt_settings, obtainTagKeysProvidersParams, "tag"))

        category_settings = settings.get("api", {}).get("settings", {}).get("aws-category-management", {})
        results.append(self._enable_key_handler(category_settings, obtainCategoryKeysParams, "AWS category"))

        if any(results):
            return True

        return False<|MERGE_RESOLUTION|>--- conflicted
+++ resolved
@@ -108,7 +108,6 @@
         enabled = set()
         all_keys_set = set()
         with schema_context(self.schema):
-<<<<<<< HEAD
             for key in keys_class.objects.all():
                 all_keys_set.add(key.key)
                 if key.enabled:
@@ -122,35 +121,6 @@
         enabled_key_title = create_plain_text(key_text_name, f"Enable {key_type} keys and labels", "h2")
         key_text_context = (
             f"Enable your data source labels to be used as {key_type} keys for report grouping and filtering."
-=======
-            for tag_key in tag_keys_kls.objects.all():
-                all_tags_set.add(tag_key.key)
-                if tag_key.enabled:
-                    enabled.add(tag_key.key)
-        return all_tags_set, enabled
-
-    def _build_components(self):
-        """
-        Generate cost management form component
-        """
-        tag_key_text_name = f"{SETTINGS_PREFIX}.tag_management.form-text"
-
-        currency_select_name = "api.settings.currency"
-        currency_text_context = "Select the preferred currency view for your organization."
-        currency_title = create_plain_text(currency_select_name, "Currency", "h2")
-        currency_select_text = create_plain_text(currency_select_name, currency_text_context, "p")
-        currency_options = {
-            "options": get_currency_options(),
-            "initialValue": get_selected_currency_or_setup(self.schema),
-            "FormGroupProps": {"style": {"width": "400px"}},
-        }
-        currency = create_select(currency_select_name, **currency_options)
-        sub_form_fields = [currency_title, currency_select_text, currency]
-
-        enable_tags_title = create_plain_text(tag_key_text_name, "Enable tags and labels", "h2")
-        tag_key_text_context = (
-            "Enable your data source labels to be used as tag keys for report grouping and filtering."
->>>>>>> 5d574de7
             + " Changes will be reflected within 24 hours. <link>Learn more</link>"
         )
         if doc_link:
@@ -198,18 +168,17 @@
         """
 
         sub_form_fields = []
-        if UNLEASH_CLIENT.is_enabled("cost-management.ui.currency", self.unleash_context, fallback_development_true):
-            currency_select_name = "api.settings.currency"
-            currency_text_context = "Select the preferred currency view for your organization."
-            currency_title = create_plain_text(currency_select_name, "Currency", "h2")
-            currency_select_text = create_plain_text(currency_select_name, currency_text_context, "p")
-            currency_options = {
-                "options": get_currency_options(),
-                "initialValue": get_selected_currency_or_setup(self.schema),
-                "FormGroupProps": {"style": {"width": "400px"}},
-            }
-            currency = create_select(currency_select_name, **currency_options)
-            sub_form_fields = [currency_title, currency_select_text, currency]
+        currency_select_name = "api.settings.currency"
+        currency_text_context = "Select the preferred currency view for your organization."
+        currency_title = create_plain_text(currency_select_name, "Currency", "h2")
+        currency_select_text = create_plain_text(currency_select_name, currency_text_context, "p")
+        currency_options = {
+            "options": get_currency_options(),
+            "initialValue": get_selected_currency_or_setup(self.schema),
+            "FormGroupProps": {"style": {"width": "400px"}},
+        }
+        currency = create_select(currency_select_name, **currency_options)
+        sub_form_fields = [currency_title, currency_select_text, currency]
         tag_doc_link = "html/managing_cost_data_using_tagging/assembly-configuring-tags-and-labels-in-cost-management"
         sub_form_fields = self._build_enable_key_form(
             sub_form_fields, obtainTagKeysProvidersParams, "tag", tag_doc_link
