--- conflicted
+++ resolved
@@ -178,15 +178,9 @@
         tags_and_labels = create_dual_list_select(dual_list_name, **dual_list_options)
 
         # currency settings TODO: only show in dev mode right now
-<<<<<<< HEAD
         if settings.DEVELOPMENT or UNLEASH_CLIENT.is_enabled("cost-currency-settings"):
             currency_select_name = "api.settings.currency"
-            currency_text_context = "Select the preferred currency to view Cost Information in."
-=======
-        if settings.DEVELOPMENT:
-            currency_select_name = f'{"api.settings.currency"}'
             currency_text_context = "Select the preferred currency view for your organizations."
->>>>>>> 2e38c90f
             currency_title = create_plain_text(currency_select_name, "Currency", "h2")
             currency_select_text = create_plain_text(currency_select_name, currency_text_context, "h4")
             currency_options = {
