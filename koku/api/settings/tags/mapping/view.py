--- conflicted
+++ resolved
@@ -2,11 +2,8 @@
 # Copyright 2024 Red Hat Inc.
 # SPDX-License-Identifier: Apache-2.0
 #
-<<<<<<< HEAD
+import django_filters
 from django.db.models import Case
-=======
-import django_filters
->>>>>>> f7975281
 from django.db.models import Q
 from django.db.models import UUIDField
 from django.db.models import Value
@@ -88,17 +85,11 @@
         return response
 
 
-<<<<<<< HEAD
 class SettingsTagMappingChildView(CostModelAnnotationMixin, generics.GenericAPIView):
     queryset = (
         EnabledTagKeys.objects.exclude(parent__isnull=False).exclude(child__parent__isnull=False).filter(enabled=True)
     )
     serializer_class = ViewOptionsSerializer
-=======
-class SettingsTagMappingChildView(generics.GenericAPIView):
-    queryset = EnabledTagKeys.objects.exclude(parent__isnull=False, child__parent__isnull=False).filter(enabled=True)
-    serializer_class = EnabledTagKeysSerializer
->>>>>>> f7975281
     permission_classes = (SettingsAccessPermission,)
     filter_backends = (DjangoFilterBackend,)
     filterset_class = SettingsEnabledTagKeysFilter
@@ -166,4 +157,4 @@
             return Response({"detail": "Invalid parents UUIDs."}, status=status.HTTP_400_BAD_REQUEST)
         TagMapping.objects.filter(parent__in=parents_uuid).delete()
         resummarize_current_month_by_tag_keys(parents_uuid, request.user.customer.schema_name)
-        return Response({"detail": "Parents deleted successfully."}, status=status.HTTP_204_NO_CONTENT)+        return Response(status=status.HTTP_204_NO_CONTENT)