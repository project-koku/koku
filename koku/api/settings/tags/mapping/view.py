--- conflicted
+++ resolved
@@ -2,13 +2,8 @@
 # Copyright 2024 Red Hat Inc.
 # SPDX-License-Identifier: Apache-2.0
 #
-<<<<<<< HEAD
-=======
-import ast
 import dataclasses
 
-import django_filters
->>>>>>> 4f12cbc3
 from django.db.models import Case
 from django.db.models import UUIDField
 from django.db.models import Value
