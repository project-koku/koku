#
# Copyright 2024 Red Hat Inc.
# SPDX-License-Identifier: Apache-2.0
#
from django.db.models import Case
from django.db.models import Q
from django.db.models import UUIDField
from django.db.models import Value
from django.db.models import When
from django.utils.decorators import method_decorator
from django.views.decorators.cache import never_cache
from django_filters import CharFilter
from django_filters.rest_framework import DjangoFilterBackend
from rest_framework import generics
from rest_framework import status
from rest_framework.request import Request
from rest_framework.response import Response
from rest_framework.views import APIView

from api.common.pagination import ListPaginator
from api.common.permissions.settings_access import SettingsAccessPermission
from api.settings.tags.mapping.query_handler import format_tag_mapping_relationship
from api.settings.tags.mapping.serializers import AddChildSerializer
from api.settings.tags.mapping.serializers import TagMappingSerializer
<<<<<<< HEAD
from api.settings.tags.mapping.serializers import ViewOptionsSerializer
from api.settings.tags.mapping.utils import retrieve_tag_rate_mapping
=======
from api.settings.tags.mapping.utils import resummarize_current_month_by_tag_keys
>>>>>>> 02078f84
from api.settings.utils import NonValidatedMultipleChoiceFilter
from api.settings.utils import SettingsFilter
from reporting.provider.all.models import EnabledTagKeys
from reporting.provider.all.models import TagMapping


class CostModelAnnotationMixin:
    def get_annotated_queryset(self):
        when_conditions = []
        tag_rate_map = retrieve_tag_rate_mapping(self.request.user.customer.schema_name)
        for tag_key, tag_metadata in tag_rate_map.items():
            when_conditions.append(When(key=tag_key, then=Value(tag_metadata.get("cost_model_id"))))
        return self.get_queryset().annotate(cost_model_id=Case(*when_conditions, output_field=UUIDField()))


class SettingsTagMappingFilter(SettingsFilter):
    key = NonValidatedMultipleChoiceFilter(lookup_expr="icontains")
    source_type = CharFilter(method="filter_by_source_type")

    class Meta:
        model = TagMapping
        fields = ("parent", "child")
        default_ordering = ["parent", "-child"]

    def filter_by_source_type(self, queryset, name, value):
        return queryset.filter(Q(parent__provider_type__iexact=value) | Q(child__provider_type__iexact=value))


class SettingsEnabledTagKeysFilter(SettingsFilter):
    key = NonValidatedMultipleChoiceFilter(lookup_expr="icontains")
    source_type = CharFilter(method="filter_by_source_type")

    class Meta:
        model = EnabledTagKeys
        fields = ("key", "source_type")
        default_ordering = ["key", "-enabled"]

    def filter_by_source_type(self, queryset, name, value):
        return queryset.filter(provider_type__iexact=value)


class SettingsTagMappingView(generics.GenericAPIView):
    queryset = TagMapping.objects.all()
    serializer_class = TagMappingSerializer
    permission_classes = (SettingsAccessPermission,)
    filter_backends = (DjangoFilterBackend,)
    filterset_class = SettingsTagMappingFilter

    @method_decorator(never_cache)
    def get(self, request: Request, **kwargs):
        filtered_qset = self.filter_queryset(self.get_queryset())
        serializer = self.serializer_class(filtered_qset, many=True)
        paginator = ListPaginator(serializer.data, request)
        response = paginator.paginated_response
        response = format_tag_mapping_relationship(response)
        return response


class SettingsTagMappingChildView(CostModelAnnotationMixin, generics.GenericAPIView):
    queryset = (
        EnabledTagKeys.objects.exclude(parent__isnull=False).exclude(child__parent__isnull=False).filter(enabled=True)
    )
    serializer_class = ViewOptionsSerializer
    permission_classes = (SettingsAccessPermission,)
    filter_backends = (DjangoFilterBackend,)
    filterset_class = SettingsEnabledTagKeysFilter

    @method_decorator(never_cache)
    def get(self, request: Request, **kwargs):
        filtered_qset = self.filter_queryset(self.get_annotated_queryset())
        serializer = self.serializer_class(filtered_qset, many=True)
        paginator = ListPaginator(serializer.data, request)
        response = paginator.paginated_response

        return response


class SettingsTagMappingParentView(CostModelAnnotationMixin, generics.GenericAPIView):
    queryset = EnabledTagKeys.objects.exclude(child__parent__isnull=False).filter(enabled=True)
    serializer_class = ViewOptionsSerializer
    permission_classes = (SettingsAccessPermission,)
    filter_backends = (DjangoFilterBackend,)
    filterset_class = SettingsEnabledTagKeysFilter

    @method_decorator(never_cache)
    def get(self, request: Request, **kwargs):
        filtered_qset = self.filter_queryset(self.get_annotated_queryset())
        serializer = self.serializer_class(filtered_qset, many=True)
        paginator = ListPaginator(serializer.data, request)
        response = paginator.paginated_response

        return response


class SettingsTagMappingChildAddView(APIView):
    permission_classes = (SettingsAccessPermission,)

    def put(self, request):
        tag_rates = retrieve_tag_rate_mapping(request.user.customer.schema_name)
        serializer = AddChildSerializer(data=request.data, context=tag_rates)
        serializer.is_valid(raise_exception=True)
        parent_row = EnabledTagKeys.objects.get(uuid=serializer.data.get("parent"))
        children_rows = list(EnabledTagKeys.objects.filter(uuid__in=serializer.data.get("children")))
        tag_mappings = [TagMapping(parent=parent_row, child=child_row) for child_row in children_rows]
        TagMapping.objects.bulk_create(tag_mappings)
        resummarize_current_month_by_tag_keys(children_rows, request.user.customer.schema_name)
        return Response(status=status.HTTP_204_NO_CONTENT)


class SettingsTagMappingChildRemoveView(APIView):
    permission_classes = (SettingsAccessPermission,)

    def put(self, request: Request):
        children_uuids = request.data.get("ids", [])
<<<<<<< HEAD
        if not TagMapping.objects.filter(child__uuid__in=children_uuids).exists():
=======
        enabled_tags = EnabledTagKeys.objects.filter(uuid__in=children_uuids)
        if not enabled_tags.exists():
>>>>>>> 02078f84
            return Response({"detail": "Invalid children UUIDs."}, status=status.HTTP_400_BAD_REQUEST)
        TagMapping.objects.filter(child__in=children_uuids).delete()
        resummarize_current_month_by_tag_keys(list(enabled_tags), request.user.customer.schema_name)
        return Response(status=status.HTTP_204_NO_CONTENT)


class SettingsTagMappingParentRemoveView(APIView):
    permission_classes = (SettingsAccessPermission,)

    def put(self, request: Request):
        parents_uuid = request.data.get("ids", [])
<<<<<<< HEAD
        if not TagMapping.objects.filter(parent__uuid__in=parents_uuid).exists():
=======
        parent_rows = EnabledTagKeys.objects.filter(uuid__in=parents_uuid)
        if not parent_rows.exists():
>>>>>>> 02078f84
            return Response({"detail": "Invalid parents UUIDs."}, status=status.HTTP_400_BAD_REQUEST)
        TagMapping.objects.filter(parent__in=parents_uuid).delete()
        resummarize_current_month_by_tag_keys(list(parent_rows), request.user.customer.schema_name)
        return Response({"detail": "Parents deleted successfully."}, status=status.HTTP_204_NO_CONTENT)<|MERGE_RESOLUTION|>--- conflicted
+++ resolved
@@ -22,12 +22,9 @@
 from api.settings.tags.mapping.query_handler import format_tag_mapping_relationship
 from api.settings.tags.mapping.serializers import AddChildSerializer
 from api.settings.tags.mapping.serializers import TagMappingSerializer
-<<<<<<< HEAD
 from api.settings.tags.mapping.serializers import ViewOptionsSerializer
+from api.settings.tags.mapping.utils import resummarize_current_month_by_tag_keys
 from api.settings.tags.mapping.utils import retrieve_tag_rate_mapping
-=======
-from api.settings.tags.mapping.utils import resummarize_current_month_by_tag_keys
->>>>>>> 02078f84
 from api.settings.utils import NonValidatedMultipleChoiceFilter
 from api.settings.utils import SettingsFilter
 from reporting.provider.all.models import EnabledTagKeys
@@ -133,7 +130,7 @@
         children_rows = list(EnabledTagKeys.objects.filter(uuid__in=serializer.data.get("children")))
         tag_mappings = [TagMapping(parent=parent_row, child=child_row) for child_row in children_rows]
         TagMapping.objects.bulk_create(tag_mappings)
-        resummarize_current_month_by_tag_keys(children_rows, request.user.customer.schema_name)
+        resummarize_current_month_by_tag_keys(serializer.data.get("children"), request.user.customer.schema_name)
         return Response(status=status.HTTP_204_NO_CONTENT)
 
 
@@ -142,15 +139,10 @@
 
     def put(self, request: Request):
         children_uuids = request.data.get("ids", [])
-<<<<<<< HEAD
         if not TagMapping.objects.filter(child__uuid__in=children_uuids).exists():
-=======
-        enabled_tags = EnabledTagKeys.objects.filter(uuid__in=children_uuids)
-        if not enabled_tags.exists():
->>>>>>> 02078f84
             return Response({"detail": "Invalid children UUIDs."}, status=status.HTTP_400_BAD_REQUEST)
         TagMapping.objects.filter(child__in=children_uuids).delete()
-        resummarize_current_month_by_tag_keys(list(enabled_tags), request.user.customer.schema_name)
+        resummarize_current_month_by_tag_keys(children_uuids, request.user.customer.schema_name)
         return Response(status=status.HTTP_204_NO_CONTENT)
 
 
@@ -159,13 +151,8 @@
 
     def put(self, request: Request):
         parents_uuid = request.data.get("ids", [])
-<<<<<<< HEAD
         if not TagMapping.objects.filter(parent__uuid__in=parents_uuid).exists():
-=======
-        parent_rows = EnabledTagKeys.objects.filter(uuid__in=parents_uuid)
-        if not parent_rows.exists():
->>>>>>> 02078f84
             return Response({"detail": "Invalid parents UUIDs."}, status=status.HTTP_400_BAD_REQUEST)
         TagMapping.objects.filter(parent__in=parents_uuid).delete()
-        resummarize_current_month_by_tag_keys(list(parent_rows), request.user.customer.schema_name)
+        resummarize_current_month_by_tag_keys(parents_uuid, request.user.customer.schema_name)
         return Response({"detail": "Parents deleted successfully."}, status=status.HTTP_204_NO_CONTENT)