#
# Copyright 2021 Red Hat Inc.
# SPDX-License-Identifier: Apache-2.0
#
"""Test the organizations serializer."""
from dateutil.relativedelta import relativedelta
from rest_framework import serializers

from api.iam.test.iam_test_case import IamTestCase
from api.organizations.serializers import AWSOrgFilterSerializer
from api.organizations.serializers import OrgQueryParamSerializer
from api.utils import DateHelper
from api.utils import materialized_view_month_start


<<<<<<< HEAD
class FilterSerializerTest(IamTestCase):
    """Tests for the filter serializer."""

    def test_parse_filter_params_success(self):
        """Test parse of a filter param successfully."""
        filter_params = {"resolution": "daily", "time_scope_value": "-10", "time_scope_units": "day"}
        serializer = FilterSerializer(data=filter_params)
        self.assertTrue(serializer.is_valid())

    def test_parse_filter_no_params_success(self):
        """Test parse of a filter param successfully."""
        filter_params = {}
        serializer = FilterSerializer(data=filter_params)
        self.assertTrue(serializer.is_valid())

    def test_filter_params_invalid_fields(self):
        """Test parse of filter params for invalid fields."""
        filter_params = {
            "resolution": "daily",
            "time_scope_value": "-10",
            "time_scope_units": "day",
            "invalid": "param",
        }
        serializer = FilterSerializer(data=filter_params)
        with self.assertRaises(serializers.ValidationError):
            serializer.is_valid(raise_exception=True)

    def test_filter_params_invalid_time_scope_daily(self):
        """Test parse of filter params for invalid daily time_scope_units."""
        filter_params = {"resolution": "daily", "time_scope_value": "-1", "time_scope_units": "day"}
        serializer = FilterSerializer(data=filter_params)
        with self.assertRaises(serializers.ValidationError):
            serializer.is_valid(raise_exception=True)

    def test_filter_params_invalid_time_scope_monthly(self):
        """Test parse of filter params for invalid month time_scope_units."""
        filter_params = {"resolution": "monthly", "time_scope_value": "-10", "time_scope_units": "month"}
        serializer = FilterSerializer(data=filter_params)
        with self.assertRaises(serializers.ValidationError):
            serializer.is_valid(raise_exception=True)

    def test_filter_params_invalid_limit_time_scope_resolution(self):
        """Test parse of filter params for invalid resolution time_scope_units."""
        filter_params = {"resolution": "monthly", "time_scope_value": "-10", "time_scope_units": "day"}
        serializer = FilterSerializer(data=filter_params)
        with self.assertRaises(serializers.ValidationError):
            serializer.is_valid(raise_exception=True)


class AWSFilterSerializerTest(IamTestCase):
=======
class AWSOrgFilterSerializerTest(TestCase):
>>>>>>> 6eb612e7
    """Tests for the AWS filter serializer."""

    def test_parse_filter_params_w_project_success(self):
        """Test parse of a filter param with project successfully."""
        filter_params = {
            "resolution": "daily",
            "time_scope_value": "-10",
            "time_scope_units": "day",
            "org_unit_id": "r-id",
        }
        serializer = AWSOrgFilterSerializer(data=filter_params)
        self.assertTrue(serializer.is_valid())

    def test_parse_filter_params_w_project_failure(self):
        """Test parse of a filter param with an invalid project."""
        filter_params = {"resolution": "daily", "time_scope_value": "-10", "time_scope_units": "day", "account": 3}
        serializer = AWSOrgFilterSerializer(data=filter_params)
        self.assertFalse(serializer.is_valid())

    def test_parse_filter_params_type_fail(self):
        """Test parse of a filter param with type for invalid type."""
        types = ["aws_tags", "pod", "storage"]
        for tag_type in types:
            filter_params = {"resolution": "daily", "time_scope_value": "-10", "time_scope_units": "day", "type": None}
            filter_params["type"] = tag_type
            serializer = AWSOrgFilterSerializer(data=filter_params)
            self.assertFalse(serializer.is_valid())


<<<<<<< HEAD
class OrgQueryParamSerializerTest(IamTestCase):
=======
class AWSOrgExcludeSerializerTest(TestCase):
    """Tests for the AWS exclude serializer."""

    def test_parse_exclude_params_w_project_success(self):
        """Test parse of a exclude param with project successfully."""
        exculde_params = {
            "org_unit_id": "r-id",
        }
        serializer = AWSOrgFilterSerializer(data=exculde_params)
        self.assertTrue(serializer.is_valid())

    def test_parse_exculde_params_w_project_failure(self):
        """Test parse of a exclude param with an invalid project."""
        exculde_params = {"account": 3}
        serializer = AWSOrgFilterSerializer(data=exculde_params)
        self.assertFalse(serializer.is_valid())

    def test_parse_exculde_params_type_fail(self):
        """Test parse of a filter param with type for invalid type."""
        types = ["aws_tags", "pod", "storage"]
        for tag_type in types:
            exculde_params = {"type": None}
            exculde_params["type"] = tag_type
            serializer = AWSOrgFilterSerializer(data=exculde_params)
            self.assertFalse(serializer.is_valid())


class OrgQueryParamSerializerTest(TestCase):
>>>>>>> 6eb612e7
    """Tests for the handling query parameter parsing serializer."""

    def test_parse_query_params_success(self):
        """Test parse of a query params successfully."""
        query_params = {
            "filter": {"resolution": "daily", "time_scope_value": "-10", "time_scope_units": "day"},
            "limit": "5",
            "offset": "3",
        }
        self.request_context["request"].path = "/api/cost-management/v1/organizations/aws/"
        serializer = OrgQueryParamSerializer(data=query_params, context=self.request_context)
        self.assertTrue(serializer.is_valid())

    def test_parse_query_params_filter_with_org_unit_id_success(self):
        """Test parse of a query params successfully."""
        query_params = {
            "filter": {
                "resolution": "daily",
                "time_scope_value": "-10",
                "time_scope_units": "day",
                "org_unit_id": "r-id",
            },
            "limit": "5",
            "offset": "3",
        }
        url = Mock(path="/api/cost-management/v1/organizations/aws/")
        serializer = OrgQueryParamSerializer(data=query_params, context={"request": url})
        self.assertTrue(serializer.is_valid())

    def test_parse_query_params_exclude_with_org_unit_id_success(self):
        """Test parse of a query params successfully."""
        query_params = {
            "filter": {"resolution": "daily", "time_scope_value": "-10", "time_scope_units": "day"},
            "exclude": {"org_unit_id": "r-id"},
            "limit": "5",
            "offset": "3",
        }
        url = Mock(path="/api/cost-management/v1/organizations/aws/")
        serializer = OrgQueryParamSerializer(data=query_params, context={"request": url})
        self.assertTrue(serializer.is_valid())

    def test_query_params_invalid_fields(self):
        """Test parse of query params for invalid fields."""
        query_params = {"invalid": "invalid"}
        self.request_context["request"].path = "/api/cost-management/v1/organizations/aws/"
        serializer = OrgQueryParamSerializer(data=query_params, context=self.request_context)
        with self.assertRaises(serializers.ValidationError):
            serializer.is_valid(raise_exception=True)

    def test_parse_filter_dates_valid(self):
        """Test parse of a filter date-based param should succeed."""
        dh = DateHelper()
        self.request_context["request"].path = "/api/cost-management/v1/organizations/aws/"
        scenarios = [
            {"start_date": dh.yesterday.date(), "end_date": dh.today.date()},
            {"start_date": dh.this_month_start.date(), "end_date": dh.today.date()},
            {"start_date": dh.tomorrow.date(), "end_date": dh.tomorrow.date()},
            {
                "start_date": dh.last_month_end.date(),
                "end_date": dh.this_month_start.date(),
                "filter": {"resolution": "daily"},
            },
            {
                "start_date": dh.last_month_start.date(),
                "end_date": dh.last_month_end.date(),
                "filter": {"resolution": "daily"},
            },
        ]

        for params in scenarios:
            with self.subTest(params=params):
                serializer = OrgQueryParamSerializer(data=params, context=self.request_context)
                self.assertTrue(serializer.is_valid(raise_exception=True))

    def test_parse_filter_dates_invalid(self):
        """Test parse of invalid data for filter date-based param should not succeed."""
        dh = DateHelper()
        self.request_context["request"].path = "/api/cost-management/v1/organizations/aws/"
        scenarios = [
            {"start_date": dh.today.date()},
            {"end_date": dh.today.date()},
            {"start_date": dh.yesterday.date(), "end_date": dh.tomorrow.date() + relativedelta(days=1)},
            {
                "start_date": dh.tomorrow.date() + relativedelta(days=1),
                "end_date": dh.tomorrow.date() + relativedelta(days=1),
            },
            {"start_date": dh.n_days_ago(materialized_view_month_start(dh), 1).date(), "end_date": dh.today.date()},
            {"start_date": "llamas", "end_date": dh.yesterday.date()},
            {"start_date": dh.yesterday.date(), "end_date": "alpacas"},
            {"start_date": "llamas", "end_date": "alpacas"},
            {
                "start_date": dh.last_month_start.date(),
                "end_date": dh.last_month_end.date(),
                "filter": {"time_scope_units": "day"},
            },
            {
                "start_date": dh.last_month_start.date(),
                "end_date": dh.last_month_end.date(),
                "filter": {"time_scope_value": "-1"},
            },
            {
                "start_date": dh.last_month_start.date(),
                "end_date": dh.last_month_end.date(),
                "filter": {"time_scope_units": "day", "time_scope_value": "-1"},
            },
        ]

        for params in scenarios:
            with self.subTest(params=params):
                serializer = OrgQueryParamSerializer(data=params, context=self.request_context)
                self.assertFalse(serializer.is_valid())<|MERGE_RESOLUTION|>--- conflicted
+++ resolved
@@ -3,6 +3,8 @@
 # SPDX-License-Identifier: Apache-2.0
 #
 """Test the organizations serializer."""
+from unittest.mock import Mock
+
 from dateutil.relativedelta import relativedelta
 from rest_framework import serializers
 
@@ -13,60 +15,7 @@
 from api.utils import materialized_view_month_start
 
 
-<<<<<<< HEAD
-class FilterSerializerTest(IamTestCase):
-    """Tests for the filter serializer."""
-
-    def test_parse_filter_params_success(self):
-        """Test parse of a filter param successfully."""
-        filter_params = {"resolution": "daily", "time_scope_value": "-10", "time_scope_units": "day"}
-        serializer = FilterSerializer(data=filter_params)
-        self.assertTrue(serializer.is_valid())
-
-    def test_parse_filter_no_params_success(self):
-        """Test parse of a filter param successfully."""
-        filter_params = {}
-        serializer = FilterSerializer(data=filter_params)
-        self.assertTrue(serializer.is_valid())
-
-    def test_filter_params_invalid_fields(self):
-        """Test parse of filter params for invalid fields."""
-        filter_params = {
-            "resolution": "daily",
-            "time_scope_value": "-10",
-            "time_scope_units": "day",
-            "invalid": "param",
-        }
-        serializer = FilterSerializer(data=filter_params)
-        with self.assertRaises(serializers.ValidationError):
-            serializer.is_valid(raise_exception=True)
-
-    def test_filter_params_invalid_time_scope_daily(self):
-        """Test parse of filter params for invalid daily time_scope_units."""
-        filter_params = {"resolution": "daily", "time_scope_value": "-1", "time_scope_units": "day"}
-        serializer = FilterSerializer(data=filter_params)
-        with self.assertRaises(serializers.ValidationError):
-            serializer.is_valid(raise_exception=True)
-
-    def test_filter_params_invalid_time_scope_monthly(self):
-        """Test parse of filter params for invalid month time_scope_units."""
-        filter_params = {"resolution": "monthly", "time_scope_value": "-10", "time_scope_units": "month"}
-        serializer = FilterSerializer(data=filter_params)
-        with self.assertRaises(serializers.ValidationError):
-            serializer.is_valid(raise_exception=True)
-
-    def test_filter_params_invalid_limit_time_scope_resolution(self):
-        """Test parse of filter params for invalid resolution time_scope_units."""
-        filter_params = {"resolution": "monthly", "time_scope_value": "-10", "time_scope_units": "day"}
-        serializer = FilterSerializer(data=filter_params)
-        with self.assertRaises(serializers.ValidationError):
-            serializer.is_valid(raise_exception=True)
-
-
-class AWSFilterSerializerTest(IamTestCase):
-=======
-class AWSOrgFilterSerializerTest(TestCase):
->>>>>>> 6eb612e7
+class AWSOrgFilterSerializerTest(IamTestCase):
     """Tests for the AWS filter serializer."""
 
     def test_parse_filter_params_w_project_success(self):
@@ -96,10 +45,7 @@
             self.assertFalse(serializer.is_valid())
 
 
-<<<<<<< HEAD
-class OrgQueryParamSerializerTest(IamTestCase):
-=======
-class AWSOrgExcludeSerializerTest(TestCase):
+class AWSOrgExcludeSerializerTest(IamTestCase):
     """Tests for the AWS exclude serializer."""
 
     def test_parse_exclude_params_w_project_success(self):
@@ -126,8 +72,7 @@
             self.assertFalse(serializer.is_valid())
 
 
-class OrgQueryParamSerializerTest(TestCase):
->>>>>>> 6eb612e7
+class OrgQueryParamSerializerTest(IamTestCase):
     """Tests for the handling query parameter parsing serializer."""
 
     def test_parse_query_params_success(self):
