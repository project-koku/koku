--- conflicted
+++ resolved
@@ -27,9 +27,6 @@
                                  instance_type,
                                  storage as aws_storage)
 from api.report.ocp.view import charges, cpu, memory
-<<<<<<< HEAD
 from api.report.ocp_aws.view import (costs as ocp_costs,
-=======
-from api.report.ocp_aws.view import (instance_type as ocp_aws_instance_type,
->>>>>>> e5bed558
+				     instance_type as ocp_aws_instance_type,
                                      storage as ocp_aws_storage)