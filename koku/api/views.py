--- conflicted
+++ resolved
@@ -23,16 +23,10 @@
 from api.tags.ocp.view import ocp_tags
 from api.iam.view.user_preference import UserPreferenceViewSet
 from api.provider.view import ProviderViewSet
-<<<<<<< HEAD
-from api.report.aws.view import costs as aws_costs, instance_type, storage
-from api.report.ocp.view import charges, cpu, memory, volume
-from api.report.ocp_aws.view import (instance_type as ocp_aws_instance_type,
-=======
 from api.report.aws.view import (costs as aws_costs,
                                  instance_type as aws_instance_type,
                                  storage as aws_storage)
-from api.report.ocp.view import charges, cpu, memory
+from api.report.ocp.view import charges, cpu, memory, volume
 from api.report.ocp_aws.view import (costs as ocp_aws_costs,
                                      instance_type as ocp_aws_instance_type,
->>>>>>> 337802b7
                                      storage as ocp_aws_storage)