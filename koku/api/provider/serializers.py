--- conflicted
+++ resolved
@@ -116,27 +116,9 @@
         provider_resource_name = authentication.get('provider_resource_name')
         bucket = billing_source.get('bucket')
 
-<<<<<<< HEAD
         provider_type = validated_data['type']
         interface = ProviderAccess(provider_type)
         interface.cost_usage_source_ready(provider_resource_name, bucket)
-=======
-        s3_exists = _check_s3_access(access_key_id, secret_access_key,
-                                     session_token, bucket)
-        if not s3_exists:
-            key = 'bucket'
-            message = 'Bucket {} could not be found with {}.'.format(
-                bucket, provider_resource_name)
-            raise serializers.ValidationError(error_obj(key, message))
-
-        org_access = _check_org_access(access_key_id, secret_access_key,
-                                       session_token)
-        if not org_access:
-            key = 'provider_resource_name'
-            message = 'Unable to obtain organization data with {}.'.format(
-                provider_resource_name)
-            LOG.info(message)
->>>>>>> b39ca76c
 
         auth = ProviderAuthentication.objects.create(**authentication)
         bill = ProviderBillingSource.objects.create(**billing_source)
