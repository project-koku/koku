--- conflicted
+++ resolved
@@ -25,11 +25,7 @@
 from api.iam.test.iam_test_case import IamTestCase
 from api.models import Customer, User
 from api.provider.models import Provider
-<<<<<<< HEAD
-=======
 from api.provider.provider_manager import ProviderManager
-from api.provider.serializers import _get_sts_access
->>>>>>> d0c67d95
 
 
 class ProviderViewTest(IamTestCase):
@@ -372,19 +368,7 @@
         client = APIClient()
         client.credentials(HTTP_AUTHORIZATION=other_user_token)
         response = client.delete(url)
-<<<<<<< HEAD
         self.assertEqual(response.status_code, 403)
-=======
-        self.assertEqual(response.status_code, 403)
-
-    def test_create_provider_invalid_rolearn(self):
-        """Test create a provider with an invalid RoleARN."""
-        iam_arn = 'toosmall'
-        bucket_name = 'my_s3_bucket'
-        token = self.get_customer_owner_token(self.customer_data[0])
-
-        response = self.create_provider(bucket_name, iam_arn, token)
-        self.assertEqual(response.status_code, 400)
 
     def test_remove_provider_with_remove_exception(self):
         """Test removing a provider with a database error."""
@@ -412,5 +396,4 @@
         client.credentials(HTTP_AUTHORIZATION=customer_owner_token)
         with patch.object(ProviderManager, 'remove', side_effect=Exception):
             response = client.delete(url)
-            self.assertEqual(response.status_code, 500)
->>>>>>> d0c67d95
+            self.assertEqual(response.status_code, 500)