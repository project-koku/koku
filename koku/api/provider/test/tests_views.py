#
# Copyright 2018 Red Hat, Inc.
#
# This program is free software: you can redistribute it and/or modify
# it under the terms of the GNU Affero General Public License as
# published by the Free Software Foundation, either version 3 of the
# License, or (at your option) any later version.
#
# This program is distributed in the hope that it will be useful,
# but WITHOUT ANY WARRANTY; without even the implied warranty of
# MERCHANTABILITY or FITNESS FOR A PARTICULAR PURPOSE.  See the
# GNU Affero General Public License for more details.
#
# You should have received a copy of the GNU Affero General Public License
# along with this program.  If not, see <https://www.gnu.org/licenses/>.
#
"""Test the Provider views."""
from unittest.mock import patch

import boto3
from django.urls import reverse
from moto import mock_s3, mock_sts
from rest_framework.test import APIClient

from api.iam.serializers import UserSerializer
from api.iam.test.iam_test_case import IamTestCase
from api.models import Customer, User
from api.provider.models import Provider
from api.provider.serializers import _get_sts_access


class ProviderViewTest(IamTestCase):
    """Tests the provider view."""

    def setUp(self):
        """Set up the customer view tests."""
        super().setUp()
        self.create_service_admin()
        for customer in self.customer_data:
            response = self.create_customer(customer)
            self.assertEqual(response.status_code, 201)

    def tearDown(self):
        """Tear down user tests."""
        super().tearDown()
        Customer.objects.all().delete()
        User.objects.all().delete()

    @mock_sts
    @mock_s3
    @patch('api.provider.view.serializers._check_org_access')
    def create_provider(self, bucket_name, iam_arn, token, check_org_access):
        """Create a provider and return response."""
        check_org_access.return_value = True
        access_key_id, secret_access_key, session_token = _get_sts_access(
            iam_arn)
        s3_resource = boto3.resource(
            's3',
            aws_access_key_id=access_key_id,
            aws_secret_access_key=secret_access_key,
            aws_session_token=session_token,
        )
        s3_resource.create_bucket(Bucket=bucket_name)
        provider = {'name': 'test_provider',
                    'type': Provider.PROVIDER_AWS,
                    'authentication': {
                        'provider_resource_name': iam_arn
                    },
                    'billing_source': {
                        'bucket': bucket_name
                    }}
        url = reverse('provider-list')
        client = APIClient()
        client.credentials(HTTP_AUTHORIZATION=token)
        return client.post(url, data=provider, format='json')

    def test_create_provider(self):
        """Test create a provider."""
        iam_arn = 'arn:aws:s3:::my_s3_bucket'
        bucket_name = 'my_s3_bucket'
        token = self.get_customer_owner_token(self.customer_data[0])
        response = self.create_provider(bucket_name, iam_arn, token)
        self.assertEqual(response.status_code, 201)
        json_result = response.json()
        self.assertIsNotNone(json_result.get('uuid'))
        self.assertIsNotNone(json_result.get('customer'))
        self.assertEqual(json_result.get('customer').get('name'),
                         self.customer_data[0].get('name'))
        self.assertIsNotNone(json_result.get('created_by'))
        self.assertEqual(json_result.get('created_by').get('username'),
                         self.customer_data[0].get('owner').get('username'))

    def test_create_provider_anon(self):
        """Test create a provider with an anonymous user."""
        url = reverse('provider-list')
        client = APIClient()
        provider = {'name': 'test_provider',
                    'type': Provider.PROVIDER_AWS,
                    'authentication': {
                        'provider_resource_name': 'arn:aws:s3:::my_s3_bucket'
                    },
                    'billing_source': {
                        'bucket': 'my_s3_bucket'
                    }}
        response = client.post(url, data=provider, format='json')
        self.assertEqual(response.status_code, 401)

    def test_list_provider(self):
        """Test list providers."""
        iam_arn = 'arn:aws:s3:::my_s3_bucket'
        bucket_name = 'my_s3_bucket'
        token1 = self.get_customer_owner_token(self.customer_data[0])
        self.create_provider(bucket_name, iam_arn, token1)
        token2 = self.get_customer_owner_token(self.customer_data[1])
        self.create_provider(bucket_name, iam_arn, token2)
        url = reverse('provider-list')
        client = APIClient()
        client.credentials(HTTP_AUTHORIZATION=token1)
        response = client.get(url)
        self.assertEqual(response.status_code, 200)
        json_result = response.json()
        results = json_result.get('results')
        self.assertIsNotNone(results)
        self.assertEqual(len(results), 1)

    def test_list_provider_anon(self):
        """Test list providers with an anonymous user."""
        iam_arn = 'arn:aws:s3:::my_s3_bucket'
        bucket_name = 'my_s3_bucket'
        token1 = self.get_customer_owner_token(self.customer_data[0])
        self.create_provider(bucket_name, iam_arn, token1)
        url = reverse('provider-list')
        client = APIClient()
        response = client.get(url)
        self.assertEqual(response.status_code, 401)

    def test_get_provider(self):
        """Test get a provider."""
        iam_arn = 'arn:aws:s3:::my_s3_bucket'
        bucket_name = 'my_s3_bucket'
        token1 = self.get_customer_owner_token(self.customer_data[0])
        create_response = self.create_provider(bucket_name, iam_arn, token1)
        provider_result = create_response.json()
        provider_uuid = provider_result.get('uuid')
        self.assertIsNotNone(provider_uuid)
        url = reverse('provider-detail', args=[provider_uuid])
        client = APIClient()
        client.credentials(HTTP_AUTHORIZATION=token1)
        response = client.get(url)
        self.assertEqual(response.status_code, 200)
        json_result = response.json()
        uuid = json_result.get('uuid')
        self.assertIsNotNone(uuid)
        self.assertEqual(uuid, provider_uuid)

    def test_get_provider_other_customer(self):
        """Test get a provider for another customer should fail."""
        iam_arn = 'arn:aws:s3:::my_s3_bucket'
        bucket_name = 'my_s3_bucket'
        token1 = self.get_customer_owner_token(self.customer_data[0])
        token2 = self.get_customer_owner_token(self.customer_data[1])
        create_response = self.create_provider(bucket_name, iam_arn, token1)
        provider_result = create_response.json()
        provider_uuid = provider_result.get('uuid')
        self.assertIsNotNone(provider_uuid)
        url = reverse('provider-detail', args=[provider_uuid])
        client = APIClient()
        client.credentials(HTTP_AUTHORIZATION=token2)
        response = client.get(url)
        self.assertEqual(response.status_code, 404)

    def test_get_provider_with_no_group(self):
        """Test get a provider with user no group."""
        iam_arn = 'arn:aws:s3:::my_s3_bucket'
        bucket_name = 'my_s3_bucket'
        token1 = self.get_customer_owner_token(self.customer_data[0])
        create_response = self.create_provider(bucket_name, iam_arn, token1)
        provider_result = create_response.json()
        provider_uuid = provider_result.get('uuid')
        self.assertIsNotNone(provider_uuid)
        user_data = self.gen_user_data()
        serializer = UserSerializer(data=user_data)
        if serializer.is_valid(raise_exception=True):
            serializer.save()
        token = self.get_token(user_data.get('username'),
                               user_data.get('password'))
        url = reverse('provider-detail', args=[provider_uuid])
        client = APIClient()
        client.credentials(HTTP_AUTHORIZATION=token)
        response = client.get(url)
        self.assertEqual(response.status_code, 404)

    def test_get_provider_with_anon(self):
        """Test get a provider with anonymous user."""
        iam_arn = 'arn:aws:s3:::my_s3_bucket'
        bucket_name = 'my_s3_bucket'
        token1 = self.get_customer_owner_token(self.customer_data[0])
        create_response = self.create_provider(bucket_name, iam_arn, token1)
        provider_result = create_response.json()
        provider_uuid = provider_result.get('uuid')
        self.assertIsNotNone(provider_uuid)
        url = reverse('provider-detail', args=[provider_uuid])
        client = APIClient()
        response = client.get(url)
        self.assertEqual(response.status_code, 401)

<<<<<<< HEAD
    def test_remove_provider_with_customer_owner(self):
        """Test removing a provider as the customer owner."""
        # Create Provider with customer owner token
        iam_arn = 'arn:aws:s3:::my_s3_bucket'
        bucket_name = 'my_s3_bucket'
        customer_owner_token = self.get_token(self.customer_data[0]['owner']['username'],
                                              self.customer_data[0]['owner']['password'])
        response = self.create_provider(bucket_name, iam_arn, customer_owner_token)
        self.assertEqual(response.status_code, 201)

        # Verify that the Provider creation was successful
        json_result = response.json()
        self.assertIsNotNone(json_result.get('uuid'))
        self.assertIsNotNone(json_result.get('customer'))
        self.assertEqual(json_result.get('customer').get('name'),
                         self.customer_data[0].get('name'))
        self.assertIsNotNone(json_result.get('created_by'))
        self.assertEqual(json_result.get('created_by').get('username'),
                         self.customer_data[0].get('owner').get('username'))

        # Remove Provider with customer token
        url = reverse('provider-detail', args=[json_result.get('uuid')])
        client = APIClient()
        client.credentials(HTTP_AUTHORIZATION=customer_owner_token)
        response = client.delete(url)
        self.assertEqual(response.status_code, 204)

    def test_remove_provider_with_regular_user(self):
        """
        Test removing a provider with the user account that created it.

        This user is not a customer owner.
        """
        # Get the customer owner token so a regular user can be created
        user_name = self.customer_data[0]['owner']['username']
        user_pass = self.customer_data[0]['owner']['password']
        customer_owner_token = self.get_token(user_name, user_pass)

        # Create a regular user and get the user's token
        user_data = {'username': 'joe', 'password': 'joespassword', 'email': 'joe@me.com'}
        user = self.create_user(customer_owner_token, user_data)
        self.assertEquals(user.status_code, 201)
        user_token = self.get_token(user_data['username'], user_data['password'])

        # Create a Provider as a regular user
        iam_arn = 'arn:aws:s3:::my_s3_bucket'
        bucket_name = 'my_s3_bucket'
        response = self.create_provider(bucket_name, iam_arn, user_token)
        self.assertEqual(response.status_code, 201)

        # Verify that the Provider creation was successful
        json_result = response.json()
        self.assertIsNotNone(json_result.get('uuid'))
        self.assertIsNotNone(json_result.get('customer'))
        self.assertEqual(json_result.get('customer').get('name'),
                         self.customer_data[0].get('name'))
        self.assertIsNotNone(json_result.get('created_by'))
        self.assertEqual(json_result.get('created_by').get('username'), user_data['username'])

        # Remove Provider as the regular user that created the Provider
        url = reverse('provider-detail', args=[json_result.get('uuid')])
        client = APIClient()
        client.credentials(HTTP_AUTHORIZATION=user_token)
        response = client.delete(url)
        self.assertEqual(response.status_code, 204)

    def test_remove_provider_with_non_customer_user(self):
        """
        Test removing a provider with the user account that does not belong to the customer group.

        PermissionDenied is expected.
        """
        # Get the customer owner token so a regular user can be created
        user_name = self.customer_data[0]['owner']['username']
        user_pass = self.customer_data[0]['owner']['password']
        owner_token = self.get_token(user_name, user_pass)

        # Create a regular user and get the user's token
        user_data = {'username': 'james', 'password': 'jamespassword', 'email': 'james@me.com'}
        user = self.create_user(owner_token, user_data)
        self.assertEquals(user.status_code, 201)
        user_token = self.get_token(user_data['username'], user_data['password'])

        # Create a Provider as a regular user
        iam_arn = 'arn:aws:s3:::my_s3_bucket'
        bucket_name = 'my_s3_bucket'
        response = self.create_provider(bucket_name, iam_arn, user_token)
        self.assertEqual(response.status_code, 201)

        # Verify that the Provider creation was successful
        json_result = response.json()
        self.assertIsNotNone(json_result.get('uuid'))
        self.assertIsNotNone(json_result.get('customer'))
        self.assertEqual(json_result.get('customer').get('name'),
                         self.customer_data[0].get('name'))
        self.assertIsNotNone(json_result.get('created_by'))
        self.assertEqual(json_result.get('created_by').get('username'), user_data['username'])

        # Create a regular user that belongs to a different customer
        other_owner_token = self.get_token(self.customer_data[1]['owner']['username'],
                                           self.customer_data[1]['owner']['password'])

        other_user_data = {'username': 'sally', 'password': 'sallypassword', 'email': 'sally@me.com'}
        other_user = self.create_user(other_owner_token, other_user_data)
        self.assertEquals(other_user.status_code, 201)
        other_user_token = self.get_token(other_user_data['username'], other_user_data['password'])

        # Remove Provider as the regular user that belongs to the other company
        url = reverse('provider-detail', args=[json_result.get('uuid')])
        client = APIClient()
        client.credentials(HTTP_AUTHORIZATION=other_user_token)
        response = client.delete(url)
        self.assertEqual(response.status_code, 403)

    def test_remove_provider_with_reg_user_same_company_didnt_create(self):
        """
        Test removing a provider by a regular user of the same company but did not create the provider.

        PermissionDenied is expected.
        """
        # Get the customer owner token so a regular user can be created
        user_name = self.customer_data[0]['owner']['username']
        user_pass = self.customer_data[0]['owner']['password']
        owner_token = self.get_token(user_name, user_pass)

        # Create a regular user and get the user's token
        user_data = {'username': 'james', 'password': 'jamespassword', 'email': 'james@me.com'}
        user = self.create_user(owner_token, user_data)
        self.assertEquals(user.status_code, 201)
        user_token = self.get_token(user_data['username'], user_data['password'])

        # Create a Provider as a regular user
        iam_arn = 'arn:aws:s3:::my_s3_bucket'
        bucket_name = 'my_s3_bucket'
        response = self.create_provider(bucket_name, iam_arn, user_token)
        self.assertEqual(response.status_code, 201)

        # Verify that the Provider creation was successful
        json_result = response.json()
        self.assertIsNotNone(json_result.get('uuid'))
        self.assertIsNotNone(json_result.get('customer'))
        self.assertEqual(json_result.get('customer').get('name'),
                         self.customer_data[0].get('name'))
        self.assertIsNotNone(json_result.get('created_by'))
        self.assertEqual(json_result.get('created_by').get('username'), user_data['username'])

        # Create another regular user and get the user's token
        other_user_data = {'username': 'sally', 'password': 'sallypassword', 'email': 'sally@me.com'}
        other_user = self.create_user(owner_token, other_user_data)
        self.assertEquals(other_user.status_code, 201)
        other_user_token = self.get_token(other_user_data['username'], other_user_data['password'])

        # Remove Provider as a regular user that belongs to the same company but did not create the Provider
        url = reverse('provider-detail', args=[json_result.get('uuid')])
        client = APIClient()
        client.credentials(HTTP_AUTHORIZATION=other_user_token)
        response = client.delete(url)
=======
    def test_create_provider_as_service_admin(self):
        """Test create a provider as service admin."""
        iam_arn = 'arn:aws:s3:::my_s3_bucket'
        bucket_name = 'my_s3_bucket'
        token = self.service_admin_token
        response = self.create_provider(bucket_name, iam_arn, token)
>>>>>>> c6aabefa
        self.assertEqual(response.status_code, 403)<|MERGE_RESOLUTION|>--- conflicted
+++ resolved
@@ -204,7 +204,14 @@
         response = client.get(url)
         self.assertEqual(response.status_code, 401)
 
-<<<<<<< HEAD
+    def test_create_provider_as_service_admin(self):
+        """Test create a provider as service admin."""
+        iam_arn = 'arn:aws:s3:::my_s3_bucket'
+        bucket_name = 'my_s3_bucket'
+        token = self.service_admin_token
+        response = self.create_provider(bucket_name, iam_arn, token)
+        self.assertEqual(response.status_code, 403)
+
     def test_remove_provider_with_customer_owner(self):
         """Test removing a provider as the customer owner."""
         # Create Provider with customer owner token
@@ -361,13 +368,4 @@
         url = reverse('provider-detail', args=[json_result.get('uuid')])
         client = APIClient()
         client.credentials(HTTP_AUTHORIZATION=other_user_token)
-        response = client.delete(url)
-=======
-    def test_create_provider_as_service_admin(self):
-        """Test create a provider as service admin."""
-        iam_arn = 'arn:aws:s3:::my_s3_bucket'
-        bucket_name = 'my_s3_bucket'
-        token = self.service_admin_token
-        response = self.create_provider(bucket_name, iam_arn, token)
->>>>>>> c6aabefa
-        self.assertEqual(response.status_code, 403)+        response = client.delete(url)