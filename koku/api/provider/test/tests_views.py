--- conflicted
+++ resolved
@@ -212,7 +212,6 @@
         response = self.create_provider(bucket_name, iam_arn, token)
         self.assertEqual(response.status_code, 403)
 
-<<<<<<< HEAD
     def test_remove_provider_with_customer_owner(self):
         """Test removing a provider as the customer owner."""
         # Create Provider with customer owner token
@@ -370,7 +369,7 @@
         client = APIClient()
         client.credentials(HTTP_AUTHORIZATION=other_user_token)
         response = client.delete(url)
-=======
+
     def test_create_provider_invalid_rolearn(self):
         """Test create a provider with an invalid RoleARN."""
         iam_arn = 'toosmall'
@@ -378,5 +377,4 @@
         token = self.get_customer_owner_token(self.customer_data[0])
 
         response = self.create_provider(bucket_name, iam_arn, token)
-        self.assertEqual(response.status_code, 400)
->>>>>>> 7ebdacbf
+        self.assertEqual(response.status_code, 400)