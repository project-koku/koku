#
# Copyright 2021 Red Hat Inc.
# SPDX-License-Identifier: Apache-2.0
#
"""Models for provider management."""
import logging
import math
from datetime import datetime
from datetime import timedelta
from uuid import uuid4

from django.conf import settings
from django.core.validators import MaxLengthValidator
from django.db import connection
from django.db import models
from django.db import router
from django.db import transaction
from django.db.models import JSONField
from django.db.models.query import QuerySet
from django.db.models.signals import post_delete
from django.utils import timezone
from django_tenants.utils import schema_context

from api.model_utils import RunTextFieldValidators
from koku.database import get_model

LOG = logging.getLogger(__name__)


def check_provider_setup_complete(provider_uuid):
    """Return setup complete or None if Provider does not exist."""
    if p := Provider.objects.filter(uuid=provider_uuid).first():
        return p.setup_complete


class ProviderAuthentication(models.Model):
    """A Koku Provider Authentication.

    Used for accessing cost providers data like AWS Accounts.
    """

    uuid = models.UUIDField(default=uuid4, editable=False, unique=True, null=False)

    credentials = JSONField(null=False, default=dict)


class ProviderBillingSource(models.Model):
    """A Koku Provider Billing Source.

    Used for accessing cost providers billing source like AWS Account S3.
    """

    uuid = models.UUIDField(default=uuid4, editable=False, unique=True, null=False)

    data_source = JSONField(null=False, default=dict)


class ProviderObjectsManager(models.Manager):
    """Default manager for Provider model."""

    def get_queryset(self) -> QuerySet:
        """
        Override the default queryset to select the authentication, billing_source, and customer fields.

        This override gives us access to these other fields without needing extra db queries. This make
        the `account` property of the Provider table a single db query instead of one for each foreign key
        lookup. This class should be used as a base class for any new managers created for the Provider model.
        """
        return super().get_queryset().select_related("authentication", "billing_source", "customer")

    def get_accounts(self):
        """Return a list of all accounts."""
        return [p.account for p in self.all()]


class ProviderObjectsPollingManager(ProviderObjectsManager):
    """
    Manager for pollable Providers.

    Pollable Providers are all Providers that are not OCP.
    """

    def get_queryset(self):
        """Return a Queryset of non-OCP and active and non-paused Providers."""
        return super().get_queryset().filter(active=True, paused=False).exclude(type=Provider.PROVIDER_OCP)

    def get_polling_batch(self, filters=None):
        """Return a Queryset of pollable Providers that have not polled in the last 24 hours."""
        polling_delta = datetime.now(tz=settings.UTC) - timedelta(seconds=settings.POLLING_TIMER)
        if not filters:
            filters = {}
        # Dynamically set batch limit (divide count by 21 (default) hours so we always trigger a few extra + round up)
        batch_limit = math.ceil(len(self.filter(**filters)) / settings.POLLING_COUNT)
        if batch_limit <= 1:
            # If we have less than 21 providers we should collect them all
            return self.filter(**filters).exclude(polling_timestamp__gt=polling_delta).order_by("polling_timestamp")
        return (
            self.filter(**filters)
            .exclude(polling_timestamp__gt=polling_delta)
            .order_by("polling_timestamp")[:batch_limit]
        )


class Provider(models.Model):
    """A Koku Provider.

    Used for modeling cost providers like AWS Accounts.
    """

    class Meta:
        """Meta for Provider."""

        ordering = ["name"]
        unique_together = ("authentication", "billing_source", "customer")

    PROVIDER_AWS = "AWS"
    PROVIDER_OCP = "OCP"
    PROVIDER_AZURE = "Azure"
    PROVIDER_GCP = "GCP"
<<<<<<< HEAD
    PROVIDER_OCI = "OCI"
=======
    PROVIDER_IBM = "IBM"
>>>>>>> 99ae4d39
    # Local Providers are for local development and testing
    PROVIDER_AWS_LOCAL = "AWS-local"
    PROVIDER_AZURE_LOCAL = "Azure-local"
    PROVIDER_GCP_LOCAL = "GCP-local"
<<<<<<< HEAD
    PROVIDER_OCI_LOCAL = "OCI-local"
=======
    PROVIDER_IBM_LOCAL = "IBM-local"
>>>>>>> 99ae4d39
    # The following constants are not provider types
    OCP_ALL = "OCP_All"
    OCP_AWS = "OCP_AWS"
    OCP_AZURE = "OCP_Azure"
    OCP_GCP = "OCP_GCP"

    PROVIDER_CASE_MAPPING = {
        "aws": PROVIDER_AWS,
        "ocp": PROVIDER_OCP,
        "azure": PROVIDER_AZURE,
        "gcp": PROVIDER_GCP,
<<<<<<< HEAD
        "oci": PROVIDER_OCI,
        "aws-local": PROVIDER_AWS_LOCAL,
        "azure-local": PROVIDER_AZURE_LOCAL,
        "gcp-local": PROVIDER_GCP_LOCAL,
        "oci-local": PROVIDER_OCI_LOCAL,
=======
        "ibm": PROVIDER_IBM,
        "aws-local": PROVIDER_AWS_LOCAL,
        "azure-local": PROVIDER_AZURE_LOCAL,
        "gcp-local": PROVIDER_GCP_LOCAL,
        "ibm-local": PROVIDER_IBM_LOCAL,
>>>>>>> 99ae4d39
        "ocp-aws": OCP_AWS,
        "ocp-azure": OCP_AZURE,
    }

    PROVIDER_CHOICES = (
        (PROVIDER_AWS, PROVIDER_AWS),
        (PROVIDER_OCP, PROVIDER_OCP),
        (PROVIDER_AZURE, PROVIDER_AZURE),
        (PROVIDER_GCP, PROVIDER_GCP),
<<<<<<< HEAD
        (PROVIDER_OCI, PROVIDER_OCI),
        (PROVIDER_AWS_LOCAL, PROVIDER_AWS_LOCAL),
        (PROVIDER_AZURE_LOCAL, PROVIDER_AZURE_LOCAL),
        (PROVIDER_GCP_LOCAL, PROVIDER_GCP_LOCAL),
        (PROVIDER_OCI_LOCAL, PROVIDER_OCI_LOCAL),
=======
        (PROVIDER_IBM, PROVIDER_IBM),
        (PROVIDER_AWS_LOCAL, PROVIDER_AWS_LOCAL),
        (PROVIDER_AZURE_LOCAL, PROVIDER_AZURE_LOCAL),
        (PROVIDER_GCP_LOCAL, PROVIDER_GCP_LOCAL),
        (PROVIDER_IBM_LOCAL, PROVIDER_IBM_LOCAL),
>>>>>>> 99ae4d39
    )
    CLOUD_PROVIDER_CHOICES = (
        (PROVIDER_AWS, PROVIDER_AWS),
        (PROVIDER_AZURE, PROVIDER_AZURE),
        (PROVIDER_GCP, PROVIDER_GCP),
<<<<<<< HEAD
        (PROVIDER_OCI, PROVIDER_OCI),
        (PROVIDER_AWS_LOCAL, PROVIDER_AWS_LOCAL),
        (PROVIDER_AZURE_LOCAL, PROVIDER_AZURE_LOCAL),
        (PROVIDER_GCP_LOCAL, PROVIDER_GCP_LOCAL),
        (PROVIDER_OCI_LOCAL, PROVIDER_OCI_LOCAL),
=======
        (PROVIDER_IBM, PROVIDER_IBM),
        (PROVIDER_AWS_LOCAL, PROVIDER_AWS_LOCAL),
        (PROVIDER_AZURE_LOCAL, PROVIDER_AZURE_LOCAL),
        (PROVIDER_GCP_LOCAL, PROVIDER_GCP_LOCAL),
        (PROVIDER_IBM_LOCAL, PROVIDER_IBM_LOCAL),
>>>>>>> 99ae4d39
    )

    # These lists are intended for use for provider type checking
    # throughout the codebase
    PROVIDER_LIST = [choice[0] for choice in PROVIDER_CHOICES]
    CLOUD_PROVIDER_LIST = [choice[0] for choice in CLOUD_PROVIDER_CHOICES]
    OPENSHIFT_ON_CLOUD_PROVIDER_LIST = [
        PROVIDER_AWS,
        PROVIDER_AWS_LOCAL,
        PROVIDER_AZURE,
        PROVIDER_AZURE_LOCAL,
        PROVIDER_GCP,
        PROVIDER_GCP_LOCAL,
    ]
    MANAGED_OPENSHIFT_ON_CLOUD_PROVIDER_LIST = [
        PROVIDER_AWS,
        PROVIDER_AWS_LOCAL,
        PROVIDER_AZURE,
        PROVIDER_AZURE_LOCAL,
        PROVIDER_GCP,
        PROVIDER_GCP_LOCAL,
    ]

    uuid = models.UUIDField(default=uuid4, primary_key=True)
    name = models.CharField(max_length=256, null=False)
    type = models.CharField(max_length=50, null=False, choices=PROVIDER_CHOICES, default=PROVIDER_AWS)
    authentication = models.ForeignKey("ProviderAuthentication", null=True, on_delete=models.DO_NOTHING)
    billing_source = models.ForeignKey("ProviderBillingSource", null=True, on_delete=models.DO_NOTHING, blank=True)
    customer = models.ForeignKey("Customer", null=True, on_delete=models.PROTECT)
    created_by = models.ForeignKey("User", null=True, on_delete=models.SET_NULL)
    setup_complete = models.BooleanField(default=False)

    created_timestamp = models.DateTimeField(auto_now_add=True, blank=True, null=True)
    polling_timestamp = models.DateTimeField(blank=True, null=True, default=None)

    # We update the record on the provider when we update data.
    # This helps capture events like the updates following a cost model
    # CRUD operation that triggers cost model cost summarization,
    # but not on a specific manifest, so no manifest timestamp is updated
    data_updated_timestamp = models.DateTimeField(null=True)

    active = models.BooleanField(default=True)
    paused = models.BooleanField(default=False)

    # This field applies to OpenShift providers and identifies
    # which (if any) cloud provider the cluster is on
    infrastructure = models.ForeignKey("ProviderInfrastructureMap", null=True, on_delete=models.SET_NULL)
    additional_context = JSONField(null=True, default=dict)

    objects = ProviderObjectsManager()
    polling_objects = ProviderObjectsPollingManager()

    @property
    def account(self) -> dict:
        """Return account information in dictionary."""
        return {
            "customer_name": getattr(self.customer, "schema_name", None),
            "credentials": getattr(self.authentication, "credentials", None),
            "data_source": getattr(self.billing_source, "data_source", None),
            "provider_type": self.type,
            "schema_name": getattr(self.customer, "schema_name", None),
            "account_id": getattr(self.customer, "account_id", None),
            "org_id": getattr(self.customer, "org_id", None),
            "provider_uuid": self.uuid,
        }

    def save(self, *args, **kwargs):
        """Save instance and start data ingest task for active Provider."""

        should_ingest = False
        # These values determine if a Provider is new
        if self.created_timestamp and not self.setup_complete:
            should_ingest = True

        try:
            provider = Provider.objects.get(uuid=self.uuid)
        except Provider.DoesNotExist:
            pass
        else:
            # These values determine if Provider credentials have been updated:
            if provider.authentication != self.authentication or provider.billing_source != self.billing_source:
                should_ingest = True
            else:
                should_ingest = False
            if provider.setup_complete != self.setup_complete:
                should_ingest = False

        # Commit the new/updated Provider to the DB
        super().save(*args, **kwargs)

        if settings.AUTO_DATA_INGEST and should_ingest and self.active:
            if self.type == Provider.PROVIDER_OCP:
                # OCP Providers are not pollable, so shouldn't go thru check_report_updates
                return
            # Local import of task function to avoid potential import cycle.
            from masu.celery.tasks import check_report_updates

            QUEUE = None
            if self.customer.schema_name == settings.QE_SCHEMA:
                QUEUE = "priority"
                LOG.info("Setting queue to priority for QE testing")

            LOG.info(f"Starting data ingest task for Provider {self.uuid}")
            # Start check_report_updates task after Provider has been committed.
            transaction.on_commit(
                lambda: check_report_updates.s(provider_uuid=self.uuid, queue_name=QUEUE)
                .set(queue="priority")
                .apply_async()
            )

    def set_additional_context(self, context):
        """Set the `additional_context` field to the provided context."""
        self.additional_context = context
        self.save(update_fields=["additional_context"])

    def set_data_updated_timestamp(self):
        """Set the data updated timestamp to the current time."""
        self.data_updated_timestamp = timezone.now()
        self.save(update_fields=["data_updated_timestamp"])

    def set_infrastructure(self, infra):
        """Set the infrastructure."""
        self.infrastructure = infra
        self.save(update_fields=["infrastructure"])

    def set_setup_complete(self):
        """Set setup_complete to True."""
        self.setup_complete = True
        self.save(update_fields=["setup_complete"])

    def delete(self, *args, **kwargs):
        if self.customer:
            using = router.db_for_write(self.__class__, isinstance=self)
            with schema_context(self.customer.schema_name):
                LOG.info(f"PROVIDER {self.name} ({self.pk}) CASCADE DELETE -- SCHEMA {self.customer.schema_name}")
                _type = self.type.lower()
                self._normalized_type = _type.removesuffix("-local")
                self._cascade_delete()
                LOG.info(f"PROVIDER {self.name} ({self.pk}) CASCADE DELETE COMPLETE")
                LOG.info(f"PROVIDER {self.name} ({self.pk}) DELETING FROM {self._meta.db_table}")
                self._delete_from_target(
                    {"table_schema": "public", "table_name": self._meta.db_table, "column_name": "uuid"},
                    target_values=[self.pk],
                )
                LOG.info(f"PROVIDER {self.name} ({self.pk}) DELETING FROM {self._meta.db_table} COMPLETE")
                post_delete.send(sender=self.__class__, instance=self, using=using)
        else:
            LOG.warning("Customer link cannot be found! Using ORM delete!")
            super().delete()

    def _get_sub_target_values(self, target_info, target_values):
        sub_target = get_model(target_info["table_name"])
        filters = {f"{target_info['column_name']}__in": target_values}
        # This is potentially dnagerous if the sub-target is a partitioned table
        # Care must be taken when calling this method
        sub_target_pk = [f.name for f in sub_target._meta.fields if f.primary_key][0]
        return [r[sub_target_pk] for r in sub_target.objects.filter(**filters).values(sub_target_pk)]

    def _cascade_delete(self, target_table=None, target_values=None, public_schema="public", seen=None):
        if seen is None:
            seen = {"public", "api_providerinfrastructuremap", self.pk}
        if target_table is None:
            target_table = self._meta.db_table
        if target_values is None:
            target_values = [self.pk]
        # If one of the targets is in this tuple, then we must recursively call _cascade_delete
        # because this is a second level of indirection to get to data:
        # Provider ---> <branch-table> ---> x...
        # Make sure that any table(s) in the public schema are first.
        _cascade_branch_tables = (
            "reporting_common_costusagereportmanifest",
            f"reporting_{self._normalized_type}costentrybill",
            f"reporting_{self._normalized_type}meter",
            f"reporting_{self._normalized_type}usagereportperiod",
            "reporting_ocp_clusters",
            "reporting_tenant_api_provider",
        )

        for target_info in self._get_linked_table_names(target_table, public_schema):
            _target_vals = tuple(target_info[k] for k in sorted(target_info))
            if _target_vals in seen:
                continue

            seen.add(_target_vals)
            if target_info["table_name"] == "api_providerinfrastructuremap":
                self._set_infrastructure_id_null()

            if target_info["table_name"] in _cascade_branch_tables:
                # Keep the slice up-tp-date with the number of public schema table names in _cascade_branch_tables
                public_schema = (
                    self.customer.schema_name if target_info["table_name"] in _cascade_branch_tables[1:] else "public"
                )
                LOG.debug(f"DELETE CASCADE BRANCH TO {target_info['table_name']}")
                self._cascade_delete(
                    target_table=target_info["table_name"],
                    target_values=self._get_sub_target_values(target_info, target_values),
                    public_schema=public_schema,
                    seen=seen,
                )
                LOG.debug("DELETE CASCADE BRANCH COPLETE")
            else:
                public_schema = "public"
            self._delete_from_target(target_info, target_values)

    def _set_infrastructure_id_null(self):
        # Because infrastructure is tied to a provider and the infrastructure_id
        # can be shared among other providers, we must set the api_provider.infrastructure_id to null
        # for the infrastructure_id targeted for delete that is shared across other providers.
        # That is a confusing sentence to describe a circular relation between tables.
        _sql = """
update public.api_provider p
   set infrastructure_id = %s
  from public.api_providerinfrastructuremap m
 where m.infrastructure_provider_id = %s::uuid
   and p.infrastructure_id = m.id
;
"""
        LOG.info(
            "Setting the infrastructure_id to null for any provider "
            + "records that link to the target infrastructure map records"
        )
        params = (None, self.pk)
        with connection.cursor() as cur:
            cur.execute(_sql, params)

    def _get_linked_table_names(self, target_table, public_schema):
        """Given a table name and schema name and type,
        find the other tables that are related by foreign keys"""
        with connection.cursor() as cur:
            link_table_sql = """
select ftn.nspname as "table_schema",
       ft.relname as "table_name",
       fc.attname as "column_name"
  from pg_class t
  join pg_constraint con
    on con.confrelid = t.oid
  join pg_attribute fc
    on fc.attrelid = con.conrelid
   and fc.attnum = any(con.conkey::int[])
  join pg_class ft
    on ft.oid = con.conrelid
  join pg_namespace tn
    on tn.oid = t.relnamespace
  join pg_namespace ftn
    on ftn.oid = ft.relnamespace
 where t.relname = %(target_table)s
   and tn.nspname = %(public_schema)s
   and con.contype = %(fk_constraint)s
   and ftn.nspname in (%(public_schema)s, %(search_schema)s)
   and ft.relkind = any(%(relkind)s)
   and not ft.relispartition
   and (
         ft.relname ~ %(type_fregex)s or
         ft.relname ~ %(ocptype_fregex)s or
         ft.relname ~ %(rpt_common_fregex)s or
         ft.relname ~ %(rpt_ingress_fregex)s or
         ft.relname ~ %(rpt_provider_fregex)s or
         ft.relname ~ %(rpt_subs_fregex)s or
         ft.relname ~ %(api_fregex)s
       )
 order
    by case when ft.relname ~ %(tenant_provider_sregex)s then %(tenant_provider_sval)s
            when ft.relname ~ %(ui_table_sregex)s then %(ui_table_sval)s
            when ft.relname ~ %(ocp_type_sregex)s then %(ocp_type_sval)s
            when ft.relname ~ %(daily_summ_sregex)s then %(daily_summ_sval)s
            when ft.relname ~ %(api_sregex)s then %(api_sval)s
            else %(default_sval)s
       end::int,
       ft.relname
;
"""
            params = {
                "relkind": ["p", "r"],
                "fk_constraint": "f",
                "target_table": target_table,
                "public_schema": public_schema,
                "search_schema": self.customer.schema_name,
                "type_fregex": f"_{self._normalized_type}",
                "ocptype_fregex": f"_ocp({self._normalized_type}|all)",
                "rpt_common_fregex": "^reporting_common_",
                "rpt_ingress_fregex": "^reporting_ingressreports",
                "rpt_provider_fregex": "^reporting_tenant_api_provider",
                "rpt_subs_fregex": "^reporting_subs",
                "api_fregex": "^api_",
                "tenant_provider_sregex": "^reporting_tenant_api_provider",
                "tenant_provider_sval": 1,
                "ui_table_sregex": f"^reporting_{self._normalized_type}_",
                "ui_table_sval": 2,
                "ocp_type_sregex": f"^reporting_ocp({self._normalized_type}|all)",
                "ocp_type_sval": 3,
                "daily_summ_sregex": "_daily_summary",
                "daily_summ_sval": 4,
                "api_sregex": "^api_",
                "api_sval": 10,
                "default_sval": 5,
            }
            rendered_sql = cur.mogrify(link_table_sql, params).decode("utf-8")
            LOG.debug(rendered_sql)
            cur.execute(rendered_sql)
            cols = tuple(d[0] for d in cur.description)
            link_tables = [dict(zip(cols, rec)) for rec in cur]

        return link_tables

    def _delete_from_target(self, target_info, target_values=None):
        """Generates and executes a simple delete statement"""
        if target_values is None:
            target_values = [self.uuid]

        qual_table_name = f'''"{target_info['table_schema']}"."{target_info["table_name"]}"'''
        _sql = f"""
delete
  from {qual_table_name}
 where "{target_info["column_name"]}" = any(%s)
;
"""
        with transaction.get_connection().cursor() as cur:
            LOG.info(f"Attempting to delete records from {qual_table_name}")
            cur.execute(_sql, (target_values,))
            LOG.info(f"Deleted {cur.rowcount} records from {qual_table_name}")


class Sources(RunTextFieldValidators, models.Model):
    """Platform-Sources table.

    Used for managing Platform-Sources.
    """

    class Meta:
        """Meta for Sources."""

        db_table = "api_sources"
        ordering = ["name"]

    # Backend Platform-Services data.
    # Source ID is unique identifier
    source_id = models.IntegerField(primary_key=True)

    # Source UID
    source_uuid = models.UUIDField(unique=True, null=True)

    # Source name.
    name = models.TextField(max_length=256, null=True, validators=[MaxLengthValidator(256)])

    # Red Hat identity header.  Passed along to Koku API for entitlement and rbac reasons.
    auth_header = models.TextField(null=True)

    # Kafka message offset for Platform-Sources kafka stream
    offset = models.IntegerField(null=False)

    # Koku Specific data.
    # Customer Account ID
    account_id = models.TextField(null=True)

    org_id = models.TextField(null=True)

    # Provider type (i.e. AWS, OCP, AZURE)
    source_type = models.TextField(null=False)

    # Provider authentication (AWS roleARN, OCP Sources UID, etc.)
    authentication = JSONField(null=False, default=dict)

    # Provider billing source (AWS S3 bucket)
    billing_source = JSONField(null=True, default=dict)

    # Unique identifier for koku Provider
    koku_uuid = models.TextField(null=True, unique=True)

    # This allows us to convenitently join source and provider tables with
    # The Django ORM without using a real database foreign key constraint
    provider = models.ForeignKey("Provider", null=True, on_delete=models.DO_NOTHING, db_constraint=False)

    # This field indicates if the source is paused.
    paused = models.BooleanField(default=False)

    # When source has been deleted on Platform-Sources this is True indicating it hasn't been
    # removed on the Koku side yet.  Entry is removed entirely once Koku-Provider was successfully
    # removed.
    pending_delete = models.BooleanField(default=False)

    # When a source is being updated by either Platform-Sources or from API (auth, billing source)
    # this flag will indicate that the update needs to be picked up by the Koku-Provider synchronization
    # handler.
    pending_update = models.BooleanField(default=False)

    # When a source delete occurs before a source create.  Messages can be out of order when arriving
    # on different kafka partitions.
    out_of_order_delete = models.BooleanField(default=False)

    # Availability status
    status = JSONField(null=True, default=dict)
    additional_context = JSONField(null=True, default=dict)

    def __str__(self):
        """Get the string representation."""
        return (
            f"Source ID: {self.source_id}\nName: {self.name}\nSource UUID: {self.source_uuid}\n"
            f"Source Type: {self.source_type}\nAuthentication: {self.authentication}\n"
            f"Billing Source: {self.billing_source}\nKoku UUID: {self.koku_uuid}\n"
            f"Pending Delete: {self.pending_delete}\nPending Update: {self.pending_update}\n"
        )


class ProviderInfrastructureMap(models.Model):
    """A lookup table for OpenShift providers.

    Used to determine which underlying instrastructure and
    associated provider the cluster is installed on.
    """

    class Meta:
        unique_together = ("infrastructure_type", "infrastructure_provider")

    infrastructure_type = models.CharField(max_length=50, choices=Provider.CLOUD_PROVIDER_CHOICES, blank=False)
    infrastructure_provider = models.ForeignKey("Provider", on_delete=models.CASCADE)<|MERGE_RESOLUTION|>--- conflicted
+++ resolved
@@ -117,20 +117,10 @@
     PROVIDER_OCP = "OCP"
     PROVIDER_AZURE = "Azure"
     PROVIDER_GCP = "GCP"
-<<<<<<< HEAD
-    PROVIDER_OCI = "OCI"
-=======
-    PROVIDER_IBM = "IBM"
->>>>>>> 99ae4d39
     # Local Providers are for local development and testing
     PROVIDER_AWS_LOCAL = "AWS-local"
     PROVIDER_AZURE_LOCAL = "Azure-local"
     PROVIDER_GCP_LOCAL = "GCP-local"
-<<<<<<< HEAD
-    PROVIDER_OCI_LOCAL = "OCI-local"
-=======
-    PROVIDER_IBM_LOCAL = "IBM-local"
->>>>>>> 99ae4d39
     # The following constants are not provider types
     OCP_ALL = "OCP_All"
     OCP_AWS = "OCP_AWS"
@@ -142,19 +132,9 @@
         "ocp": PROVIDER_OCP,
         "azure": PROVIDER_AZURE,
         "gcp": PROVIDER_GCP,
-<<<<<<< HEAD
-        "oci": PROVIDER_OCI,
         "aws-local": PROVIDER_AWS_LOCAL,
         "azure-local": PROVIDER_AZURE_LOCAL,
         "gcp-local": PROVIDER_GCP_LOCAL,
-        "oci-local": PROVIDER_OCI_LOCAL,
-=======
-        "ibm": PROVIDER_IBM,
-        "aws-local": PROVIDER_AWS_LOCAL,
-        "azure-local": PROVIDER_AZURE_LOCAL,
-        "gcp-local": PROVIDER_GCP_LOCAL,
-        "ibm-local": PROVIDER_IBM_LOCAL,
->>>>>>> 99ae4d39
         "ocp-aws": OCP_AWS,
         "ocp-azure": OCP_AZURE,
     }
@@ -164,37 +144,17 @@
         (PROVIDER_OCP, PROVIDER_OCP),
         (PROVIDER_AZURE, PROVIDER_AZURE),
         (PROVIDER_GCP, PROVIDER_GCP),
-<<<<<<< HEAD
-        (PROVIDER_OCI, PROVIDER_OCI),
         (PROVIDER_AWS_LOCAL, PROVIDER_AWS_LOCAL),
         (PROVIDER_AZURE_LOCAL, PROVIDER_AZURE_LOCAL),
         (PROVIDER_GCP_LOCAL, PROVIDER_GCP_LOCAL),
-        (PROVIDER_OCI_LOCAL, PROVIDER_OCI_LOCAL),
-=======
-        (PROVIDER_IBM, PROVIDER_IBM),
-        (PROVIDER_AWS_LOCAL, PROVIDER_AWS_LOCAL),
-        (PROVIDER_AZURE_LOCAL, PROVIDER_AZURE_LOCAL),
-        (PROVIDER_GCP_LOCAL, PROVIDER_GCP_LOCAL),
-        (PROVIDER_IBM_LOCAL, PROVIDER_IBM_LOCAL),
->>>>>>> 99ae4d39
     )
     CLOUD_PROVIDER_CHOICES = (
         (PROVIDER_AWS, PROVIDER_AWS),
         (PROVIDER_AZURE, PROVIDER_AZURE),
         (PROVIDER_GCP, PROVIDER_GCP),
-<<<<<<< HEAD
-        (PROVIDER_OCI, PROVIDER_OCI),
         (PROVIDER_AWS_LOCAL, PROVIDER_AWS_LOCAL),
         (PROVIDER_AZURE_LOCAL, PROVIDER_AZURE_LOCAL),
         (PROVIDER_GCP_LOCAL, PROVIDER_GCP_LOCAL),
-        (PROVIDER_OCI_LOCAL, PROVIDER_OCI_LOCAL),
-=======
-        (PROVIDER_IBM, PROVIDER_IBM),
-        (PROVIDER_AWS_LOCAL, PROVIDER_AWS_LOCAL),
-        (PROVIDER_AZURE_LOCAL, PROVIDER_AZURE_LOCAL),
-        (PROVIDER_GCP_LOCAL, PROVIDER_GCP_LOCAL),
-        (PROVIDER_IBM_LOCAL, PROVIDER_IBM_LOCAL),
->>>>>>> 99ae4d39
     )
 
     # These lists are intended for use for provider type checking
