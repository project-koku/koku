#
# Copyright 2018 Red Hat, Inc.
#
# This program is free software: you can redistribute it and/or modify
# it under the terms of the GNU Affero General Public License as
# published by the Free Software Foundation, either version 3 of the
# License, or (at your option) any later version.
#
# This program is distributed in the hope that it will be useful,
# but WITHOUT ANY WARRANTY; without even the implied warranty of
# MERCHANTABILITY or FITNESS FOR A PARTICULAR PURPOSE.  See the
# GNU Affero General Public License for more details.
#
# You should have received a copy of the GNU Affero General Public License
# along with this program.  If not, see <https://www.gnu.org/licenses/>.
#
"""Query Handling for all APIs."""
import datetime
import logging

from dateutil import relativedelta
from django.db.models.functions import TruncDay, TruncMonth

from api.query_filter import QueryFilter, QueryFilterCollection
from api.utils import DateHelper

LOG = logging.getLogger(__name__)
WILDCARD = '*'


class TruncMonthString(TruncMonth):
    """Class to handle string formated day truncation."""

    def convert_value(self, value, expression, connection):
        """Convert value to a string after super."""
        value = super().convert_value(value, expression, connection)
        return value.strftime('%Y-%m')


class TruncDayString(TruncDay):
    """Class to handle string formated day truncation."""

    def convert_value(self, value, expression, connection):
        """Convert value to a string after super."""
        value = super().convert_value(value, expression, connection)
        return value.strftime('%Y-%m-%d')


class QueryHandler(object):
    """Handles report queries and responses."""

    def __init__(self, query_parameters, url_data,
                 tenant, default_ordering, **kwargs):
        """Establish query handler.

        Args:
            query_parameters    (Dict): parameters for query
            url_data        (String): URL string to provide order information
            tenant    (String): the tenant to use to access CUR data
            default_ordering (String) default ordering of response items
            kwargs    (Dict): A dictionary for internal query alteration based on path
        """
        LOG.debug(f'Query Params: {query_parameters}')
        self.query_parameters = query_parameters
        self.url_data = url_data
        self.tenant = tenant
        self.default_ordering = default_ordering
        self.kwargs = kwargs
        self.time_interval = []
        self.start_datetime = None
        self.end_datetime = None
        self._max_rank = 0

        if self.resolution == 'monthly':
            self.date_to_string = lambda dt: dt.strftime('%Y-%m')
            self.string_to_date = lambda dt: datetime.datetime.strptime(dt, '%Y-%m').date()
            self.date_trunc = TruncMonthString
            self.gen_time_interval = DateHelper().list_months
        else:
            self.date_to_string = lambda dt: dt.strftime('%Y-%m-%d')
            self.string_to_date = lambda dt: datetime.datetime.strptime(dt, '%Y-%m-%d').date()
            self.date_trunc = TruncDayString
            self.gen_time_interval = DateHelper().list_days

        self._get_timeframe()

    @staticmethod
    def has_wildcard(in_list):
        """Check if list has wildcard.

        Args:
            in_list (List[String]): List of strings to check for wildcard
        Return:
            (Boolean): if wildcard is present in list
        """
        if not in_list:
            return False
        return any(WILDCARD == item for item in in_list)

    @property
    def order(self):
        """Extract order_by parameter and apply ordering to the appropriate field.

        Returns:
            (String): Ordering value. Default is '-total'

        Example:
            `order_by[total]=asc` returns `total`
            `order_by[total]=desc` returns `-total`

        """
        order_map = {'asc': '', 'desc': '-'}
        return f'{order_map[self.order_direction]}{self.order_field}'

    @property
    def order_field(self):
        """Order-by field name.

        The default is 'total'
        """
        order_by = self.query_parameters.get('order_by', self.default_ordering)
        return list(order_by.keys()).pop()

    @property
    def order_direction(self):
        """Order-by orientation value.

        Returns:
            (str) 'asc' or 'desc'; default is 'desc'

        """
        order_by = self.query_parameters.get('order_by', self.default_ordering)
        return list(order_by.values()).pop()

    @property
<<<<<<< HEAD
    def resolution(self):
        """Time resolution property.
=======
    def max_rank(self):
        """Return the max rank of a ranked list."""
        return self._max_rank

    @max_rank.setter
    def max_rank(self, max_rank):
        """Max rank setter."""
        self._max_rank = max_rank

    def get_resolution(self):
        """Extract resolution or provide default.
>>>>>>> 7e797179

        Returns:
            (str) 'daily', 'monthly', 'yearly'; default: daily

        """
        return self.get_query_param_data('filter', 'resolution',
                                         default='daily')

    @property
    def time_scope_units(self):
        """Time scope units property.

        Returns:
            (str) 'day', 'month', 'year'; default: day

        """
        return self.get_query_param_data('filter', 'time_scope_units',
                                         default='month')

    @property
    def time_scope_value(self):
        """Time scope value property.

        Returns:
            (int) number of time_scope_units to report on; default: -1

        """
        val = self.get_query_param_data('filter', 'time_scope_value',
                                        default=-1)
        return int(val)

    def check_query_params(self, key, in_key):
        """Test if query parameters has a given key and key within it.

        Args:
        key     (String): key to check in query parameters
        in_key  (String): key to check if key is found in query parameters

        Returns:
            (Boolean): True if they keys given appear in given query parameters.

        """
        return (self.query_parameters and key in self.query_parameters and  # noqa: W504
                in_key in self.query_parameters.get(key))

    def get_query_param_data(self, dictkey, key, default=None):
        """Extract the value from a query parameter dictionary or return None.

        Args:
            dictkey (String): the key to access a query parameter dictionary
            key     (String): the key to obtain from the dictionar data
        Returns:
            (Object): The value found with the given key or the default value
        """
        value = default
        if self.check_query_params(dictkey, key):
            value = self.query_parameters.get(dictkey).get(key)
        return value

    def _get_timeframe(self):
        """Obtain timeframe start and end dates.

        Returns:
            (DateTime): start datetime for query filter
            (DateTime): end datetime for query filter

        """
        dh = DateHelper()
        self.end_datetime = dh.today
        if self.time_scope_units == 'month':
            self.start_datetime = dh.n_months_ago(dh.next_month_start,
                                                  abs(self.time_scope_value))
        else:
            self.start_datetime = dh.n_days_ago(dh.today,
                                                abs(self.time_scope_value))

        self._create_time_interval()
        return (self.start_datetime, self.end_datetime, self.time_interval)

    def _create_time_interval(self):
        """Create list of date times in interval.

        Returns:
            (List[DateTime]): List of all interval slices by resolution

        """
        self.time_interval = sorted(self.gen_time_interval(
            self.start_datetime,
            self.end_datetime))
        return self.time_interval

    def _get_date_delta(self):
        """Return a time delta."""
        if self.time_scope_value in [-1, -2]:
            date_delta = relativedelta.relativedelta(months=1)
        elif self.time_scope_value == -30:
            date_delta = datetime.timedelta(days=30)
        else:
            date_delta = datetime.timedelta(days=10)
        return date_delta

    def _get_time_based_filters(self, delta=False):
        if delta:
            date_delta = self._get_date_delta()
            start = self.start_datetime - date_delta
            end = self.end_datetime - date_delta
        else:
            start = self.start_datetime
            end = self.end_datetime

        start_filter = QueryFilter(field='usage_start__date', operation='gte',
                                   parameter=start)
        end_filter = QueryFilter(field='usage_end__date', operation='lte',
                                 parameter=end)
        return start_filter, end_filter

    def _get_filter(self, delta=False):
        """Create dictionary for filter parameters.

        Args:
            delta (Boolean): Construct timeframe for delta
        Returns:
            (Dict): query filter dictionary

        """
        filters = QueryFilterCollection()

        # add time constraint filters
        start_filter, end_filter = self._get_time_based_filters(delta)
        filters.add(query_filter=start_filter)
        filters.add(query_filter=end_filter)

        return filters<|MERGE_RESOLUTION|>--- conflicted
+++ resolved
@@ -133,10 +133,6 @@
         return list(order_by.values()).pop()
 
     @property
-<<<<<<< HEAD
-    def resolution(self):
-        """Time resolution property.
-=======
     def max_rank(self):
         """Return the max rank of a ranked list."""
         return self._max_rank
@@ -146,9 +142,9 @@
         """Max rank setter."""
         self._max_rank = max_rank
 
-    def get_resolution(self):
-        """Extract resolution or provide default.
->>>>>>> 7e797179
+    @property
+    def resolution(self):
+        """Time resolution property.
 
         Returns:
             (str) 'daily', 'monthly', 'yearly'; default: daily
