# Copyright 2018 Red Hat, Inc.
#
#    This program is free software: you can redistribute it and/or modify
#    it under the terms of the GNU Affero General Public License as
#    published by the Free Software Foundation, either version 3 of the
#    License, or (at your option) any later version.
#
#    This program is distributed in the hope that it will be useful,
#    but WITHOUT ANY WARRANTY; without even the implied warranty of
#    MERCHANTABILITY or FITNESS FOR A PARTICULAR PURPOSE.  See the
#    GNU Affero General Public License for more details.
#
#    You should have received a copy of the GNU Affero General Public License
#    along with this program.  If not, see <https://www.gnu.org/licenses/>.
#
"""Describes the urls and patterns for the API application."""
from django.conf import settings
from django.urls import path
from django.views.decorators.cache import cache_page
from django.views.generic.base import RedirectView
from rest_framework.routers import DefaultRouter

from api.views import AWSAccountView
from api.views import AWSCostForecastView
from api.views import AWSCostView
from api.views import AWSInstanceTypeView
from api.views import AWSOrganizationalUnitView
from api.views import AWSOrgView
from api.views import AWSStorageView
from api.views import AWSTagView
from api.views import AzureCostForecastView
from api.views import AzureCostView
from api.views import AzureInstanceTypeView
from api.views import AzureStorageView
from api.views import AzureSubscriptionGuidView
from api.views import AzureTagView
from api.views import cloud_accounts
from api.views import CostModelResourceTypesView
from api.views import DataExportRequestViewSet
from api.views import GCPAccountView
from api.views import GCPCostView
<<<<<<< HEAD
from api.views import GCPInstanceTypeView
=======
from api.views import GCPForecastCostView
>>>>>>> a8b04e6d
from api.views import GCPProjectsView
from api.views import GCPTagView
from api.views import metrics
from api.views import OCPAllCostForecastView
from api.views import OCPAllCostView
from api.views import OCPAllInstanceTypeView
from api.views import OCPAllStorageView
from api.views import OCPAllTagView
from api.views import OCPAWSCostForecastView
from api.views import OCPAWSCostView
from api.views import OCPAWSInstanceTypeView
from api.views import OCPAWSStorageView
from api.views import OCPAWSTagView
from api.views import OCPAzureCostForecastView
from api.views import OCPAzureCostView
from api.views import OCPAzureInstanceTypeView
from api.views import OCPAzureStorageView
from api.views import OCPAzureTagView
from api.views import OCPClustersView
from api.views import OCPCostForecastView
from api.views import OCPCostView
from api.views import OCPCpuView
from api.views import OCPMemoryView
from api.views import OCPNodesView
from api.views import OCPProjectsView
from api.views import OCPTagView
from api.views import OCPVolumeView
from api.views import openapi
from api.views import ResourceTypeView
from api.views import SettingsView
from api.views import StatusView
from koku.cache import AWS_CACHE_PREFIX
from koku.cache import AZURE_CACHE_PREFIX
from koku.cache import GCP_CACHE_PREFIX
from koku.cache import OPENSHIFT_ALL_CACHE_PREFIX
from koku.cache import OPENSHIFT_AWS_CACHE_PREFIX
from koku.cache import OPENSHIFT_AZURE_CACHE_PREFIX
from koku.cache import OPENSHIFT_CACHE_PREFIX
from sources.api.views import SourcesViewSet


ROUTER = DefaultRouter()
ROUTER.register(r"dataexportrequests", DataExportRequestViewSet, basename="dataexportrequests")
ROUTER.register(r"sources", SourcesViewSet, basename="sources")
urlpatterns = [
    path("cloud-accounts/", cloud_accounts, name="cloud-accounts"),
    path("status/", StatusView.as_view(), name="server-status"),
    path("openapi.json", openapi, name="openapi"),
    path("metrics/", metrics, name="metrics"),
    path(
        "tags/aws/",
        cache_page(timeout=settings.CACHE_MIDDLEWARE_SECONDS, key_prefix=AWS_CACHE_PREFIX)(AWSTagView.as_view()),
        name="aws-tags",
    ),
    path(
        "tags/azure/",
        cache_page(timeout=settings.CACHE_MIDDLEWARE_SECONDS, key_prefix=AZURE_CACHE_PREFIX)(AzureTagView.as_view()),
        name="azure-tags",
    ),
    path(
        "tags/gcp/",
        cache_page(timeout=settings.CACHE_MIDDLEWARE_SECONDS, key_prefix=GCP_CACHE_PREFIX)(GCPTagView.as_view()),
        name="gcp-tags",
    ),
    path(
        "tags/openshift/",
        cache_page(timeout=settings.CACHE_MIDDLEWARE_SECONDS, key_prefix=OPENSHIFT_CACHE_PREFIX)(OCPTagView.as_view()),
        name="openshift-tags",
    ),
    path(
        "tags/openshift/infrastructures/all/",
        cache_page(timeout=settings.CACHE_MIDDLEWARE_SECONDS, key_prefix=OPENSHIFT_ALL_CACHE_PREFIX)(
            OCPAllTagView.as_view()
        ),
        name="openshift-all-tags",
    ),
    path(
        "tags/openshift/infrastructures/aws/",
        cache_page(timeout=settings.CACHE_MIDDLEWARE_SECONDS, key_prefix=OPENSHIFT_AWS_CACHE_PREFIX)(
            OCPAWSTagView.as_view()
        ),
        name="openshift-aws-tags",
    ),
    path(
        "tags/openshift/infrastructures/azure/",
        cache_page(timeout=settings.CACHE_MIDDLEWARE_SECONDS, key_prefix=OPENSHIFT_AZURE_CACHE_PREFIX)(
            OCPAzureTagView.as_view()
        ),
        name="openshift-azure-tags",
    ),
    path(
        "tags/aws/<key>/",
        cache_page(timeout=settings.CACHE_MIDDLEWARE_SECONDS, key_prefix=AWS_CACHE_PREFIX)(AWSTagView.as_view()),
        name="aws-tags-key",
    ),
    path(
        "tags/azure/<key>/",
        cache_page(timeout=settings.CACHE_MIDDLEWARE_SECONDS, key_prefix=AZURE_CACHE_PREFIX)(AzureTagView.as_view()),
        name="azure-tags-key",
    ),
    path(
        "tags/openshift/<key>/",
        cache_page(timeout=settings.CACHE_MIDDLEWARE_SECONDS, key_prefix=OPENSHIFT_CACHE_PREFIX)(OCPTagView.as_view()),
        name="openshift-tags-key",
    ),
    path(
        "tags/gcp/<key>/",
        cache_page(timeout=settings.CACHE_MIDDLEWARE_SECONDS, key_prefix=GCP_CACHE_PREFIX)(GCPTagView.as_view()),
        name="gcp-tags-key",
    ),
    path(
        "tags/openshift/infrastructures/all/<key>/",
        cache_page(timeout=settings.CACHE_MIDDLEWARE_SECONDS, key_prefix=OPENSHIFT_ALL_CACHE_PREFIX)(
            OCPAllTagView.as_view()
        ),
        name="openshift-all-tags-key",
    ),
    path(
        "tags/openshift/infrastructures/aws/<key>/",
        cache_page(timeout=settings.CACHE_MIDDLEWARE_SECONDS, key_prefix=OPENSHIFT_AWS_CACHE_PREFIX)(
            OCPAWSTagView.as_view()
        ),
        name="openshift-aws-tags-key",
    ),
    path(
        "tags/openshift/infrastructures/azure/<key>/",
        cache_page(timeout=settings.CACHE_MIDDLEWARE_SECONDS, key_prefix=OPENSHIFT_AZURE_CACHE_PREFIX)(
            OCPAzureTagView.as_view()
        ),
        name="openshift-azure-tags-key",
    ),
    path(
        "reports/aws/costs/",
        cache_page(timeout=settings.CACHE_MIDDLEWARE_SECONDS, key_prefix=AWS_CACHE_PREFIX)(AWSCostView.as_view()),
        name="reports-aws-costs",
    ),
    path(
        "reports/aws/instance-types/",
        cache_page(timeout=settings.CACHE_MIDDLEWARE_SECONDS, key_prefix=AWS_CACHE_PREFIX)(
            AWSInstanceTypeView.as_view()
        ),
        name="reports-aws-instance-type",
    ),
    path(
        "reports/aws/storage/",
        cache_page(timeout=settings.CACHE_MIDDLEWARE_SECONDS, key_prefix=AWS_CACHE_PREFIX)(AWSStorageView.as_view()),
        name="reports-aws-storage",
    ),
    path(
        "reports/azure/costs/",
        cache_page(timeout=settings.CACHE_MIDDLEWARE_SECONDS, key_prefix=AZURE_CACHE_PREFIX)(AzureCostView.as_view()),
        name="reports-azure-costs",
    ),
    path(
        "reports/azure/instance-types/",
        cache_page(timeout=settings.CACHE_MIDDLEWARE_SECONDS, key_prefix=AZURE_CACHE_PREFIX)(
            AzureInstanceTypeView.as_view()
        ),
        name="reports-azure-instance-type",
    ),
    path(
        "reports/azure/storage/",
        cache_page(timeout=settings.CACHE_MIDDLEWARE_SECONDS, key_prefix=AZURE_CACHE_PREFIX)(
            AzureStorageView.as_view()
        ),
        name="reports-azure-storage",
    ),
    path(
        "reports/openshift/costs/",
        cache_page(timeout=settings.CACHE_MIDDLEWARE_SECONDS, key_prefix=OPENSHIFT_CACHE_PREFIX)(
            OCPCostView.as_view()
        ),
        name="reports-openshift-costs",
    ),
    path(
        "reports/openshift/memory/",
        cache_page(timeout=settings.CACHE_MIDDLEWARE_SECONDS, key_prefix=OPENSHIFT_CACHE_PREFIX)(
            OCPMemoryView.as_view()
        ),
        name="reports-openshift-memory",
    ),
    path(
        "reports/openshift/compute/",
        cache_page(timeout=settings.CACHE_MIDDLEWARE_SECONDS, key_prefix=OPENSHIFT_CACHE_PREFIX)(OCPCpuView.as_view()),
        name="reports-openshift-cpu",
    ),
    path(
        "reports/openshift/volumes/",
        cache_page(timeout=settings.CACHE_MIDDLEWARE_SECONDS, key_prefix=OPENSHIFT_CACHE_PREFIX)(
            OCPVolumeView.as_view()
        ),
        name="reports-openshift-volume",
    ),
    path(
        "reports/openshift/infrastructures/all/costs/",
        cache_page(timeout=settings.CACHE_MIDDLEWARE_SECONDS, key_prefix=OPENSHIFT_ALL_CACHE_PREFIX)(
            OCPAllCostView.as_view()
        ),
        name="reports-openshift-all-costs",
    ),
    path(
        "reports/openshift/infrastructures/all/storage/",
        cache_page(timeout=settings.CACHE_MIDDLEWARE_SECONDS, key_prefix=OPENSHIFT_ALL_CACHE_PREFIX)(
            OCPAllStorageView.as_view()
        ),
        name="reports-openshift-all-storage",
    ),
    path(
        "reports/openshift/infrastructures/all/instance-types/",
        cache_page(timeout=settings.CACHE_MIDDLEWARE_SECONDS, key_prefix=OPENSHIFT_ALL_CACHE_PREFIX)(
            OCPAllInstanceTypeView.as_view()
        ),
        name="reports-openshift-all-instance-type",
    ),
    path(
        "reports/openshift/infrastructures/aws/costs/",
        cache_page(timeout=settings.CACHE_MIDDLEWARE_SECONDS, key_prefix=OPENSHIFT_AWS_CACHE_PREFIX)(
            OCPAWSCostView.as_view()
        ),
        name="reports-openshift-aws-costs",
    ),
    path(
        "reports/openshift/infrastructures/aws/storage/",
        cache_page(timeout=settings.CACHE_MIDDLEWARE_SECONDS, key_prefix=OPENSHIFT_AWS_CACHE_PREFIX)(
            OCPAWSStorageView.as_view()
        ),
        name="reports-openshift-aws-storage",
    ),
    path(
        "reports/openshift/infrastructures/aws/instance-types/",
        cache_page(timeout=settings.CACHE_MIDDLEWARE_SECONDS, key_prefix=OPENSHIFT_AWS_CACHE_PREFIX)(
            OCPAWSInstanceTypeView.as_view()
        ),
        name="reports-openshift-aws-instance-type",
    ),
    path(
        "reports/openshift/infrastructures/azure/costs/",
        cache_page(timeout=settings.CACHE_MIDDLEWARE_SECONDS, key_prefix=OPENSHIFT_AZURE_CACHE_PREFIX)(
            OCPAzureCostView.as_view()
        ),
        name="reports-openshift-azure-costs",
    ),
    path(
        "reports/openshift/infrastructures/azure/storage/",
        cache_page(timeout=settings.CACHE_MIDDLEWARE_SECONDS, key_prefix=OPENSHIFT_AZURE_CACHE_PREFIX)(
            OCPAzureStorageView.as_view()
        ),
        name="reports-openshift-azure-storage",
    ),
    path(
        "reports/openshift/infrastructures/azure/instance-types/",
        cache_page(timeout=settings.CACHE_MIDDLEWARE_SECONDS, key_prefix=OPENSHIFT_AZURE_CACHE_PREFIX)(
            OCPAzureInstanceTypeView.as_view()
        ),
        name="reports-openshift-azure-instance-type",
    ),
    path("settings/", SettingsView.as_view(), name="settings"),
    path("settings", RedirectView.as_view(pattern_name="settings"), name="settings-redirect"),
    path("organizations/aws/", AWSOrgView.as_view(), name="aws-org-unit"),
    path("resource-types/", ResourceTypeView.as_view(), name="resource-types"),
    path("resource-types/aws-accounts/", AWSAccountView.as_view(), name="aws-accounts"),
    path("resource-types/gcp-accounts/", GCPAccountView.as_view(), name="gcp-accounts"),
    path("resource-types/gcp-projects/", GCPProjectsView.as_view(), name="gcp-projects"),
    path(
        "resource-types/aws-organizational-units/",
        AWSOrganizationalUnitView.as_view(),
        name="aws-organizational-units",
    ),
    path(
        "resource-types/azure-subscription-guids/",
        AzureSubscriptionGuidView.as_view(),
        name="azure-subscription-guids",
    ),
    path("resource-types/openshift-clusters/", OCPClustersView.as_view(), name="openshift-clusters"),
    path("resource-types/openshift-projects/", OCPProjectsView.as_view(), name="openshift-projects"),
    path("resource-types/openshift-nodes/", OCPNodesView.as_view(), name="openshift-nodes"),
    path("resource-types/cost-models/", CostModelResourceTypesView.as_view(), name="cost-models"),
    path("forecasts/aws/costs/", AWSCostForecastView.as_view(), name="aws-cost-forecasts"),
    path("forecasts/gcp/costs/", GCPForecastCostView.as_view(), name="gcp-cost-forecasts"),
    path("forecasts/azure/costs/", AzureCostForecastView.as_view(), name="azure-cost-forecasts"),
    path("forecasts/openshift/costs/", OCPCostForecastView.as_view(), name="openshift-cost-forecasts"),
    path(
        "forecasts/openshift/infrastructures/aws/costs/",
        OCPAWSCostForecastView.as_view(),
        name="openshift-aws-cost-forecasts",
    ),
    path(
        "forecasts/openshift/infrastructures/azure/costs/",
        OCPAzureCostForecastView.as_view(),
        name="openshift-azure-cost-forecasts",
    ),
    path(
        "forecasts/openshift/infrastructures/all/costs/",
        OCPAllCostForecastView.as_view(),
        name="openshift-all-cost-forecasts",
    ),
    path(
        "reports/gcp/costs/",
        cache_page(timeout=settings.CACHE_MIDDLEWARE_SECONDS, key_prefix=GCP_CACHE_PREFIX)(GCPCostView.as_view()),
        name="reports-gcp-costs",
    ),
    path(
        "reports/gcp/instance-types/",
        cache_page(timeout=settings.CACHE_MIDDLEWARE_SECONDS, key_prefix=AZURE_CACHE_PREFIX)(
            GCPInstanceTypeView.as_view()
        ),
        name="reports-gcp-instance-type",
    ),
]
urlpatterns += ROUTER.urls<|MERGE_RESOLUTION|>--- conflicted
+++ resolved
@@ -39,11 +39,8 @@
 from api.views import DataExportRequestViewSet
 from api.views import GCPAccountView
 from api.views import GCPCostView
-<<<<<<< HEAD
+from api.views import GCPForecastCostView
 from api.views import GCPInstanceTypeView
-=======
-from api.views import GCPForecastCostView
->>>>>>> a8b04e6d
 from api.views import GCPProjectsView
 from api.views import GCPTagView
 from api.views import metrics
