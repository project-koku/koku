# Copyright 2018 Red Hat, Inc.
#
#    This program is free software: you can redistribute it and/or modify
#    it under the terms of the GNU Affero General Public License as
#    published by the Free Software Foundation, either version 3 of the
#    License, or (at your option) any later version.
#
#    This program is distributed in the hope that it will be useful,
#    but WITHOUT ANY WARRANTY; without even the implied warranty of
#    MERCHANTABILITY or FITNESS FOR A PARTICULAR PURPOSE.  See the
#    GNU Affero General Public License for more details.
#
#    You should have received a copy of the GNU Affero General Public License
#    along with this program.  If not, see <https://www.gnu.org/licenses/>.
#
"""Describes the urls and patterns for the API application."""
from django.conf.urls import include, url
from django.contrib.staticfiles.urls import staticfiles_urlpatterns
from rest_framework.routers import DefaultRouter

from api.views import (ProviderViewSet,
                       UserPreferenceViewSet,
                       aws_costs,
<<<<<<< HEAD
=======
                       aws_instance_type,
>>>>>>> d3473fc2
                       aws_storage,
                       aws_tags,
                       charges,
                       cpu,
                       memory,
                       ocp_aws_costs,
                       ocp_aws_instance_type,
                       ocp_aws_storage,
                       ocp_costs,
                       ocp_tags,
                       status)

ROUTER = DefaultRouter()
ROUTER.register(r'providers', ProviderViewSet)
ROUTER.register(r'preferences', UserPreferenceViewSet, base_name='preferences')

# pylint: disable=invalid-name
urlpatterns = [
    url(r'^status/$', status, name='server-status'),
    url(r'^tags/aws/$', aws_tags, name='aws-tags'),
    url(r'^tags/ocp/$', ocp_tags, name='ocp-tags'),
    url(r'^reports/costs/aws/$', aws_costs, name='reports-aws-costs'),
<<<<<<< HEAD
    url(r'^reports/costs/ocp/$', ocp_costs, name='reports-ocp-costs'),
    url(r'^reports/charges/ocp/$', charges, name='reports-ocp-charges'),
    url(r'^reports/inventory/aws/instance-type/$', instance_type, name='reports-aws-instance-type'),
=======
    url(r'^reports/costs/ocp/$', ocp_aws_costs, name='reports-ocp-aws-costs'),
    url(r'^reports/charges/ocp/$', charges, name='reports-ocp-charges'),
    url(r'^reports/inventory/aws/instance-type/$', aws_instance_type, name='reports-aws-instance-type'),
>>>>>>> d3473fc2
    url(r'^reports/inventory/aws/storage/$', aws_storage, name='reports-aws-storage'),
    url(r'^reports/inventory/ocp/memory/$', memory, name='reports-ocp-memory'),
    url(r'^reports/inventory/ocp/cpu/$', cpu, name='reports-ocp-cpu'),
    url(r'^reports/inventory/ocp/storage/$', ocp_aws_storage, name='reports-ocp-aws-storage'),
    url(r'^reports/inventory/ocp/instance-type/$', ocp_aws_instance_type, name='reports-ocp-aws-instance-type'),
    url(r'^', include(ROUTER.urls)),
]

urlpatterns += staticfiles_urlpatterns()<|MERGE_RESOLUTION|>--- conflicted
+++ resolved
@@ -21,10 +21,7 @@
 from api.views import (ProviderViewSet,
                        UserPreferenceViewSet,
                        aws_costs,
-<<<<<<< HEAD
-=======
                        aws_instance_type,
->>>>>>> d3473fc2
                        aws_storage,
                        aws_tags,
                        charges,
@@ -33,7 +30,6 @@
                        ocp_aws_costs,
                        ocp_aws_instance_type,
                        ocp_aws_storage,
-                       ocp_costs,
                        ocp_tags,
                        status)
 
@@ -47,15 +43,9 @@
     url(r'^tags/aws/$', aws_tags, name='aws-tags'),
     url(r'^tags/ocp/$', ocp_tags, name='ocp-tags'),
     url(r'^reports/costs/aws/$', aws_costs, name='reports-aws-costs'),
-<<<<<<< HEAD
-    url(r'^reports/costs/ocp/$', ocp_costs, name='reports-ocp-costs'),
-    url(r'^reports/charges/ocp/$', charges, name='reports-ocp-charges'),
-    url(r'^reports/inventory/aws/instance-type/$', instance_type, name='reports-aws-instance-type'),
-=======
     url(r'^reports/costs/ocp/$', ocp_aws_costs, name='reports-ocp-aws-costs'),
     url(r'^reports/charges/ocp/$', charges, name='reports-ocp-charges'),
     url(r'^reports/inventory/aws/instance-type/$', aws_instance_type, name='reports-aws-instance-type'),
->>>>>>> d3473fc2
     url(r'^reports/inventory/aws/storage/$', aws_storage, name='reports-aws-storage'),
     url(r'^reports/inventory/ocp/memory/$', memory, name='reports-ocp-memory'),
     url(r'^reports/inventory/ocp/cpu/$', cpu, name='reports-ocp-cpu'),
