# Copyright 2018 Red Hat, Inc.
#
#    This program is free software: you can redistribute it and/or modify
#    it under the terms of the GNU Affero General Public License as
#    published by the Free Software Foundation, either version 3 of the
#    License, or (at your option) any later version.
#
#    This program is distributed in the hope that it will be useful,
#    but WITHOUT ANY WARRANTY; without even the implied warranty of
#    MERCHANTABILITY or FITNESS FOR A PARTICULAR PURPOSE.  See the
#    GNU Affero General Public License for more details.
#
#    You should have received a copy of the GNU Affero General Public License
#    along with this program.  If not, see <https://www.gnu.org/licenses/>.
#
"""Describes the urls and patterns for the API application."""
from django.conf.urls import include, url
from django.contrib.staticfiles.urls import staticfiles_urlpatterns
from rest_framework.routers import DefaultRouter

from api.views import (ProviderViewSet,
                       UserPreferenceViewSet,
                       aws_costs,
                       aws_tags,
                       charges,
                       cpu,
                       instance_type,
                       memory,
<<<<<<< HEAD
                       ocp_aws_storage,
=======
                       ocp_costs,
>>>>>>> a181c8f6
                       ocp_tags,
                       status,
                       storage)

ROUTER = DefaultRouter()
ROUTER.register(r'providers', ProviderViewSet)
ROUTER.register(r'preferences', UserPreferenceViewSet, base_name='preferences')

# pylint: disable=invalid-name
urlpatterns = [
    url(r'^status/$', status, name='server-status'),
    url(r'^tags/aws/$', aws_tags, name='aws-tags'),
    url(r'^tags/ocp/$', ocp_tags, name='ocp-tags'),
    url(r'^reports/costs/aws/$', aws_costs, name='reports-aws-costs'),
    url(r'^reports/costs/ocp/$', ocp_costs, name='reports-costs-ocp'),
    url(r'^reports/charges/ocp/$', charges, name='reports-ocp-charges'),
    url(r'^reports/inventory/aws/instance-type/$', instance_type, name='reports-instance-type'),
    url(r'^reports/inventory/aws/storage/$', storage, name='reports-storage'),
    url(r'^reports/inventory/ocp/memory/$', memory, name='reports-ocp-memory'),
    url(r'^reports/inventory/ocp/cpu/$', cpu, name='reports-ocp-cpu'),
    url(r'^reports/inventory/ocp/storage/$', ocp_aws_storage, name='reports-ocp-aws-storage'),
    url(r'^', include(ROUTER.urls)),
]

urlpatterns += staticfiles_urlpatterns()<|MERGE_RESOLUTION|>--- conflicted
+++ resolved
@@ -26,11 +26,8 @@
                        cpu,
                        instance_type,
                        memory,
-<<<<<<< HEAD
                        ocp_aws_storage,
-=======
                        ocp_costs,
->>>>>>> a181c8f6
                        ocp_tags,
                        status,
                        storage)
