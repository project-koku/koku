--- conflicted
+++ resolved
@@ -20,11 +20,8 @@
 from rest_framework_nested.routers import NestedSimpleRouter
 
 from api.views import (CustomerViewSet,
-<<<<<<< HEAD
+                       ProviderViewSet,
                        UserPreferenceViewSet,
-=======
-                       ProviderViewSet,
->>>>>>> 82a4d8ab
                        UserViewSet,
                        status)
 
