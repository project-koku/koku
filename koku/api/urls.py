--- conflicted
+++ resolved
@@ -57,33 +57,7 @@
 ROUTER.register(r"sources", SourcesViewSet, basename="sources")
 # pylint: disable=invalid-name
 urlpatterns = [
-<<<<<<< HEAD
-    url(r"^cloud-accounts/$", cloud_accounts, name="cloud-accounts"),
-    url(r"^status/$", StatusView.as_view(), name="server-status"),
-    url(r"^openapi.json", openapi, name="openapi"),
-    url(r"^metrics/$", metrics, name="metrics"),
-    url(r"^tags/aws/$", AWSTagView.as_view(), name="aws-tags"),
-    url(r"^tags/azure/$", AzureTagView.as_view(), name="azure-tags"),
-    url(r"^tags/openshift/$", OCPTagView.as_view(), name="openshift-tags"),
-    url(r"^tags/openshift/infrastructures/all/$", OCPAllTagView.as_view(), name="openshift-all-tags"),
-    url(r"^tags/openshift/infrastructures/aws/$", OCPAWSTagView.as_view(), name="openshift-aws-tags"),
-    url(r"^tags/openshift/infrastructures/azure/$", OCPAzureTagView.as_view(), name="openshift-azure-tags"),
-    url(r"^reports/aws/costs/$", AWSCostView.as_view(), name="reports-aws-costs"),
-    url(r"^reports/aws/instance-types/$", AWSInstanceTypeView.as_view(), name="reports-aws-instance-type"),
-    url(r"^reports/aws/storage/$", AWSStorageView.as_view(), name="reports-aws-storage"),
-    url(r"^reports/azure/costs/$", AzureCostView.as_view(), name="reports-azure-costs"),
-    url(r"^reports/azure/instance-types/$", AzureInstanceTypeView.as_view(), name="reports-azure-instance-type"),
-    url(r"^reports/azure/storage/$", AzureStorageView.as_view(), name="reports-azure-storage"),
-    url(r"^reports/openshift/costs/$", OCPCostView.as_view(), name="reports-openshift-costs"),
-    url(r"^reports/openshift/memory/$", OCPMemoryView.as_view(), name="reports-openshift-memory"),
-    url(r"^reports/openshift/compute/$", OCPCpuView.as_view(), name="reports-openshift-cpu"),
-    url(r"^reports/openshift/volumes/$", OCPVolumeView.as_view(), name="reports-openshift-volume"),
-    url(
-        r"^reports/openshift/infrastructures/all/costs/$", OCPAllCostView.as_view(), name="reports-openshift-all-costs"
-    ),
-    url(
-        r"^reports/openshift/infrastructures/all/storage/$",
-=======
+    path("cloud-accounts/", cloud_accounts, name="cloud-accounts"),
     path("status/", StatusView.as_view(), name="server-status"),
     path("openapi.json", openapi, name="openapi"),
     path("metrics/", metrics, name="metrics"),
@@ -112,7 +86,6 @@
     path("reports/openshift/infrastructures/all/costs/", OCPAllCostView.as_view(), name="reports-openshift-all-costs"),
     path(
         "reports/openshift/infrastructures/all/storage/",
->>>>>>> 866d5242
         OCPAllStorageView.as_view(),
         name="reports-openshift-all-storage",
     ),
