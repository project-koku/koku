#
# Copyright 2021 Red Hat Inc.
# SPDX-License-Identifier: Apache-2.0
#
"""View for UserAccess."""
import dataclasses
import logging

from django.conf import settings
from django.utils.decorators import method_decorator
from django.views.decorators.vary import vary_on_headers
from rest_framework import status
from rest_framework.permissions import AllowAny
from rest_framework.response import Response
from rest_framework.views import APIView

from api.common import CACHE_RH_IDENTITY_HEADER
from api.common.pagination import ListPaginator

LOG = logging.getLogger(__name__)


# Backwards Compatability Statement:
# This endpoint currently supports a type param to show permissions
# for a single access key. Currently this param has a different
# return structure than a get on `/user_access/`. However, the
# type param is used by console dot to show nav links here:
# https://console.redhat.com/settings/applications/cost-management

# Therefore, we may be able to remove the type param after the transition
# or atleast modify its return to be the same as when we use `/user_access/`
# I have marked areas where we are special casing to return the structure
# console dot expects for now.


@dataclasses.dataclass
class AccessMapping:
    aws: tuple[str, str] = ("aws.account", "aws.organizational_unit")
    azure: tuple[str] = ("azure.subscription_guid",)
    gcp: tuple[str, str] = ("gcp.account", "gcp.project")
<<<<<<< HEAD
    oci: tuple[str] = ("oci.payer_tenant_id",)
=======
    ibm: tuple[str] = ("ibm.account",)
>>>>>>> 99ae4d39
    ocp: tuple[str, str, str] = ("openshift.cluster", "openshift.node", "openshift.project")
    cost_model: tuple[str] = ("cost_model",)
    settings: tuple[str] = ("settings",)
    any: tuple[str, ...] = None

    def __post_init__(self):
        result = []
        for field in dataclasses.fields(self):
            if field.name in ["any", "cost_model", "settings"]:
                continue

            result.extend(getattr(self, field.name))

        # any is any cloud provider.
        self.any = tuple(result)

    def __getitem__(self, item):
        return getattr(self, item)

    def get(self, item, default=None):
        return getattr(self, item, default)


ACCESS_KEY_MAPPING = AccessMapping()


class UIFeatureAccess:
    """Class for determining a user's access to a UI feature.

    This class enables the UI and platform to query for whether a user has access to certain resources.

    The purpose of this API is two things:
        1. to keep UI and API in sync about RBAC permissions
        2. to provide the UI (both our UI and the platform's chroming) with a simple boolean response regarding whether
            a user has access to specific features of the UI.
    """

    PRERELEASE = []

    def __init__(self, access, admin_user):
        """Class Constructor.

        Args:
            access (dict) - an RBAC dict; see: koku.koku.middleware.IdentityHeaderMiddleware
            admin_user (boolean) - Indicates if the user is an admin

        """
        self.access_key_list = list(dataclasses.asdict(ACCESS_KEY_MAPPING))
        self.access_dict = access if access else {}
        self.admin_user = admin_user

    def check_if_valid_param(self, query_param):
        if query_param := ACCESS_KEY_MAPPING.get(query_param):
            return True
        return False

    def set_access_key_to_query_param(self, query_param):
        """Sets the access key list to what is passed."""
        self.access_key_list = [query_param]

    def _get_access_value(self, key1, key2, default=None):
        """Return the access value from the inner dict."""
        return self.access_dict.get(key1, {}).get(key2, default)

    def _check_access(self, pre_release_feature, access_key):
        """Access property returns whether the user has the requested access.

        Return:
            (access, write)
            acesss = bool
            write = bool
        """

        if pre_release_feature and not settings.ENABLE_PRERELEASE_FEATURES:
            return False, False
        if self.admin_user:
            return True, True
        for rbac_setting in ACCESS_KEY_MAPPING[access_key]:
            if self._get_access_value(rbac_setting, "write"):
                return True, True
            elif self._get_access_value(rbac_setting, "read"):
                return True, False
        return False, False

    def generate_data(self):
        data = []
        for access_key in self.access_key_list:
            pre_release_feature = access_key in self.PRERELEASE
            access, write = self._check_access(pre_release_feature, access_key)
            data.append({"type": access_key, "access": access, "write": write})

        if len(self.access_key_list) == 1:
            # For backwards compatability.
            data = {"data": access, "access": access, "write": write}
        return data


class UserAccessView(APIView):
    """View class for handling requests to determine a user's access to a resource."""

    permission_classes = [AllowAny]

    @method_decorator(vary_on_headers(CACHE_RH_IDENTITY_HEADER))
    def get(self, request, **kwargs):
        """Respond to HTTP GET requests.

        Args:
            request (Request) HTTP Request object
                - request.query_params (dict)
                    - type (str) - the name of the feature; feature type
                    - beta (bool) - feature flag; this signals that this is a pre-release feature.
            kwargs (dict) optional keyword args
        """
        query_params = request.query_params
        user_access = request.user.access
        admin_user = request.user.admin
        beta = request.user.beta
        LOG.debug(f"User Access RBAC permissions: {str(user_access)}. Org Admin: {str(admin_user)}. Beta: {str(beta)}")

        flag = query_params.get("beta", "False")  # query_params are strings, not bools.
        if flag.lower() == "true" and not beta:
            return Response({"data": False})

        ui_feature_access = UIFeatureAccess(user_access, admin_user)
        if access_type := query_params.get("type"):
            access_type = access_type.lower()
            if not ui_feature_access.check_if_valid_param(access_type):
                return Response(
                    {f"Unknown source type: {query_params.get('type')}"}, status=status.HTTP_400_BAD_REQUEST
                )
            ui_feature_access.set_access_key_to_query_param(access_type)

        data = ui_feature_access.generate_data()
        if isinstance(data, dict):
            # backwards compatability
            return Response(data)

        paginator = ListPaginator(data, request)

        return paginator.get_paginated_response(data)<|MERGE_RESOLUTION|>--- conflicted
+++ resolved
@@ -38,11 +38,6 @@
     aws: tuple[str, str] = ("aws.account", "aws.organizational_unit")
     azure: tuple[str] = ("azure.subscription_guid",)
     gcp: tuple[str, str] = ("gcp.account", "gcp.project")
-<<<<<<< HEAD
-    oci: tuple[str] = ("oci.payer_tenant_id",)
-=======
-    ibm: tuple[str] = ("ibm.account",)
->>>>>>> 99ae4d39
     ocp: tuple[str, str, str] = ("openshift.cluster", "openshift.node", "openshift.project")
     cost_model: tuple[str] = ("cost_model",)
     settings: tuple[str] = ("settings",)
