#
# Copyright 2021 Red Hat Inc.
# SPDX-License-Identifier: Apache-2.0
#
"""Test the UserAccess view."""
from django.test.utils import override_settings
from django.urls import reverse
from rest_framework import status
from rest_framework.test import APIClient

from api.iam.test.iam_test_case import IamTestCase
from api.iam.test.iam_test_case import RbacPermissions


def build_rbac_permissions(rbac_dict):
    """Builds a dictionary for rbac permissions"""
    rbac_defaults = {
        "aws.account": {"read": []},
        "aws.organizational_unit": {"read": []},
        "gcp.account": {"read": []},
        "gcp.project": {"read": []},
        "azure.subscription_guid": {"read": []},
        "openshift.cluster": {"read": []},
        "openshift.node": {"read": []},
        "openshift.project": {"read": []},
        "cost_model": {"read": [], "write": []},
        "settings": {"read": [], "write": []},
    }
    return rbac_defaults | rbac_dict


def build_expected_ouput(testing_dict=None, default_access=False, default_write=False):
    """Helper function to allow you to build expected outputs bases on permissions."""
    if testing_dict is None:
        testing_dict = {}

    expected_output = []
<<<<<<< HEAD
    matrix_keys = ["any", "aws", "ocp", "azure", "gcp", "oci", "azure", "cost_model", "settings"]
=======
    matrix_keys = ["any", "aws", "ocp", "azure", "gcp", "ibm", "azure", "cost_model", "settings"]
>>>>>>> 99ae4d39
    for key in matrix_keys:
        test_info = testing_dict.get(key, {})
        expected_format = {
            "type": key,
            "access": test_info.get("access", default_access),
            "write": test_info.get("write", default_write),
        }
        expected_output.append(expected_format)
    return expected_output


class UserAccessViewTest(IamTestCase):
    """Tests the resource types views."""

    NUM_ACCESS_CLASSES = 9

    def setUp(self):
        """Set up the UserAccess view tests."""
        super().setUp()
        self.client = APIClient()

    @RbacPermissions(build_rbac_permissions({"aws.account": {"read": ["*"]}}))
    def test_aws_view_read(self):
        """Test user-access view with aws read wildcard permission."""
        url = reverse("user-access")
        response = self.client.get(url, **self.headers)
        testing_matrix = {"any": {"access": True}, "aws": {"access": True}}
        expected_output = build_expected_ouput(testing_matrix)
        for result in response.data.get("data"):
            with self.subTest(result=result):
                self.assertIn(result, expected_output)

    @RbacPermissions(build_rbac_permissions({"aws.account": {"read": ["123"]}}))
    def test_aws_view_read_specific_account(self):
        """Test user-access view with aws read specific account permission."""
        url = reverse("user-access")
        response = self.client.get(url, **self.headers)
        testing_matrix = {"any": {"access": True}, "aws": {"access": True}}
        expected_output = build_expected_ouput(testing_matrix)
        for result in response.data.get("data"):
            with self.subTest(result=result):
                self.assertIn(result, expected_output)

    @RbacPermissions(
        build_rbac_permissions(
            {
                "openshift.cluster": {"read": ["*"]},
                "openshift.node": {"read": ["mynode"]},
                "openshift.project": {"read": ["myproject"]},
            }
        )
    )
    def test_ocp_view_cluster(self):
        """Test user-access view with openshift cluster read wildcard permission."""
        url = reverse("user-access")
        response = self.client.get(url, **self.headers)
        testing_matrix = {"any": {"access": True}, "ocp": {"access": True}}
        url = reverse("user-access")
        response = self.client.get(url, **self.headers)
        expected_output = build_expected_ouput(testing_matrix)
        for result in response.data.get("data"):
            with self.subTest(result=result):
                self.assertIn(result, expected_output)

    @RbacPermissions(
        build_rbac_permissions(
            {
                "openshift.cluster": {"read": ["mycluster"]},
                "openshift.node": {"read": ["mynode"]},
                "openshift.project": {"read": ["*"]},
            }
        )
    )
    def test_ocp_view_project(self):
        """Test user-access view with openshift project read wildcard permission."""
        url = reverse("user-access")
        response = self.client.get(url, **self.headers)
        testing_matrix = {"any": {"access": True}, "ocp": {"access": True}}
        expected_output = build_expected_ouput(testing_matrix)
        for result in response.data.get("data"):
            with self.subTest(result=result):
                self.assertIn(result, expected_output)

    @RbacPermissions(
        build_rbac_permissions(
            {
                "openshift.cluster": {"read": ["mycluster"]},
                "openshift.node": {"read": ["*"]},
                "openshift.project": {"read": ["myproject"]},
            }
        )
    )
    def test_ocp_view_node(self):
        """Test user-access view with openshift node read wildcard permission."""
        url = reverse("user-access")
        response = self.client.get(url, **self.headers)
        testing_matrix = {"any": {"access": True}, "ocp": {"access": True}}
        expected_output = build_expected_ouput(testing_matrix)
        for result in response.data.get("data"):
            with self.subTest(result=result):
                self.assertIn(result, expected_output)

    @RbacPermissions(build_rbac_permissions({"openshift.cluster": {"read": ["*"]}}))
    def test_ocp_view_cluster_wildcard(self):
        """Test user-access view with openshift cluster wildcard permission."""
        url = reverse("user-access")
        response = self.client.get(url, **self.headers)
        testing_matrix = {"any": {"access": True}, "ocp": {"access": True}}
        expected_output = build_expected_ouput(testing_matrix)
        for result in response.data.get("data"):
            with self.subTest(result=result):
                self.assertIn(result, expected_output)

    @RbacPermissions(
        build_rbac_permissions({"openshift.cluster": {"read": [""]}, "openshift.project": {"read": ["*"]}})
    )
    def test_ocp_view_project_wildcard(self):
        """Test user-access view with openshift project wildcard permission."""
        url = reverse("user-access")
        response = self.client.get(url, **self.headers)
        testing_matrix = {"any": {"access": True}, "ocp": {"access": True}}
        expected_output = build_expected_ouput(testing_matrix)
        for result in response.data.get("data"):
            with self.subTest(result=result):
                self.assertIn(result, expected_output)

    @RbacPermissions(build_rbac_permissions({"openshift.node": {"read": ["*"]}}))
    def test_ocp_view_node_wildcard(self):
        """Test user-access view with openshift node wildcard permission."""
        url = reverse("user-access")
        response = self.client.get(url, **self.headers)
        testing_matrix = {"any": {"access": True}, "ocp": {"access": True}}
        expected_output = build_expected_ouput(testing_matrix)
        for result in response.data.get("data"):
            with self.subTest(result=result):
                self.assertIn(result, expected_output)

    @RbacPermissions(build_rbac_permissions({"gcp.account": {"read": ["*"]}, "gcp.project": {"read": ["myproject"]}}))
    def test_gcp_view_account(self):
        """Test user-access view with gcp account read wildcard permission."""
        url = reverse("user-access")
        response = self.client.get(url, **self.headers)
        testing_matrix = {"any": {"access": True}, "gcp": {"access": True}}
        expected_output = build_expected_ouput(testing_matrix)
        for result in response.data.get("data"):
            with self.subTest(result=result):
                self.assertIn(result, expected_output)

    @RbacPermissions(build_rbac_permissions({"gcp.account": {"read": ["myaccount"]}, "gcp.project": {"read": ["*"]}}))
    def test_gcp_view_project(self):
        """Test user-access view with gcp project read wildcard permission."""
        url = reverse("user-access")
        response = self.client.get(url, **self.headers)
        testing_matrix = {"any": {"access": True}, "gcp": {"access": True}}
        expected_output = build_expected_ouput(testing_matrix)
        for result in response.data.get("data"):
            with self.subTest(result=result):
                self.assertIn(result, expected_output)

    @RbacPermissions(build_rbac_permissions({"gcp.account": {"read": ["*"]}}))
    def test_gcp_view_account_wildcard(self):
        """Test user-access view with gcp account wildcard permission."""
        url = reverse("user-access")
        response = self.client.get(url, **self.headers)
        testing_matrix = {"any": {"access": True}, "gcp": {"access": True}}
        expected_output = build_expected_ouput(testing_matrix)
        for result in response.data.get("data"):
            with self.subTest(result=result):
                self.assertIn(result, expected_output)

    @RbacPermissions(build_rbac_permissions({"gcp.account": {"read": ["*"]}}))
    def test_gcp_view_project_wildcard(self):
        """Test user-access view with gcp project wildcard permission."""
        url = reverse("user-access")
        response = self.client.get(url, **self.headers)
        testing_matrix = {"any": {"access": True}, "gcp": {"access": True}}
        expected_output = build_expected_ouput(testing_matrix)
        for result in response.data.get("data"):
            with self.subTest(result=result):
                self.assertIn(result, expected_output)

    @RbacPermissions(build_rbac_permissions({"azure.subscription_guid": {"read": ["*"]}}))
    def test_azure_view_read(self):
        """Test user-access view with azure subscription read wildcard permission."""
        url = reverse("user-access")
        response = self.client.get(url, **self.headers)
        testing_matrix = {"any": {"access": True}, "azure": {"access": True}}
        expected_output = build_expected_ouput(testing_matrix)
        for result in response.data.get("data"):
            with self.subTest(result=result):
                self.assertIn(result, expected_output)

    @RbacPermissions(build_rbac_permissions({"azure.subscription_guid": {"read": ["*"]}}))
    def test_azure_view_wildcard(self):
        """Test user-access view with azure subscription wildcard permission."""
        url = reverse("user-access")
        response = self.client.get(url, **self.headers)
        testing_matrix = {"any": {"access": True}, "azure": {"access": True}}
        expected_output = build_expected_ouput(testing_matrix)
        for result in response.data.get("data"):
            with self.subTest(result=result):
                self.assertIn(result, expected_output)

    @RbacPermissions({})
    def test_view_no_access(self):
        """Test user-access view as an org admin."""
        url = reverse("user-access")
        response = self.client.get(url, **self.headers)
        expected_output = build_expected_ouput()
        for result in response.data.get("data"):
            with self.subTest(result=result):
                self.assertIn(result, expected_output)

    @override_settings(ENABLE_PRERELEASE_FEATURES=True)
    def test_view_as_org_admin_prerelease_features_on(self):
        """Test user-access view as an org admin."""
        url = reverse("user-access")
        response = self.client.get(url, **self.headers)
        expected_output = build_expected_ouput(default_access=True, default_write=True)
        for result in response.data.get("data"):
            with self.subTest(result=result):
                self.assertIn(result, expected_output)

    def test_aws_view_query_read_org_admin(self):
        """Test user-access view query as an org admin."""
        url = reverse("user-access")
        query_url = f"{url}?source_type=aws"
        response = self.client.get(query_url, **self.headers)

        self.assertTrue(response.data.get("data"))

    @RbacPermissions(build_rbac_permissions({"aws.account": {"read": ["*"]}}))
    def test_aws_view_query_read(self):
        """Test user-access view query for aws."""
        url = reverse("user-access")
        query_url = f"{url}?source_type=aws"
        response = self.client.get(query_url, **self.headers)

        self.assertTrue(response.data.get("data"))

    @RbacPermissions(build_rbac_permissions({"openshift.cluster": {"read": ["*"]}}))
    def test_openshift_view_query_read_for_aws(self):
        """Test user-access view query for aws with openshift permissions."""
        url = reverse("user-access")
        query_url = f"{url}?type=AWS"
        response = self.client.get(query_url, **self.headers)

        self.assertFalse(response.data.get("data"))

    @RbacPermissions(build_rbac_permissions({"cost_model": {"read": ["*"], "write": []}}))
    def test_cost_model_view_query_read_for_aws(self):
        """Test user-access view query for cost_model."""
        url = reverse("user-access")
        query_url = f"{url}?type=cost_model"
        response = self.client.get(query_url, **self.headers)

        self.assertTrue(response.data.get("data"))

    @RbacPermissions(
        build_rbac_permissions({"openshift.cluster": {"read": ["*"]}, "cost_model": {"read": [], "write": ["*"]}})
    )
    def test_cost_model_view_query_write_for_aws(self):
        """Test user-access view query for cost_model with write access."""
        url = reverse("user-access")
        query_url = f"{url}?type=cost_model"
        response = self.client.get(query_url, **self.headers)

        self.assertTrue(response.data.get("data"))

    def test_view_query_invalid_source_type(self):
        """Test user-access view query for invalid type."""
        url = reverse("user-access")
        query_url = f"{url}?type=bad"
        response = self.client.get(query_url, **self.headers)

        self.assertEqual(response.status_code, status.HTTP_400_BAD_REQUEST)

    @RbacPermissions({"aws.account": {"read": ["*"]}})
    def test_view_beta_flag_true(self):
        """Test user-access view query using beta flag.

        Scenarios:
            pre-release features: allowed
            user access: allowed
            beta flag: true or false

        Expected:
            beta true result: true
            beta false result: true
        """
        url = reverse("user-access")

        for flag, expected in [(True, False), (False, True)]:
            with self.subTest(flag=flag, expected=expected):
                query_url = f"{url}?type=aws&beta={flag}"
                response = self.client.get(query_url, **self.headers)
                self.assertEqual(response.data.get("data"), expected)

    @RbacPermissions({"aws.account": {"read": ["*"]}})
    def test_view_beta_flag_false(self):
        """Test user-access view query using beta flag.

        Scenarios:
            pre-release features: disallowed
            user access: allowed
            beta flag: true or false

        Expected:
            beta true result: false
            beta false result: true
        """
        url = reverse("user-access")

        for flag, expected in [(True, False), (False, True)]:
            with self.subTest(flag=flag, expected=expected):
                query_url = f"{url}?type=aws&beta={flag}"
                response = self.client.get(query_url, **self.headers)
                self.assertEqual(response.data.get("data"), expected)

    @RbacPermissions({"something.else": {"read": ["*"]}})
    def test_view_beta_flag_true_unauth(self):
        """Test user-access view query using beta flag.

        Scenarios:
            pre-release features: allowed
            user access: disallowed
            beta flag: true or false

        Expected:
            beta true result: false
            beta false result: false
        """
        url = reverse("user-access")

        for flag, expected in [(True, False), (False, False)]:
            with self.subTest(flag=flag, expected=expected):
                query_url = f"{url}?type=aws&beta={flag}"
                response = self.client.get(query_url, **self.headers)
                self.assertEqual(response.data.get("data"), expected)

    @RbacPermissions({"something.else": {"read": ["*"]}})
    def test_view_beta_flag_false_unauth(self):
        """Test user-access view query using beta flag.

        Scenarios:
            pre-release features: disallowed
            user access: disallowed
            beta flag: true or false

        Expected:
            beta true result: false
            beta false result: false
        """
        url = reverse("user-access")

        for flag, expected in [(True, False), (False, False)]:
            with self.subTest(flag=flag, expected=expected):
                query_url = f"{url}?type=aws&beta={flag}"
                response = self.client.get(query_url, **self.headers)
                self.assertEqual(response.data.get("data"), expected)

    @RbacPermissions(build_rbac_permissions({"settings": {"read": ["*"]}}))
    def test_settings_view_read(self):
        """Test user-access view with azure subscription read wildcard permission."""
        url = reverse("user-access")
        response = self.client.get(url, **self.headers)
        testing_matrix = {"settings": {"access": True}}
        expected_output = build_expected_ouput(testing_matrix)
        for result in response.data.get("data"):
            with self.subTest(result=result):
                self.assertIn(result, expected_output)

    @RbacPermissions(build_rbac_permissions({"settings": {"read": ["*"], "write": ["*"]}}))
    def test_settings_view_write(self):
        """Test user-access view with azure subscription read wildcard permission."""
        url = reverse("user-access")
        response = self.client.get(url, **self.headers)
        testing_matrix = {"settings": {"access": True, "write": True}}
        expected_output = build_expected_ouput(testing_matrix)
        for result in response.data.get("data"):
            with self.subTest(result=result):
                self.assertIn(result, expected_output)<|MERGE_RESOLUTION|>--- conflicted
+++ resolved
@@ -35,11 +35,7 @@
         testing_dict = {}
 
     expected_output = []
-<<<<<<< HEAD
     matrix_keys = ["any", "aws", "ocp", "azure", "gcp", "oci", "azure", "cost_model", "settings"]
-=======
-    matrix_keys = ["any", "aws", "ocp", "azure", "gcp", "ibm", "azure", "cost_model", "settings"]
->>>>>>> 99ae4d39
     for key in matrix_keys:
         test_info = testing_dict.get(key, {})
         expected_format = {
