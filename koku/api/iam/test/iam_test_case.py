--- conflicted
+++ resolved
@@ -14,17 +14,9 @@
 # You should have received a copy of the GNU Affero General Public License
 # along with this program.  If not, see <https://www.gnu.org/licenses/>.
 #
-<<<<<<< HEAD
-"""Test Case extension to collect common test data"""
+"""Test Case extension to collect common test data."""
 import logging
 
-from django.urls import reverse
-from django.test import TestCase
-
-from faker import Faker
-=======
-"""Test Case extension to collect common test data."""
->>>>>>> 2b55bc91
 from random import randint
 
 from django.test import TestCase
