--- conflicted
+++ resolved
@@ -21,24 +21,16 @@
 from uuid import UUID
 
 from django.db import connection
-<<<<<<< HEAD
-from django.db.models.signals import post_save
-from django.test import RequestFactory, TestCase
-=======
 from django.test import RequestFactory
 from django.test import TestCase
->>>>>>> d5529fae
 from faker import Faker
 
 from api.common import RH_IDENTITY_HEADER
 from api.iam.serializers import create_schema_name
-<<<<<<< HEAD
-from api.models import Customer, Provider, Tenant
+from api.models import Customer
+from api.models import Provider
+from api.models import Tenant
 from api.provider.provider_manager import provider_post_save_callback
-=======
-from api.models import Customer
-from api.models import Tenant
->>>>>>> d5529fae
 from api.query_params import QueryParameters
 from koku.koku_test_runner import KokuTestRunner
 
