#
# Copyright 2018 Red Hat, Inc.
#
# This program is free software: you can redistribute it and/or modify
# it under the terms of the GNU Affero General Public License as
# published by the Free Software Foundation, either version 3 of the
# License, or (at your option) any later version.
#
# This program is distributed in the hope that it will be useful,
# but WITHOUT ANY WARRANTY; without even the implied warranty of
# MERCHANTABILITY or FITNESS FOR A PARTICULAR PURPOSE.  See the
# GNU Affero General Public License for more details.
#
# You should have received a copy of the GNU Affero General Public License
# along with this program.  If not, see <https://www.gnu.org/licenses/>.
#
<<<<<<< HEAD
"""Test Case extension to collect common test data."""

from django.test import TestCase


class IamTestCase(TestCase):
    """Parent Class for IAM tests."""

    def setUp(self):
        """Set up the IAM test case."""
        self.user_data = [{'username': 'testy',
                           'password': '12345',
                           'first_name': 'Testy',
                           'last_name': 'McTesterson',
                           'email': 'test@test.foo'},
                          {'username': 'foo',
                           'password': 's3kr1t',
                           'first_name': 'Foo',
                           'last_name': 'Bar',
                           'email': 'foo@foo.bar'}]

        self.customer_data = [{'name': 'test_customer_1',
                               'owner': self.user_data[0]},
                              {'name': 'test_customer_2',
                               'owner': self.user_data[1]}]
=======
"""Test Case extension to collect common test data"""
from django.urls import reverse
from django.test import TestCase

from faker import Faker
from random import randint

from rest_framework.test import APIClient

from ..model import Customer, User

class IamTestCase(TestCase):
    """Abstract Class for sharing test data"""

    service_admin_token = None

    def setUp(self):
        """Creates test case objects."""
        self.customer_data = [{'name' : 'test_customer_1',
                               'owner': self.gen_user_data()},
                              {'name' : 'test_customer_2',
                               'owner': self.gen_user_data()}]

    def tearDown(self):
        """Tears down test case objects."""
        User.objects.filter(username='service_user').all().delete()

    def get_token(self, username, password):  # pylint: disable=R0201
        """Gets the token for the user."""
        url = reverse('token-auth')
        body = {'username': username,
                'password': password}
        response = APIClient().post(url, body, format='json')
        json_result = response.json()
        token = json_result.get('token')
        return 'Token {}'.format(token)

    def create_service_admin(self):
        """Create a service admin."""
        User.objects.create_superuser(username='service_user',
                                      email='service_user@foo.com',
                                      password='service_pass')
        self.service_admin_token = self.get_token('service_user',
                                                  'service_pass')

    def create_customer(self, customer_data):
        """Create a customer."""
        url = reverse('customer-list')
        client = APIClient()
        client.credentials(HTTP_AUTHORIZATION=self.service_admin_token)
        response = client.post(url, data=customer_data, format='json')
        return response

    def get_customer_owner_token(self, customer):
        """Get the token for the customer owner."""
        token = None
        owner = customer.get('owner')
        if owner is None:
            return token
        username = owner.get('username')
        password = owner.get('password')
        if username and password:
            token = self.get_token(username, password)
        return token

    def create_user(self, customer_owner_token, user_data):
        """Create a user."""
        url = reverse('user-list')
        client = APIClient()
        client.credentials(HTTP_AUTHORIZATION=customer_owner_token)
        response = client.post(url, data=user_data, format='json')
        return response

    def gen_user_data(self):
        """Generate user data."""
        fake = Faker()
        user_data = {'username': fake.user_name(),
                     'password': fake.password(length=randint(8, 12),
                                               special_chars=True,
                                               digits=True,
                                               upper_case=True,
                                               lower_case=True),
                     'first_name': fake.first_name(),
                     'last_name': fake.last_name(),
                     'email': fake.email()}
        return user_data
>>>>>>> 7cf3ce64
<|MERGE_RESOLUTION|>--- conflicted
+++ resolved
@@ -14,34 +14,7 @@
 # You should have received a copy of the GNU Affero General Public License
 # along with this program.  If not, see <https://www.gnu.org/licenses/>.
 #
-<<<<<<< HEAD
 """Test Case extension to collect common test data."""
-
-from django.test import TestCase
-
-
-class IamTestCase(TestCase):
-    """Parent Class for IAM tests."""
-
-    def setUp(self):
-        """Set up the IAM test case."""
-        self.user_data = [{'username': 'testy',
-                           'password': '12345',
-                           'first_name': 'Testy',
-                           'last_name': 'McTesterson',
-                           'email': 'test@test.foo'},
-                          {'username': 'foo',
-                           'password': 's3kr1t',
-                           'first_name': 'Foo',
-                           'last_name': 'Bar',
-                           'email': 'foo@foo.bar'}]
-
-        self.customer_data = [{'name': 'test_customer_1',
-                               'owner': self.user_data[0]},
-                              {'name': 'test_customer_2',
-                               'owner': self.user_data[1]}]
-=======
-"""Test Case extension to collect common test data"""
 from django.urls import reverse
 from django.test import TestCase
 
@@ -53,7 +26,7 @@
 from ..model import Customer, User
 
 class IamTestCase(TestCase):
-    """Abstract Class for sharing test data"""
+    """Parent Class for IAM test cases."""
 
     service_admin_token = None
 
@@ -65,11 +38,11 @@
                                'owner': self.gen_user_data()}]
 
     def tearDown(self):
-        """Tears down test case objects."""
+        """Tear down test case objects."""
         User.objects.filter(username='service_user').all().delete()
 
     def get_token(self, username, password):  # pylint: disable=R0201
-        """Gets the token for the user."""
+        """Get the token for the user."""
         url = reverse('token-auth')
         body = {'username': username,
                 'password': password}
@@ -126,5 +99,4 @@
                      'first_name': fake.first_name(),
                      'last_name': fake.last_name(),
                      'email': fake.email()}
-        return user_data
->>>>>>> 7cf3ce64
+        return user_data