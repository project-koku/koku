--- conflicted
+++ resolved
@@ -17,13 +17,10 @@
 """Test the IAM views."""
 
 from django.urls import reverse
-<<<<<<< HEAD
-=======
 from django.test import TestCase
 
 from random import randint
 
->>>>>>> 7cf3ce64
 from rest_framework.test import APIClient
 
 from .iam_test_case import IamTestCase
@@ -39,22 +36,12 @@
         super().setUp()
         self.create_service_admin()
         for customer in self.customer_data:
-<<<<<<< HEAD
-            serial = CustomerSerializer(data=customer)
-            if serial.is_valid(raise_exception=True):
-                serial.save()
-
-    def tearDown(self):
-        """Tear down the customer view tests."""
-        User.objects.filter(username='service_user').all().delete()
-=======
             response = self.create_customer(customer)
             self.assertEqual(response.status_code, 201)
 
     def tearDown(self):
         super().tearDown()
         Customer.objects.all().delete()
->>>>>>> 7cf3ce64
 
     def test_get_customer_list(self):
         """Test get customer list."""
