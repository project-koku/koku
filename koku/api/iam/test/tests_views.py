--- conflicted
+++ resolved
@@ -22,11 +22,8 @@
 from django.db import DatabaseError
 from django.http import HttpResponse
 from django.urls import reverse
-<<<<<<< HEAD
 from rest_framework import mixins
-=======
 from django.utils import timezone
->>>>>>> d41e9288
 from rest_framework.test import APIClient
 
 from .iam_test_case import IamTestCase
