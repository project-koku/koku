--- conflicted
+++ resolved
@@ -21,12 +21,8 @@
 from rest_framework.authentication import (SessionAuthentication,
                                            TokenAuthentication)
 
-<<<<<<< HEAD
-import api.iam.models as model
-=======
 from api.common.permissions.customer_owner import IsCustomerOwner
 import api.iam.model as model
->>>>>>> 7cf3ce64
 import api.iam.serializers as serializers
 
 
@@ -69,12 +65,8 @@
 
     def create(self, request, *args, **kwargs):
         """Create a user.
-<<<<<<< HEAD
 
-        @api {post} /api/v1/users/
-=======
         @api {post} /api/v1/users/ Create a user
->>>>>>> 7cf3ce64
         @apiName createUser
         @apiGroup Users
         @apiVersion 1.0.0
@@ -111,12 +103,8 @@
 
     def list(self, request, *args, **kwargs):
         """Obtain the list of users.
-<<<<<<< HEAD
 
-        @api {get} /api/v1/users/
-=======
         @api {get} /api/v1/users/ Obtain the list of users
->>>>>>> 7cf3ce64
         @apiName GetUsers
         @apiGroup Users
         @apiVersion 1.0.0
@@ -151,12 +139,8 @@
 
     def retrieve(self, request, *args, **kwargs):
         """Get a user.
-<<<<<<< HEAD
 
-        @api {get} /api/v1/user/:id/
-=======
         @api {get} /api/v1/user/:id/ Get a user
->>>>>>> 7cf3ce64
         @apiName GetUser
         @apiGroup Users
         @apiVersion 1.0.0
@@ -185,12 +169,8 @@
 
     def destroy(self, request, *args, **kwargs):
         """Delete a user.
-<<<<<<< HEAD
 
-        @api {delete} /api/v1/user/:id/
-=======
         @api {delete} /api/v1/user/:id/ Delete a user
->>>>>>> 7cf3ce64
         @apiName DeleteUser
         @apiGroup Users
         @apiVersion 1.0.0
