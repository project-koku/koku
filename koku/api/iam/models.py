--- conflicted
+++ resolved
@@ -91,14 +91,6 @@
                                                                      self.preference)
 
 
-class Tenant(TenantMixin):
-    """The model used to create a tenant schema."""
-
-    # Override the mixin domain url to make it nullable, non-unique
-    domain_url = None
-
-<<<<<<< HEAD
-
 class CostUsageReportStatus(models.Model):
     """Information on the state of the cost usage report."""
 
@@ -109,7 +101,13 @@
     last_completed_datetime = models.DateTimeField(null=True)
     last_started_datetime = models.DateTimeField(null=True)
     etag = models.CharField(max_length=64, null=True)
-=======
+
+
+class Tenant(TenantMixin):
+    """The model used to create a tenant schema."""
+
+    # Override the mixin domain url to make it nullable, non-unique
+    domain_url = None
+
     # Delete all schemas when a tenant is removed
-    auto_drop_schema = True
->>>>>>> d0c67d95
+    auto_drop_schema = True