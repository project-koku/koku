--- conflicted
+++ resolved
@@ -124,14 +124,9 @@
         request = self.context.get('request')
         if request and hasattr(request, 'META'):
             json_rh_auth = extract_header(request, RH_IDENTITY_HEADER)
-<<<<<<< HEAD
-            if (json_rh_auth and 'identity' in json_rh_auth and 'account_number' in
-                    json_rh_auth['identity'] and 'org_id' in json_rh_auth['identity']):
-=======
             if (json_rh_auth and 'identity' in json_rh_auth and  # noqa: W504
                 'account_number' in json_rh_auth['identity'] and  # noqa: W504
                     'org_id' in json_rh_auth['identity']):
->>>>>>> 30108520
                 account = json_rh_auth['identity']['account_number']
                 org = json_rh_auth['identity']['org_id']
             if account and org:
