--- conflicted
+++ resolved
@@ -515,47 +515,6 @@
     return dh.this_month_start - relativedelta(months=settings.RETAIN_NUM_MONTHS - 1)
 
 
-<<<<<<< HEAD
-def to_utc_datetime(date: str | datetime.datetime | datetime.date | None) -> datetime.datetime | None:
-    """Convert a string, date, or datetime to a UTC datetime object.
-
-    Args:
-        date: A date string, datetime object, date object, or None
-
-    Returns:
-        A datetime object in UTC timezone, or None if input is None
-
-    Raises:
-        ValueError: If the input string cannot be parsed as a date
-    """
-    if date is None:
-        return None
-
-    if isinstance(date, str):
-        return parser.parse(date).astimezone(tz=settings.UTC)
-
-    if isinstance(date, datetime.datetime):
-        # If it's timezone-naive, assume it's UTC
-        if date.tzinfo is None:
-            return date.replace(tzinfo=settings.UTC)
-        # If it has timezone info, convert to UTC
-        return date.astimezone(tz=settings.UTC)
-
-    if isinstance(date, datetime.date):
-        # Convert date to datetime at midnight UTC
-        return datetime.datetime(date.year, date.month, date.day, tzinfo=settings.UTC)
-
-    raise TypeError(f"Expected str, datetime, date, or None, got {type(date)}")
-
-
-def get_months_in_date_range(
-    report: dict[str, str] = None,
-    start: str | datetime.datetime | None = None,
-    end: str | datetime.datetime | None = None,
-    invoice_month: str = None,
-) -> list[tuple[datetime.datetime, datetime.datetime, str | None]]:
-    """returns the month periods in a given date range from report"""
-=======
 def to_date(date_input: str | datetime.datetime | datetime.date | None) -> datetime.date | None:
     """Convert a string, date, or datetime to a date object.
 
@@ -575,7 +534,6 @@
 
     if isinstance(date_input, str):
         return parser.parse(date_input).date()
->>>>>>> 9ee516ef
 
     if isinstance(date_input, datetime.datetime):
         return date_input.date()
@@ -606,34 +564,6 @@
             with (start_date, end_date, invoice_month)
     """
     dh = DateHelper()
-<<<<<<< HEAD
-    invoice_date_format = "%Y%m"
-
-    # Converting inputs to datetime objects
-    dt_start = to_utc_datetime(start)
-    dt_end = to_utc_datetime(end)
-    # invoice_date_format not supported by dateutil parser
-    dt_invoice_month = (
-        datetime.datetime.strptime(invoice_month, invoice_date_format).replace(tzinfo=settings.UTC)
-        if invoice_month
-        else None
-    )
-
-    if report:
-        manifest_start = to_utc_datetime(report.get("start"))
-        manifest_end = to_utc_datetime(report.get("end"))
-        manifest_invoice_month = report.get("invoice_month")
-
-        if manifest_start and manifest_end:
-            LOG.info(f"using start: {manifest_start} and end: {manifest_end} dates from manifest")
-            dt_start = manifest_start
-            dt_end = manifest_end
-            if manifest_invoice_month:
-                LOG.info(f"using invoice_month: {manifest_invoice_month}")
-                dt_invoice_month = datetime.datetime.strptime(manifest_invoice_month, invoice_date_format).replace(
-                    tzinfo=settings.UTC
-                )
-=======
     today_date = dh.today.date()
 
     # Converting inputs to date objects
@@ -647,32 +577,17 @@
             LOG.info(f"using start: {dt_start} and end: {dt_end} dates from manifest")
             if dt_invoice_month:
                 LOG.info(f"using invoice_month: {dt_invoice_month}")
->>>>>>> 9ee516ef
         else:
             LOG.info("generating start and end dates for manifest")
             dt_start = today_date - datetime.timedelta(days=2) if today_date.day > 2 else today_date.replace(day=1)
             dt_end = today_date
 
     elif dt_invoice_month:
-<<<<<<< HEAD
-        dt_start = dt_start or dh.today
-        dt_end = dt_end or dh.today
-
-        # For report_data masu API
-        return [
-            (
-                dt_start,
-                dt_end,
-                dt_invoice_month.strftime(invoice_date_format),
-            )
-        ]
-=======
         dt_start = dt_start or today_date
         dt_end = dt_end or today_date
 
         # For report_data masu API
         return [(dt_start, dt_end, dt_invoice_month)]
->>>>>>> 9ee516ef
 
     # Grabbing ingest delta for initial ingest/summary
     summary_month = (today_date - relativedelta(months=Config.INITIAL_INGEST_NUM_MONTHS)).replace(day=1)
@@ -682,36 +597,8 @@
     if not dt_end or dt_end < summary_month:
         dt_end = today_date
 
-<<<<<<< HEAD
-    if report and report.get("provider_type") in [Provider.PROVIDER_GCP, Provider.PROVIDER_GCP_LOCAL]:
-        return [
-            (
-                dt_start,
-                dt_end,
-                dt_invoice_month.strftime(invoice_date_format) if dt_invoice_month else None,
-            )
-        ]
-
-    months = dh.list_month_tuples(dt_start, dt_end)
-    # The order is fragile here. For one item lists, months[0] == months[-1].
-    first_month = months[0]
-    months[0] = (dt_start, first_month[1])
-
-    last_month = months[-1]
-    months[-1] = (last_month[0], dt_end)
-
-    return [
-        (
-            start,
-            end,
-            invoice_month,  # Invoice month is really only for GCP
-        )
-        for start, end in months
-    ]
-=======
     if report and dt_invoice_month:
         return [(dt_start, dt_end, dt_invoice_month)]
 
     months = dh.list_month_tuples(dt_start, dt_end)
-    return [(start, end, dt_invoice_month) for start, end in months]
->>>>>>> 9ee516ef
+    return [(start, end, dt_invoice_month) for start, end in months]