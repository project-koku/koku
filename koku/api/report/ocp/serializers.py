--- conflicted
+++ resolved
@@ -375,10 +375,6 @@
         "cost",
         "cost_model_gpu_cost",
         "memory",
-<<<<<<< HEAD
-        "gpu_hours",
-=======
->>>>>>> 52e43682
         "gpu_count",
     )
     _op_mapping = {
@@ -396,10 +392,6 @@
     date = serializers.DateField(required=False)
     cost_model_gpu_cost = serializers.ChoiceField(choices=OrderSerializer.ORDER_CHOICES, required=False)
     memory = serializers.ChoiceField(choices=OrderSerializer.ORDER_CHOICES, required=False)
-<<<<<<< HEAD
-    gpu_hours = serializers.ChoiceField(choices=OrderSerializer.ORDER_CHOICES, required=False)
-=======
->>>>>>> 52e43682
     gpu_count = serializers.ChoiceField(choices=OrderSerializer.ORDER_CHOICES, required=False)
     cost_total = serializers.ChoiceField(choices=OrderSerializer.ORDER_CHOICES, required=False)
     infra_total = serializers.ChoiceField(choices=OrderSerializer.ORDER_CHOICES, required=False)
@@ -414,10 +406,6 @@
         "infra_total",
         "sup_total",
         "memory",
-<<<<<<< HEAD
-        "gpu_hours",
-=======
->>>>>>> 52e43682
         "gpu_count",
     )
 
