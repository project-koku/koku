--- conflicted
+++ resolved
@@ -486,7 +486,6 @@
                             "cost_total": self.cloud_infrastructure_cost
                             + self.markup_cost
                             + self.cost_model_volume_cost,
-<<<<<<< HEAD
                             "usage": Sum(
                                 Coalesce(
                                     F("persistentvolumeclaim_usage_gigabyte_months"),
@@ -503,16 +502,12 @@
                                     F("persistentvolumeclaim_capacity_gigabyte_months"),
                                     Value(0, output_field=DecimalField()),
                                 )
-=======
-                            "usage": Sum("persistentvolumeclaim_usage_gigabyte_months"),
-                            "request": Sum("volume_request_storage_gigabyte_months"),
-                            "capacity": Sum("persistentvolumeclaim_capacity_gigabyte_months"),
+                            ),
                             "persistent_volume_claim": ArrayAgg(
                                 "persistentvolumeclaim", filter=Q(persistentvolumeclaim__isnull=False), distinct=True
                             ),
                             "storage_class": ArrayAgg(
                                 "storageclass", filter=Q(storageclass__isnull=False), distinct=True
->>>>>>> a9955950
                             ),
                         },
                         "default_ordering": {"usage": "desc"},
