#
# Copyright 2022 Red Hat Inc.
# SPDX-License-Identifier: Apache-2.0
#
"""Provider Mapper for OCP Reports."""
from functools import cached_property

from django.contrib.postgres.aggregates import ArrayAgg
from django.db.models import Case
from django.db.models import CharField
from django.db.models import DecimalField
from django.db.models import F
from django.db.models import Max
from django.db.models import Q
from django.db.models import Sum
from django.db.models import Value
from django.db.models import When
from django.db.models.functions import Coalesce

from api.models import Provider
from api.report.provider_map import ProviderMap
from providers.provider_access import ProviderAccessor
from reporting.models import OCPUsageLineItemDailySummary
from reporting.provider.ocp.models import OCPCostSummaryByNodeP
from reporting.provider.ocp.models import OCPCostSummaryByProjectP
from reporting.provider.ocp.models import OCPCostSummaryP
from reporting.provider.ocp.models import OCPPodSummaryByProjectP
from reporting.provider.ocp.models import OCPPodSummaryP
from reporting.provider.ocp.models import OCPVolumeSummaryByProjectP
from reporting.provider.ocp.models import OCPVolumeSummaryP


class OCPProviderMap(ProviderMap):
    """OCP Provider Map."""

    def __cost_model_cost(self, cost_model_rate_type=None):
        """Return ORM term for cost model cost"""
        if cost_model_rate_type:
            return Sum(
                Case(
                    When(
                        cost_model_rate_type=cost_model_rate_type,
                        then=Coalesce(F("cost_model_cpu_cost"), Value(0, output_field=DecimalField()))
                        + Coalesce(F("cost_model_memory_cost"), Value(0, output_field=DecimalField()))
                        + Coalesce(F("cost_model_volume_cost"), Value(0, output_field=DecimalField())),
                    ),
                    default=Value(0, output_field=DecimalField()),
                )
                * Coalesce("exchange_rate", Value(1, output_field=DecimalField())),
            )
        else:
            return Sum(
                (
                    Coalesce(F("cost_model_cpu_cost"), Value(0, output_field=DecimalField()))
                    + Coalesce(F("cost_model_memory_cost"), Value(0, output_field=DecimalField()))
                    + Coalesce(F("cost_model_volume_cost"), Value(0, output_field=DecimalField()))
                )
                * Coalesce("exchange_rate", Value(1, output_field=DecimalField())),
            )

    def __cost_model_cpu_cost(self, cost_model_rate_type=None):
        """Return ORM term for cost model cost"""
        if cost_model_rate_type:
            return Sum(
                Case(
                    When(
                        cost_model_rate_type=cost_model_rate_type,
                        then=Coalesce(F("cost_model_cpu_cost"), Value(0, output_field=DecimalField())),
                    ),
                    default=Value(0, output_field=DecimalField()),
                )
                * Coalesce("exchange_rate", Value(1, output_field=DecimalField())),
            )
        else:
            return Sum(
                Coalesce(F("cost_model_cpu_cost"), Value(0, output_field=DecimalField()))
                * Coalesce("exchange_rate", Value(1, output_field=DecimalField())),
            )

    def __cost_model_memory_cost(self, cost_model_rate_type=None):
        """Return ORM term for cost model cost"""
        if cost_model_rate_type:
            return Sum(
                Case(
                    When(
                        cost_model_rate_type=cost_model_rate_type,
                        then=Coalesce(F("cost_model_memory_cost"), Value(0, output_field=DecimalField())),
                    ),
                    default=Value(0, output_field=DecimalField()),
                )
                * Coalesce("exchange_rate", Value(1, output_field=DecimalField())),
            )
        else:
            return Sum(
                Coalesce(F("cost_model_memory_cost"), Value(0, output_field=DecimalField()))
                * Coalesce("exchange_rate", Value(1, output_field=DecimalField())),
            )

    def __cost_model_volume_cost(self, cost_model_rate_type=None):
        """Return ORM term for cost model cost"""
        if cost_model_rate_type:
            return Sum(
                Case(
                    When(
                        cost_model_rate_type=cost_model_rate_type,
                        then=Coalesce(F("cost_model_volume_cost"), Value(0, output_field=DecimalField())),
                    ),
                    default=Value(0, output_field=DecimalField()),
                )
                * Coalesce("exchange_rate", Value(1, output_field=DecimalField())),
            )
        else:
            return Sum(
                Coalesce(F("cost_model_volume_cost"), Value(0, output_field=DecimalField()))
                * Coalesce("exchange_rate", Value(1, output_field=DecimalField())),
            )

    def __cost_model_distributed_cost(self, cost_model_rate_type=None):
        """Return ORM term for cost model distributed cost."""

        if cost_model_rate_type:
            return Sum(
                Case(
                    When(
                        cost_model_rate_type=cost_model_rate_type,
                        then=Coalesce(F("distributed_cost"), Value(0, output_field=DecimalField())),
                    ),
                    default=Value(0, output_field=DecimalField()),
                )
                * Coalesce("exchange_rate", Value(1, output_field=DecimalField())),
            )
        else:
            return Sum(
                (Coalesce(F("distributed_cost"), Value(0, output_field=DecimalField())))
                * Coalesce("exchange_rate", Value(1, output_field=DecimalField())),
            )

    def __init__(self, provider, report_type):
        """Constructor."""
        self._mapping = [
            {
                "provider": Provider.PROVIDER_OCP,
                "annotations": {"cluster": "cluster_id"},
                "end_date": "usage_start",
                "filters": {
                    "category": {"field": "cost_category__name", "operation": "icontains"},
                    "project": {"field": "namespace", "operation": "icontains"},
                    "cluster": [
                        {"field": "cluster_alias", "operation": "icontains", "composition_key": "cluster_filter"},
                        {"field": "cluster_id", "operation": "icontains", "composition_key": "cluster_filter"},
                    ],
                    "persistentvolumeclaim": {"field": "persistentvolumeclaim", "operation": "icontains"},
                    "pod": {"field": "pod", "operation": "icontains"},
                    "node": {"field": "node", "operation": "icontains"},
                    "infrastructures": {
                        "field": "cluster_id",
                        "operation": "exact",
                        "custom": ProviderAccessor(Provider.PROVIDER_OCP).infrastructure_key_list,
                    },
                },
                "group_by_options": ["cluster", "project", "node", "persistentvolumeclaim"],
                "tag_column": "pod_labels",
                "report_type": {
                    "costs": {
                        "tables": {"query": OCPUsageLineItemDailySummary},
                        "aggregates": {
                            "sup_raw": Sum(Value(0, output_field=DecimalField())),
                            "sup_usage": self.cost_model_supplementary_cost,
                            "sup_markup": Sum(Value(0, output_field=DecimalField())),
                            "sup_total": self.cost_model_supplementary_cost,
                            "infra_raw": self.cloud_infrastructure_cost,
                            "infra_usage": self.cost_model_infrastructure_cost,
                            "infra_markup": self.markup_cost,
                            "infra_total": self.cloud_infrastructure_cost
                            + self.markup_cost
                            + self.cost_model_infrastructure_cost,
                            "cost_raw": self.cloud_infrastructure_cost,
                            "cost_usage": self.cost_model_cost,
                            "cost_markup": self.markup_cost,
                            "cost_total": self.cloud_infrastructure_cost + self.markup_cost + self.cost_model_cost,
                        },
                        "default_ordering": {"cost_total": "desc"},
                        "annotations": {
                            "sup_raw": Sum(Value(0, output_field=DecimalField())),
                            "sup_usage": self.cost_model_supplementary_cost,
                            "sup_markup": Sum(Value(0, output_field=DecimalField())),
                            "sup_total": self.cost_model_supplementary_cost,
                            "infra_raw": self.cloud_infrastructure_cost,
                            "infra_usage": self.cost_model_infrastructure_cost,
                            "infra_markup": self.markup_cost,
                            "infra_total": self.cloud_infrastructure_cost
                            + self.markup_cost
                            + self.cost_model_infrastructure_cost,
                            "cost_raw": self.cloud_infrastructure_cost,
                            "cost_usage": self.cost_model_cost,
                            "cost_markup": self.markup_cost,
                            "cost_total": self.cloud_infrastructure_cost + self.markup_cost + self.cost_model_cost,
                            # the `currency_annotation` is inserted by the `annotations` property of the query-handler
                            "cost_units": Coalesce("currency_annotation", Value("USD", output_field=CharField())),
                            "clusters": ArrayAgg(Coalesce("cluster_alias", "cluster_id"), distinct=True),
                            "source_uuid": ArrayAgg(
                                F("source_uuid"), filter=Q(source_uuid__isnull=False), distinct=True
                            ),
                        },
                        "capacity_dataclass": {},
                        "delta_key": {
                            "cost_total": self.cloud_infrastructure_cost + self.markup_cost + self.cost_model_cost,
                        },
                        "filter": [{}],
                        "cost_units_key": "raw_currency",
                        "sum_columns": ["cost_total", "infra_total", "sup_total"],
                    },
                    "costs_by_project": {
                        "tables": {"query": OCPUsageLineItemDailySummary},
                        "aggregates": {
                            "sup_raw": Sum(Value(0, output_field=DecimalField())),
                            "sup_usage": self.cost_model_supplementary_cost,
                            "sup_markup": Sum(Value(0, output_field=DecimalField())),
                            "sup_total": self.cost_model_supplementary_cost,
                            "infra_raw": self.cloud_infrastructure_cost_by_project,
                            "infra_usage": self.cost_model_infrastructure_cost,
                            "infra_markup": self.markup_cost_by_project,
                            "infra_total": self.cloud_infrastructure_cost_by_project
                            + self.markup_cost_by_project
                            + self.cost_model_infrastructure_cost,
                            "cost_raw": self.cloud_infrastructure_cost_by_project,
                            "cost_usage": self.cost_model_cost,
                            "cost_markup": self.markup_cost_by_project,
                            "cost_total": self.cloud_infrastructure_cost_by_project
                            + self.markup_cost_by_project
                            + self.cost_model_cost,
                            "cost_total_distributed": self.cloud_infrastructure_cost_by_project
                            + self.markup_cost_by_project
                            + self.cost_model_cost
                            + self.cost_model_distributed_cost_by_project,
                            "cost_platform_distributed": self.platform_distributed_cost_by_project,
                            "cost_worker_unallocated_distributed": self.worker_unallocated_distributed_cost_by_project,
                        },
                        "default_ordering": {"cost_total": "desc"},
                        "annotations": {
                            "sup_raw": Sum(Value(0, output_field=DecimalField())),
                            "sup_usage": self.cost_model_supplementary_cost,
                            "sup_markup": Sum(Value(0, output_field=DecimalField())),
                            "sup_total": self.cost_model_supplementary_cost,
                            "infra_raw": self.cloud_infrastructure_cost_by_project,
                            "infra_usage": self.cost_model_infrastructure_cost,
                            "infra_markup": self.markup_cost_by_project,
                            "infra_total": self.cloud_infrastructure_cost_by_project
                            + self.markup_cost_by_project
                            + self.cost_model_infrastructure_cost,
                            "cost_raw": self.cloud_infrastructure_cost_by_project,
                            "cost_usage": self.cost_model_cost,
                            "cost_markup": self.markup_cost_by_project,
                            "cost_total": self.cloud_infrastructure_cost_by_project
                            + self.markup_cost_by_project
                            + self.cost_model_cost,
                            "cost_total_distributed": self.cloud_infrastructure_cost_by_project
                            + self.markup_cost_by_project
                            + self.cost_model_cost
                            + self.cost_model_distributed_cost_by_project,
                            "cost_platform_distributed": self.platform_distributed_cost_by_project,
                            "cost_worker_unallocated_distributed": self.worker_unallocated_distributed_cost_by_project,
                            # the `currency_annotation` is inserted by the `annotations` property of the query-handler
                            "cost_units": Coalesce("currency_annotation", Value("USD", output_field=CharField())),
                            "clusters": ArrayAgg(Coalesce("cluster_alias", "cluster_id"), distinct=True),
                            "source_uuid": ArrayAgg(
                                F("source_uuid"), filter=Q(source_uuid__isnull=False), distinct=True
                            ),
                        },
                        "capacity_dataclass": {},
                        "delta_key": {
                            "cost_total": self.cloud_infrastructure_cost_by_project
                            + self.markup_cost_by_project
                            + self.cost_model_cost,
                            "cost_total_distributed": self.cloud_infrastructure_cost_by_project
                            + self.markup_cost_by_project
                            + self.cost_model_cost
                            + self.cost_model_distributed_cost_by_project,
                        },
                        "filter": [{}],
                        "cost_units_key": "raw_currency",
                        "sum_columns": ["cost_total", "infra_total", "sup_total"],
                    },
                    "cpu": {
                        "aggregates": {
                            "sup_raw": Sum(Value(0, output_field=DecimalField())),
                            "sup_usage": self.cost_model_cpu_supplementary_cost,
                            "sup_markup": Sum(Value(0, output_field=DecimalField())),
                            "sup_total": self.cost_model_cpu_supplementary_cost,
                            "infra_raw": self.cloud_infrastructure_cost,
                            "infra_usage": self.cost_model_cpu_infrastructure_cost,
                            "infra_markup": self.markup_cost,
                            "infra_total": self.cloud_infrastructure_cost
                            + self.markup_cost
                            + self.cost_model_cpu_infrastructure_cost,
                            "cost_raw": self.cloud_infrastructure_cost,
                            "cost_usage": self.cost_model_cpu_cost,
                            "cost_markup": self.markup_cost,
                            "cost_total": self.cloud_infrastructure_cost + self.markup_cost + self.cost_model_cpu_cost,
                            "usage": Sum("pod_usage_cpu_core_hours"),
                            "request": Sum("pod_request_cpu_core_hours"),
                            "limit": Sum("pod_limit_cpu_core_hours"),
                        },
                        "capacity_dataclass": {
                            "cluster": {
                                "capacity": Max("cluster_capacity_cpu_core_hours"),
                                "cluster": Coalesce("cluster_alias", "cluster_id"),
                            },
                            "cluster_instance_counts": {
                                "capacity_count": Max("node_capacity_cpu_cores"),
                                "cluster": Coalesce("cluster_alias", "cluster_id"),
                            },
                            "node": {
                                "capacity": Max("node_capacity_cpu_core_hours"),
                                "capacity_count": Max("node_capacity_cpu_cores"),
                            },
                        },
                        "default_ordering": {"usage": "desc"},
                        "annotations": {
                            "sup_raw": Sum(Value(0, output_field=DecimalField())),
                            "sup_usage": self.cost_model_cpu_supplementary_cost,
                            "sup_markup": Sum(Value(0, output_field=DecimalField())),
                            "sup_total": self.cost_model_cpu_supplementary_cost,
                            "infra_raw": self.cloud_infrastructure_cost,
                            "infra_usage": self.cost_model_cpu_infrastructure_cost,
                            "infra_markup": self.markup_cost,
                            "infra_total": self.cloud_infrastructure_cost
                            + self.markup_cost
                            + self.cost_model_cpu_infrastructure_cost,
                            "cost_raw": self.cloud_infrastructure_cost,
                            "cost_usage": self.cost_model_cpu_cost,
                            "cost_markup": self.markup_cost,
                            "cost_total": self.cloud_infrastructure_cost + self.markup_cost + self.cost_model_cpu_cost,
                            # the `currency_annotation` is inserted by the `annotations` property of the query-handler
                            "cost_units": Coalesce("currency_annotation", Value("USD", output_field=CharField())),
                            "usage_units": Value("Core-Hours", output_field=CharField()),
                            "usage": Sum("pod_usage_cpu_core_hours"),
                            "request": Sum("pod_request_cpu_core_hours"),
                            "limit": Sum("pod_limit_cpu_core_hours"),
                            "capacity": Max("cluster_capacity_cpu_core_hours"),  # overwritten in capacity aggregation
                            "clusters": ArrayAgg(Coalesce("cluster_alias", "cluster_id"), distinct=True),
                            "source_uuid": ArrayAgg(
                                F("source_uuid"), filter=Q(source_uuid__isnull=False), distinct=True
                            ),
                        },
                        "delta_key": {
                            "usage": Sum("pod_usage_cpu_core_hours"),
                            "request": Sum("pod_request_cpu_core_hours"),
                            "cost_total": self.cloud_infrastructure_cost + self.markup_cost + self.cost_model_cpu_cost,
                            "cost_total_distributed": self.cloud_infrastructure_cost_by_project
                            + self.markup_cost_by_project
                            + self.cost_model_cost
                            + self.cost_model_distributed_cost_by_project,
                        },
                        "filter": [{"field": "data_source", "operation": "exact", "parameter": "Pod"}],
                        "conditionals": {
                            OCPUsageLineItemDailySummary: {
                                "exclude": [
                                    {
                                        "field": "namespace",
                                        "operation": "exact",
                                        "parameter": "Worker unallocated",
                                    },
                                    {
                                        "field": "namespace",
                                        "operation": "exact",
                                        "parameter": "Platform unallocated",
                                    },
                                ],
                            },
                        },
                        "cost_units_key": "raw_currency",
                        "usage_units_key": "Core-Hours",
                        "count_units_key": "Core",
                        "sum_columns": ["usage", "request", "limit", "sup_total", "cost_total", "infra_total"],
                    },
                    "memory": {
                        "aggregates": {
                            "sup_raw": Sum(Value(0, output_field=DecimalField())),
                            "sup_usage": self.cost_model_memory_supplementary_cost,
                            "sup_markup": Sum(Value(0, output_field=DecimalField())),
                            "sup_total": self.cost_model_memory_supplementary_cost,
                            "infra_raw": self.cloud_infrastructure_cost,
                            "infra_usage": self.cost_model_memory_infrastructure_cost,
                            "infra_markup": self.markup_cost,
                            "infra_total": self.cloud_infrastructure_cost
                            + self.markup_cost
                            + self.cost_model_memory_infrastructure_cost,
                            "cost_raw": self.cloud_infrastructure_cost,
                            "cost_usage": self.cost_model_memory_cost,
                            "cost_markup": self.markup_cost,
                            "cost_total": self.cloud_infrastructure_cost
                            + self.markup_cost
                            + self.cost_model_memory_cost,
                            "usage": Sum("pod_usage_memory_gigabyte_hours"),
                            "request": Sum("pod_request_memory_gigabyte_hours"),
                            "limit": Sum("pod_limit_memory_gigabyte_hours"),
                        },
                        "capacity_dataclass": {
                            "cluster": {
                                "capacity": Max("cluster_capacity_memory_gigabyte_hours"),
                                "cluster": Coalesce("cluster_alias", "cluster_id"),
                            },
                            "cluster_instance_counts": {
                                "capacity_count": Max("node_capacity_memory_gigabytes"),
                                "cluster": Coalesce("cluster_alias", "cluster_id"),
                            },
                            "node": {
                                "capacity": Max("node_capacity_memory_gigabyte_hours"),
                                "capacity_count": Max("node_capacity_memory_gigabytes"),
                            },
                        },
                        "default_ordering": {"usage": "desc"},
                        "annotations": {
                            "sup_raw": Sum(Value(0, output_field=DecimalField())),
                            "sup_usage": self.cost_model_memory_supplementary_cost,
                            "sup_markup": Sum(Value(0, output_field=DecimalField())),
                            "sup_total": self.cost_model_memory_supplementary_cost,
                            "infra_raw": self.cloud_infrastructure_cost,
                            "infra_usage": self.cost_model_memory_infrastructure_cost,
                            "infra_markup": self.markup_cost,
                            "infra_total": self.cloud_infrastructure_cost
                            + self.markup_cost
                            + self.cost_model_memory_infrastructure_cost,
                            "cost_raw": self.cloud_infrastructure_cost,
                            "cost_usage": self.cost_model_memory_cost,
                            "cost_markup": self.markup_cost,
                            "cost_total": self.cloud_infrastructure_cost
                            + self.markup_cost
                            + self.cost_model_memory_cost,
                            # the `currency_annotation` is inserted by the `annotations` property of the query-handler
                            "cost_units": Coalesce("currency_annotation", Value("USD", output_field=CharField())),
                            "usage": Sum("pod_usage_memory_gigabyte_hours"),
                            "request": Sum("pod_request_memory_gigabyte_hours"),
                            "limit": Sum("pod_limit_memory_gigabyte_hours"),
                            "capacity": Max(
                                "cluster_capacity_memory_gigabyte_hours"
                            ),  # This is to keep the order, overwritten with capacity aggregate
                            "usage_units": Value("GB-Hours", output_field=CharField()),
                            "clusters": ArrayAgg(Coalesce("cluster_alias", "cluster_id"), distinct=True),
                            "source_uuid": ArrayAgg(
                                F("source_uuid"), filter=Q(source_uuid__isnull=False), distinct=True
                            ),
                        },
                        "delta_key": {
                            "usage": Sum("pod_usage_memory_gigabyte_hours"),
                            "request": Sum("pod_request_memory_gigabyte_hours"),
                            "cost_total": self.cloud_infrastructure_cost
                            + self.markup_cost
                            + self.cost_model_memory_cost,
                        },
                        "filter": [{"field": "data_source", "operation": "exact", "parameter": "Pod"}],
                        "conditionals": {
                            OCPUsageLineItemDailySummary: {
                                "exclude": [
                                    {
                                        "field": "namespace",
                                        "operation": "exact",
                                        "parameter": "Worker unallocated",
                                    },
                                    {
                                        "field": "namespace",
                                        "operation": "exact",
                                        "parameter": "Platform unallocated",
                                    },
                                ],
                            },
                        },
                        "cost_units_key": "raw_currency",
                        "usage_units_key": "GB-Hours",
                        "count_units_key": "GB",
                        "sum_columns": ["usage", "request", "limit", "cost_total", "sup_total", "infra_total"],
                    },
                    "volume": {
                        "tag_column": "volume_labels",
                        "aggregates": {
                            "sup_raw": Sum(Value(0, output_field=DecimalField())),
                            "sup_usage": self.cost_model_volume_supplementary_cost,
                            "sup_markup": Sum(Value(0, output_field=DecimalField())),
                            "sup_total": self.cost_model_volume_supplementary_cost,
                            "infra_raw": self.cloud_infrastructure_cost,
                            "infra_usage": self.cost_model_volume_infrastructure_cost,
                            "infra_markup": self.markup_cost,
                            "infra_total": self.cloud_infrastructure_cost
                            + self.markup_cost
                            + self.cost_model_volume_infrastructure_cost,
                            "cost_raw": self.cloud_infrastructure_cost,
                            "cost_usage": self.cost_model_volume_cost,
                            "cost_markup": self.markup_cost,
                            "cost_total": self.cloud_infrastructure_cost
                            + self.markup_cost
                            + self.cost_model_volume_cost,
                            "usage": Sum(
                                Coalesce(
                                    F("persistentvolumeclaim_usage_gigabyte_months"),
                                    Value(0, output_field=DecimalField()),
                                )
                            ),
                            "request": Sum(
                                Coalesce(
                                    F("volume_request_storage_gigabyte_months"), Value(0, output_field=DecimalField())
                                )
                            ),
                            "capacity": Sum(
                                Coalesce(
                                    F("persistentvolumeclaim_capacity_gigabyte_months"),
                                    Value(0, output_field=DecimalField()),
                                )
                            ),
                            "persistent_volume_claim": ArrayAgg(
                                "persistentvolumeclaim", filter=Q(persistentvolumeclaim__isnull=False), distinct=True
                            ),
                            "storage_class": ArrayAgg(
                                "storageclass", filter=Q(storageclass__isnull=False), distinct=True
                            ),
                        },
                        "default_ordering": {"usage": "desc"},
<<<<<<< HEAD
                        "capacity_dataclass": {
                            "cluster_instance_counts": {
                                "capacity_count": Sum("persistentvolumeclaim_capacity_gigabyte"),
                                "cluster": Coalesce("cluster_alias", "cluster_id"),
                            },
                            "node": {
                                "capacity": Sum("persistentvolumeclaim_capacity_gigabyte_months"),
                                "capacity_count": Sum("persistentvolumeclaim_capacity_gigabyte"),
=======
                        "capacity_aggregate": {
                            "cluster": {
                                "capacity_count": Sum(
                                    Coalesce(
                                        F("persistentvolumeclaim_capacity_gigabyte"),
                                        Value(0, output_field=DecimalField()),
                                    )
                                ),
                                "capacity_count_units": Value("GB", output_field=CharField()),
                                "cluster": Coalesce("cluster_alias", "cluster_id"),
                            },
                            "node": {
                                "capacity": Sum(
                                    Coalesce(
                                        F("persistentvolumeclaim_capacity_gigabyte_months"),
                                        Value(0, output_field=DecimalField()),
                                    )
                                ),
                                "capacity_count": Sum(
                                    Coalesce(
                                        F("persistentvolumeclaim_capacity_gigabyte"),
                                        Value(0, output_field=DecimalField()),
                                    )
                                ),
                                "capacity_count_units": Value("GB", output_field=CharField()),
>>>>>>> 26a32068
                            },
                        },
                        "annotations": {
                            "sup_raw": Sum(Value(0, output_field=DecimalField())),
                            "sup_usage": self.cost_model_volume_supplementary_cost,
                            "sup_markup": Sum(Value(0, output_field=DecimalField())),
                            "sup_total": self.cost_model_volume_supplementary_cost,
                            "infra_raw": self.cloud_infrastructure_cost,
                            "infra_usage": self.cost_model_volume_infrastructure_cost,
                            "infra_markup": self.markup_cost,
                            "infra_total": self.cloud_infrastructure_cost
                            + self.markup_cost
                            + self.cost_model_volume_infrastructure_cost,
                            "cost_raw": self.cloud_infrastructure_cost,
                            "cost_usage": self.cost_model_volume_cost,
                            "cost_markup": self.markup_cost,
                            "cost_total": self.cloud_infrastructure_cost
                            + self.markup_cost
                            + self.cost_model_volume_cost,
                            "usage": Sum(
                                Coalesce(
                                    F("persistentvolumeclaim_usage_gigabyte_months"),
                                    Value(0, output_field=DecimalField()),
                                )
                            ),
                            "request": Sum(
                                Coalesce(
                                    F("volume_request_storage_gigabyte_months"), Value(0, output_field=DecimalField())
                                )
                            ),
                            "capacity": Sum(
                                Coalesce(
                                    F("persistentvolumeclaim_capacity_gigabyte_months"),
                                    Value(0, output_field=DecimalField()),
                                )
                            ),
                            # the `currency_annotation` is inserted by the `annotations` property of the query-handler
                            "cost_units": Coalesce("currency_annotation", Value("USD", output_field=CharField())),
                            "usage_units": Value("GB-Mo", output_field=CharField()),
                            "clusters": ArrayAgg(Coalesce("cluster_alias", "cluster_id"), distinct=True),
                            "source_uuid": ArrayAgg(
                                F("source_uuid"), filter=Q(source_uuid__isnull=False), distinct=True
                            ),
                            "persistent_volume_claim": ArrayAgg(
                                "persistentvolumeclaim", filter=Q(persistentvolumeclaim__isnull=False), distinct=True
                            ),
                            "storage_class": ArrayAgg(
                                "storageclass", filter=Q(storageclass__isnull=False), distinct=True
                            ),
                        },
                        "delta_key": {
                            "usage": Sum(
                                Coalesce(
                                    F("persistentvolumeclaim_usage_gigabyte_months"),
                                    Value(0, output_field=DecimalField()),
                                )
                            ),
                            "request": Sum(
                                Coalesce(
                                    F("volume_request_storage_gigabyte_months"), Value(0, output_field=DecimalField())
                                )
                            ),
                            "cost_total": self.cloud_infrastructure_cost
                            + self.markup_cost
                            + self.cost_model_volume_cost,
                        },
                        "filter": [{"field": "data_source", "operation": "exact", "parameter": "Storage"}],
                        "cost_units_key": "raw_currency",
                        "usage_units_key": "GB-Mo",
                        "count_units_key": "GB",
                        "sum_columns": ["usage", "request", "cost_total", "sup_total", "infra_total"],
                    },
                    "tags": {"default_ordering": {"cost_total": "desc"}},
                },
                "start_date": "usage_start",
                "tables": {"query": OCPUsageLineItemDailySummary},
            }
        ]

        self.views = {
            "costs": {
                "default": OCPCostSummaryP,
                ("cluster",): OCPCostSummaryP,
                ("node",): OCPCostSummaryByNodeP,
                ("cluster", "node"): OCPCostSummaryByNodeP,
            },
            "costs_by_project": {
                "default": OCPCostSummaryByProjectP,
                ("project",): OCPCostSummaryByProjectP,
                ("cluster", "project"): OCPCostSummaryByProjectP,
            },
            "cpu": {
                "default": OCPPodSummaryP,
                ("cluster",): OCPPodSummaryP,
                ("project",): OCPPodSummaryByProjectP,
                ("cluster", "project"): OCPPodSummaryByProjectP,
            },
            "memory": {
                "default": OCPPodSummaryP,
                ("cluster",): OCPPodSummaryP,
                ("project",): OCPPodSummaryByProjectP,
                ("cluster", "project"): OCPPodSummaryByProjectP,
            },
            "volume": {
                "default": OCPVolumeSummaryP,
                ("cluster",): OCPVolumeSummaryP,
                ("project",): OCPVolumeSummaryByProjectP,
                ("cluster", "project"): OCPVolumeSummaryByProjectP,
                ("persistentvolumeclaim",): OCPVolumeSummaryP,
                ("cluster", "persistentvolumeclaim"): OCPVolumeSummaryP,
                ("persistentvolumeclaim", "project"): OCPVolumeSummaryByProjectP,
                ("cluster", "persistentvolumeclaim", "project"): OCPVolumeSummaryByProjectP,
            },
        }
        super().__init__(provider, report_type)

    @cached_property
    def cost_model_supplementary_cost(self):
        """Return supplementary cost model costs."""
        return self.__cost_model_cost(cost_model_rate_type="Supplementary")

    @cached_property
    def cost_model_infrastructure_cost(self):
        """Return infrastructure cost model costs."""
        return self.__cost_model_cost(cost_model_rate_type="Infrastructure")

    @cached_property
    def cost_model_cost(self):
        """Return all cost model costs."""
        return self.__cost_model_cost()

    @cached_property
    def cost_model_cpu_supplementary_cost(self):
        """Return supplementary cost model costs."""
        return self.__cost_model_cpu_cost(cost_model_rate_type="Supplementary")

    @cached_property
    def cost_model_cpu_infrastructure_cost(self):
        """Return infrastructure cost model costs."""
        return self.__cost_model_cpu_cost(cost_model_rate_type="Infrastructure")

    @cached_property
    def cost_model_cpu_cost(self):
        """Return all cost model costs."""
        return self.__cost_model_cpu_cost()

    @cached_property
    def cost_model_memory_supplementary_cost(self):
        """Return supplementary cost model costs."""
        return self.__cost_model_memory_cost(cost_model_rate_type="Supplementary")

    @cached_property
    def cost_model_memory_infrastructure_cost(self):
        """Return infrastructure cost model costs."""
        return self.__cost_model_memory_cost(cost_model_rate_type="Infrastructure")

    @cached_property
    def cost_model_memory_cost(self):
        """Return all cost model costs."""
        return self.__cost_model_memory_cost()

    @cached_property
    def cost_model_volume_supplementary_cost(self):
        """Return supplementary cost model costs."""
        return self.__cost_model_volume_cost(cost_model_rate_type="Supplementary")

    @cached_property
    def cost_model_volume_infrastructure_cost(self):
        """Return infrastructure cost model costs."""
        return self.__cost_model_volume_cost(cost_model_rate_type="Infrastructure")

    @cached_property
    def cost_model_volume_cost(self):
        """Return all cost model costs."""
        return self.__cost_model_volume_cost()

    @cached_property
    def cloud_infrastructure_cost(self):
        """Return ORM term for cloud infra costs."""
        return Sum(
            Coalesce(F("infrastructure_raw_cost"), Value(0, output_field=DecimalField()))
            * Coalesce("infra_exchange_rate", Value(1, output_field=DecimalField()))
        )

    @cached_property
    def cloud_infrastructure_cost_by_project(self):
        """Return ORM term for cloud infra costs by project."""
        return Sum(
            Coalesce(F("infrastructure_project_raw_cost"), Value(0, output_field=DecimalField()))
            * Coalesce("infra_exchange_rate", Value(1, output_field=DecimalField()))
        )

    @cached_property
    def markup_cost(self):
        """Return ORM term for cloud infra markup."""
        return Sum(
            Coalesce(F("infrastructure_markup_cost"), Value(0, output_field=DecimalField()))
            * Coalesce("infra_exchange_rate", Value(1, output_field=DecimalField()))
        )

    @cached_property
    def markup_cost_by_project(self):
        """Return ORM term for cloud infra markup by project."""
        return Sum(
            Coalesce(F("infrastructure_project_markup_cost"), Value(0, output_field=DecimalField()))
            * Coalesce("infra_exchange_rate", Value(1, output_field=DecimalField()))
        )

    @cached_property
    def platform_distributed_cost_by_project(self):
        """Return platform distributed cost model costs."""
        return self.__cost_model_distributed_cost(cost_model_rate_type="platform_distributed")

    @cached_property
    def worker_unallocated_distributed_cost_by_project(self):
        """Return worker unallocated distributed cost model costs."""
        return self.__cost_model_distributed_cost(cost_model_rate_type="worker_distributed")

    @cached_property
    def cost_model_distributed_cost_by_project(self):
        """Return cost model distributed cost."""
        return self.__cost_model_distributed_cost()<|MERGE_RESOLUTION|>--- conflicted
+++ resolved
@@ -515,25 +515,14 @@
                             ),
                         },
                         "default_ordering": {"usage": "desc"},
-<<<<<<< HEAD
                         "capacity_dataclass": {
                             "cluster_instance_counts": {
-                                "capacity_count": Sum("persistentvolumeclaim_capacity_gigabyte"),
-                                "cluster": Coalesce("cluster_alias", "cluster_id"),
-                            },
-                            "node": {
-                                "capacity": Sum("persistentvolumeclaim_capacity_gigabyte_months"),
-                                "capacity_count": Sum("persistentvolumeclaim_capacity_gigabyte"),
-=======
-                        "capacity_aggregate": {
-                            "cluster": {
                                 "capacity_count": Sum(
                                     Coalesce(
                                         F("persistentvolumeclaim_capacity_gigabyte"),
                                         Value(0, output_field=DecimalField()),
                                     )
                                 ),
-                                "capacity_count_units": Value("GB", output_field=CharField()),
                                 "cluster": Coalesce("cluster_alias", "cluster_id"),
                             },
                             "node": {
@@ -549,8 +538,6 @@
                                         Value(0, output_field=DecimalField()),
                                     )
                                 ),
-                                "capacity_count_units": Value("GB", output_field=CharField()),
->>>>>>> 26a32068
                             },
                         },
                         "annotations": {
