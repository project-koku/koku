#
# Copyright 2022 Red Hat Inc.
# SPDX-License-Identifier: Apache-2.0
#
"""Provider Mapper for OCP Reports."""
from functools import cached_property

from django.contrib.postgres.aggregates import ArrayAgg
from django.db.models import Case
from django.db.models import CharField
from django.db.models import DecimalField
from django.db.models import F
from django.db.models import Max
from django.db.models import Q
from django.db.models import Sum
from django.db.models import Value
from django.db.models import When
from django.db.models.functions import Coalesce

from api.models import Provider
from api.report.provider_map import ProviderMap
<<<<<<< HEAD
from api.report.queries import _is_grouped_by_key
from api.report.queries import is_grouped_by_project
=======
from masu.processor import is_feature_cost_3083_all_labels_enabled
>>>>>>> 370e590f
from providers.provider_access import ProviderAccessor
from reporting.models import OCPUsageLineItemDailySummary
from reporting.provider.ocp.models import OCPCostSummaryByNodeP
from reporting.provider.ocp.models import OCPCostSummaryByProjectP
from reporting.provider.ocp.models import OCPCostSummaryP
from reporting.provider.ocp.models import OCPPodSummaryByProjectP
from reporting.provider.ocp.models import OCPPodSummaryP
from reporting.provider.ocp.models import OCPVolumeSummaryByProjectP
from reporting.provider.ocp.models import OCPVolumeSummaryP


def determine_report_type(parameters):
    """Redirect cost to costs_by_project"""
    if is_grouped_by_project(parameters) and parameters.report_type == "costs":
        return parameters.report_type + "_by_project"
    return parameters.report_type


class OCPProviderMap(ProviderMap):
    """OCP Provider Map."""

    @cached_property
    def check_unleash_for_tag_column_cost_3038(self):
        if is_feature_cost_3083_all_labels_enabled(self._schema_name):
            return "all_labels"
        return "pod_labels"

    def __cost_model_cost(self, cost_model_rate_type=None):
        """Return ORM term for cost model cost"""
        if cost_model_rate_type:
            return Sum(
                Case(
                    When(
                        cost_model_rate_type=cost_model_rate_type,
                        then=Coalesce(F("cost_model_cpu_cost"), Value(0, output_field=DecimalField()))
                        + Coalesce(F("cost_model_memory_cost"), Value(0, output_field=DecimalField()))
                        + Coalesce(F("cost_model_volume_cost"), Value(0, output_field=DecimalField())),
                    ),
                    default=Value(0, output_field=DecimalField()),
                )
                * Coalesce("exchange_rate", Value(1, output_field=DecimalField())),
            )
        else:
            return Sum(
                (
                    Coalesce(F("cost_model_cpu_cost"), Value(0, output_field=DecimalField()))
                    + Coalesce(F("cost_model_memory_cost"), Value(0, output_field=DecimalField()))
                    + Coalesce(F("cost_model_volume_cost"), Value(0, output_field=DecimalField()))
                )
                * Coalesce("exchange_rate", Value(1, output_field=DecimalField())),
            )

    def __cost_model_cpu_cost(self, cost_model_rate_type=None):
        """Return ORM term for cost model cost"""
        if cost_model_rate_type:
            return Sum(
                Case(
                    When(
                        cost_model_rate_type=cost_model_rate_type,
                        then=Coalesce(F("cost_model_cpu_cost"), Value(0, output_field=DecimalField())),
                    ),
                    default=Value(0, output_field=DecimalField()),
                )
                * Coalesce("exchange_rate", Value(1, output_field=DecimalField())),
            )
        else:
            return Sum(
                Coalesce(F("cost_model_cpu_cost"), Value(0, output_field=DecimalField()))
                * Coalesce("exchange_rate", Value(1, output_field=DecimalField())),
            )

    def __cost_model_memory_cost(self, cost_model_rate_type=None):
        """Return ORM term for cost model cost"""
        if cost_model_rate_type:
            return Sum(
                Case(
                    When(
                        cost_model_rate_type=cost_model_rate_type,
                        then=Coalesce(F("cost_model_memory_cost"), Value(0, output_field=DecimalField())),
                    ),
                    default=Value(0, output_field=DecimalField()),
                )
                * Coalesce("exchange_rate", Value(1, output_field=DecimalField())),
            )
        else:
            return Sum(
                Coalesce(F("cost_model_memory_cost"), Value(0, output_field=DecimalField()))
                * Coalesce("exchange_rate", Value(1, output_field=DecimalField())),
            )

    def __cost_model_volume_cost(self, cost_model_rate_type=None):
        """Return ORM term for cost model cost"""
        if cost_model_rate_type:
            return Sum(
                Case(
                    When(
                        cost_model_rate_type=cost_model_rate_type,
                        then=Coalesce(F("cost_model_volume_cost"), Value(0, output_field=DecimalField())),
                    ),
                    default=Value(0, output_field=DecimalField()),
                )
                * Coalesce("exchange_rate", Value(1, output_field=DecimalField())),
            )
        else:
            return Sum(
                Coalesce(F("cost_model_volume_cost"), Value(0, output_field=DecimalField()))
                * Coalesce("exchange_rate", Value(1, output_field=DecimalField())),
            )

    def __cost_model_distributed_cost(self, cost_model_rate_type=None):
        """Return ORM term for cost model distributed cost."""

        if cost_model_rate_type:
            return Sum(
                Case(
                    When(
                        cost_model_rate_type=cost_model_rate_type,
                        then=Coalesce(F("distributed_cost"), Value(0, output_field=DecimalField())),
                    ),
                    default=Value(0, output_field=DecimalField()),
                )
                * Coalesce("exchange_rate", Value(1, output_field=DecimalField())),
            )
        else:
            return Sum(
                (Coalesce(F("distributed_cost"), Value(0, output_field=DecimalField())))
                * Coalesce("exchange_rate", Value(1, output_field=DecimalField())),
            )

<<<<<<< HEAD
    def __init__(self, parameters):
        """Constructor.

        Parameters: QueryParameters Instance
        """
        self.provider = Provider.PROVIDER_OCP
        self.parameters = parameters

=======
    def __init__(self, provider, report_type, schema_name):
        """Constructor."""
        self._schema_name = schema_name
>>>>>>> 370e590f
        self._mapping = [
            {
                "provider": self.provider,
                "annotations": {"cluster": "cluster_id"},
                "end_date": "usage_start",
                "filters": {
                    "category": {"field": "cost_category__name", "operation": "icontains"},
                    "project": {"field": "namespace", "operation": "icontains"},
                    "cluster": [
                        {"field": "cluster_alias", "operation": "icontains", "composition_key": "cluster_filter"},
                        {"field": "cluster_id", "operation": "icontains", "composition_key": "cluster_filter"},
                    ],
                    "persistentvolumeclaim": {"field": "persistentvolumeclaim", "operation": "icontains"},
                    "pod": {"field": "pod", "operation": "icontains"},
                    "node": {"field": "node", "operation": "icontains"},
                    "infrastructures": {
                        "field": "cluster_id",
                        "operation": "exact",
                        "custom": ProviderAccessor(self.provider).infrastructure_key_list,
                    },
                },
                "group_by_options": ["cluster", "project", "node", "persistentvolumeclaim"],
                "tag_column": "pod_labels",  # default for if a report type does not have a tag_column
                "report_type": {
                    "costs": {
                        "tag_column": self.check_unleash_for_tag_column_cost_3038,
                        "tables": {"query": OCPUsageLineItemDailySummary},
                        "aggregates": {
                            "sup_raw": Sum(Value(0, output_field=DecimalField())),
                            "sup_usage": self.cost_model_supplementary_cost,
                            "sup_markup": Sum(Value(0, output_field=DecimalField())),
                            "sup_total": self.cost_model_supplementary_cost,
                            "infra_raw": self.cloud_infrastructure_cost,
                            "infra_usage": self.cost_model_infrastructure_cost,
                            "infra_markup": self.markup_cost,
                            "infra_total": self.cloud_infrastructure_cost
                            + self.markup_cost
                            + self.cost_model_infrastructure_cost,
                            "cost_raw": self.cloud_infrastructure_cost,
                            "cost_usage": self.cost_model_cost,
                            "cost_markup": self.markup_cost,
                            "cost_total": self.cloud_infrastructure_cost + self.markup_cost + self.cost_model_cost,
                        },
                        "default_ordering": {"cost_total": "desc"},
                        "annotations": {
                            "sup_raw": Sum(Value(0, output_field=DecimalField())),
                            "sup_usage": self.cost_model_supplementary_cost,
                            "sup_markup": Sum(Value(0, output_field=DecimalField())),
                            "sup_total": self.cost_model_supplementary_cost,
                            "infra_raw": self.cloud_infrastructure_cost,
                            "infra_usage": self.cost_model_infrastructure_cost,
                            "infra_markup": self.markup_cost,
                            "infra_total": self.cloud_infrastructure_cost
                            + self.markup_cost
                            + self.cost_model_infrastructure_cost,
                            "cost_raw": self.cloud_infrastructure_cost,
                            "cost_usage": self.cost_model_cost,
                            "cost_markup": self.markup_cost,
                            "cost_total": self.cloud_infrastructure_cost + self.markup_cost + self.cost_model_cost,
                            # the `currency_annotation` is inserted by the `annotations` property of the query-handler
                            "cost_units": Coalesce("currency_annotation", Value("USD", output_field=CharField())),
                            "clusters": ArrayAgg(Coalesce("cluster_alias", "cluster_id"), distinct=True),
                            "source_uuid": ArrayAgg(
                                F("source_uuid"), filter=Q(source_uuid__isnull=False), distinct=True
                            ),
                        },
                        "capacity_aggregate": {},
                        "delta_key": {
                            "cost_total": self.cloud_infrastructure_cost + self.markup_cost + self.cost_model_cost,
                        },
                        "filter": [{}],
                        "cost_units_key": "raw_currency",
                        "sum_columns": ["cost_total", "infra_total", "sup_total"],
                    },
                    "costs_by_project": {
                        "tag_column": self.check_unleash_for_tag_column_cost_3038,
                        "tables": {"query": OCPUsageLineItemDailySummary},
                        "aggregates": {
                            "sup_raw": Sum(Value(0, output_field=DecimalField())),
                            "sup_usage": self.cost_model_supplementary_cost,
                            "sup_markup": Sum(Value(0, output_field=DecimalField())),
                            "sup_total": self.cost_model_supplementary_cost,
                            "infra_raw": self.cloud_infrastructure_cost_by_project,
                            "infra_usage": self.cost_model_infrastructure_cost,
                            "infra_markup": self.markup_cost_by_project,
                            "infra_total": self.cloud_infrastructure_cost_by_project
                            + self.markup_cost_by_project
                            + self.cost_model_infrastructure_cost,
                            "cost_raw": self.cloud_infrastructure_cost_by_project,
                            "cost_usage": self.cost_model_cost,
                            "cost_markup": self.markup_cost_by_project,
                            "cost_total": self.cloud_infrastructure_cost_by_project
                            + self.markup_cost_by_project
                            + self.cost_model_cost,
                            "cost_total_distributed": self.cloud_infrastructure_cost_by_project
                            + self.markup_cost_by_project
                            + self.cost_model_cost
                            + self.cost_model_distributed_cost_by_project,
                            "cost_platform_distributed": self.platform_distributed_cost_by_project,
                            "cost_worker_unallocated_distributed": self.worker_unallocated_distributed_cost_by_project,
                        },
                        "default_ordering": {"cost_total": "desc"},
                        "annotations": {
                            "sup_raw": Sum(Value(0, output_field=DecimalField())),
                            "sup_usage": self.cost_model_supplementary_cost,
                            "sup_markup": Sum(Value(0, output_field=DecimalField())),
                            "sup_total": self.cost_model_supplementary_cost,
                            "infra_raw": self.cloud_infrastructure_cost_by_project,
                            "infra_usage": self.cost_model_infrastructure_cost,
                            "infra_markup": self.markup_cost_by_project,
                            "infra_total": self.cloud_infrastructure_cost_by_project
                            + self.markup_cost_by_project
                            + self.cost_model_infrastructure_cost,
                            "cost_raw": self.cloud_infrastructure_cost_by_project,
                            "cost_usage": self.cost_model_cost,
                            "cost_markup": self.markup_cost_by_project,
                            "cost_total": self.cloud_infrastructure_cost_by_project
                            + self.markup_cost_by_project
                            + self.cost_model_cost,
                            "cost_total_distributed": self.cloud_infrastructure_cost_by_project
                            + self.markup_cost_by_project
                            + self.cost_model_cost
                            + self.cost_model_distributed_cost_by_project,
                            "cost_platform_distributed": self.platform_distributed_cost_by_project,
                            "cost_worker_unallocated_distributed": self.worker_unallocated_distributed_cost_by_project,
                            # the `currency_annotation` is inserted by the `annotations` property of the query-handler
                            "cost_units": Coalesce("currency_annotation", Value("USD", output_field=CharField())),
                            "clusters": ArrayAgg(Coalesce("cluster_alias", "cluster_id"), distinct=True),
                            "source_uuid": ArrayAgg(
                                F("source_uuid"), filter=Q(source_uuid__isnull=False), distinct=True
                            ),
                        },
                        "capacity_aggregate": {},
                        "delta_key": {
                            "cost_total": self.cloud_infrastructure_cost_by_project
                            + self.markup_cost_by_project
                            + self.cost_model_cost,
                            "cost_total_distributed": self.cloud_infrastructure_cost_by_project
                            + self.markup_cost_by_project
                            + self.cost_model_cost
                            + self.cost_model_distributed_cost_by_project,
                        },
                        "filter": [{}],
                        "cost_units_key": "raw_currency",
                        "sum_columns": ["cost_total", "infra_total", "sup_total"],
                    },
                    "cpu": {
                        "tag_column": "pod_labels",
                        "aggregates": {
                            "sup_raw": Sum(Value(0, output_field=DecimalField())),
                            "sup_usage": self.cost_model_cpu_supplementary_cost,
                            "sup_markup": Sum(Value(0, output_field=DecimalField())),
                            "sup_total": self.cost_model_cpu_supplementary_cost,
                            "infra_raw": self.cloud_infrastructure_cost,
                            "infra_usage": self.cost_model_cpu_infrastructure_cost,
                            "infra_markup": self.markup_cost,
                            "infra_total": self.cloud_infrastructure_cost
                            + self.markup_cost
                            + self.cost_model_cpu_infrastructure_cost,
                            "cost_raw": self.cloud_infrastructure_cost,
                            "cost_usage": self.cost_model_cpu_cost,
                            "cost_markup": self.markup_cost,
                            "cost_total": self.cloud_infrastructure_cost + self.markup_cost + self.cost_model_cpu_cost,
                            "usage": Sum("pod_usage_cpu_core_hours"),
                            "request": Sum("pod_request_cpu_core_hours"),
                            "limit": Sum("pod_limit_cpu_core_hours"),
                        },
                        "capacity_aggregate": {
                            "cluster": {
                                "capacity": Max("cluster_capacity_cpu_core_hours"),
                                "capacity_count": Max("node_capacity_cpu_cores"),
                                "capacity_count_units": Value("Core", output_field=CharField()),
                                "cluster": Coalesce("cluster_alias", "cluster_id"),
                            },
                            "node": {
                                "capacity": Max("node_capacity_cpu_core_hours"),
                                "capacity_count": Max("node_capacity_cpu_cores"),
                                "capacity_count_units": Value("Core", output_field=CharField()),
                            },
                        },
                        "default_ordering": {"usage": "desc"},
                        "annotations": {
                            "sup_raw": Sum(Value(0, output_field=DecimalField())),
                            "sup_usage": self.cost_model_cpu_supplementary_cost,
                            "sup_markup": Sum(Value(0, output_field=DecimalField())),
                            "sup_total": self.cost_model_cpu_supplementary_cost,
                            "infra_raw": self.cloud_infrastructure_cost,
                            "infra_usage": self.cost_model_cpu_infrastructure_cost,
                            "infra_markup": self.markup_cost,
                            "infra_total": self.cloud_infrastructure_cost
                            + self.markup_cost
                            + self.cost_model_cpu_infrastructure_cost,
                            "cost_raw": self.cloud_infrastructure_cost,
                            "cost_usage": self.cost_model_cpu_cost,
                            "cost_markup": self.markup_cost,
                            "cost_total": self.cloud_infrastructure_cost + self.markup_cost + self.cost_model_cpu_cost,
                            # the `currency_annotation` is inserted by the `annotations` property of the query-handler
                            "cost_units": Coalesce("currency_annotation", Value("USD", output_field=CharField())),
                            "usage_units": Value("Core-Hours", output_field=CharField()),
                            "usage": Sum("pod_usage_cpu_core_hours"),
                            "request": Sum("pod_request_cpu_core_hours"),
                            "limit": Sum("pod_limit_cpu_core_hours"),
                            "capacity": Max("cluster_capacity_cpu_core_hours"),  # overwritten in capacity aggregation
                            "clusters": ArrayAgg(Coalesce("cluster_alias", "cluster_id"), distinct=True),
                            "source_uuid": ArrayAgg(
                                F("source_uuid"), filter=Q(source_uuid__isnull=False), distinct=True
                            ),
                        },
                        "delta_key": {
                            "usage": Sum("pod_usage_cpu_core_hours"),
                            "request": Sum("pod_request_cpu_core_hours"),
                            "cost_total": self.cloud_infrastructure_cost + self.markup_cost + self.cost_model_cpu_cost,
                            "cost_total_distributed": self.cloud_infrastructure_cost_by_project
                            + self.markup_cost_by_project
                            + self.cost_model_cost
                            + self.cost_model_distributed_cost_by_project,
                        },
                        "filter": [{"field": "data_source", "operation": "exact", "parameter": "Pod"}],
                        "conditionals": {
                            OCPUsageLineItemDailySummary: {
                                "exclude": [
                                    {
                                        "field": "namespace",
                                        "operation": "exact",
                                        "parameter": "Worker unallocated",
                                    },
                                    {
                                        "field": "namespace",
                                        "operation": "exact",
                                        "parameter": "Platform unallocated",
                                    },
                                ],
                            },
                        },
                        "cost_units_key": "raw_currency",
                        "usage_units_key": "Core-Hours",
                        "sum_columns": ["usage", "request", "limit", "sup_total", "cost_total", "infra_total"],
                    },
                    "memory": {
                        "tag_column": "pod_labels",
                        "aggregates": {
                            "sup_raw": Sum(Value(0, output_field=DecimalField())),
                            "sup_usage": self.cost_model_memory_supplementary_cost,
                            "sup_markup": Sum(Value(0, output_field=DecimalField())),
                            "sup_total": self.cost_model_memory_supplementary_cost,
                            "infra_raw": self.cloud_infrastructure_cost,
                            "infra_usage": self.cost_model_memory_infrastructure_cost,
                            "infra_markup": self.markup_cost,
                            "infra_total": self.cloud_infrastructure_cost
                            + self.markup_cost
                            + self.cost_model_memory_infrastructure_cost,
                            "cost_raw": self.cloud_infrastructure_cost,
                            "cost_usage": self.cost_model_memory_cost,
                            "cost_markup": self.markup_cost,
                            "cost_total": self.cloud_infrastructure_cost
                            + self.markup_cost
                            + self.cost_model_memory_cost,
                            "usage": Sum("pod_usage_memory_gigabyte_hours"),
                            "request": Sum("pod_request_memory_gigabyte_hours"),
                            "limit": Sum("pod_limit_memory_gigabyte_hours"),
                        },
                        "capacity_aggregate": {
                            "cluster": {
                                "capacity": Max("cluster_capacity_memory_gigabyte_hours"),
                                "capacity_count": Max("node_capacity_memory_gigabytes"),
                                "capacity_count_units": Value("GB", output_field=CharField()),
                                "cluster": Coalesce("cluster_alias", "cluster_id"),
                            },
                            "node": {
                                "capacity": Max("node_capacity_memory_gigabyte_hours"),
                                "capacity_count": Max("node_capacity_memory_gigabytes"),
                                "capacity_count_units": Value("GB", output_field=CharField()),
                            },
                        },
                        "default_ordering": {"usage": "desc"},
                        "annotations": {
                            "sup_raw": Sum(Value(0, output_field=DecimalField())),
                            "sup_usage": self.cost_model_memory_supplementary_cost,
                            "sup_markup": Sum(Value(0, output_field=DecimalField())),
                            "sup_total": self.cost_model_memory_supplementary_cost,
                            "infra_raw": self.cloud_infrastructure_cost,
                            "infra_usage": self.cost_model_memory_infrastructure_cost,
                            "infra_markup": self.markup_cost,
                            "infra_total": self.cloud_infrastructure_cost
                            + self.markup_cost
                            + self.cost_model_memory_infrastructure_cost,
                            "cost_raw": self.cloud_infrastructure_cost,
                            "cost_usage": self.cost_model_memory_cost,
                            "cost_markup": self.markup_cost,
                            "cost_total": self.cloud_infrastructure_cost
                            + self.markup_cost
                            + self.cost_model_memory_cost,
                            # the `currency_annotation` is inserted by the `annotations` property of the query-handler
                            "cost_units": Coalesce("currency_annotation", Value("USD", output_field=CharField())),
                            "usage": Sum("pod_usage_memory_gigabyte_hours"),
                            "request": Sum("pod_request_memory_gigabyte_hours"),
                            "limit": Sum("pod_limit_memory_gigabyte_hours"),
                            "capacity": Max(
                                "cluster_capacity_memory_gigabyte_hours"
                            ),  # This is to keep the order, overwritten with capacity aggregate
                            "usage_units": Value("GB-Hours", output_field=CharField()),
                            "clusters": ArrayAgg(Coalesce("cluster_alias", "cluster_id"), distinct=True),
                            "source_uuid": ArrayAgg(
                                F("source_uuid"), filter=Q(source_uuid__isnull=False), distinct=True
                            ),
                        },
                        "delta_key": {
                            "usage": Sum("pod_usage_memory_gigabyte_hours"),
                            "request": Sum("pod_request_memory_gigabyte_hours"),
                            "cost_total": self.cloud_infrastructure_cost
                            + self.markup_cost
                            + self.cost_model_memory_cost,
                        },
                        "filter": [{"field": "data_source", "operation": "exact", "parameter": "Pod"}],
                        "conditionals": {
                            OCPUsageLineItemDailySummary: {
                                "exclude": [
                                    {
                                        "field": "namespace",
                                        "operation": "exact",
                                        "parameter": "Worker unallocated",
                                    },
                                    {
                                        "field": "namespace",
                                        "operation": "exact",
                                        "parameter": "Platform unallocated",
                                    },
                                ],
                            },
                        },
                        "cost_units_key": "raw_currency",
                        "usage_units_key": "GB-Hours",
                        "sum_columns": ["usage", "request", "limit", "cost_total", "sup_total", "infra_total"],
                    },
                    "volume": {
                        "tag_column": "volume_labels",
                        "aggregates": {
                            "sup_raw": Sum(Value(0, output_field=DecimalField())),
                            "sup_usage": self.cost_model_volume_supplementary_cost,
                            "sup_markup": Sum(Value(0, output_field=DecimalField())),
                            "sup_total": self.cost_model_volume_supplementary_cost,
                            "infra_raw": self.cloud_infrastructure_cost,
                            "infra_usage": self.cost_model_volume_infrastructure_cost,
                            "infra_markup": self.markup_cost,
                            "infra_total": self.cloud_infrastructure_cost
                            + self.markup_cost
                            + self.cost_model_volume_infrastructure_cost,
                            "cost_raw": self.cloud_infrastructure_cost,
                            "cost_usage": self.cost_model_volume_cost,
                            "cost_markup": self.markup_cost,
                            "cost_total": self.cloud_infrastructure_cost
                            + self.markup_cost
                            + self.cost_model_volume_cost,
                            "usage": Sum(
                                Coalesce(
                                    F("persistentvolumeclaim_usage_gigabyte_months"),
                                    Value(0, output_field=DecimalField()),
                                )
                            ),
                            "request": Sum(
                                Coalesce(
                                    F("volume_request_storage_gigabyte_months"), Value(0, output_field=DecimalField())
                                )
                            ),
                            "capacity": Sum(
                                Coalesce(
                                    F("persistentvolumeclaim_capacity_gigabyte_months"),
                                    Value(0, output_field=DecimalField()),
                                )
                            ),
                            "persistent_volume_claim": ArrayAgg(
                                "persistentvolumeclaim", filter=Q(persistentvolumeclaim__isnull=False), distinct=True
                            ),
                            "storage_class": ArrayAgg(
                                "storageclass", filter=Q(storageclass__isnull=False), distinct=True
                            ),
                        },
                        "default_ordering": self.volume_default_ordering,
                        "capacity_aggregate": {
                            "cluster": {
                                "capacity_count": Sum(
                                    Coalesce(
                                        F("persistentvolumeclaim_capacity_gigabyte"),
                                        Value(0, output_field=DecimalField()),
                                    )
                                ),
                                "capacity_count_units": Value("GB", output_field=CharField()),
                                "cluster": Coalesce("cluster_alias", "cluster_id"),
                            },
                            "node": {
                                "capacity": Sum(
                                    Coalesce(
                                        F("persistentvolumeclaim_capacity_gigabyte_months"),
                                        Value(0, output_field=DecimalField()),
                                    )
                                ),
                                "capacity_count": Sum(
                                    Coalesce(
                                        F("persistentvolumeclaim_capacity_gigabyte"),
                                        Value(0, output_field=DecimalField()),
                                    )
                                ),
                                "capacity_count_units": Value("GB", output_field=CharField()),
                            },
                        },
                        "annotations": {
                            "sup_raw": Sum(Value(0, output_field=DecimalField())),
                            "sup_usage": self.cost_model_volume_supplementary_cost,
                            "sup_markup": Sum(Value(0, output_field=DecimalField())),
                            "sup_total": self.cost_model_volume_supplementary_cost,
                            "infra_raw": self.cloud_infrastructure_cost,
                            "infra_usage": self.cost_model_volume_infrastructure_cost,
                            "infra_markup": self.markup_cost,
                            "infra_total": self.cloud_infrastructure_cost
                            + self.markup_cost
                            + self.cost_model_volume_infrastructure_cost,
                            "cost_raw": self.cloud_infrastructure_cost,
                            "cost_usage": self.cost_model_volume_cost,
                            "cost_markup": self.markup_cost,
                            "cost_total": self.cloud_infrastructure_cost
                            + self.markup_cost
                            + self.cost_model_volume_cost,
                            "usage": Sum(
                                Coalesce(
                                    F("persistentvolumeclaim_usage_gigabyte_months"),
                                    Value(0, output_field=DecimalField()),
                                )
                            ),
                            "request": Sum(
                                Coalesce(
                                    F("volume_request_storage_gigabyte_months"), Value(0, output_field=DecimalField())
                                )
                            ),
                            "capacity": Sum(
                                Coalesce(
                                    F("persistentvolumeclaim_capacity_gigabyte_months"),
                                    Value(0, output_field=DecimalField()),
                                )
                            ),
                            # the `currency_annotation` is inserted by the `annotations` property of the query-handler
                            "cost_units": Coalesce("currency_annotation", Value("USD", output_field=CharField())),
                            "usage_units": Value("GB-Mo", output_field=CharField()),
                            "clusters": ArrayAgg(Coalesce("cluster_alias", "cluster_id"), distinct=True),
                            "source_uuid": ArrayAgg(
                                F("source_uuid"), filter=Q(source_uuid__isnull=False), distinct=True
                            ),
                            "persistent_volume_claim": ArrayAgg(
                                "persistentvolumeclaim", filter=Q(persistentvolumeclaim__isnull=False), distinct=True
                            ),
                            "storage_class": ArrayAgg(
                                "storageclass", filter=Q(storageclass__isnull=False), distinct=True
                            ),
                        },
                        "delta_key": {
                            "usage": Sum(
                                Coalesce(
                                    F("persistentvolumeclaim_usage_gigabyte_months"),
                                    Value(0, output_field=DecimalField()),
                                )
                            ),
                            "request": Sum(
                                Coalesce(
                                    F("volume_request_storage_gigabyte_months"), Value(0, output_field=DecimalField())
                                )
                            ),
                            "cost_total": self.cloud_infrastructure_cost
                            + self.markup_cost
                            + self.cost_model_volume_cost,
                        },
                        "filter": [{"field": "data_source", "operation": "exact", "parameter": "Storage"}],
                        "cost_units_key": "raw_currency",
                        "usage_units_key": "GB-Mo",
                        "sum_columns": ["usage", "request", "cost_total", "sup_total", "infra_total"],
                    },
                    "tags": {"default_ordering": {"cost_total": "desc"}},
                },
                "start_date": "usage_start",
                "tables": {"query": OCPUsageLineItemDailySummary},
            }
        ]

        self.views = {
            "costs": {
                "default": OCPCostSummaryP,
                ("cluster",): OCPCostSummaryP,
                ("node",): OCPCostSummaryByNodeP,
                ("cluster", "node"): OCPCostSummaryByNodeP,
            },
            "costs_by_project": {
                "default": OCPCostSummaryByProjectP,
                ("project",): OCPCostSummaryByProjectP,
                ("cluster", "project"): OCPCostSummaryByProjectP,
            },
            "cpu": {
                "default": OCPPodSummaryP,
                ("cluster",): OCPPodSummaryP,
                ("project",): OCPPodSummaryByProjectP,
                ("cluster", "project"): OCPPodSummaryByProjectP,
            },
            "memory": {
                "default": OCPPodSummaryP,
                ("cluster",): OCPPodSummaryP,
                ("project",): OCPPodSummaryByProjectP,
                ("cluster", "project"): OCPPodSummaryByProjectP,
            },
            "volume": {
                "default": OCPVolumeSummaryP,
                ("cluster",): OCPVolumeSummaryP,
                ("project",): OCPVolumeSummaryByProjectP,
                ("cluster", "project"): OCPVolumeSummaryByProjectP,
                ("persistentvolumeclaim",): OCPVolumeSummaryP,
                ("cluster", "persistentvolumeclaim"): OCPVolumeSummaryP,
                ("persistentvolumeclaim", "project"): OCPVolumeSummaryByProjectP,
                ("cluster", "persistentvolumeclaim", "project"): OCPVolumeSummaryByProjectP,
            },
        }
        super().__init__(self.provider, determine_report_type(parameters), parameters.tenant.schema_name)

    @cached_property
    def cost_model_supplementary_cost(self):
        """Return supplementary cost model costs."""
        return self.__cost_model_cost(cost_model_rate_type="Supplementary")

    @cached_property
    def cost_model_infrastructure_cost(self):
        """Return infrastructure cost model costs."""
        return self.__cost_model_cost(cost_model_rate_type="Infrastructure")

    @cached_property
    def cost_model_cost(self):
        """Return all cost model costs."""
        return self.__cost_model_cost()

    @cached_property
    def cost_model_cpu_supplementary_cost(self):
        """Return supplementary cost model costs."""
        return self.__cost_model_cpu_cost(cost_model_rate_type="Supplementary")

    @cached_property
    def cost_model_cpu_infrastructure_cost(self):
        """Return infrastructure cost model costs."""
        return self.__cost_model_cpu_cost(cost_model_rate_type="Infrastructure")

    @cached_property
    def cost_model_cpu_cost(self):
        """Return all cost model costs."""
        return self.__cost_model_cpu_cost()

    @cached_property
    def cost_model_memory_supplementary_cost(self):
        """Return supplementary cost model costs."""
        return self.__cost_model_memory_cost(cost_model_rate_type="Supplementary")

    @cached_property
    def cost_model_memory_infrastructure_cost(self):
        """Return infrastructure cost model costs."""
        return self.__cost_model_memory_cost(cost_model_rate_type="Infrastructure")

    @cached_property
    def cost_model_memory_cost(self):
        """Return all cost model costs."""
        return self.__cost_model_memory_cost()

    @cached_property
    def cost_model_volume_supplementary_cost(self):
        """Return supplementary cost model costs."""
        return self.__cost_model_volume_cost(cost_model_rate_type="Supplementary")

    @cached_property
    def cost_model_volume_infrastructure_cost(self):
        """Return infrastructure cost model costs."""
        return self.__cost_model_volume_cost(cost_model_rate_type="Infrastructure")

    @cached_property
    def cost_model_volume_cost(self):
        """Return all cost model costs."""
        return self.__cost_model_volume_cost()

    @cached_property
    def cloud_infrastructure_cost(self):
        """Return ORM term for cloud infra costs."""
        return Sum(
            Coalesce(F("infrastructure_raw_cost"), Value(0, output_field=DecimalField()))
            * Coalesce("infra_exchange_rate", Value(1, output_field=DecimalField()))
        )

    @cached_property
    def cloud_infrastructure_cost_by_project(self):
        """Return ORM term for cloud infra costs by project."""
        return Sum(
            Coalesce(F("infrastructure_project_raw_cost"), Value(0, output_field=DecimalField()))
            * Coalesce("infra_exchange_rate", Value(1, output_field=DecimalField()))
        )

    @cached_property
    def markup_cost(self):
        """Return ORM term for cloud infra markup."""
        return Sum(
            Coalesce(F("infrastructure_markup_cost"), Value(0, output_field=DecimalField()))
            * Coalesce("infra_exchange_rate", Value(1, output_field=DecimalField()))
        )

    @cached_property
    def markup_cost_by_project(self):
        """Return ORM term for cloud infra markup by project."""
        return Sum(
            Coalesce(F("infrastructure_project_markup_cost"), Value(0, output_field=DecimalField()))
            * Coalesce("infra_exchange_rate", Value(1, output_field=DecimalField()))
        )

    @cached_property
    def platform_distributed_cost_by_project(self):
        """Return platform distributed cost model costs."""
        return self.__cost_model_distributed_cost(cost_model_rate_type="platform_distributed")

    @cached_property
    def worker_unallocated_distributed_cost_by_project(self):
        """Return worker unallocated distributed cost model costs."""
        return self.__cost_model_distributed_cost(cost_model_rate_type="worker_distributed")

    @cached_property
    def cost_model_distributed_cost_by_project(self):
        """Return cost model distributed cost."""
        return self.__cost_model_distributed_cost()

    @cached_property
    def volume_default_ordering(self):
        if _is_grouped_by_key(self.parameters.parameters.get("group_by", {}), ["persistentvolumeclaim"]):
            # The OCP project details page would like to order pvcs by highest cost to lowest.
            return {"cost": "asc"}
        return {"usage": "desc"}<|MERGE_RESOLUTION|>--- conflicted
+++ resolved
@@ -19,12 +19,9 @@
 
 from api.models import Provider
 from api.report.provider_map import ProviderMap
-<<<<<<< HEAD
 from api.report.queries import _is_grouped_by_key
 from api.report.queries import is_grouped_by_project
-=======
 from masu.processor import is_feature_cost_3083_all_labels_enabled
->>>>>>> 370e590f
 from providers.provider_access import ProviderAccessor
 from reporting.models import OCPUsageLineItemDailySummary
 from reporting.provider.ocp.models import OCPCostSummaryByNodeP
@@ -154,7 +151,6 @@
                 * Coalesce("exchange_rate", Value(1, output_field=DecimalField())),
             )
 
-<<<<<<< HEAD
     def __init__(self, parameters):
         """Constructor.
 
@@ -163,11 +159,6 @@
         self.provider = Provider.PROVIDER_OCP
         self.parameters = parameters
 
-=======
-    def __init__(self, provider, report_type, schema_name):
-        """Constructor."""
-        self._schema_name = schema_name
->>>>>>> 370e590f
         self._mapping = [
             {
                 "provider": self.provider,
