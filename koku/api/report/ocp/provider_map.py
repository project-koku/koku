--- conflicted
+++ resolved
@@ -476,14 +476,9 @@
                             },
                         },
                         "cost_units_key": "raw_currency",
-<<<<<<< HEAD
-                        "usage_units_key": "GB-Hours",
-                        "count_units_key": "GB",
-                        "capacity_count_key": "node_capacity_memory_gigabytes",
-=======
                         "usage_units_key": "GiB-Hours",
                         "count_units_key": "GiB",
->>>>>>> 4f12cbc3
+                        "capacity_count_key": "node_capacity_memory_gigabytes",
                         "sum_columns": ["usage", "request", "limit", "cost_total", "sup_total", "infra_total"],
                     },
                     "volume": {
@@ -621,14 +616,9 @@
                         },
                         "filter": [{"field": "data_source", "operation": "exact", "parameter": "Storage"}],
                         "cost_units_key": "raw_currency",
-<<<<<<< HEAD
-                        "usage_units_key": "GB-Mo",
-                        "count_units_key": "GB",
-                        "capacity_count_key": "persistentvolumeclaim_capacity_gigabyte",
-=======
                         "usage_units_key": "GiB-Mo",
                         "count_units_key": "GiB",
->>>>>>> 4f12cbc3
+                        "capacity_count_key": "persistentvolumeclaim_capacity_gigabyte",
                         "sum_columns": ["usage", "request", "cost_total", "sup_total", "infra_total"],
                     },
                     "tags": {"default_ordering": {"cost_total": "desc"}},
