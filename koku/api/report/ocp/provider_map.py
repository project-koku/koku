--- conflicted
+++ resolved
@@ -873,13 +873,9 @@
                             ),
                             "memory_units": Value("MiB", output_field=CharField()),
                             "gpu_hours": Sum(Coalesce(F("gpu_hours"), Value(0, output_field=DecimalField()))),
-<<<<<<< HEAD
-                            "gpu_count": Sum(Coalesce(F("gpu_count"), Value(0, output_field=IntegerField()))),
-=======
                             "gpu_hours_units": Value("hours", output_field=CharField()),
                             "gpu_count": Sum(Coalesce(F("gpu_count"), Value(0, output_field=IntegerField()))),
                             "gpu_count_units": Value("GPUs", output_field=CharField()),
->>>>>>> 53296baf
                         },
                         "delta_key": {},
                         "filter": [],
