#
# Copyright 2022 Red Hat Inc.
# SPDX-License-Identifier: Apache-2.0
#
"""Provider Mapper for OCP Reports."""
from functools import cached_property

from django.contrib.postgres.aggregates import ArrayAgg
from django.db.models import Case
from django.db.models import CharField
from django.db.models import DecimalField
from django.db.models import F
from django.db.models import IntegerField
from django.db.models import Max
from django.db.models import Q
from django.db.models import Sum
from django.db.models import Value
from django.db.models import When
from django.db.models.functions import Coalesce
from django.db.models.functions import JSONObject

from api.models import Provider
from api.report.provider_map import ProviderMap
from providers.provider_access import ProviderAccessor
from reporting.models import OCPUsageLineItemDailySummary
from reporting.provider.ocp.models import OCPCostSummaryByNodeP
from reporting.provider.ocp.models import OCPCostSummaryByProjectP
from reporting.provider.ocp.models import OCPCostSummaryP
from reporting.provider.ocp.models import OCPGpuSummaryP
from reporting.provider.ocp.models import OCPNetworkSummaryByNodeP
from reporting.provider.ocp.models import OCPNetworkSummaryByProjectP
from reporting.provider.ocp.models import OCPNetworkSummaryP
from reporting.provider.ocp.models import OCPPodSummaryByNodeP
from reporting.provider.ocp.models import OCPPodSummaryByProjectP
from reporting.provider.ocp.models import OCPPodSummaryP
from reporting.provider.ocp.models import OCPVirtualMachineSummaryP
from reporting.provider.ocp.models import OCPVolumeSummaryByProjectP
from reporting.provider.ocp.models import OCPVolumeSummaryP


class OCPProviderMap(ProviderMap):
    """OCP Provider Map."""

    def __cost_model_cost(self, cost_model_rate_type=None):
        """Return ORM term for cost model cost"""
        if cost_model_rate_type:
            return Sum(
                Case(
                    When(
                        cost_model_rate_type=cost_model_rate_type,
                        then=Coalesce(F("cost_model_cpu_cost"), Value(0, output_field=DecimalField()))
                        + Coalesce(F("cost_model_memory_cost"), Value(0, output_field=DecimalField()))
                        + Coalesce(F("cost_model_volume_cost"), Value(0, output_field=DecimalField()))
                        + Coalesce(F("cost_model_gpu_cost"), Value(0, output_field=DecimalField())),
                    ),
                    default=Value(0, output_field=DecimalField()),
                )
                * Coalesce("exchange_rate", Value(1, output_field=DecimalField())),
            )
        else:
            return Sum(
                (
                    Coalesce(F("cost_model_cpu_cost"), Value(0, output_field=DecimalField()))
                    + Coalesce(F("cost_model_memory_cost"), Value(0, output_field=DecimalField()))
                    + Coalesce(F("cost_model_volume_cost"), Value(0, output_field=DecimalField()))
                    + Coalesce(F("cost_model_gpu_cost"), Value(0, output_field=DecimalField()))
                )
                * Coalesce("exchange_rate", Value(1, output_field=DecimalField())),
            )

    def __cost_model_cpu_cost(self, cost_model_rate_type=None):
        """Return ORM term for cost model cost"""
        if cost_model_rate_type:
            return Sum(
                Case(
                    When(
                        cost_model_rate_type=cost_model_rate_type,
                        then=Coalesce(F("cost_model_cpu_cost"), Value(0, output_field=DecimalField())),
                    ),
                    default=Value(0, output_field=DecimalField()),
                )
                * Coalesce("exchange_rate", Value(1, output_field=DecimalField())),
            )
        else:
            return Sum(
                Coalesce(F("cost_model_cpu_cost"), Value(0, output_field=DecimalField()))
                * Coalesce("exchange_rate", Value(1, output_field=DecimalField())),
            )

    def __cost_model_memory_cost(self, cost_model_rate_type=None):
        """Return ORM term for cost model cost"""
        if cost_model_rate_type:
            return Sum(
                Case(
                    When(
                        cost_model_rate_type=cost_model_rate_type,
                        then=Coalesce(F("cost_model_memory_cost"), Value(0, output_field=DecimalField())),
                    ),
                    default=Value(0, output_field=DecimalField()),
                )
                * Coalesce("exchange_rate", Value(1, output_field=DecimalField())),
            )
        else:
            return Sum(
                Coalesce(F("cost_model_memory_cost"), Value(0, output_field=DecimalField()))
                * Coalesce("exchange_rate", Value(1, output_field=DecimalField())),
            )

    def __cost_model_volume_cost(self, cost_model_rate_type=None):
        """Return ORM term for cost model cost"""
        if cost_model_rate_type:
            return Sum(
                Case(
                    When(
                        cost_model_rate_type=cost_model_rate_type,
                        then=Coalesce(F("cost_model_volume_cost"), Value(0, output_field=DecimalField())),
                    ),
                    default=Value(0, output_field=DecimalField()),
                )
                * Coalesce("exchange_rate", Value(1, output_field=DecimalField())),
            )
        else:
            return Sum(
                Coalesce(F("cost_model_volume_cost"), Value(0, output_field=DecimalField()))
                * Coalesce("exchange_rate", Value(1, output_field=DecimalField())),
            )

    def __cost_model_gpu_cost(self, cost_model_rate_type=None):
        """Return ORM term for GPU cost model cost"""
        if cost_model_rate_type:
            return Sum(
                Case(
                    When(
                        cost_model_rate_type=cost_model_rate_type,
                        then=Coalesce(F("cost_model_gpu_cost"), Value(0, output_field=DecimalField())),
                    ),
                    default=Value(0, output_field=DecimalField()),
                )
<<<<<<< HEAD
            )
        else:
            return Sum(Coalesce(F("cost_model_gpu_cost"), Value(0, output_field=DecimalField())))
=======
                * Coalesce("exchange_rate", Value(1, output_field=DecimalField())),
            )
        else:
            return Sum(
                Coalesce(F("cost_model_gpu_cost"), Value(0, output_field=DecimalField()))
                * Coalesce("exchange_rate", Value(1, output_field=DecimalField())),
            )
>>>>>>> 52e43682

    def __cost_model_distributed_cost(self, cost_model_rate_type, exchange_rate_column):
        return Sum(
            Case(
                When(
                    cost_model_rate_type=cost_model_rate_type,
                    then=Coalesce(F("distributed_cost"), Value(0, output_field=DecimalField())),
                ),
                default=Value(0, output_field=DecimalField()),
            )
            * Coalesce(exchange_rate_column, Value(1, output_field=DecimalField())),
        )

    def __init__(self, provider, report_type, schema_name):
        """Constructor."""
        self._schema_name = schema_name
        self._mapping = [
            {
                "provider": Provider.PROVIDER_OCP,
                "annotations": {"cluster": "cluster_id"},
                "end_date": "usage_start",
                "filters": {
                    "category": {"field": "cost_category__name", "operation": "icontains"},
                    "project": {"field": "namespace", "operation": "icontains"},
                    "cluster": [
                        {"field": "cluster_alias", "operation": "icontains", "composition_key": "cluster_filter"},
                        {"field": "cluster_id", "operation": "icontains", "composition_key": "cluster_filter"},
                    ],
                    "persistentvolumeclaim": {"field": "persistentvolumeclaim", "operation": "icontains"},
                    "storageclass": {"field": "storageclass", "operation": "icontains"},
                    "pod": {"field": "pod", "operation": "icontains"},
                    "node": {"field": "node", "operation": "icontains"},
                    "vm_name": {"field": "vm_name", "operation": "icontains"},
                    "vendor": {"field": "vendor_name", "operation": "icontains"},
                    "model": {"field": "model_name", "operation": "icontains"},
                    "infrastructures": {
                        "field": "cluster_id",
                        "operation": "exact",
                        "custom": ProviderAccessor(Provider.PROVIDER_OCP).infrastructure_key_list,
                    },
                },
                "group_by_options": ["cluster", "project", "node", "persistentvolumeclaim", "storageclass"],
                "tag_column": "pod_labels",  # default for if a report type does not have a tag_column
                "report_type": {
                    "costs": {
                        "tag_column": "all_labels",
                        "tables": {"query": OCPUsageLineItemDailySummary},
                        "aggregates": {
                            "sup_raw": Sum(Value(0, output_field=DecimalField())),
                            "sup_usage": self.cost_model_supplementary_cost,
                            "sup_markup": Sum(Value(0, output_field=DecimalField())),
                            "sup_total": self.cost_model_supplementary_cost,
                            "infra_raw": self.cloud_infrastructure_cost,
                            "infra_usage": self.cost_model_infrastructure_cost,
                            "infra_markup": self.markup_cost,
                            "infra_total": self.cloud_infrastructure_cost
                            + self.markup_cost
                            + self.cost_model_infrastructure_cost,
                            "cost_raw": self.cloud_infrastructure_cost,
                            "cost_usage": self.cost_model_cost,
                            "cost_markup": self.markup_cost,
                            "cost_total": self.cloud_infrastructure_cost + self.markup_cost + self.cost_model_cost,
                        },
                        "default_ordering": {"cost_total": "desc"},
                        "annotations": {
                            "sup_raw": Sum(Value(0, output_field=DecimalField())),
                            "sup_usage": self.cost_model_supplementary_cost,
                            "sup_markup": Sum(Value(0, output_field=DecimalField())),
                            "sup_total": self.cost_model_supplementary_cost,
                            "infra_raw": self.cloud_infrastructure_cost,
                            "infra_usage": self.cost_model_infrastructure_cost,
                            "infra_markup": self.markup_cost,
                            "infra_total": self.cloud_infrastructure_cost
                            + self.markup_cost
                            + self.cost_model_infrastructure_cost,
                            "cost_raw": self.cloud_infrastructure_cost,
                            "cost_usage": self.cost_model_cost,
                            "cost_markup": self.markup_cost,
                            "cost_total": self.cloud_infrastructure_cost + self.markup_cost + self.cost_model_cost,
                            # the `currency_annotation` is inserted by the `annotations` property of the query-handler
                            "cost_units": Coalesce("currency_annotation", Value("USD", output_field=CharField())),
                            "clusters": ArrayAgg(Coalesce("cluster_alias", "cluster_id"), distinct=True),
                            "source_uuid": ArrayAgg(
                                F("source_uuid"), filter=Q(source_uuid__isnull=False), distinct=True
                            ),
                        },
                        "capacity_aggregate": {},
                        "delta_key": {
                            "cost_total": self.cloud_infrastructure_cost + self.markup_cost + self.cost_model_cost,
                        },
                        "filter": [{}],
                        "cost_units_key": "raw_currency",
                        "sum_columns": ["cost_total", "infra_total", "sup_total"],
                    },
                    "costs_by_project": {
                        "tag_column": "all_labels",
                        "tables": {"query": OCPUsageLineItemDailySummary},
                        "aggregates": {
                            "sup_raw": Sum(Value(0, output_field=DecimalField())),
                            "sup_usage": self.cost_model_supplementary_cost,
                            "sup_markup": Sum(Value(0, output_field=DecimalField())),
                            "sup_total": self.cost_model_supplementary_cost,
                            "infra_raw": self.cloud_infrastructure_cost,
                            "infra_usage": self.cost_model_infrastructure_cost,
                            "infra_markup": self.markup_cost,
                            "infra_total": self.cloud_infrastructure_cost
                            + self.markup_cost
                            + self.cost_model_infrastructure_cost,
                            "cost_raw": self.cloud_infrastructure_cost,
                            "cost_usage": self.cost_model_cost,
                            "cost_markup": self.markup_cost,
                            "cost_total": self.cloud_infrastructure_cost + self.markup_cost + self.cost_model_cost,
                            "cost_total_distributed": self.cloud_infrastructure_cost
                            + self.markup_cost
                            + self.cost_model_cost
                            + self.distributed_platform_cost
                            + self.distributed_worker_cost
                            + self.distributed_unattributed_network_cost
                            + self.distributed_unattributed_storage_cost,
                            "cost_platform_distributed": self.distributed_platform_cost,
                            "cost_worker_unallocated_distributed": self.distributed_worker_cost,
                            "cost_network_unattributed_distributed": self.distributed_unattributed_network_cost,
                            "cost_storage_unattributed_distributed": self.distributed_unattributed_storage_cost,
                        },
                        "default_ordering": {"cost_total": "desc"},
                        "annotations": {
                            "sup_raw": Sum(Value(0, output_field=DecimalField())),
                            "sup_usage": self.cost_model_supplementary_cost,
                            "sup_markup": Sum(Value(0, output_field=DecimalField())),
                            "sup_total": self.cost_model_supplementary_cost,
                            "infra_raw": self.cloud_infrastructure_cost,
                            "infra_usage": self.cost_model_infrastructure_cost,
                            "infra_markup": self.markup_cost,
                            "infra_total": self.cloud_infrastructure_cost
                            + self.markup_cost
                            + self.cost_model_infrastructure_cost,
                            "cost_raw": self.cloud_infrastructure_cost,
                            "cost_usage": self.cost_model_cost,
                            "cost_markup": self.markup_cost,
                            "cost_total": self.cloud_infrastructure_cost + self.markup_cost + self.cost_model_cost,
                            "cost_total_distributed": self.cloud_infrastructure_cost
                            + self.markup_cost
                            + self.cost_model_cost
                            + self.distributed_platform_cost
                            + self.distributed_worker_cost
                            + self.distributed_unattributed_storage_cost
                            + self.distributed_unattributed_network_cost,
                            "cost_platform_distributed": self.distributed_platform_cost,
                            "cost_worker_unallocated_distributed": self.distributed_worker_cost,
                            "cost_network_unattributed_distributed": self.distributed_unattributed_network_cost,
                            "cost_storage_unattributed_distributed": self.distributed_unattributed_storage_cost,
                            # the `currency_annotation` is inserted by the `annotations` property of the query-handler
                            "cost_units": Coalesce("currency_annotation", Value("USD", output_field=CharField())),
                            "clusters": ArrayAgg(Coalesce("cluster_alias", "cluster_id"), distinct=True),
                            "source_uuid": ArrayAgg(
                                F("source_uuid"), filter=Q(source_uuid__isnull=False), distinct=True
                            ),
                            "cost_group": F("cost_category__name"),
                        },
                        "capacity_aggregate": {},
                        "delta_key": {
                            "cost_total": self.cloud_infrastructure_cost + self.markup_cost + self.cost_model_cost,
                            "cost_total_distributed": self.cloud_infrastructure_cost
                            + self.markup_cost
                            + self.cost_model_cost
                            + self.distributed_platform_cost
                            + self.distributed_worker_cost
                            + self.distributed_unattributed_storage_cost
                            + self.distributed_unattributed_network_cost,
                        },
                        "filter": [{}],
                        "cost_units_key": "raw_currency",
                        "sum_columns": ["cost_total", "infra_total", "sup_total"],
                    },
                    "cpu": {
                        "tag_column": "pod_labels",
                        "aggregates": {
                            "sup_raw": Sum(Value(0, output_field=DecimalField())),
                            "sup_usage": self.cost_model_cpu_supplementary_cost,
                            "sup_markup": Sum(Value(0, output_field=DecimalField())),
                            "sup_total": self.cost_model_cpu_supplementary_cost,
                            "infra_raw": self.cloud_infrastructure_cost,
                            "infra_usage": self.cost_model_cpu_infrastructure_cost,
                            "infra_markup": self.markup_cost,
                            "infra_total": self.cloud_infrastructure_cost
                            + self.markup_cost
                            + self.cost_model_cpu_infrastructure_cost,
                            "cost_raw": self.cloud_infrastructure_cost,
                            "cost_usage": self.cost_model_cpu_cost,
                            "cost_markup": self.markup_cost,
                            "cost_total": self.cloud_infrastructure_cost + self.markup_cost + self.cost_model_cpu_cost,
                            "cost_total_distributed": self.cloud_infrastructure_cost
                            + self.markup_cost
                            + self.cost_model_cpu_cost
                            + self.distributed_platform_cost
                            + self.distributed_worker_cost
                            + self.distributed_unattributed_storage_cost
                            + self.distributed_unattributed_network_cost,
                            "usage": Sum("pod_usage_cpu_core_hours"),
                            "request": Sum("pod_request_cpu_core_hours"),
                            "limit": Sum("pod_limit_cpu_core_hours"),
                        },
                        "capacity_aggregate": {
                            "cluster": {
                                "capacity": Max("cluster_capacity_cpu_core_hours"),
                                "cluster": Coalesce("cluster_alias", "cluster_id"),
                            },
                            "cluster_instance_counts": {
                                "capacity_count": Max("node_capacity_cpu_cores"),
                                "cluster": Coalesce("cluster_alias", "cluster_id"),
                            },
                            "node": {
                                "capacity": Max("node_capacity_cpu_core_hours"),
                                "capacity_count": Max("node_capacity_cpu_cores"),
                            },
                        },
                        "default_ordering": {"usage": "desc"},
                        "annotations": {
                            "sup_raw": Sum(Value(0, output_field=DecimalField())),
                            "sup_usage": self.cost_model_cpu_supplementary_cost,
                            "sup_markup": Sum(Value(0, output_field=DecimalField())),
                            "sup_total": self.cost_model_cpu_supplementary_cost,
                            "infra_raw": self.cloud_infrastructure_cost,
                            "infra_usage": self.cost_model_cpu_infrastructure_cost,
                            "infra_markup": self.markup_cost,
                            "infra_total": self.cloud_infrastructure_cost
                            + self.markup_cost
                            + self.cost_model_cpu_infrastructure_cost,
                            "cost_raw": self.cloud_infrastructure_cost,
                            "cost_usage": self.cost_model_cpu_cost,
                            "cost_markup": self.markup_cost,
                            "cost_total": self.cloud_infrastructure_cost + self.markup_cost + self.cost_model_cpu_cost,
                            "cost_total_distributed": self.cloud_infrastructure_cost
                            + self.markup_cost
                            + self.cost_model_cpu_cost
                            + self.distributed_platform_cost
                            + self.distributed_worker_cost
                            + self.distributed_unattributed_storage_cost
                            + self.distributed_unattributed_network_cost,
                            # the `currency_annotation` is inserted by the `annotations` property of the query-handler
                            "cost_units": Coalesce("currency_annotation", Value("USD", output_field=CharField())),
                            "usage_units": Value("Core-Hours", output_field=CharField()),
                            "usage": Sum("pod_usage_cpu_core_hours"),
                            "request": Sum("pod_request_cpu_core_hours"),
                            "limit": Sum("pod_limit_cpu_core_hours"),
                            "capacity": Max("cluster_capacity_cpu_core_hours"),  # overwritten in capacity aggregation
                            "clusters": ArrayAgg(Coalesce("cluster_alias", "cluster_id"), distinct=True),
                            "source_uuid": ArrayAgg(
                                F("source_uuid"), filter=Q(source_uuid__isnull=False), distinct=True
                            ),
                        },
                        "delta_key": {
                            "usage": Sum("pod_usage_cpu_core_hours"),
                            "request": Sum("pod_request_cpu_core_hours"),
                            "cost_total": self.cloud_infrastructure_cost + self.markup_cost + self.cost_model_cpu_cost,
                            "cost_total_distributed": self.cloud_infrastructure_cost
                            + self.markup_cost
                            + self.cost_model_cpu_cost
                            + self.distributed_platform_cost
                            + self.distributed_worker_cost
                            + self.distributed_unattributed_storage_cost
                            + self.distributed_unattributed_network_cost,
                        },
                        "filter": [{"field": "data_source", "operation": "exact", "parameter": "Pod"}],
                        "conditionals": {
                            OCPUsageLineItemDailySummary: {
                                "exclude": [
                                    {
                                        "field": "namespace",
                                        "operation": "exact",
                                        "parameter": "Worker unallocated",
                                    },
                                    {
                                        "field": "namespace",
                                        "operation": "exact",
                                        "parameter": "Platform unallocated",
                                    },
                                    {
                                        "field": "namespace",
                                        "operation": "exact",
                                        "parameter": "Network unattributed",
                                    },
                                ],
                            },
                        },
                        "cost_units_key": "raw_currency",
                        "usage_units_key": "Core-Hours",
                        "count_units_key": "Core",
                        "capacity_count_key": "node_capacity_cpu_cores",
                        "sum_columns": ["usage", "request", "limit", "sup_total", "cost_total", "infra_total"],
                    },
                    "memory": {
                        "tag_column": "pod_labels",
                        "aggregates": {
                            "sup_raw": Sum(Value(0, output_field=DecimalField())),
                            "sup_usage": self.cost_model_memory_supplementary_cost,
                            "sup_markup": Sum(Value(0, output_field=DecimalField())),
                            "sup_total": self.cost_model_memory_supplementary_cost,
                            "infra_raw": self.cloud_infrastructure_cost,
                            "infra_usage": self.cost_model_memory_infrastructure_cost,
                            "infra_markup": self.markup_cost,
                            "infra_total": self.cloud_infrastructure_cost
                            + self.markup_cost
                            + self.cost_model_memory_infrastructure_cost,
                            "cost_raw": self.cloud_infrastructure_cost,
                            "cost_usage": self.cost_model_memory_cost,
                            "cost_markup": self.markup_cost,
                            "cost_total": self.cloud_infrastructure_cost
                            + self.markup_cost
                            + self.cost_model_memory_cost,
                            "cost_total_distributed": self.cloud_infrastructure_cost
                            + self.markup_cost
                            + self.cost_model_memory_cost
                            + self.distributed_platform_cost
                            + self.distributed_worker_cost
                            + self.distributed_unattributed_storage_cost
                            + self.distributed_unattributed_network_cost,
                            "usage": Sum("pod_usage_memory_gigabyte_hours"),
                            "request": Sum("pod_request_memory_gigabyte_hours"),
                            "limit": Sum("pod_limit_memory_gigabyte_hours"),
                        },
                        "capacity_aggregate": {
                            "cluster": {
                                "capacity": Max("cluster_capacity_memory_gigabyte_hours"),
                                "cluster": Coalesce("cluster_alias", "cluster_id"),
                            },
                            "cluster_instance_counts": {
                                "capacity_count": Max("node_capacity_memory_gigabytes"),
                                "cluster": Coalesce("cluster_alias", "cluster_id"),
                            },
                            "node": {
                                "capacity": Max("node_capacity_memory_gigabyte_hours"),
                                "capacity_count": Max("node_capacity_memory_gigabytes"),
                            },
                        },
                        "default_ordering": {"usage": "desc"},
                        "annotations": {
                            "sup_raw": Sum(Value(0, output_field=DecimalField())),
                            "sup_usage": self.cost_model_memory_supplementary_cost,
                            "sup_markup": Sum(Value(0, output_field=DecimalField())),
                            "sup_total": self.cost_model_memory_supplementary_cost,
                            "infra_raw": self.cloud_infrastructure_cost,
                            "infra_usage": self.cost_model_memory_infrastructure_cost,
                            "infra_markup": self.markup_cost,
                            "infra_total": self.cloud_infrastructure_cost
                            + self.markup_cost
                            + self.cost_model_memory_infrastructure_cost,
                            "cost_raw": self.cloud_infrastructure_cost,
                            "cost_usage": self.cost_model_memory_cost,
                            "cost_markup": self.markup_cost,
                            "cost_total": self.cloud_infrastructure_cost
                            + self.markup_cost
                            + self.cost_model_memory_cost,
                            "cost_total_distributed": self.cloud_infrastructure_cost
                            + self.markup_cost
                            + self.cost_model_memory_cost
                            + self.distributed_platform_cost
                            + self.distributed_worker_cost
                            + self.distributed_unattributed_storage_cost
                            + self.distributed_unattributed_network_cost,
                            # the `currency_annotation` is inserted by the `annotations` property of the query-handler
                            "cost_units": Coalesce("currency_annotation", Value("USD", output_field=CharField())),
                            "usage": Sum("pod_usage_memory_gigabyte_hours"),
                            "request": Sum("pod_request_memory_gigabyte_hours"),
                            "limit": Sum("pod_limit_memory_gigabyte_hours"),
                            "capacity": Max(
                                "cluster_capacity_memory_gigabyte_hours"
                            ),  # This is to keep the order, overwritten with capacity aggregate
                            "usage_units": Value("GiB-Hours", output_field=CharField()),
                            "clusters": ArrayAgg(Coalesce("cluster_alias", "cluster_id"), distinct=True),
                            "source_uuid": ArrayAgg(
                                F("source_uuid"), filter=Q(source_uuid__isnull=False), distinct=True
                            ),
                        },
                        "delta_key": {
                            "usage": Sum("pod_usage_memory_gigabyte_hours"),
                            "request": Sum("pod_request_memory_gigabyte_hours"),
                            "cost_total": self.cloud_infrastructure_cost
                            + self.markup_cost
                            + self.cost_model_memory_cost,
                            "cost_total_distributed": self.cloud_infrastructure_cost
                            + self.markup_cost
                            + self.cost_model_memory_cost
                            + self.distributed_platform_cost
                            + self.distributed_worker_cost
                            + self.distributed_unattributed_storage_cost
                            + self.distributed_unattributed_network_cost,
                        },
                        "filter": [{"field": "data_source", "operation": "exact", "parameter": "Pod"}],
                        "conditionals": {
                            OCPUsageLineItemDailySummary: {
                                "exclude": [
                                    {
                                        "field": "namespace",
                                        "operation": "exact",
                                        "parameter": "Worker unallocated",
                                    },
                                    {
                                        "field": "namespace",
                                        "operation": "exact",
                                        "parameter": "Platform unallocated",
                                    },
                                    {
                                        "field": "namespace",
                                        "operation": "exact",
                                        "parameter": "Network unattributed",
                                    },
                                ],
                            },
                        },
                        "cost_units_key": "raw_currency",
                        "usage_units_key": "GiB-Hours",
                        "count_units_key": "GiB",
                        "capacity_count_key": "node_capacity_memory_gigabytes",
                        "sum_columns": ["usage", "request", "limit", "cost_total", "sup_total", "infra_total"],
                    },
                    "volume": {
                        "tag_column": "volume_labels",
                        "aggregates": {
                            "sup_raw": Sum(Value(0, output_field=DecimalField())),
                            "sup_usage": self.cost_model_volume_supplementary_cost,
                            "sup_markup": Sum(Value(0, output_field=DecimalField())),
                            "sup_total": self.cost_model_volume_supplementary_cost,
                            "infra_raw": self.cloud_infrastructure_cost,
                            "infra_usage": self.cost_model_volume_infrastructure_cost,
                            "infra_markup": self.markup_cost,
                            "infra_total": self.cloud_infrastructure_cost
                            + self.markup_cost
                            + self.cost_model_volume_infrastructure_cost,
                            "cost_raw": self.cloud_infrastructure_cost,
                            "cost_usage": self.cost_model_volume_cost,
                            "cost_markup": self.markup_cost,
                            "cost_total": self.cloud_infrastructure_cost
                            + self.markup_cost
                            + self.cost_model_volume_cost,
                            "usage": Sum(
                                Coalesce(
                                    F("persistentvolumeclaim_usage_gigabyte_months"),
                                    Value(0, output_field=DecimalField()),
                                )
                            ),
                            "request": Sum(
                                Coalesce(
                                    F("volume_request_storage_gigabyte_months"), Value(0, output_field=DecimalField())
                                )
                            ),
                            "capacity": Sum(
                                Coalesce(
                                    F("persistentvolumeclaim_capacity_gigabyte_months"),
                                    Value(0, output_field=DecimalField()),
                                )
                            ),
                            "persistent_volume_claim": ArrayAgg(
                                "persistentvolumeclaim", filter=Q(persistentvolumeclaim__isnull=False), distinct=True
                            ),
                            "storage_class": ArrayAgg(
                                "storageclass", filter=Q(storageclass__isnull=False), distinct=True
                            ),
                        },
                        "default_ordering": {"usage": "desc"},
                        "capacity_aggregate": {
                            "cluster_instance_counts": {
                                "capacity_count": Max(
                                    Coalesce(
                                        F("persistentvolumeclaim_capacity_gigabyte"),
                                        Value(0, output_field=DecimalField()),
                                    )
                                ),
                                "cluster": Coalesce("cluster_alias", "cluster_id"),
                            },
                            "node": {
                                "capacity": Sum(
                                    Coalesce(
                                        F("persistentvolumeclaim_capacity_gigabyte_months"),
                                        Value(0, output_field=DecimalField()),
                                    )
                                ),
                                "capacity_count": Max(
                                    Coalesce(
                                        F("persistentvolumeclaim_capacity_gigabyte"),
                                        Value(0, output_field=DecimalField()),
                                    )
                                ),
                            },
                        },
                        "annotations": {
                            "sup_raw": Sum(Value(0, output_field=DecimalField())),
                            "sup_usage": self.cost_model_volume_supplementary_cost,
                            "sup_markup": Sum(Value(0, output_field=DecimalField())),
                            "sup_total": self.cost_model_volume_supplementary_cost,
                            "infra_raw": self.cloud_infrastructure_cost,
                            "infra_usage": self.cost_model_volume_infrastructure_cost,
                            "infra_markup": self.markup_cost,
                            "infra_total": self.cloud_infrastructure_cost
                            + self.markup_cost
                            + self.cost_model_volume_infrastructure_cost,
                            "cost_raw": self.cloud_infrastructure_cost,
                            "cost_usage": self.cost_model_volume_cost,
                            "cost_markup": self.markup_cost,
                            "cost_total": self.cloud_infrastructure_cost
                            + self.markup_cost
                            + self.cost_model_volume_cost,
                            "usage": Sum(
                                Coalesce(
                                    F("persistentvolumeclaim_usage_gigabyte_months"),
                                    Value(0, output_field=DecimalField()),
                                )
                            ),
                            "request": Sum(
                                Coalesce(
                                    F("volume_request_storage_gigabyte_months"), Value(0, output_field=DecimalField())
                                )
                            ),
                            "capacity": Sum(
                                Coalesce(
                                    F("persistentvolumeclaim_capacity_gigabyte_months"),
                                    Value(0, output_field=DecimalField()),
                                )
                            ),
                            # the `currency_annotation` is inserted by the `annotations` property of the query-handler
                            "cost_units": Coalesce("currency_annotation", Value("USD", output_field=CharField())),
                            "usage_units": Value("GiB-Mo", output_field=CharField()),
                            "clusters": ArrayAgg(Coalesce("cluster_alias", "cluster_id"), distinct=True),
                            "source_uuid": ArrayAgg(
                                F("source_uuid"), filter=Q(source_uuid__isnull=False), distinct=True
                            ),
                            "persistent_volume_claim": ArrayAgg(
                                "persistentvolumeclaim", filter=Q(persistentvolumeclaim__isnull=False), distinct=True
                            ),
                            "storage_class": ArrayAgg(
                                "storageclass", filter=Q(storageclass__isnull=False), distinct=True
                            ),
                        },
                        "delta_key": {
                            "usage": Sum(
                                Coalesce(
                                    F("persistentvolumeclaim_usage_gigabyte_months"),
                                    Value(0, output_field=DecimalField()),
                                )
                            ),
                            "request": Sum(
                                Coalesce(
                                    F("volume_request_storage_gigabyte_months"), Value(0, output_field=DecimalField())
                                )
                            ),
                            "cost_total": self.cloud_infrastructure_cost
                            + self.markup_cost
                            + self.cost_model_volume_cost,
                        },
                        "filter": [{"field": "data_source", "operation": "exact", "parameter": "Storage"}],
                        "cost_units_key": "raw_currency",
                        "usage_units_key": "GiB-Mo",
                        "count_units_key": "GiB",
                        "capacity_count_key": "persistentvolumeclaim_capacity_gigabyte",
                        "sum_columns": ["usage", "request", "cost_total", "sup_total", "infra_total"],
                    },
                    "network": {
                        "tag_column": "all_labels",
                        "aggregates": {
                            "sup_raw": Sum(Value(0, output_field=DecimalField())),
                            "sup_usage": Sum(Value(0, output_field=DecimalField())),
                            "sup_markup": Sum(Value(0, output_field=DecimalField())),
                            "sup_total": self.cost_model_supplementary_cost,
                            "infra_raw": self.cloud_infrastructure_cost,
                            "infra_usage": Sum(Value(0, output_field=DecimalField())),
                            "infra_markup": self.markup_cost,
                            "infra_total": self.cloud_infrastructure_cost + self.markup_cost,
                            "cost_raw": self.cloud_infrastructure_cost,
                            "cost_usage": self.cost_model_cost,
                            "cost_markup": self.markup_cost,
                            "cost_total": self.cloud_infrastructure_cost + self.markup_cost,
                            "usage": Sum(
                                Coalesce(
                                    F("infrastructure_data_in_gigabytes"),
                                    Value(0, output_field=DecimalField()),
                                )
                                + Coalesce(
                                    F("infrastructure_data_out_gigabytes"),
                                    Value(0, output_field=DecimalField()),
                                )
                            ),
                            "data_transfer_in": Sum(
                                Coalesce(
                                    F("infrastructure_data_in_gigabytes"),
                                    Value(0, output_field=DecimalField()),
                                )
                            ),
                            "data_transfer_out": Sum(
                                Coalesce(
                                    F("infrastructure_data_out_gigabytes"),
                                    Value(0, output_field=DecimalField()),
                                )
                            ),
                        },
                        "default_ordering": {"usage": "desc"},
                        "capacity_aggregate": {},
                        "annotations": {
                            "sup_raw": Sum(Value(0, output_field=DecimalField())),
                            "sup_usage": Sum(Value(0, output_field=DecimalField())),
                            "sup_markup": Sum(Value(0, output_field=DecimalField())),
                            "sup_total": self.cost_model_supplementary_cost,
                            "infra_raw": self.cloud_infrastructure_cost,
                            "infra_usage": self.cost_model_infrastructure_cost,
                            "infra_markup": self.markup_cost,
                            "infra_total": self.cloud_infrastructure_cost + self.markup_cost,
                            "cost_raw": self.cloud_infrastructure_cost,
                            "cost_usage": self.cost_model_cost,
                            "cost_markup": self.markup_cost,
                            "cost_total": self.cloud_infrastructure_cost + self.markup_cost + self.cost_model_cost,
                            "usage": Sum(
                                Coalesce(
                                    F("infrastructure_data_in_gigabytes"),
                                    Value(0, output_field=DecimalField()),
                                )
                                + Coalesce(
                                    F("infrastructure_data_out_gigabytes"),
                                    Value(0, output_field=DecimalField()),
                                )
                            ),
                            "data_transfer_in": Sum(
                                Coalesce(
                                    F("infrastructure_data_in_gigabytes"),
                                    Value(0, output_field=DecimalField()),
                                )
                            ),
                            "data_transfer_out": Sum(
                                Coalesce(
                                    F("infrastructure_data_out_gigabytes"),
                                    Value(0, output_field=DecimalField()),
                                )
                            ),
                            # the `currency_annotation` is inserted by the `annotations` property of the query-handler
                            "cost_units": Coalesce("currency_annotation", Value("USD", output_field=CharField())),
                            "usage_units": Value("GB", output_field=CharField()),
                            "clusters": ArrayAgg(Coalesce("cluster_alias", "cluster_id"), distinct=True),
                            "source_uuid": ArrayAgg(
                                F("source_uuid"), filter=Q(source_uuid__isnull=False), distinct=True
                            ),
                        },
                        "delta_key": {
                            "usage": Sum(
                                Coalesce(
                                    F("infrastructure_data_in_gigabytes"),
                                    Value(0, output_field=DecimalField()),
                                )
                                + Coalesce(
                                    F("infrastructure_data_out_gigabytes"),
                                    Value(0, output_field=DecimalField()),
                                )
                            ),
                            "data_transfer_in": Sum(
                                Coalesce(
                                    F("infrastructure_data_in_gigabytes"),
                                    Value(0, output_field=DecimalField()),
                                )
                            ),
                            "data_transfer_out": Sum(
                                Coalesce(
                                    F("infrastructure_data_out_gigabytes"),
                                    Value(0, output_field=DecimalField()),
                                )
                            ),
                            "cost_total": self.cloud_infrastructure_cost + self.markup_cost,
                        },
                        "filter": [],
                        "conditionals": {
                            OCPUsageLineItemDailySummary: {
                                "include": [
                                    {
                                        "field": "namespace",
                                        "operation": "exact",
                                        "parameter": "Network unattributed",
                                    },
                                ],
                            },
                        },
                        "cost_units_key": "raw_currency",
                        "usage_units_key": "GB",
                        "sum_columns": [
                            "usage",
                            "data_transfer_in",
                            "data_transfer_out",
                            "cost_total",
                            "sup_total",
                            "infra_total",
                        ],
                    },
                    "gpu": {
                        "tables": {"query": OCPGpuSummaryP},
                        "group_by_options": ["cluster", "project", "node", "vendor", "model"],
<<<<<<< HEAD
                        "tag_column": "pod_labels",
=======
                        "tag_column": "all_labels",
>>>>>>> 52e43682
                        "aggregates": {
                            "sup_raw": Sum(Value(0, output_field=DecimalField())),
                            "sup_usage": self.__cost_model_gpu_cost(cost_model_rate_type="Supplementary"),
                            "sup_markup": Sum(Value(0, output_field=DecimalField())),
                            "sup_total": self.__cost_model_gpu_cost(cost_model_rate_type="Supplementary"),
                            "infra_raw": Sum(Value(0, output_field=DecimalField())),
                            "infra_usage": self.__cost_model_gpu_cost(cost_model_rate_type="Infrastructure"),
                            "infra_markup": Sum(Value(0, output_field=DecimalField())),
                            "infra_total": self.__cost_model_gpu_cost(cost_model_rate_type="Infrastructure"),
                            "cost_raw": Sum(Value(0, output_field=DecimalField())),
                            "cost_usage": self.__cost_model_gpu_cost(),
                            "cost_markup": Sum(Value(0, output_field=DecimalField())),
                            "cost_total": self.__cost_model_gpu_cost(),
                        },
                        "default_ordering": {"cost_total": "desc"},
                        "capacity_aggregate": {},
                        "annotations": {
                            "sup_raw": Sum(Value(0, output_field=DecimalField())),
                            "sup_usage": self.__cost_model_gpu_cost(cost_model_rate_type="Supplementary"),
                            "sup_markup": Sum(Value(0, output_field=DecimalField())),
                            "sup_total": self.__cost_model_gpu_cost(cost_model_rate_type="Supplementary"),
                            "infra_raw": Sum(Value(0, output_field=DecimalField())),
                            "infra_usage": self.__cost_model_gpu_cost(cost_model_rate_type="Infrastructure"),
                            "infra_markup": Sum(Value(0, output_field=DecimalField())),
                            "infra_total": self.__cost_model_gpu_cost(cost_model_rate_type="Infrastructure"),
                            "cost_raw": Sum(Value(0, output_field=DecimalField())),
                            "cost_usage": self.__cost_model_gpu_cost(),
                            "cost_markup": Sum(Value(0, output_field=DecimalField())),
                            "cost_total": self.__cost_model_gpu_cost(),
                            "cost_units": Coalesce("currency_annotation", Value("USD", output_field=CharField())),
                            "clusters": ArrayAgg(Coalesce("cluster_alias", "cluster_id"), distinct=True),
                            "source_uuid": ArrayAgg(
                                F("source_uuid"), filter=Q(source_uuid__isnull=False), distinct=True
                            ),
                            "vendor": F("vendor_name"),
                            "model": F("model_name"),
<<<<<<< HEAD
                            "memory": Max(Coalesce(F("memory_capacity_mib"), Value(0, output_field=DecimalField()))),
                            "memory_units": Value("MiB", output_field=CharField()),
                            "gpu_hours": Sum(Coalesce(F("gpu_uptime_hours"), Value(0, output_field=DecimalField()))),
                            "gpu_hours_units": Value("hours", output_field=CharField()),
                            "gpu_count": Sum(Coalesce(F("gpu_count"), Value(0, output_field=IntegerField()))),
=======
                            "memory": Max(Coalesce(F("memory_capacity_gb"), Value(0, output_field=DecimalField()))),
                            "memory_units": Value("GB", output_field=CharField()),
                            "gpu_count": Max(Coalesce(F("gpu_count"), Value(0, output_field=IntegerField()))),
>>>>>>> 52e43682
                            "gpu_count_units": Value("GPUs", output_field=CharField()),
                        },
                        "delta_key": {},
                        "filter": [],
                        "cost_units_key": "raw_currency",
                        "sum_columns": [
                            "cost_total",
                            "sup_total",
                            "infra_total",
                        ],
                    },
                    "virtual_machines": {
                        "tag_column": "pod_labels",
                        "aggregates": {
                            "sup_raw": Sum(Value(0, output_field=DecimalField())),
                            "sup_usage": self.cost_model_supplementary_cost,
                            "sup_markup": Sum(Value(0, output_field=DecimalField())),
                            "sup_total": self.cost_model_supplementary_cost,
                            "infra_raw": self.cloud_infrastructure_cost,
                            "infra_usage": self.cost_model_infrastructure_cost,
                            "infra_markup": self.markup_cost,
                            "infra_total": self.cloud_infrastructure_cost
                            + self.markup_cost
                            + self.cost_model_infrastructure_cost,
                            "cost_raw": self.cloud_infrastructure_cost,
                            "cost_usage": self.cost_model_cost,
                            "cost_markup": self.markup_cost,
                            "cost_total": self.cloud_infrastructure_cost + self.markup_cost + self.cost_model_cost,
                            "request_cpu": Coalesce(
                                Sum("pod_request_cpu_core_hours") / 24, Sum(Value(0, output_field=DecimalField()))
                            ),
                            "request_memory": Coalesce(
                                Sum("pod_request_memory_gigabyte_hours") / 24,
                                Sum(Value(0, output_field=DecimalField())),
                            ),
                            "request_cpu_units": Max(Value("Core", output_field=CharField())),
                            "request_memory_units": Max(Value("GiB", output_field=CharField())),
                            "cost_total_distributed": self.cloud_infrastructure_cost
                            + self.markup_cost
                            + self.cost_model_cost
                            + self.distributed_platform_cost
                            + self.distributed_worker_cost
                            + self.distributed_unattributed_network_cost
                            + self.distributed_unattributed_storage_cost,
                            "cost_platform_distributed": self.distributed_platform_cost,
                            "cost_worker_unallocated_distributed": self.distributed_worker_cost,
                            "cost_network_unattributed_distributed": self.distributed_unattributed_network_cost,
                            "cost_storage_unattributed_distributed": self.distributed_unattributed_storage_cost,
                        },
                        "capacity_aggregate": {},
                        "annotations": {
                            "sup_raw": Sum(Value(0, output_field=DecimalField())),
                            "sup_usage": self.cost_model_supplementary_cost,
                            "sup_markup": Sum(Value(0, output_field=DecimalField())),
                            "sup_total": self.cost_model_supplementary_cost,
                            "infra_raw": self.cloud_infrastructure_cost,
                            "infra_usage": self.cost_model_infrastructure_cost,
                            "infra_markup": self.markup_cost,
                            "infra_total": self.cloud_infrastructure_cost
                            + self.markup_cost
                            + self.cost_model_infrastructure_cost,
                            "cost_raw": self.cloud_infrastructure_cost,
                            "cost_usage": self.cost_model_cost,
                            "cost_markup": self.markup_cost,
                            "cost_total": self.cloud_infrastructure_cost + self.markup_cost + self.cost_model_cost,
                            # the `currency_annotation` is inserted by the `annotations` property of the query-handler
                            "cost_units": Max(Coalesce("currency_annotation", Value("USD", output_field=CharField()))),
                            "request_cpu": Coalesce(
                                Sum("pod_request_cpu_core_hours") / 24, Sum(Value(0, output_field=DecimalField()))
                            ),
                            "request_memory": Coalesce(
                                Sum("pod_request_memory_gigabyte_hours") / 24,
                                Sum(Value(0, output_field=DecimalField())),
                            ),
                            "request_cpu_units": Value("Core", output_field=CharField()),
                            "request_memory_units": Value("GiB", output_field=CharField()),
                            "cost_total_distributed": self.cloud_infrastructure_cost
                            + self.markup_cost
                            + self.cost_model_cost
                            + self.distributed_platform_cost
                            + self.distributed_worker_cost
                            + self.distributed_unattributed_network_cost
                            + self.distributed_unattributed_storage_cost,
                            "cost_platform_distributed": self.distributed_platform_cost,
                            "cost_worker_unallocated_distributed": self.distributed_worker_cost,
                            "cost_network_unattributed_distributed": self.distributed_unattributed_network_cost,
                            "cost_storage_unattributed_distributed": self.distributed_unattributed_storage_cost,
                            "cluster": Max(Coalesce("cluster_alias", "cluster_id")),
                            "node": Max(F("node")),
                            "project": Max("namespace"),
                            "source_uuid": ArrayAgg(
                                F("source_uuid"), filter=Q(source_uuid__isnull=False), distinct=True
                            ),
                            "storage": ArrayAgg(
                                JSONObject(
                                    pvc_name=F("persistentvolumeclaim"),
                                    storage_class=F("storageclass"),
                                    usage=F("persistentvolumeclaim_usage_gigabyte_months"),
                                    capacity=F("persistentvolumeclaim_capacity_gigabyte_months"),
                                    usage_units=Value("GiB-Mo", output_field=CharField()),
                                ),
                                distinct=True,
                                filter=~Q(persistentvolumeclaim_usage_gigabyte_months__isnull=True),
                            ),
                            "tags": ArrayAgg(F("pod_labels"), distinct=True),
                        },
                        "delta_key": {
                            "request": Sum("pod_request_cpu_core_hours"),
                            "cost_total": self.cloud_infrastructure_cost + self.markup_cost + self.cost_model_cost,
                            "cost_total_distributed": self.cloud_infrastructure_cost
                            + self.markup_cost
                            + self.cost_model_cost
                            + self.distributed_platform_cost
                            + self.distributed_worker_cost
                            + self.distributed_unattributed_storage_cost
                            + self.distributed_unattributed_network_cost,
                        },
                        "filter": [],
                        "default_ordering": {"cost_total": "desc"},
                        "tables": {"query": OCPVirtualMachineSummaryP},
                        "group_by": ["vm_name"],
                        "cost_units_key": "raw_currency",
                        "usage_units_key": "Core-Hours",
                        "count_units_key": "Core",
                        "storage_usage_units_key": "GiB-Mo",
                        "sum_columns": ["usage", "request", "limit", "sup_total", "cost_total", "infra_total"],
                        "vm_name": Max("vm_name"),
                    },
                    "tags": {"default_ordering": {"cost_total": "desc"}},
                },
                "start_date": "usage_start",
                "tables": {"query": OCPUsageLineItemDailySummary},
            }
        ]

        self.views = {
            "costs": {
                "default": OCPCostSummaryP,
                ("cluster",): OCPCostSummaryP,
                ("node",): OCPCostSummaryByNodeP,
                ("cluster", "node"): OCPCostSummaryByNodeP,
            },
            "costs_by_project": {
                "default": OCPCostSummaryByProjectP,
                ("project",): OCPCostSummaryByProjectP,
                ("cluster", "project"): OCPCostSummaryByProjectP,
            },
            "cpu": {
                "default": OCPPodSummaryP,
                ("cluster",): OCPPodSummaryP,
                ("node",): OCPPodSummaryByNodeP,
                ("project",): OCPPodSummaryByProjectP,
                ("cluster", "project"): OCPPodSummaryByProjectP,
                ("cluster", "node"): OCPPodSummaryByNodeP,
            },
            "memory": {
                "default": OCPPodSummaryP,
                ("cluster",): OCPPodSummaryP,
                ("node",): OCPPodSummaryByNodeP,
                ("project",): OCPPodSummaryByProjectP,
                ("cluster", "project"): OCPPodSummaryByProjectP,
                ("cluster", "node"): OCPPodSummaryByNodeP,
            },
            "volume": {
                "default": OCPVolumeSummaryP,
                ("cluster",): OCPVolumeSummaryP,
                ("project",): OCPVolumeSummaryByProjectP,
                ("cluster", "project"): OCPVolumeSummaryByProjectP,
                ("persistentvolumeclaim",): OCPVolumeSummaryP,
                ("cluster", "persistentvolumeclaim"): OCPVolumeSummaryP,
                ("persistentvolumeclaim", "project"): OCPVolumeSummaryByProjectP,
                ("cluster", "persistentvolumeclaim", "project"): OCPVolumeSummaryByProjectP,
            },
            "network": {
                "default": OCPNetworkSummaryP,
                ("cluster",): OCPNetworkSummaryP,
                ("node",): OCPNetworkSummaryByNodeP,
                ("project",): OCPNetworkSummaryByProjectP,
                ("cluster", "project"): OCPNetworkSummaryByProjectP,
            },
            "virtual_machines": {
                "default": OCPVirtualMachineSummaryP,
            },
            "gpu": {
                "default": OCPGpuSummaryP,
<<<<<<< HEAD
                ("cluster",): OCPGpuSummaryP,
                ("node",): OCPGpuSummaryP,
                ("project",): OCPGpuSummaryP,
                ("cluster", "node"): OCPGpuSummaryP,
                ("cluster", "project"): OCPGpuSummaryP,
                ("vendor",): OCPGpuSummaryP,
                ("model",): OCPGpuSummaryP,
                ("cluster", "vendor"): OCPGpuSummaryP,
                ("cluster", "model"): OCPGpuSummaryP,
                ("node", "vendor"): OCPGpuSummaryP,
                ("node", "model"): OCPGpuSummaryP,
                ("project", "vendor"): OCPGpuSummaryP,
                ("project", "model"): OCPGpuSummaryP,
=======
>>>>>>> 52e43682
            },
        }
        super().__init__(provider, report_type, schema_name)

    @cached_property
    def cost_model_supplementary_cost(self):
        """Return supplementary cost model costs."""
        return self.__cost_model_cost(cost_model_rate_type="Supplementary")

    @cached_property
    def cost_model_infrastructure_cost(self):
        """Return infrastructure cost model costs."""
        return self.__cost_model_cost(cost_model_rate_type="Infrastructure")

    @cached_property
    def cost_model_cost(self):
        """Return all cost model costs."""
        return self.__cost_model_cost()

    @cached_property
    def cost_model_cpu_supplementary_cost(self):
        """Return supplementary cost model costs."""
        return self.__cost_model_cpu_cost(cost_model_rate_type="Supplementary")

    @cached_property
    def cost_model_cpu_infrastructure_cost(self):
        """Return infrastructure cost model costs."""
        return self.__cost_model_cpu_cost(cost_model_rate_type="Infrastructure")

    @cached_property
    def cost_model_cpu_cost(self):
        """Return all cost model costs."""
        return self.__cost_model_cpu_cost()

    @cached_property
    def cost_model_memory_supplementary_cost(self):
        """Return supplementary cost model costs."""
        return self.__cost_model_memory_cost(cost_model_rate_type="Supplementary")

    @cached_property
    def cost_model_memory_infrastructure_cost(self):
        """Return infrastructure cost model costs."""
        return self.__cost_model_memory_cost(cost_model_rate_type="Infrastructure")

    @cached_property
    def cost_model_memory_cost(self):
        """Return all cost model costs."""
        return self.__cost_model_memory_cost()

    @cached_property
    def cost_model_volume_supplementary_cost(self):
        """Return supplementary cost model costs."""
        return self.__cost_model_volume_cost(cost_model_rate_type="Supplementary")

    @cached_property
    def cost_model_volume_infrastructure_cost(self):
        """Return infrastructure cost model costs."""
        return self.__cost_model_volume_cost(cost_model_rate_type="Infrastructure")

    @cached_property
    def cost_model_volume_cost(self):
        """Return all cost model costs."""
        return self.__cost_model_volume_cost()

    @cached_property
    def cost_model_gpu_supplementary_cost(self):
        """Return supplementary GPU cost model costs."""
        return self.__cost_model_gpu_cost(cost_model_rate_type="Supplementary")

    @cached_property
    def cost_model_gpu_infrastructure_cost(self):
        """Return infrastructure GPU cost model costs."""
        return self.__cost_model_gpu_cost(cost_model_rate_type="Infrastructure")

    @cached_property
    def cost_model_gpu_cost(self):
        """Return all GPU cost model costs."""
        return self.__cost_model_gpu_cost()

    @cached_property
    def cloud_infrastructure_cost(self):
        """Return ORM term for cloud infra costs."""
        return Sum(
            Coalesce(F("infrastructure_raw_cost"), Value(0, output_field=DecimalField()))
            * Coalesce("infra_exchange_rate", Value(1, output_field=DecimalField()))
        )

    @cached_property
    def markup_cost(self):
        """Return ORM term for cloud infra markup."""
        return Sum(
            Coalesce(F("infrastructure_markup_cost"), Value(0, output_field=DecimalField()))
            * Coalesce("infra_exchange_rate", Value(1, output_field=DecimalField()))
        )

    @cached_property
    def distributed_unattributed_storage_cost(self):
        """The unattributed storage cost needs to have the infra exchange rate applied to it."""
        return self.__cost_model_distributed_cost("unattributed_storage", "infra_exchange_rate")

    @cached_property
    def distributed_unattributed_network_cost(self):
        """The unattributed network cost needs to have the infra exchange rate applied to it."""
        return self.__cost_model_distributed_cost("unattributed_network", "infra_exchange_rate")

    @cached_property
    def distributed_platform_cost(self):
        """Platform distributed cost"""
        return self.__cost_model_distributed_cost("platform_distributed", "exchange_rate")

    @cached_property
    def distributed_worker_cost(self):
        """Worker unallocated distributed cost"""
        return self.__cost_model_distributed_cost("worker_distributed", "exchange_rate")<|MERGE_RESOLUTION|>--- conflicted
+++ resolved
@@ -136,11 +136,6 @@
                     ),
                     default=Value(0, output_field=DecimalField()),
                 )
-<<<<<<< HEAD
-            )
-        else:
-            return Sum(Coalesce(F("cost_model_gpu_cost"), Value(0, output_field=DecimalField())))
-=======
                 * Coalesce("exchange_rate", Value(1, output_field=DecimalField())),
             )
         else:
@@ -148,7 +143,6 @@
                 Coalesce(F("cost_model_gpu_cost"), Value(0, output_field=DecimalField()))
                 * Coalesce("exchange_rate", Value(1, output_field=DecimalField())),
             )
->>>>>>> 52e43682
 
     def __cost_model_distributed_cost(self, cost_model_rate_type, exchange_rate_column):
         return Sum(
@@ -839,11 +833,7 @@
                     "gpu": {
                         "tables": {"query": OCPGpuSummaryP},
                         "group_by_options": ["cluster", "project", "node", "vendor", "model"],
-<<<<<<< HEAD
-                        "tag_column": "pod_labels",
-=======
                         "tag_column": "all_labels",
->>>>>>> 52e43682
                         "aggregates": {
                             "sup_raw": Sum(Value(0, output_field=DecimalField())),
                             "sup_usage": self.__cost_model_gpu_cost(cost_model_rate_type="Supplementary"),
@@ -880,17 +870,9 @@
                             ),
                             "vendor": F("vendor_name"),
                             "model": F("model_name"),
-<<<<<<< HEAD
-                            "memory": Max(Coalesce(F("memory_capacity_mib"), Value(0, output_field=DecimalField()))),
-                            "memory_units": Value("MiB", output_field=CharField()),
-                            "gpu_hours": Sum(Coalesce(F("gpu_uptime_hours"), Value(0, output_field=DecimalField()))),
-                            "gpu_hours_units": Value("hours", output_field=CharField()),
-                            "gpu_count": Sum(Coalesce(F("gpu_count"), Value(0, output_field=IntegerField()))),
-=======
                             "memory": Max(Coalesce(F("memory_capacity_gb"), Value(0, output_field=DecimalField()))),
                             "memory_units": Value("GB", output_field=CharField()),
                             "gpu_count": Max(Coalesce(F("gpu_count"), Value(0, output_field=IntegerField()))),
->>>>>>> 52e43682
                             "gpu_count_units": Value("GPUs", output_field=CharField()),
                         },
                         "delta_key": {},
@@ -1076,22 +1058,6 @@
             },
             "gpu": {
                 "default": OCPGpuSummaryP,
-<<<<<<< HEAD
-                ("cluster",): OCPGpuSummaryP,
-                ("node",): OCPGpuSummaryP,
-                ("project",): OCPGpuSummaryP,
-                ("cluster", "node"): OCPGpuSummaryP,
-                ("cluster", "project"): OCPGpuSummaryP,
-                ("vendor",): OCPGpuSummaryP,
-                ("model",): OCPGpuSummaryP,
-                ("cluster", "vendor"): OCPGpuSummaryP,
-                ("cluster", "model"): OCPGpuSummaryP,
-                ("node", "vendor"): OCPGpuSummaryP,
-                ("node", "model"): OCPGpuSummaryP,
-                ("project", "vendor"): OCPGpuSummaryP,
-                ("project", "model"): OCPGpuSummaryP,
-=======
->>>>>>> 52e43682
             },
         }
         super().__init__(provider, report_type, schema_name)
