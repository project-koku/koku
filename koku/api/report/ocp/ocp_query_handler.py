--- conflicted
+++ resolved
@@ -41,12 +41,7 @@
         """
         kwargs['provider'] = 'OCP'
         super().__init__(query_parameters, url_data,
-<<<<<<< HEAD
                          tenant, **kwargs)
-=======
-                         tenant, self.group_by_options, **kwargs)
-        self.update_report_type_map()
->>>>>>> a181c8f6
 
     @property
     def annotations(self):
