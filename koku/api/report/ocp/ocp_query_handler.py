#
# Copyright 2018 Red Hat, Inc.
#
# This program is free software: you can redistribute it and/or modify
# it under the terms of the GNU Affero General Public License as
# published by the Free Software Foundation, either version 3 of the
# License, or (at your option) any later version.
#
# This program is distributed in the hope that it will be useful,
# but WITHOUT ANY WARRANTY; without even the implied warranty of
# MERCHANTABILITY or FITNESS FOR A PARTICULAR PURPOSE.  See the
# GNU Affero General Public License for more details.
#
# You should have received a copy of the GNU Affero General Public License
# along with this program.  If not, see <https://www.gnu.org/licenses/>.
#
"""OCP Query Handling for Reports."""
import copy
from collections import defaultdict
from decimal import Decimal, DivisionByZero, InvalidOperation

from django.db.models import F, Value, Window
from django.db.models.functions import Coalesce, Concat, RowNumber
from tenant_schemas.utils import tenant_context

from api.report.queries import ReportQueryHandler


class OCPReportQueryHandler(ReportQueryHandler):
    """Handles report queries and responses for OCP."""

    def __init__(self, query_parameters, url_data,
                 tenant, **kwargs):
        """Establish OCP report query handler.

        Args:
            query_parameters    (Dict): parameters for query
            url_data        (String): URL string to provide order information
            tenant    (String): the tenant to use to access CUR data
            kwargs    (Dict): A dictionary for internal query alteration based on path
        """
        kwargs['provider'] = 'OCP'
        super().__init__(query_parameters, url_data,
                         tenant, **kwargs)

    @property
    def annotations(self):
        """Create dictionary for query annotations.

        Args:
            fields (dict): Fields to create annotations for

        Returns:
            (Dict): query annotations dictionary

        """
        annotations = {'date': self.date_trunc('usage_start')}
        # { query_param: database_field_name }
        fields = self._mapper.provider_map.get('annotations')
        for q_param, db_field in fields.items():
            annotations[q_param] = Concat(db_field, Value(''))
        return annotations

    def _format_query_response(self):
        """Format the query response with data.

        Returns:
            (Dict): Dictionary response of query params, data, and total

        """
        output = copy.deepcopy(self.query_parameters)
        output['data'] = self.query_data
        output['total'] = self.query_sum

        if self._delta:
            output['delta'] = self.query_delta

        return output

    def execute_query(self):
        """Execute query and return provided data.

        Returns:
            (Dict): Dictionary response of query params, data, and total

        """
        query_sum = {'value': 0}
        data = []

        q_table = self._mapper.query_table
        with tenant_context(self.tenant):
            query = q_table.objects.filter(self.query_filter)
            if self.query_exclusions:
                query = query.exclude(self.query_exclusions)
            query_data = query.annotate(**self.annotations)
            group_by_value = self._get_group_by()

            query_group_by = ['date'] + group_by_value
            query_order_by = ['-date']
            query_order_by.extend([self.order])

            annotations = self._mapper.report_type_map.get('annotations')
            query_data = query_data.values(*query_group_by).annotate(**annotations)

            if 'cluster' in query_group_by or 'cluster' in self.query_filter:
                query_data = query_data.annotate(cluster_alias=Coalesce('cluster_alias',
                                                                        'cluster_id'))

            if self._limit and group_by_value:
                rank_by_total = self.get_rank_window_function(group_by_value)
                query_data = query_data.annotate(rank=rank_by_total)
                query_order_by.insert(1, 'rank')
                query_data = self._ranked_list(query_data)

            # Populate the 'total' section of the API response
            if query.exists():
                aggregates = self._mapper.report_type_map.get('aggregates')
                metric_sum = query.aggregate(**aggregates)
                query_sum = {key: metric_sum.get(key) for key in aggregates}

            query_data, total_capacity = self.get_cluster_capacity(query_data)
            if total_capacity:
                query_sum.update(total_capacity)

            if self._delta:
                query_data = self.add_deltas(query_data, query_sum)
            is_csv_output = self._accept_type and 'text/csv' in self._accept_type

            query_data, query_group_by = self.strip_label_column_name(
                query_data,
                query_group_by
            )
            query_data = self.order_by(query_data, query_order_by)

            if is_csv_output:
                if self._limit:
                    data = self._ranked_list(list(query_data))
                else:
                    data = list(query_data)
            else:
                # Pass in a copy of the group by without the added
                # tag column name prefix
                groups = copy.deepcopy(query_group_by)
                groups.remove('date')
                data = self._apply_group_by(list(query_data), groups)
                data = self._transform_data(query_group_by, 0, data)

        query_sum.update({'units': self._mapper.units_key})

        ordered_total = {total_key: query_sum[total_key]
                         for total_key in annotations.keys() if total_key in query_sum}
        ordered_total.update(query_sum)

        self.query_sum = ordered_total
        self.query_data = data
        return self._format_query_response()

    def get_rank_window_function(self, group_by_value):
        """Generate a limit ranking window function."""
        tag_column = self._mapper.provider_map.get('tag_column')
        rank_orders = []
        rank_field = group_by_value.pop()
        default_ordering = self._mapper.report_type_map.get('default_ordering')

        if self.order_field == 'delta' and '__' in self._delta:
            delta_field_one, delta_field_two = self._delta.split('__')
            rank_orders.append(
                getattr(
                    F(delta_field_one) / F(delta_field_two),
                    self.order_direction
                )()
            )
        elif self.query_parameters.get('order_by', default_ordering):
            rank_orders.append(
                getattr(F(self.order_field), self.order_direction)()
            )
        if tag_column in rank_field:
            rank_orders.append(self.get_tag_order_by(rank_field))
        else:
            rank_orders.append(
                getattr(F(rank_field), self.order_direction)()
            )

        return Window(
            expression=RowNumber(),
            partition_by=F('date'),
            order_by=rank_orders
        )

    def get_cluster_capacity(self, query_data):
        """Calculate cluster capacity for all nodes over the date range."""
        annotations = self._mapper.report_type_map.get('capacity_aggregate')
        if not annotations:
            return query_data, {}

        cap_key = list(annotations.keys())[0]
        total_capacity = Decimal(0)
        capacity_by_cluster = defaultdict(Decimal)
<<<<<<< HEAD
        q_table = self._mapper.provider_map.get('tables').get('query')
=======
        q_table = self._mapper.query_table
>>>>>>> 2fb18d6d
        query = q_table.objects.filter(self.query_filter)
        query_group_by = ['usage_start', 'cluster_id']

        with tenant_context(self.tenant):
            cap_data = query.values(*query_group_by).annotate(**annotations)
            for entry in cap_data:
                cluster_id = entry.get('cluster_id', '')
                capacity_by_cluster[cluster_id] += entry.get(cap_key, 0)
                total_capacity += entry.get(cap_key, 0)

        if self.resolution == 'monthly':
            for row in query_data:
                cluster_id = row.get('cluster')
                if cluster_id:
                    row[cap_key] = capacity_by_cluster.get(cluster_id, Decimal(0))
                else:
                    row[cap_key] = total_capacity

        return query_data, {cap_key: total_capacity}

    def add_deltas(self, query_data, query_sum):
        """Calculate and add cost deltas to a result set.

        Args:
            query_data (list) The existing query data from execute_query
            query_sum (list) The sum returned by calculate_totals

        Returns:
            (dict) query data with new with keys "value" and "percent"

        """
        if '__' in self._delta:
            return self.add_current_month_deltas(query_data, query_sum)
        else:
            return super().add_deltas(query_data, query_sum)

    def add_current_month_deltas(self, query_data, query_sum):
        """Add delta to the resultset using current month comparisons."""
        delta_field_one, delta_field_two = self._delta.split('__')

        for row in query_data:
            delta_value = (Decimal(row.get(delta_field_one, 0)) -  # noqa: W504
                           Decimal(row.get(delta_field_two, 0)))

            row['delta_value'] = delta_value
            try:
                row['delta_percent'] = (row.get(delta_field_one, 0) /  # noqa: W504
                                        row.get(delta_field_two, 0) * 100)
            except (DivisionByZero, ZeroDivisionError, InvalidOperation):
                row['delta_percent'] = None

        total_delta = (Decimal(query_sum.get(delta_field_one, 0)) -  # noqa: W504
                       Decimal(query_sum.get(delta_field_two, 0)))
        try:
            total_delta_percent = (query_sum.get(delta_field_one, 0) /  # noqa: W504
                                   query_sum.get(delta_field_two, 0) * 100)
        except (DivisionByZero, ZeroDivisionError, InvalidOperation):
            total_delta_percent = None

        self.query_delta = {
            'value': total_delta,
            'percent': total_delta_percent
        }

        return query_data<|MERGE_RESOLUTION|>--- conflicted
+++ resolved
@@ -196,11 +196,8 @@
         cap_key = list(annotations.keys())[0]
         total_capacity = Decimal(0)
         capacity_by_cluster = defaultdict(Decimal)
-<<<<<<< HEAD
-        q_table = self._mapper.provider_map.get('tables').get('query')
-=======
+
         q_table = self._mapper.query_table
->>>>>>> 2fb18d6d
         query = q_table.objects.filter(self.query_filter)
         query_group_by = ['usage_start', 'cluster_id']
 
