#
# Copyright 2018 Red Hat, Inc.
#
# This program is free software: you can redistribute it and/or modify
# it under the terms of the GNU Affero General Public License as
# published by the Free Software Foundation, either version 3 of the
# License, or (at your option) any later version.
#
# This program is distributed in the hope that it will be useful,
# but WITHOUT ANY WARRANTY; without even the implied warranty of
# MERCHANTABILITY or FITNESS FOR A PARTICULAR PURPOSE.  See the
# GNU Affero General Public License for more details.
#
# You should have received a copy of the GNU Affero General Public License
# along with this program.  If not, see <https://www.gnu.org/licenses/>.
#

"""View for OCP Usage Reports."""

from rest_framework.decorators import (api_view,
                                       permission_classes,
                                       renderer_classes)
from rest_framework.permissions import AllowAny
from rest_framework.settings import api_settings
from tenant_schemas.utils import tenant_context

from api.report.ocp.ocp_query_handler import OCPReportQueryHandler
from api.report.ocp.serializers import (OCPChargeQueryParamSerializer,
                                        OCPInventoryQueryParamSerializer)
<<<<<<< HEAD
from api.report.view import _generic_report, get_tag_keys
from api.tags.ocp.ocp_tag_query_handler import OCPTagQueryHandler


=======
from api.report.view import _generic_report, get_tenant
from reporting.provider.ocp.models import OCPUsagePodLabelSummary


def get_tag_keys(request):
    """Get a list of tag keys to validate filters."""
    tenant = get_tenant(request.user)
    with tenant_context(tenant):
        tags = OCPUsagePodLabelSummary.objects.values('key')
        tags = [':'.join(['tag', tag.get('key')]) for tag in tags]
    return tags


>>>>>>> 0b677cc6
@api_view(http_method_names=['GET'])
@permission_classes([AllowAny])
@renderer_classes(tuple(api_settings.DEFAULT_RENDERER_CLASSES))
def memory(request):
    """Get OCP memory usage data.

    @api {get} /api/v1/reports/inventory/ocp/memory Get memory usage data
    @apiName getOCPInventoryMemoryData
    @apiGroup Report
    @apiVersion 1.0.0
    @apiDescription Get OCP memory usage data.

    @apiHeader {String} token User authorization token.

    @apiParam (Query Param) {Object} filter The filter to apply to the report.
    @apiParam (Query Param) {Object} group_by The grouping to apply to the report.
    @apiParam (Query Param) {Object} order_by The ordering to apply to the report.
    @apiParamExample {json} Query Param:
        ?filter[time_scope_units]=month&filter[time_scope_value]=-1&filter[resolution]=monthly&group_by[project]=*

    @apiSuccess {Object} group_by  The grouping to applied to the report.
    @apiSuccess {Object} filter  The filter to applied to the report.
    @apiSuccess {Object} data  The report data.
    @apiSuccess {Object} total Aggregates statistics for the report range.
    @apiSuccessExample {json} Success-Response:
        HTTP/1.1 200 OK
        {
            "group_by": {
                "project": [
                    "*"
                ]
            },
            "filter": {
                "resolution": "monthly",
                "time_scope_value": "-1",
                "time_scope_units": "month"
            },
            "data": [
                {
                    "date": "2018-10",
                    "projects": [
                        {
                            "project": "default",
                            "values": [
                                {
                                    "date": "2018-10",
                                    "project": "default",
                                    "memory_usage_gigabytes": 0.162249,
                                    "memory_requests_gigabytes": 1.063302
                                }
                            ]
                        },
                        {
                            "project": "metering",
                            "values": [
                                {
                                    "date": "2018-10",
                                    "project": "metering",
                                    "memory_usage_gigabytes": 5.899788,
                                    "memory_requests_gigabytes": 7.007081
                                }
                            ]
                        },
                        {
                            "project": "monitoring",
                            "values": [
                                {
                                    "date": "2018-10",
                                    "project": "monitoring",
                                    "memory_usage_gigabytes": 3.178287,
                                    "memory_requests_gigabytes": 4.153526
                                }
                            ]
                        },
                        {
                            "project": "openshift-web-console",
                            "values": [
                                {
                                    "date": "2018-10",
                                    "project": "openshift-web-console",
                                    "memory_usage_gigabytes": 0.068988,
                                    "memory_requests_gigabytes": 0.207677
                                }
                            ]
                        }
                    ]
                }
            ],
            "total": {
                "pod_usage_memory_gigabytes": 9.309312,
                "pod_request_memory_gigabytes": 12.431585
            }
        }
    @apiSuccessExample {text} Success-Response:
        HTTP/1.1 200 OK
        cpu_limit,cpu_requests_core_hours,cpu_usage_core_hours,date,project
        ,9.506666,0.119385,2018-10,default
        ,53.985832,4.464511,2018-10,metering
        ,17.920067,7.861343,2018-10,monitoring
        ,4.753333,0.862687,2018-10,openshift-web-console

    """
    tag_keys = get_tag_keys(request, OCPTagQueryHandler)
    extras = {
        'report_type': 'mem',
        'tag_keys': tag_keys
    }
    return _generic_report(request, OCPInventoryQueryParamSerializer,
                           OCPReportQueryHandler, **extras)


@api_view(http_method_names=['GET'])
@permission_classes([AllowAny])
@renderer_classes(tuple(api_settings.DEFAULT_RENDERER_CLASSES))
def cpu(request):
    """Get OCP cpu usage data.

    @api {get} /api/v1/reports/inventory/ocp/cpu Get cpu usage data
    @apiName getOCPInventoryCPUData
    @apiGroup Report
    @apiVersion 1.0.0
    @apiDescription Get OCP cpu usage data.

    @apiHeader {String} token User authorization token.

    @apiParam (Query Param) {Object} filter The filter to apply to the report.
    @apiParam (Query Param) {Object} group_by The grouping to apply to the report.
    @apiParam (Query Param) {Object} order_by The ordering to apply to the report.
    @apiParamExample {json} Query Param:
        ?filter[time_scope_units]=month&filter[time_scope_value]=-1&filter[resolution]=monthly&group_by[project]=*

    @apiSuccess {Object} group_by  The grouping to applied to the report.
    @apiSuccess {Object} filter  The filter to applied to the report.
    @apiSuccess {Object} data  The report data.
    @apiSuccess {Object} total Aggregates statistics for the report range.
    @apiSuccessExample {json} Success-Response:
        HTTP/1.1 200 OK
        {
            "group_by": {
                "project": [
                    "*"
                ]
            },
            "filter": {
                "resolution": "monthly",
                "time_scope_value": "-1",
                "time_scope_units": "month"
            },
            "data": [
                {
                    "date": "2018-10",
                    "projects": [
                        {
                            "project": "default",
                            "values": [
                                {
                                    "date": "2018-10",
                                    "project": "default",
                                    "cpu_limit": null,
                                    "cpu_usage_core_hours": 0.119385,
                                    "cpu_requests_core_hours": 9.506666
                                }
                            ]
                        },
                        {
                            "project": "metering",
                            "values": [
                                {
                                    "date": "2018-10",
                                    "project": "metering",
                                    "cpu_limit": null,
                                    "cpu_usage_core_hours": 4.464511,
                                    "cpu_requests_core_hours": 53.985832
                                }
                            ]
                        },
                        {
                            "project": "monitoring",
                            "values": [
                                {
                                    "date": "2018-10",
                                    "project": "monitoring",
                                    "cpu_limit": null,
                                    "cpu_usage_core_hours": 7.861343,
                                    "cpu_requests_core_hours": 17.920067
                                }
                            ]
                        },
                        {
                            "project": "openshift-web-console",
                            "values": [
                                {
                                    "date": "2018-10",
                                    "project": "openshift-web-console",
                                    "cpu_limit": null,
                                    "cpu_usage_core_hours": 0.862687,
                                    "cpu_requests_core_hours": 4.753333
                                }
                            ]
                        }
                    ]
                }
            ],
            "total": {
                "pod_usage_cpu_core_hours": 13.307928,
                "pod_request_cpu_core_hours": 86.165898
            }
        }
    @apiSuccessExample {text} Success-Response:
        HTTP/1.1 200 OK
        cpu_limit,cpu_requests_core_hours,cpu_usage_core_hours,date,project
        ,9.506666,0.119385,2018-10,default
        ,53.985832,4.464511,2018-10,metering
        ,17.920067,7.861343,2018-10,monitoring
        ,4.753333,0.862687,2018-10,openshift-web-console

    """
    tag_keys = get_tag_keys(request, OCPTagQueryHandler)
    extras = {
        'report_type': 'cpu',
        'tag_keys': tag_keys
    }
    return _generic_report(request, OCPInventoryQueryParamSerializer,
                           OCPReportQueryHandler, **extras)


@api_view(http_method_names=['GET'])
@permission_classes([AllowAny])
@renderer_classes(tuple(api_settings.DEFAULT_RENDERER_CLASSES))
def charges(request):
    """Get OCP cpu usage data.

    @api {get} /api/v1/reports/charge/ocp/ Get OCP charge data
    @apiName getOCPChargeData
    @apiGroup Report
    @apiVersion 1.0.0
    @apiDescription Get OCP charge data.

    @apiHeader {String} token User authorization token.

    @apiParam (Query Param) {Object} filter The filter to apply to the report.
    @apiParam (Query Param) {Object} group_by The grouping to apply to the report.
    @apiParam (Query Param) {Object} order_by The ordering to apply to the report.
    @apiParamExample {json} Query Param:
        ?filter[time_scope_units]=month&filter[time_scope_value]=-1&filter[resolution]=monthly&group_by[project]=*

    @apiSuccess {Object} group_by  The grouping to applied to the report.
    @apiSuccess {Object} filter  The filter to applied to the report.
    @apiSuccess {Object} data  The report data.
    @apiSuccess {Object} total Aggregates statistics for the report range.
    @apiSuccessExample {json} Success-Response:
        HTTP 200 OK
        {
            "group_by": {
                "project": [
                    "*"
                ]
            },
            "filter": {
                "resolution": "monthly",
                "time_scope_value": "-1",
                "time_scope_units": "month"
            },
            "data": [
                {
                    "date": "2018-11",
                    "projects": [
                        {
                            "project": "monitoring",
                            "values": [
                                {
                                    "date": "2018-11",
                                    "project": "monitoring",
                                    "charge": 3.2
                                }
                            ]
                        },
                        {
                            "project": "metering-hccm",
                            "values": [
                                {
                                    "date": "2018-11",
                                    "project": "metering-hccm",
                                    "charge": 3.0
                                }
                            ]
                        }
                    ]
                }
            ],
            "total": {
                "charge": 6.2
            }
        }
    @apiSuccessExample {text} Success-Response:
        HTTP/1.1 200 OK
        charge,date,project
        3.200000,2018-11,monitoring
        3.000000,2018-11,metering-hccm

    """
    tag_keys = get_tag_keys(request, OCPTagQueryHandler)
    extras = {
        'report_type': 'charge',
        'tag_keys': tag_keys
    }
    return _generic_report(request, OCPChargeQueryParamSerializer,
                           OCPReportQueryHandler, **extras)<|MERGE_RESOLUTION|>--- conflicted
+++ resolved
@@ -27,12 +27,6 @@
 from api.report.ocp.ocp_query_handler import OCPReportQueryHandler
 from api.report.ocp.serializers import (OCPChargeQueryParamSerializer,
                                         OCPInventoryQueryParamSerializer)
-<<<<<<< HEAD
-from api.report.view import _generic_report, get_tag_keys
-from api.tags.ocp.ocp_tag_query_handler import OCPTagQueryHandler
-
-
-=======
 from api.report.view import _generic_report, get_tenant
 from reporting.provider.ocp.models import OCPUsagePodLabelSummary
 
@@ -46,7 +40,6 @@
     return tags
 
 
->>>>>>> 0b677cc6
 @api_view(http_method_names=['GET'])
 @permission_classes([AllowAny])
 @renderer_classes(tuple(api_settings.DEFAULT_RENDERER_CLASSES))
