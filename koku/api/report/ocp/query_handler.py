--- conflicted
+++ resolved
@@ -182,7 +182,6 @@
                     total_query[each] = orig_value + Decimal(new_val or 0)
         return total_query
 
-<<<<<<< HEAD
     def _find_identity_key(self):
         """
         Finds the best identify key for order by
@@ -198,9 +197,6 @@
         return group_by, order_by
 
     def aggregate_currency_codes(self, currency_codes, order_numbers=dict(), order_map=dict()):  # noqa: C901
-=======
-    def aggregate_currency_codes(self, currency_codes, extra_deltas):  # noqa: C901
->>>>>>> 4d3f2d76
         """Aggregate and format the unconverted after currency."""
         meta_data = {}
         group_by, order_by = self._find_identity_key()
@@ -331,16 +327,12 @@
                     value = total_results.get(each, {}).get("value", 0)
                     delta_dikt[each] = value
                 total_results["delta_percent"] = delta_dikt[deltas[0]] / delta_dikt[deltas[1]] * 100
-<<<<<<< HEAD
-        meta_data["order_numbers"] = order_numbers
-        return total_results, currencys, meta_data
-=======
         # add last delta check
         date = total_results.get("date")
         if date and extra_deltas and date in extra_deltas.keys():
             total_results["delta_value"] = total_results.get("delta_value") - extra_deltas.get(date, 0)
+        meta_data["order_numbers"] = order_numbers
         return total_results, currencys
->>>>>>> 4d3f2d76
 
     def execute_query(self):  # noqa: C901
         """Execute query and return provided data.
