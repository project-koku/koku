#
# Copyright 2021 Red Hat Inc.
# SPDX-License-Identifier: Apache-2.0
#
"""OCP Query Handling for Reports."""
import copy
import logging
from collections import defaultdict
from decimal import Decimal
from decimal import DivisionByZero
from decimal import InvalidOperation
from functools import cached_property

from django.db.models import Case
from django.db.models import CharField
from django.db.models import DecimalField
from django.db.models import F
from django.db.models import Value
from django.db.models import When
from django.db.models.fields.json import KT
from django.db.models.functions import Coalesce
from django_tenants.utils import tenant_context

from api.models import Provider
from api.report.ocp.capacity.cluster_capacity import calculate_unused
from api.report.ocp.capacity.cluster_capacity import ClusterCapacity
from api.report.ocp.capacity.node_capacity import NodeCapacity
from api.report.ocp.provider_map import OCPProviderMap
from api.report.queries import is_grouped_by_node
from api.report.queries import is_grouped_by_project
from api.report.queries import ReportQueryHandler
from cost_models.models import CostModel
from cost_models.models import CostModelMap

LOG = logging.getLogger(__name__)


class OCPReportQueryHandler(ReportQueryHandler):
    """Handles report queries and responses for OCP."""

    provider = Provider.PROVIDER_OCP

    def __init__(self, parameters):
        """Establish OCP report query handler.

        Args:
            parameters    (QueryParameters): parameter object for query

        """
        mapper_class = OCPProviderMap
        self._limit = parameters.get_filter("limit")
        self._report_type = parameters.report_type
        # Update which field is used to calculate cost by group by param.
        if is_grouped_by_project(parameters) and parameters.report_type == "costs":
            self._report_type = parameters.report_type + "_by_project"
        self._mapper = mapper_class(
            provider=self.provider, report_type=self._report_type, schema_name=parameters.tenant.schema_name
        )
        self.group_by_options = self._mapper.provider_map.get("group_by_options")

        # We need to overwrite the default pack definitions with these
        # Order of the keys matters in how we see it in the views.
        ocp_pack_keys = {
            "infra_raw": {"key": "raw", "group": "infrastructure"},
            "infra_markup": {"key": "markup", "group": "infrastructure"},
            "infra_usage": {"key": "usage", "group": "infrastructure"},
            "infra_distributed": {"key": "distributed", "group": "infrastructure"},
            "infra_total": {"key": "total", "group": "infrastructure"},
            "sup_raw": {"key": "raw", "group": "supplementary"},
            "sup_markup": {"key": "markup", "group": "supplementary"},
            "sup_usage": {"key": "usage", "group": "supplementary"},
            "sup_distributed": {"key": "distributed", "group": "supplementary"},
            "sup_total": {"key": "total", "group": "supplementary"},
            "cost_raw": {"key": "raw", "group": "cost"},
            "cost_markup": {"key": "markup", "group": "cost"},
            "cost_usage": {"key": "usage", "group": "cost"},
            "cost_platform_distributed": {"key": "platform_distributed", "group": "cost"},
            "cost_worker_unallocated_distributed": {"key": "worker_unallocated_distributed", "group": "cost"},
            "cost_network_unattributed_distributed": {"key": "network_unattributed_distributed", "group": "cost"},
            "cost_storage_unattributed_distributed": {"key": "storage_unattributed_distributed", "group": "cost"},
            "cost_total_distributed": {"key": "distributed", "group": "cost"},
            "cost_total": {"key": "total", "group": "cost"},
        }
        ocp_pack_definitions = copy.deepcopy(self._mapper.PACK_DEFINITIONS)
        ocp_pack_definitions["cost_groups"]["keys"] = ocp_pack_keys
        ocp_pack_definitions["request_cpu"] = {"keys": ["request_cpu"], "units": "request_cpu_units"}
        ocp_pack_definitions["request_memory"] = {"keys": ["request_memory"], "units": "request_memory_units"}
        ocp_pack_definitions["request"] = {
            "keys": {
                "request_cpu": {"key": "cpu", "group": "request"},
                "request_memory": {"key": "memory", "group": "request"},
            },
            "units": "usage_units",
        }
        # Note: The value & units will be supplied by the usage keys in the parent class.
        ocp_pack_definitions["unused_usage"] = {
            "keys": {
                "request_unused": {"key": "unused", "group": "request"},
                "request_unused_percent": {"key": "unused_percent", "group": "request"},
                "capacity_unused": {"key": "unused", "group": "capacity"},
                "capacity_unused_percent": {"key": "unused_percent", "group": "capacity"},
                "capacity_count": {"key": "count", "group": "capacity"},
                "capacity_count_units": {"key": "count_units", "group": "capacity"},
            },
            "units": "usage_units",
        }
        ocp_pack_definitions["usage"]["keys"].extend(["data_transfer_in", "data_transfer_out"])
        ocp_pack_definitions["gpu_memory"] = {"keys": ["memory"], "units": "memory_units"}
<<<<<<< HEAD
        ocp_pack_definitions["gpu_hours"] = {"keys": ["gpu_hours"], "units": "gpu_hours_units"}
=======
>>>>>>> 52e43682
        ocp_pack_definitions["gpu_count"] = {"keys": ["gpu_count"], "units": "gpu_count_units"}

        # super() needs to be called after _mapper and _limit is set
        super().__init__(parameters)
        # super() needs to be called before _get_group_by is called

        self._mapper.PACK_DEFINITIONS = ocp_pack_definitions

    @property
    def annotations(self):
        """Create dictionary for query annotations.

        Returns:
            (Dict): query annotations dictionary

        """
        annotations = {
            "date": self.date_trunc("usage_start"),
            # this currency is used by the provider map to populate the correct currency value
            "currency_annotation": Value(self.currency, output_field=CharField()),
            **self.exchange_rate_annotation_dict,
        }
        # { query_param: database_field_name }
        fields = self._mapper.provider_map.get("annotations")
        for q_param, db_field in fields.items():
            annotations[q_param] = F(db_field)
        if is_grouped_by_project(self.parameters):
            if self._category:
                annotations["project"] = Coalesce(F("cost_category__name"), F("namespace"), output_field=CharField())
            else:
                annotations["project"] = F("namespace")

        if is_grouped_by_node(self.parameters):
            # This adds the instance counts to the node group by.
            if self._mapper.report_type_map.get("capacity_aggregate", {}).get("node"):
                self.report_annotations.update(
                    self._mapper.report_type_map.get("capacity_aggregate", {}).get("node", {})
                )
        for tag_db_name, _, original_tag in self._tag_group_by:
            annotations[tag_db_name] = KT(f"{self._mapper.tag_column}__{original_tag}")

        return annotations

    @cached_property
    def source_to_currency_map(self):
        """
        OCP sources do not have costs associated, so we need to
        grab the base currency from the cost model, and create
        a mapping of source_uuid to currency.
        returns:
            dict: {source_uuid: currency}
        """
        source_map = defaultdict(lambda: self._mapper.cost_units_fallback)
        cost_models = CostModel.objects.all().values("uuid", "currency").distinct()
        cm_to_currency = {row["uuid"]: row["currency"] for row in cost_models}
        mapping = CostModelMap.objects.all().values("provider_uuid", "cost_model_id")
        source_map |= {row["provider_uuid"]: cm_to_currency[row["cost_model_id"]] for row in mapping}
        return source_map

    @cached_property
    def exchange_rate_annotation_dict(self):
        """Get the exchange rate annotation based on the exchange_rates property."""
        exchange_rate_whens = [
            When(**{"source_uuid": uuid, "then": Value(self.exchange_rates.get(cur, {}).get(self.currency, 1))})
            for uuid, cur in self.source_to_currency_map.items()
        ]
        infra_exchange_rate_whens = [
            When(**{self._mapper.cost_units_key: k, "then": Value(v.get(self.currency))})
            for k, v in self.exchange_rates.items()
        ]
        return {
            "exchange_rate": Case(*exchange_rate_whens, default=1, output_field=DecimalField()),
            "infra_exchange_rate": Case(*infra_exchange_rate_whens, default=1, output_field=DecimalField()),
        }

    def format_tags(self, tags_iterable):
        """
        Formats the tags into our standard format.
        """
        if not tags_iterable:
            return []
        transformed_tags = defaultdict(lambda: {"values": set()})

        for tag in tags_iterable:
            if tag:
                for key, value in tag.items():
                    transformed_tags[key]["values"].add(value)

        return [{"key": key, "values": list(data["values"])} for key, data in transformed_tags.items()]

    def _format_query_response(self):
        """Format the query response with data.

        Returns:
            (Dict): Dictionary response of query params, data, and total

        """

        output = self._initialize_response_output(self.parameters)
        if self._report_type == "costs_by_project":
            # Add a boolean flag for the overhead dropdown in the UI
            with tenant_context(self.tenant):
                output["distributed_overhead"] = False
                if (
                    self.query_table.objects.filter(self.query_filter)
                    .filter(cost_model_rate_type__in=["platform_distributed", "worker_distributed"])
                    .exists()
                ):
                    output["distributed_overhead"] = True

        output["data"] = self.query_data
        self.query_sum = self._pack_data_object(self.query_sum, **self._mapper.PACK_DEFINITIONS)
        output["total"] = self.query_sum

        if self._delta:
            output["delta"] = self.query_delta

        return output

    def execute_query(self):  # noqa: C901
        """Execute query and return provided data.

        Returns:
            (Dict): Dictionary response of query params, data, and total

        """
        query_sum = self.initialize_totals()
        data = []

        with tenant_context(self.tenant):
            query = self.query_table.objects.filter(self.query_filter)
            if self.query_exclusions:
                query = query.exclude(self.query_exclusions)
            query = query.annotate(**self.annotations)
            group_by_value = self._get_group_by()

            query_group_by = ["date"] + group_by_value
            query_order_by = ["-date", self.order]
            query_data = query.values(*query_group_by).annotate(**self.report_annotations)

            if is_grouped_by_project(self.parameters):
                query_data = self._project_classification_annotation(query_data)
            if self._limit and query_data:
                query_data = self._group_by_ranks(query, query_data)
                order_by = self.parameters.get("order_by")
                if not order_by or set(order_by).intersection(["cost_total", "cost_total_distributed"]):
                    # https://issues.redhat.com/browse/COST-3901
                    # order_by[distributed_cost] is required for distributing platform cost,
                    # therefore others must be at the end.
                    # override implicit ordering when using ranked ordering.
                    query_order_by[-1] = "rank"

            # Populate the 'total' section of the API response
            if query.exists():
                aggregates = self._mapper.report_type_map.get("aggregates")
                metric_sum = query.aggregate(**aggregates)
                query_sum = {key: metric_sum.get(key) for key in aggregates}

            query_data, total_capacity = self.get_capacity(query_data)
            if total_capacity:
                query_sum.update(total_capacity)
                calculate_unused(query_sum)

            if self._delta:
                query_data = self.add_deltas(query_data, query_sum)

            query_data = self.order_by(query_data, query_order_by)
            for row in query_data:
                if tag_iterable := row.get("tags"):
                    row["tags"] = self.format_tags(tag_iterable)

            if self.is_csv_output:
                if self._report_type == "virtual_machines":
                    date_string = self.date_to_string(self.time_interval[0])
                    data = [{"date": date_string, "vm_names": query_data}]
                else:
                    data = list(query_data)
            else:
                # Pass in a copy of the group by without the added
                # tag column name prefix
                groups = copy.deepcopy(query_group_by)
                groups.remove("date")
                data = self._apply_group_by(list(query_data), groups)
                data = self._transform_data(query_group_by, 0, data)

        sum_init = {"cost_units": self.currency}
        if self._mapper.usage_units_key:
            sum_init["usage_units"] = self._mapper.usage_units_key
        query_sum.update(sum_init)

        ordered_total = {
            total_key: query_sum[total_key] for total_key in self.report_annotations.keys() if total_key in query_sum
        }
        ordered_total.update(query_sum)

        self.query_sum = ordered_total
        self.query_data = data
        return self._format_query_response()

    # Capacity Calculations

    def get_capacity(self, query_data):
        """Calculate capacity & instance count for all nodes over the date range."""
        q_table = self._mapper.query_table
        LOG.debug(f"Using query table: {q_table}")
        query = q_table.objects.filter(self.query_filter)
        if self.query_exclusions:
            query = query.exclude(self.query_exclusions)
        with tenant_context(self.tenant):
            _class = NodeCapacity if is_grouped_by_node(self.parameters) else ClusterCapacity
            capacity = _class(self._mapper.report_type_map, query, self.resolution)
            if not capacity.capacity_aggregate:
                # short circuit for if the capacity dataclass in report provider map
                return query_data, {}
            capacity.populate_dataclass()
        for row in query_data:
            capacity.update_row(row, self.parameters.get("start_date"))
        return query_data, capacity.generate_query_sum()

    # Delta Calculations

    def add_deltas(self, query_data, query_sum):
        """Calculate and add cost deltas to a result set.

        Args:
            query_data (list) The existing query data from execute_query
            query_sum (list) The sum returned by calculate_totals

        Returns:
            (dict) query data with new with keys "value" and "percent"

        """
        if "__" in self._delta:
            return self.add_current_month_deltas(query_data, query_sum)
        else:
            return super().add_deltas(query_data, query_sum)

    def add_current_month_deltas(self, query_data, query_sum):
        """Add delta to the resultset using current month comparisons."""
        delta_field_one, delta_field_two = self._delta.split("__")

        for row in query_data:
            delta_value = Decimal(row.get(delta_field_one) or 0) - Decimal(row.get(delta_field_two) or 0)

            row["delta_value"] = delta_value
            try:
                row["delta_percent"] = (
                    Decimal(row.get(delta_field_one) or 0) / Decimal(row.get(delta_field_two) or 0) * Decimal(100)
                )
            except (DivisionByZero, ZeroDivisionError, InvalidOperation):
                row["delta_percent"] = None

        total_delta = Decimal(query_sum.get(delta_field_one) or 0) - Decimal(query_sum.get(delta_field_two) or 0)
        try:
            total_delta_percent = (
                Decimal(query_sum.get(delta_field_one) or 0)
                / Decimal(query_sum.get(delta_field_two) or 0)
                * Decimal(100)
            )
        except (DivisionByZero, ZeroDivisionError, InvalidOperation):
            total_delta_percent = None

        self.query_delta = {"value": total_delta, "percent": total_delta_percent}

        return query_data<|MERGE_RESOLUTION|>--- conflicted
+++ resolved
@@ -106,10 +106,6 @@
         }
         ocp_pack_definitions["usage"]["keys"].extend(["data_transfer_in", "data_transfer_out"])
         ocp_pack_definitions["gpu_memory"] = {"keys": ["memory"], "units": "memory_units"}
-<<<<<<< HEAD
-        ocp_pack_definitions["gpu_hours"] = {"keys": ["gpu_hours"], "units": "gpu_hours_units"}
-=======
->>>>>>> 52e43682
         ocp_pack_definitions["gpu_count"] = {"keys": ["gpu_count"], "units": "gpu_count_units"}
 
         # super() needs to be called after _mapper and _limit is set
