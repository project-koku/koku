#
# Copyright 2021 Red Hat Inc.
# SPDX-License-Identifier: Apache-2.0
#
"""OCP Query Handling for Reports."""
import copy
import datetime
import logging
from collections import defaultdict
from dataclasses import dataclass
from dataclasses import field
from decimal import Decimal
from decimal import DivisionByZero
from decimal import InvalidOperation
from functools import cached_property

from django.db.models import Case
from django.db.models import CharField
from django.db.models import DecimalField
from django.db.models import F
from django.db.models import Value
from django.db.models import When
from django.db.models.functions import Coalesce
from django_tenants.utils import tenant_context

from api.models import Provider
from api.report.ocp.provider_map import OCPProviderMap
from api.report.queries import is_grouped_by_node
from api.report.queries import is_grouped_by_project
from api.report.queries import ReportQueryHandler
from cost_models.models import CostModel
from cost_models.models import CostModelMap

LOG = logging.getLogger(__name__)


@dataclass
class CapacitySubsets:
    key: str
    level_key: str
    resolution: str
    total: Decimal = field(default_factory=lambda: Decimal(0))
    resolution_total: defaultdict = field(default_factory=lambda: defaultdict(Decimal))
    resolution_level_total: defaultdict = field(default_factory=lambda: defaultdict(lambda: defaultdict(Decimal)))
    by_level: defaultdict = field(default_factory=lambda: defaultdict(Decimal))

    def add(self, cap_value, usage_start, level_value):
        self.total += cap_value
        if self.resolution == "daily":
            if isinstance(usage_start, datetime.date):
                usage_start = usage_start.isoformat()
            self.by_level[level_value] += cap_value
            self.resolution_level_total[usage_start][level_value] += cap_value
            self.resolution_total[usage_start] += cap_value
        elif self.resolution == "monthly":
            month = usage_start.month
            self.by_level[level_value] += cap_value
            self.resolution_total[month] += cap_value
            self.resolution_level_total[month][level_value] += cap_value


class OCPReportQueryHandler(ReportQueryHandler):
    """Handles report queries and responses for OCP."""

    provider = Provider.PROVIDER_OCP

    def __init__(self, parameters):
        """Establish OCP report query handler.

        Args:
            parameters    (QueryParameters): parameter object for query

        """
        mapper_class = OCPProviderMap
        self._limit = parameters.get_filter("limit")
        self._report_type = parameters.report_type
        # Update which field is used to calculate cost by group by param.
        if is_grouped_by_project(parameters) and parameters.report_type == "costs":
            self._report_type = parameters.report_type + "_by_project"
        self._mapper = mapper_class(provider=self.provider, report_type=self._report_type)
        self.group_by_options = self._mapper.provider_map.get("group_by_options")

        # We need to overwrite the default pack definitions with these
        # Order of the keys matters in how we see it in the views.
        ocp_pack_keys = {
            "infra_raw": {"key": "raw", "group": "infrastructure"},
            "infra_markup": {"key": "markup", "group": "infrastructure"},
            "infra_usage": {"key": "usage", "group": "infrastructure"},
            "infra_distributed": {"key": "distributed", "group": "infrastructure"},
            "infra_total": {"key": "total", "group": "infrastructure"},
            "sup_raw": {"key": "raw", "group": "supplementary"},
            "sup_markup": {"key": "markup", "group": "supplementary"},
            "sup_usage": {"key": "usage", "group": "supplementary"},
            "sup_distributed": {"key": "distributed", "group": "supplementary"},
            "sup_total": {"key": "total", "group": "supplementary"},
            "cost_raw": {"key": "raw", "group": "cost"},
            "cost_markup": {"key": "markup", "group": "cost"},
            "cost_usage": {"key": "usage", "group": "cost"},
            "cost_platform_distributed": {"key": "platform_distributed", "group": "cost"},
            "cost_worker_unallocated_distributed": {"key": "worker_unallocated_distributed", "group": "cost"},
            "cost_total_distributed": {"key": "distributed", "group": "cost"},
            "cost_total": {"key": "total", "group": "cost"},
        }
        ocp_pack_definitions = copy.deepcopy(self._mapper.PACK_DEFINITIONS)
        ocp_pack_definitions["cost_groups"]["keys"] = ocp_pack_keys
        # Note: The value & units will be supplied by the usage keys in the parent class.
        ocp_pack_definitions["unused_usage"] = {
            "keys": {
                "request_unused": {"key": "unused", "group": "request"},
                "request_unused_percent": {"key": "unused_percent", "group": "request"},
                "capacity_unused": {"key": "unused", "group": "capacity"},
                "capacity_unused_percent": {"key": "unused_percent", "group": "capacity"},
            },
            "units": "usage_units",
        }

        # ocp_pack_definitions["usage"] = ocp_usage_keys

        # super() needs to be called after _mapper and _limit is set
        super().__init__(parameters)
        # super() needs to be called before _get_group_by is called

        self._mapper.PACK_DEFINITIONS = ocp_pack_definitions

    @property
    def annotations(self):
        """Create dictionary for query annotations.

        Returns:
            (Dict): query annotations dictionary

        """
        annotations = {
            "date": self.date_trunc("usage_start"),
            # this currency is used by the provider map to populate the correct currency value
            "currency_annotation": Value(self.currency, output_field=CharField()),
            **self.exchange_rate_annotation_dict,
        }
        # { query_param: database_field_name }
        fields = self._mapper.provider_map.get("annotations")
        for q_param, db_field in fields.items():
            annotations[q_param] = F(db_field)
        if is_grouped_by_project(self.parameters):
            if self._category:
                annotations["project"] = Coalesce(F("cost_category__name"), F("namespace"), output_field=CharField())
            else:
                annotations["project"] = F("namespace")

        if is_grouped_by_node(self.parameters):
            node_annotations = (
                self._mapper.report_type_map.get("capacity_aggregate", {}).get("node", {}).get("capacity")
            )
            if node_annotations:
                self.report_annotations["capacity"] = node_annotations

        return annotations

    @cached_property
    def source_to_currency_map(self):
        """
        OCP sources do not have costs associated, so we need to
        grab the base currency from the cost model, and create
        a mapping of source_uuid to currency.
        returns:
            dict: {source_uuid: currency}
        """
        source_map = defaultdict(lambda: self._mapper.cost_units_fallback)
        cost_models = CostModel.objects.all().values("uuid", "currency").distinct()
        cm_to_currency = {row["uuid"]: row["currency"] for row in cost_models}
        mapping = CostModelMap.objects.all().values("provider_uuid", "cost_model_id")
        source_map |= {row["provider_uuid"]: cm_to_currency[row["cost_model_id"]] for row in mapping}
        return source_map

    @cached_property
    def exchange_rate_annotation_dict(self):
        """Get the exchange rate annotation based on the exchange_rates property."""
        exchange_rate_whens = [
            When(**{"source_uuid": uuid, "then": Value(self.exchange_rates.get(cur, {}).get(self.currency, 1))})
            for uuid, cur in self.source_to_currency_map.items()
        ]
        infra_exchange_rate_whens = [
            When(**{self._mapper.cost_units_key: k, "then": Value(v.get(self.currency))})
            for k, v in self.exchange_rates.items()
        ]
        return {
            "exchange_rate": Case(*exchange_rate_whens, default=1, output_field=DecimalField()),
            "infra_exchange_rate": Case(*infra_exchange_rate_whens, default=1, output_field=DecimalField()),
        }

    def _format_query_response(self):
        """Format the query response with data.

        Returns:
            (Dict): Dictionary response of query params, data, and total

        """
        output = self._initialize_response_output(self.parameters)
        if self._report_type == "costs_by_project":
            # Add a boolean flag for the overhead dropdown in the UI
            with tenant_context(self.tenant):
                output["distributed_overhead"] = False
                if (
                    self.query_table.objects.filter(self.query_filter)
                    .filter(cost_model_rate_type__in=["platform_distributed", "worker_distributed"])
                    .exists()
                ):
                    output["distributed_overhead"] = True
        output["data"] = self.query_data

        self.query_sum = self._pack_data_object(self.query_sum, **self._mapper.PACK_DEFINITIONS)
        output["total"] = self.query_sum

        if self._delta:
            output["delta"] = self.query_delta

        return output

    def execute_query(self):  # noqa: C901
        """Execute query and return provided data.

        Returns:
            (Dict): Dictionary response of query params, data, and total

        """
        query_sum = self.initialize_totals()
        data = []

        with tenant_context(self.tenant):
            query = self.query_table.objects.filter(self.query_filter)
            if self.query_exclusions:
                query = query.exclude(self.query_exclusions)
            query = query.annotate(**self.annotations)
            group_by_value = self._get_group_by()

            query_group_by = ["date"] + group_by_value
            query_order_by = ["-date", self.order]
            query_data = query.values(*query_group_by).annotate(**self.report_annotations)

            if is_grouped_by_project(self.parameters):
                query_data = self._project_classification_annotation(query_data)
            if self._limit and query_data:
                query_data = self._group_by_ranks(query, query_data)
                if not self.parameters.get("order_by"):
                    # override implicit ordering when using ranked ordering.
                    query_order_by[-1] = "rank"

            # Populate the 'total' section of the API response
            if query.exists():
                aggregates = self._mapper.report_type_map.get("aggregates")
                metric_sum = query.aggregate(**aggregates)
                query_sum = {key: metric_sum.get(key) for key in aggregates}

            query_data, total_capacity = self.get_capacity(query_data)
            if total_capacity:
                query_sum.update(total_capacity)

            if self._delta:
                query_data = self.add_deltas(query_data, query_sum)

            query_data = self.order_by(query_data, query_order_by)

            if self.is_csv_output:
                data = list(query_data)
            else:
                # Pass in a copy of the group by without the added
                # tag column name prefix
                groups = copy.deepcopy(query_group_by)
                groups.remove("date")
                data = self._apply_group_by(list(query_data), groups)
                data = self._transform_data(query_group_by, 0, data)

        sum_init = {"cost_units": self.currency}
        if self._mapper.usage_units_key:
            sum_init["usage_units"] = self._mapper.usage_units_key
        query_sum.update(sum_init)

        ordered_total = {
            total_key: query_sum[total_key] for total_key in self.report_annotations.keys() if total_key in query_sum
        }
        ordered_total.update(query_sum)

        self.query_sum = ordered_total
        self.query_data = data
        return self._format_query_response()

    def get_capacity(self, query_data):  # noqa: C901
        """Calculate cluster capacity for all nodes over the date range."""
        if is_grouped_by_node(self.parameters):
            annotations = self._mapper.report_type_map.get("capacity_aggregate", {}).get("node")
            if annotations:
                capacity_sets = self._generate_capacity_subsets(annotations, "node", ["usage_start", "node"])
                return self._get_node_capacity(query_data, capacity_sets)
        else:
            annotations = self._mapper.report_type_map.get("capacity_aggregate", {}).get("cluster")
            if annotations:
                annotations["cluster"] = Coalesce("cluster_alias", "cluster_id")
                capacity_sets = self._generate_capacity_subsets(annotations, "cluster", ["usage_start", "cluster_id"])
                return self._get_cluster_capacity(query_data, capacity_sets)
        return query_data, {}

    def _generate_capacity_subsets(self, annotations, level_key, group_list):
        """Calculate capacity over the date range"""
        cap_key = list(annotations.keys())[0]
<<<<<<< HEAD
        _capacity = CapacitySubsets(key=cap_key, level_key=level_key, resolution=self.resolution)
=======
        annotations["cluster"] = Coalesce("cluster_alias", "cluster_id")
        total_capacity = Decimal(0)
        daily_total_capacity = defaultdict(Decimal)
        capacity_by_cluster = defaultdict(Decimal)
        capacity_by_month = defaultdict(Decimal)
        capacity_by_cluster_month = defaultdict(lambda: defaultdict(Decimal))
        daily_capacity_by_cluster = defaultdict(lambda: defaultdict(Decimal))

>>>>>>> 4b6f6b7b
        q_table = self._mapper.query_table
        LOG.debug(f"Using query table: {q_table}")
        query = q_table.objects.filter(self.query_filter)
        if self.query_exclusions:
            query = query.exclude(self.query_exclusions)
        with tenant_context(self.tenant):
            cap_data = query.values(*group_list).annotate(**annotations)
            for entry in cap_data:
<<<<<<< HEAD
                level_value = entry.get(level_key, "")
=======
                cluster = entry.get("cluster", "")
>>>>>>> 4b6f6b7b
                usage_start = entry.get("usage_start", "")
                cap_value = entry.get(cap_key, 0)
                if cap_value is None:
                    cap_value = 0
<<<<<<< HEAD
                _capacity.add(cap_value, usage_start, level_value)
        return _capacity

    def _get_node_capacity(self, query_data, _capacity):
        """Calculate node capacity for all nodes over the date range."""
        for row in query_data:
            if row.get("node"):
                # Populate unused request and capacity
                capacity = row.get("capacity", Decimal(0))
                if capacity == 0:
                    capacity = 1  # prevents dividing by zero
                effective_usage = max(row["usage"], row["request"])
                unused_capacity = max(capacity - effective_usage, 0)
                capacity_unused_percent = (unused_capacity / capacity) * 100
                row["capacity_unused"] = unused_capacity
                row["capacity_unused_percent"] = capacity_unused_percent
                unused_request = max(row["request"] - row["usage"], 0)
                row["request_unused"] = unused_request
                row["request_unused_percent"] = (unused_request / row["request"]) * 100
            elif self.resolution == "daily":
                row[_capacity.key] = _capacity.resolution_total.get(row.get("date"), Decimal(0))
            elif self.resolution == "monthly" and not self.parameters.get("start_date"):
                row[_capacity.key] = _capacity.total
            else:
                row_date = datetime.datetime.strptime(row.get("date"), "%Y-%m").month
                row[_capacity.key] = _capacity.resolution_total.get(row_date, Decimal(0))
        return query_data, {_capacity.key: _capacity.total}
=======
                capacity_by_cluster[cluster] += cap_value
                capacity_by_month[month] += cap_value
                capacity_by_cluster_month[month][cluster] += cap_value
                daily_capacity_by_cluster[usage_start][cluster] = cap_value
                daily_total_capacity[usage_start] += cap_value
                total_capacity += cap_value

        if self.resolution == "daily":
            for row in query_data:
                cluster_list = row.get("clusters")
                if cluster_list:
                    row[cap_key] = sum(
                        [
                            daily_capacity_by_cluster.get(row.get("date"), {}).get(cluster_id, Decimal(0))
                            for cluster_id in cluster_list
                        ]
                    )
                else:
                    row[cap_key] = daily_total_capacity.get(row.get("date"), Decimal(0))
        elif self.resolution == "monthly":
            if not self.parameters.get("start_date"):
                for row in query_data:
                    cluster_list = row.get("clusters")
                    if cluster_list:
                        row[cap_key] = sum(
                            [capacity_by_cluster.get(cluster_id, Decimal(0)) for cluster_id in cluster_list]
                        )
                    else:
                        row[cap_key] = total_capacity
            else:
                for row in query_data:
                    cluster_list = row.get("clusters")
                    row_date = datetime.datetime.strptime(row.get("date"), "%Y-%m").month
                    if cluster_list:
                        row[cap_key] = sum(
                            [
                                capacity_by_cluster_month.get(row_date, {}).get(cluster_id, Decimal(0))
                                for cluster_id in cluster_list
                            ]
                        )
                    else:
                        row[cap_key] = capacity_by_month.get(row_date, Decimal(0))
>>>>>>> 4b6f6b7b

    def _get_cluster_capacity(self, query_data, _capacity):
        """Calculate the cluster capacity."""
        for row in query_data:
            cluster_list = row.get("clusters")
            if self.resolution == "monthly" and not self.parameters.get("start_date"):
                row[_capacity.key] = _capacity.total
                if cluster_list:
                    row[_capacity.key] = sum(
                        [_capacity.by_level.get(cluster_id, Decimal(0)) for cluster_id in cluster_list]
                    )
            else:
                row_date = row.get("date")
                if self.resolution == "monthly":
                    row_date = datetime.datetime.strptime(row.get("date"), "%Y-%m").month
                row[_capacity.key] = _capacity.resolution_total(row_date, Decimal(0))
                if cluster_list:

                    row[_capacity.key] = sum(
                        [
                            _capacity.resolution_level_total.get(row_date, {}).get(cluster_id, Decimal(0))
                            for cluster_id in cluster_list
                        ]
                    )
        return query_data, {_capacity.key: _capacity.total}

    def add_deltas(self, query_data, query_sum):
        """Calculate and add cost deltas to a result set.

        Args:
            query_data (list) The existing query data from execute_query
            query_sum (list) The sum returned by calculate_totals

        Returns:
            (dict) query data with new with keys "value" and "percent"

        """
        if "__" in self._delta:
            return self.add_current_month_deltas(query_data, query_sum)
        else:
            return super().add_deltas(query_data, query_sum)

    def add_current_month_deltas(self, query_data, query_sum):
        """Add delta to the resultset using current month comparisons."""
        delta_field_one, delta_field_two = self._delta.split("__")

        for row in query_data:
            delta_value = Decimal(row.get(delta_field_one) or 0) - Decimal(row.get(delta_field_two) or 0)

            row["delta_value"] = delta_value
            try:
                row["delta_percent"] = (
                    Decimal(row.get(delta_field_one) or 0) / Decimal(row.get(delta_field_two) or 0) * Decimal(100)
                )
            except (DivisionByZero, ZeroDivisionError, InvalidOperation):
                row["delta_percent"] = None

        total_delta = Decimal(query_sum.get(delta_field_one) or 0) - Decimal(query_sum.get(delta_field_two) or 0)
        try:
            total_delta_percent = (
                Decimal(query_sum.get(delta_field_one) or 0)
                / Decimal(query_sum.get(delta_field_two) or 0)
                * Decimal(100)
            )
        except (DivisionByZero, ZeroDivisionError, InvalidOperation):
            total_delta_percent = None

        self.query_delta = {"value": total_delta, "percent": total_delta_percent}

        return query_data<|MERGE_RESOLUTION|>--- conflicted
+++ resolved
@@ -301,18 +301,7 @@
     def _generate_capacity_subsets(self, annotations, level_key, group_list):
         """Calculate capacity over the date range"""
         cap_key = list(annotations.keys())[0]
-<<<<<<< HEAD
         _capacity = CapacitySubsets(key=cap_key, level_key=level_key, resolution=self.resolution)
-=======
-        annotations["cluster"] = Coalesce("cluster_alias", "cluster_id")
-        total_capacity = Decimal(0)
-        daily_total_capacity = defaultdict(Decimal)
-        capacity_by_cluster = defaultdict(Decimal)
-        capacity_by_month = defaultdict(Decimal)
-        capacity_by_cluster_month = defaultdict(lambda: defaultdict(Decimal))
-        daily_capacity_by_cluster = defaultdict(lambda: defaultdict(Decimal))
-
->>>>>>> 4b6f6b7b
         q_table = self._mapper.query_table
         LOG.debug(f"Using query table: {q_table}")
         query = q_table.objects.filter(self.query_filter)
@@ -321,16 +310,11 @@
         with tenant_context(self.tenant):
             cap_data = query.values(*group_list).annotate(**annotations)
             for entry in cap_data:
-<<<<<<< HEAD
                 level_value = entry.get(level_key, "")
-=======
-                cluster = entry.get("cluster", "")
->>>>>>> 4b6f6b7b
                 usage_start = entry.get("usage_start", "")
                 cap_value = entry.get(cap_key, 0)
                 if cap_value is None:
                     cap_value = 0
-<<<<<<< HEAD
                 _capacity.add(cap_value, usage_start, level_value)
         return _capacity
 
@@ -358,50 +342,6 @@
                 row_date = datetime.datetime.strptime(row.get("date"), "%Y-%m").month
                 row[_capacity.key] = _capacity.resolution_total.get(row_date, Decimal(0))
         return query_data, {_capacity.key: _capacity.total}
-=======
-                capacity_by_cluster[cluster] += cap_value
-                capacity_by_month[month] += cap_value
-                capacity_by_cluster_month[month][cluster] += cap_value
-                daily_capacity_by_cluster[usage_start][cluster] = cap_value
-                daily_total_capacity[usage_start] += cap_value
-                total_capacity += cap_value
-
-        if self.resolution == "daily":
-            for row in query_data:
-                cluster_list = row.get("clusters")
-                if cluster_list:
-                    row[cap_key] = sum(
-                        [
-                            daily_capacity_by_cluster.get(row.get("date"), {}).get(cluster_id, Decimal(0))
-                            for cluster_id in cluster_list
-                        ]
-                    )
-                else:
-                    row[cap_key] = daily_total_capacity.get(row.get("date"), Decimal(0))
-        elif self.resolution == "monthly":
-            if not self.parameters.get("start_date"):
-                for row in query_data:
-                    cluster_list = row.get("clusters")
-                    if cluster_list:
-                        row[cap_key] = sum(
-                            [capacity_by_cluster.get(cluster_id, Decimal(0)) for cluster_id in cluster_list]
-                        )
-                    else:
-                        row[cap_key] = total_capacity
-            else:
-                for row in query_data:
-                    cluster_list = row.get("clusters")
-                    row_date = datetime.datetime.strptime(row.get("date"), "%Y-%m").month
-                    if cluster_list:
-                        row[cap_key] = sum(
-                            [
-                                capacity_by_cluster_month.get(row_date, {}).get(cluster_id, Decimal(0))
-                                for cluster_id in cluster_list
-                            ]
-                        )
-                    else:
-                        row[cap_key] = capacity_by_month.get(row_date, Decimal(0))
->>>>>>> 4b6f6b7b
 
     def _get_cluster_capacity(self, query_data, _capacity):
         """Calculate the cluster capacity."""
