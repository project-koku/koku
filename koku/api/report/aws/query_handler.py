#
# Copyright 2021 Red Hat Inc.
# SPDX-License-Identifier: Apache-2.0
#
"""AWS Query Handling for Reports."""
import copy
import logging
import operator
from functools import reduce

from django.core.exceptions import FieldDoesNotExist
from django.db.models import F
from django.db.models import Q
from django.db.models import Value
from django.db.models.expressions import Func
from django.db.models.functions import Coalesce
from tenant_schemas.utils import tenant_context

from api.models import Provider
from api.report.aws.provider_map import AWSProviderMap
from api.report.aws.provider_map import CSV_FIELD_MAP
from api.report.queries import check_if_valid_date_str
from api.report.queries import ReportQueryHandler
from reporting.provider.aws.models import AWSOrganizationalUnit

LOG = logging.getLogger(__name__)

EXPORT_COLUMNS = [
    "cost_entry_id",
    "cost_entry_bill_id",
    "cost_entry_product_id",
    "cost_entry_pricing_id",
    "cost_entry_reservation_id",
    "tags",
    "invoice_id",
    "line_item_type",
    "usage_account_id",
    "usage_start",
    "usage_end",
    "product_code",
    "usage_type",
    "operation",
    "availability_zone",
    "usage_amount",
    "normalization_factor",
    "normalized_usage_amount",
    "currency_code",
    "unblended_rate",
    "unblended_cost",
    "savingsplan_effective_cost",
    "blended_rate",
    "blended_cost",
    "tax_type",
]


class AWSReportQueryHandler(ReportQueryHandler):
    """Handles report queries and responses for AWS."""

    provider = Provider.PROVIDER_AWS
    network_services = {"AmazonVPC", "AmazonCloudFront", "AmazonRoute53", "AmazonAPIGateway"}
    database_services = {
        "AmazonRDS",
        "AmazonDynamoDB",
        "AmazonElastiCache",
        "AmazonNeptune",
        "AmazonRedshift",
        "AmazonDocumentDB",
    }

    def __init__(self, parameters):
        """Establish AWS report query handler.

        Args:
            parameters    (QueryParameters): parameter object for query

        """
        # do not override mapper if its already set
        try:
            getattr(self, "_mapper")
        except AttributeError:
            self._mapper = AWSProviderMap(
                provider=self.provider,
                report_type=parameters.report_type,
                cost_type=parameters.parameters.get("cost_type"),
            )

        self.group_by_options = self._mapper.provider_map.get("group_by_options")
        self._limit = parameters.get_filter("limit")
        self.is_csv_output = parameters.accept_type and "text/csv" in parameters.accept_type
        # super() needs to be called after _mapper and _limit is set
        super().__init__(parameters)

    @property
    def annotations(self):
        """Create dictionary for query annotations.

        Returns:
            (Dict): query annotations dictionary

        """
        units_fallback = self._mapper.report_type_map.get("cost_units_fallback")
        annotations = {
            "date": self.date_trunc("usage_start"),
            "cost_units": Coalesce(self._mapper.cost_units_key, Value(units_fallback)),
        }
        if self._mapper.usage_units_key:
            units_fallback = self._mapper.report_type_map.get("usage_units_fallback")
            annotations["usage_units"] = Coalesce(self._mapper.usage_units_key, Value(units_fallback))
        # { query_param: database_field_name }
        fields = self._mapper.provider_map.get("annotations")
        prefix_removed_parameters_list = list(
            map(
                lambda x: x if ":" not in x else x.split(":", maxsplit=1)[1],
                self.parameters.get("group_by", {}).keys(),
            )
        )
        for q_param, db_field in fields.items():
            if q_param in prefix_removed_parameters_list:
                annotations[q_param] = F(db_field)
        return annotations

    def format_sub_orgs(self, sub_orgs_data):
        new_data = {}
        group_by = self._get_group_by()
        for sub_org_name, sub_org_data in sub_orgs_data.items():
            new_list = []
            for each_dict in sub_org_data:
                check = self.format_for_ui_recursive(group_by, [each_dict])
                new_list += check
            new_data[sub_org_name] = new_list
        return new_data

    def format_sub_org_results(self, query_data_results, query_data, sub_orgs_dict):  # noqa: C901
        """
        Add the sub_orgs into the overall results if grouping by org unit.

        Args:
            query_data_results: (list) list of query data results
            query_data: (list) the original query_data
            sub_orgs_dict: (dict) dictionary mapping the org_unit_names and ids

        Returns:
            (list) the overall query data results
        """
        # loop through original query data
        group_by_format_keys = [key + "s" for key in self.parameters.parameters.get("group_by").keys()]
        group_by = self._get_group_by()
        if "account" not in group_by:
            group_by = ["account"] + group_by
        query_data = self.format_for_ui_recursive(group_by, query_data)
        query_data_results = self.format_sub_orgs(query_data_results)
        for each_day in query_data:
            accounts = each_day.get("accounts", [])
            # rename id/alias and add type
            for account in accounts:
                account["id"] = account.pop("account")
                account["type"] = "account"
                if group_by_format_keys:
                    for format_key in group_by_format_keys:
                        for group in account.get(format_key, []):
                            for value in group.get("values", []):
                                value["id"] = value.pop("account")
                                value["alias"] = value.pop("account_alias")
                for value in account.get("values", []):
                    value["id"] = value.pop("account")
                    value["alias"] = value.pop("account_alias")
            # rename entire structure to org_entities
            each_day["org_entities"] = each_day.pop("accounts", [])
        # now go through each sub org query
        for org_name, org_data in query_data_results.items():
            for day in org_data:
                for each_day in query_data:
                    if day["date"] == each_day["date"] and day.get("values"):
                        values = day.get("values")
                        for value in values:
                            # add id and org alias to values
                            value["id"] = sub_orgs_dict.get(org_name)[0]
                            value["alias"] = org_name
                        org_entities = each_day["org_entities"]
                        org_entities.append(
                            {
                                "id": sub_orgs_dict.get(org_name)[0],
                                "type": "organizational_unit",
                                "date": day.get("date"),
                                "values": values,
                                "currencys": day.get("currencys"),
                            }
                        )
                        # now we need to do an order by cost
                        reverse = False
                        if "-cost_total" in self.order:
                            # if - then we want to order by desc
                            reverse = True
                        org_entities.sort(key=lambda e: e["values"][0]["cost"]["total"]["value"], reverse=reverse)
                        each_day["org_entities"] = org_entities

        return query_data

    def _set_csv_output_fields(self, query_data):
        for rec in query_data:
            for target, mapped in CSV_FIELD_MAP.items():
                if target in rec:
                    rec[mapped] = rec[target]
                    del rec[target]

        return query_data

    def execute_query(self):  # noqa: C901
        """Execute each query needed to return the results.

        If grouping by org_unit_id, a query will be executed to
        obtain the account results, and each sub_org results.
        Else it will return the original query.
        """
        original_filters = copy.deepcopy(self.parameters.parameters.get("filter"))
        sub_orgs_dict = {}
        query_data_results = {}
        org_unit_applied = False
        csv_results = []
        group_by_param = self.parameters.parameters.get("group_by")
        ou_group_by_key = None
        for potential_key in ["org_unit_id", "or:org_unit_id"]:
            if potential_key in group_by_param:
                ou_group_by_key = potential_key
        if ou_group_by_key:
            org_unit_applied = True
            # Whenever we do a groub_by org unit, we are actually doing a group_by account
            # and filtering on the org unit. Therefore we are removing the group by org unit.
            org_unit_group_by_data = group_by_param.pop(ou_group_by_key)
            # Parent OU filters
            org_unit_objects = (
                AWSOrganizationalUnit.objects.filter(org_unit_id__in=org_unit_group_by_data)
                .filter(account_alias__isnull=True)
                .order_by("org_unit_id", "-created_timestamp")
                .distinct("org_unit_id")
            )
            # adding a group by account.
            if not self.parameters.parameters["group_by"].get("account"):
                self.parameters.parameters["group_by"]["account"] = ["*"]
                if self.access:
                    self.parameters._configure_access_params(self.parameters.caller)

            if org_unit_objects:
                sub_ou_list = []
                # Loop through parent ids to find children org units 1 level below.
                for org_unit_object in org_unit_objects:
                    sub_query = (
                        AWSOrganizationalUnit.objects.filter(level=(org_unit_object.level + 1))
                        .filter(org_unit_path__icontains=org_unit_object.org_unit_id)
                        .filter(account_alias__isnull=True)
                        .exclude(org_unit_id__in=org_unit_group_by_data)
                        .order_by("org_unit_id", "-created_timestamp")
                        .distinct("org_unit_id")
                    )
                    sub_ou_list.append(sub_query)

                # only do a union if more than one org_unit_id was passed in.
                if len(sub_ou_list) > 1:
                    sub_query_set = sub_ou_list.pop()
                    sub_ou_ids_list = sub_query_set.union(*sub_ou_list).values_list("org_unit_id", flat=True)
                    # Note: The django orm won't let you do an order_by & distinct on the union of
                    # multiple queries. The additional order_by &  distinct is essential to handle
                    # use cases like OU_005 being moved from OU_002 to OU_001.
                    sub_orgs = (
                        AWSOrganizationalUnit.objects.filter(org_unit_id__in=sub_ou_ids_list)
                        .filter(account_alias__isnull=True)
                        .order_by("org_unit_id", "-created_timestamp")
                        .distinct("org_unit_id")
                    )
                else:
                    sub_orgs = sub_ou_list[0]
                for org_object in sub_orgs:
                    sub_orgs_dict[org_object.org_unit_name] = org_object.org_unit_id, org_object.org_unit_path
            # First we need to modify the parameters to get all accounts if org unit group_by is used
            self.parameters.set_filter(org_unit_single_level=org_unit_group_by_data)
            self.query_filter = self._get_filter()

        # grab the base query
        # (without org_units this is the only query - with org_units this is the query to find the accounts)
        query_data, query_sum = self.execute_individual_query(org_unit_applied)

        # Next we want to loop through each sub_org and execute the query for it
        if org_unit_applied:
            for sub_org_name, value in sub_orgs_dict.items():
                sub_org_id, sub_org_path = value
                if self.parameters.get_filter("org_unit_id"):
                    self.parameters.parameters["filter"].pop("org_unit_id")
                if self.parameters.get_filter("org_unit_single_level"):
                    self.parameters.parameters["filter"].pop("org_unit_single_level")
                if self.parameters.parameters["group_by"].get("account"):
                    self.parameters.parameters["group_by"].pop("account")
                # only add the org_unit to the filter if the user has access
                # through RBAC so that we avoid returning a 403
                org_access = None
                if self.access:
                    org_access = self.access.get("aws.organizational_unit", {}).get("read", [])
                if org_access is None or (sub_org_id in org_access or "*" in org_access):
                    # We need need to use the sub org path here because if we use the org unit id
                    # it will grab partial data from other orgs if the org unit is moved during
                    # the report period.
                    self.parameters.set_filter(org_unit_id=[sub_org_path])
                self.query_filter = self._get_filter()
                sub_query_data, sub_query_sum = self.execute_individual_query(org_unit_applied)
                query_sum = self.total_sum(sub_query_sum, query_sum)

                # If we're processing for CSV output, then just append the results to a
                # CSV output list and ensure that id, alias, and type are filled out correctly
                if not self.is_csv_output:
                    query_data_results[sub_org_name] = sub_query_data
                else:
                    # Add the initial account query results, if not set
                    if len(csv_results) == 0:
                        csv_results = [dict(type="account", **d) for d in query_data]
                    # And extend by the org unit query results
                    # keys "account_alias" and "account_id" are used here to match the query's
                    # structure so that the CSV MAPPER can rename the proper keys as one of the
                    # final steps in CSV processing
                    csv_results.extend(
                        dict(type="organizational_unit", account_alias=sub_org_name, account=sub_org_id, **d)
                        for d in sub_query_data
                    )
        else:
            # If we're processing for CSV output, but were not processing
            # org unit, then just make the CSV result list the initial query data results
            if self.is_csv_output:
                csv_results = query_data

        if not self.is_csv_output:
            # If not CSV output and org unit was applied, then reshape the output
            # structures for the JSON serializer
            if org_unit_applied:
                query_data = self.format_sub_org_results(query_data_results, query_data, sub_orgs_dict)
        else:
            # For CSV output, if there was a limit, then sent *all* output (base + sub-org, if any)
            # to the ranked list method
            if self._limit:
                query_data = self._ranked_list(csv_results) if self._limit else csv_results
            else:
                # Otherwise, just set the output intermediate variable to the CSV results list
                query_data = csv_results

            query_data = self._set_csv_output_fields(query_data)

        # Add each of the sub_org sums to the query_sum
        self.query_data = query_data
        self.query_sum = query_sum
        # reset to the original query filters
        groupby = self._get_group_by()
<<<<<<< HEAD
        if self._report_type in ["costs", "storage"] and not self.is_csv_output and not org_unit_applied:
=======
        if self._report_type in ["costs", "instance_type"] and not self.is_csv_output and not org_unit_applied:
>>>>>>> 1823ab39
            self.query_data = self.format_for_ui_recursive(groupby, self.query_data, org_unit_applied)
        self.parameters.parameters["filter"] = original_filters
        return self._format_query_response()

    def _format_query_response(self):
        """Format the query response with data.

        Returns:
            (Dict): Dictionary response of query params, data, and total

        """
        output = self._initialize_response_output(self.parameters)

        output["data"] = self.query_data
        output["total"] = self.query_sum

        if self._delta:
            output["delta"] = self.query_delta

        return output

    def _build_sum(self, query, annotations, org_unit_applied):
        """Build the sum results for the query."""
        sum_units = {}
        query_sum = self.initialize_totals()
        if not self.parameters.parameters.get("compute_count"):
            query_sum.pop("count", None)
        cost_units_fallback = self._mapper.report_type_map.get("cost_units_fallback")
        usage_units_fallback = self._mapper.report_type_map.get("usage_units_fallback")
        count_units_fallback = self._mapper.report_type_map.get("count_units_fallback")
        if query.exists():
            sum_annotations = {"cost_units": Coalesce(self._mapper.cost_units_key, Value(cost_units_fallback))}
            if self._mapper.usage_units_key:
                units_fallback = self._mapper.report_type_map.get("usage_units_fallback")
                sum_annotations["usage_units"] = Coalesce(self._mapper.usage_units_key, Value(units_fallback))
            sum_query = query.annotate(**sum_annotations).order_by()
            units_value = sum_query.values("cost_units").first().get("cost_units", cost_units_fallback)
            sum_units = {"cost_units": units_value}
            if self._mapper.usage_units_key:
                units_value = sum_query.values("usage_units").first().get("usage_units", usage_units_fallback)
                sum_units["usage_units"] = units_value
            if annotations.get("count_units"):
                sum_units["count_units"] = count_units_fallback
            query_sum = self.calculate_total(org_unit_applied, **sum_units)
        else:
            sum_units["cost_units"] = cost_units_fallback
            if annotations.get("count_units"):
                sum_units["count_units"] = count_units_fallback
            if annotations.get("usage_units"):
                sum_units["usage_units"] = usage_units_fallback
            query_sum.update(sum_units)
            self._pack_data_object(query_sum, **self._mapper.PACK_DEFINITIONS)
        return query_sum

    def _get_associated_tags(self, query_table, base_query_filters):  # noqa: C901
        """
        Query the reporting_awscostentrylineitem_daily_summary for existence of associated
        tags grouped by the account.

        Args:
            query_table (django.db.model) : Table containing the data against which we want to check for tags
            base_query_filters (django.db.model.Q) : Query filters to apply to table arg

        Returns:
            dict : {account (str): tags_exist(bool)}
        """

        def __resolve_op(op_str):
            """
            Resolve a django lookup op to a PostgreSQL operator

            Args:
                op_str (str) : django field lookup operator string

            Returns:
                str : Translated PostgreSQL operator
            """
            op_map = {
                None: "=",
                "": "=",
                "lt": "<",
                "lte": "<=",
                "gt": ">",
                "gte": ">=",
                "contains": "like",
                "icontains": "like",
                "startswith": "like",
                "istartswith": "like",
                "endswith": "like",
                "iendswith": "like",
            }

            return op_map[op_str]

        def __resolve_conditions(condition, alias="t", where=None, values=None):
            """
            Resolve a Q object to a PostgreSQL where clause condition string

            Args:
                condition (django.db.models.Q) Filters for the query
                alias (str) : Table alias (set by the calling function)
                where (None/List): Used for recursive calls only.
                values (None/List): Used for recursive calls only.

            Returns:
                dict : Result of query. On error, a log message is written and an empty dict is returned
            """
            if where is None:
                where = []
            if values is None:
                values = []

            for cond in condition.children:
                if isinstance(cond, Q):
                    __resolve_conditions(cond, alias, where, values)
                else:
                    conditional_parts = cond[0].split("__")
                    cast = f"::{conditional_parts[1]}" if len(conditional_parts) > 2 else ""
                    dj_op = conditional_parts[-1]
                    op = __resolve_op(dj_op) if len(conditional_parts) > 1 else __resolve_op(None)
                    col = (
                        f"UPPER({alias}.{conditional_parts[0]})"
                        if dj_op in ("icontains", "istartswith", "iendswith")
                        else f"{alias}.{conditional_parts[0]}"
                    )
                    values.append(
                        f"%{str(cond[1]).upper() if dj_op.startswith('i') else cond[1]}%"
                        if dj_op.endswith("contains")
                        else f"%{str(cond[1]).upper() if dj_op.startswith('i') else cond[1]}"
                        if dj_op.endswith("startswith")
                        else f"{str(cond[1]).upper() if dj_op.startswith('i') else cond[1]}%"
                        if dj_op.endswith("endswith")
                        else cond[1]
                    )
                    where.append(f" {'not ' if condition.negated else ''}{col}{cast} {op} %s{cast} ")

            return f"( {condition.connector.join(where)} )", values

        # Test the table to see if we can link to the daily summary table for tags
        try:
            _ = query_table._meta.get_field("usage_account_id")
            _ = query_table._meta.get_field("account_alias_id")
        except FieldDoesNotExist:
            return {}
        else:
            aws_tags_daily_summary_table = "reporting_awscostentrylineitem_daily_summary"
            # If the select table is not the above table, we need to join it to the above table
            # as it is the table containing the tag data
            if query_table._meta.db_table != aws_tags_daily_summary_table:
                join_table = f"""
  join {query_table._meta.db_table} as "b"
    on b.usage_account_id = t.usage_account_id
"""
            else:
                join_table = ""

            where_clause, values = __resolve_conditions(
                base_query_filters, "b" if query_table._meta.db_table != aws_tags_daily_summary_table else "t"
            )

            # Django ORM was producing inefficient and incorrect SQL for the query using this expression.
            # Therefore, at this time, the query will be written out until we can correct the ORM issue.
            sql = f"""
select coalesce(raa.account_alias, t.usage_account_id)::text as "account",
       sum((coalesce(t.tags, '{{}}'::jsonb) <> '{{}}'::jsonb)::boolean::int)::int as "tags_exist_sum"
  from {aws_tags_daily_summary_table} as "t"{join_table}
  left
  join reporting_awsaccountalias as "raa"
    on raa.id = t.account_alias_id
 where {where_clause}
 group
    by "account" ;"""
            # Saving these in case we need them
            # LOG.debug(f"AWS TAG CHECK QUERY: {sql}")
            # LOG.debug(f"AWS_TAG CHECK QUERY VALUES: {values}")

            from django.db import connection

            try:
                with connection.cursor() as cur:
                    cur.execute(sql, values)
                    res = {rec[0]: bool(rec[1]) for rec in cur}
            except Exception as e:
                LOG.error(e)
                res = {}

            return res

    def set_access_filters(self, access, filt, filters):
        """
        Sets the access filters to ensure RBAC restrictions given the users access,
        the current filter and the filter collection
        Args:
            access (list) the list containing the users relevant access
            filt (list or dict) contains the filters that need
            filters (QueryFilterCollection) the filter collection to add the new filters to
        returns:
            None
        """
        # Note that the RBAC access for organizational units should follow the hierarchical
        # structure of the tree. Therefore, as long as the user has access to the root nodes
        # passed in by group_by[org_unit_id] then the user automatically has access to all
        # the sub orgs.
        with tenant_context(self.tenant):
            if access and "*" not in access:
                allowed_ous = (
                    AWSOrganizationalUnit.objects.filter(
                        reduce(operator.or_, (Q(org_unit_path__icontains=rbac) for rbac in access))
                    )
                    .filter(account_alias__isnull=True)
                    .order_by("org_unit_id", "-created_timestamp")
                    .distinct("org_unit_id")
                )
                if allowed_ous:
                    access = list(allowed_ous.values_list("org_unit_id", flat=True))
            if not isinstance(filt, list) and filt["field"] == "organizational_unit__org_unit_path":
                filt["field"] = "organizational_unit__org_unit_id"
        super().set_access_filters(access, filt, filters)

    def total_sum(self, sum1, sum2):  # noqa: C901
        """
        Given two sums, add the values of identical keys.
        Args:
            sum1 (Dict) the sum we are adding
            sum2 (Dict) the original sum to add to
        Returns:
            (Dict): the sum result
        """
        expected_keys = list(sum1)
        if "date" in expected_keys:
            expected_keys.remove("date")
        if "value" in expected_keys:
            sum2["value"] = sum1["value"] + sum2["value"]
        else:
            for expected_key in expected_keys:
                if sum1.get(expected_key) and sum2.get(expected_key):
                    sum2[expected_key] = self.total_sum(sum1.get(expected_key), sum2.get(expected_key))
        if not sum2.get("date") and sum1.get("date"):
            sum2["date"] = sum1.get("date")
        return sum2

    def execute_individual_query(self, org_unit_applied=False):  # noqa: C901
        """Execute query and return provided data.

        Returns:
            (Dict): Dictionary response of query params, data, and total

        """
        data = []

        with tenant_context(self.tenant):
            query_table = self.query_table
            LOG.debug(f"Using query table: {query_table}")
            tag_results = None
            query = query_table.objects.filter(self.query_filter)
            query_data = query.annotate(**self.annotations)
            query_group_by = ["date"] + self._get_group_by()
<<<<<<< HEAD
            if self._report_type in ["costs", "storage"] and not self.is_csv_output:
=======
            if self._report_type in ["costs", "instance_type"] and not self.is_csv_output:
>>>>>>> 1823ab39
                query_group_by.append("currency_code")
            query_order_by = ["-date"]
            query_order_by.extend(self.order)  # add implicit ordering

            annotations = copy.deepcopy(self._mapper.report_type_map.get("annotations", {}))
            if not self.parameters.parameters.get("compute_count"):
                # Query parameter indicates count should be removed from DB queries
                annotations.pop("count", None)
                annotations.pop("count_units", None)

            query_data = query_data.values(*query_group_by).annotate(**annotations)
            if "account" in query_group_by:
                query_data = query_data.annotate(
                    account_alias=Coalesce(F(self._mapper.provider_map.get("alias")), "usage_account_id")
                )
                if self.parameters.parameters.get("check_tags"):
                    tag_results = self._get_associated_tags(query_table, self.query_filter)
            query_sum = self._build_sum(query, annotations, org_unit_applied)
            if self._limit and query_data and not org_unit_applied:
                query_data = self._group_by_ranks(query, query_data)
                if not self.parameters.get("order_by"):
                    # override implicit ordering when using ranked ordering.
                    query_order_by[-1] = "rank"

            if self._delta:
                query_data = self.add_deltas(query_data, query_sum)

            order_date = None
            for i, param in enumerate(query_order_by):
                if check_if_valid_date_str(param):
                    order_date = param
                    break
            # Remove the date order by as it is not actually used for ordering
            if order_date:

                sort_term = self._get_group_by()[0]
                query_order_by.pop(i)
                filtered_query_data = []
                for index in query_data:
                    for key, value in index.items():
                        if (key == "date") and (value == order_date):
                            filtered_query_data.append(index)
                ordered_data = self.order_by(filtered_query_data, query_order_by)
                order_of_interest = []
                for entry in ordered_data:
                    order_of_interest.append(entry.get(sort_term))
                # write a special order by function that iterates through the
                # rest of the days in query_data and puts them in the same order
                sorted_data = [item for x in order_of_interest for item in query_data if item.get(sort_term) == x]
                query_data = self.order_by(sorted_data, ["-date"])
            else:
                query_data = self.order_by(query_data, query_order_by)

            # Fetch the data (returning list(dict))
            query_results = list(query_data)
            # Resolve tag exists for unique account returned
            # if tag_results is not Falsey
            # Append the flag to the query result for the report
            if tag_results is not None:
                # Add the tag results to the report query result dicts
                for res in query_results:
                    res["tags_exist"] = tag_results.get(res["account_alias"], False)

            if not self.is_csv_output:
                groups = copy.deepcopy(query_group_by)
                groups.remove("date")
                data = self._apply_group_by(query_results, groups)
                data = self._transform_data(query_group_by, 0, data)
            else:
                data = query_results

        key_order = list(["units"] + list(annotations.keys()))
        ordered_total = {total_key: query_sum[total_key] for total_key in key_order if total_key in query_sum}
        ordered_total.update(query_sum)

        query_sum = ordered_total
        query_data = data

        return query_data, query_sum

    def calculate_total(self, org_unit_applied, **units):
        """Calculate aggregated totals for the query.

        Args:
            units (dict): The units dictionary

        Returns:
            (dict) The aggregated totals for the query

        """
        query_group_by = ["date"] + self._get_group_by()
<<<<<<< HEAD
        if self._report_type in ["costs", "storage"] and not self.is_csv_output:
=======
        if self._report_type in ["costs", "instance_type"] and not self.is_csv_output:
>>>>>>> 1823ab39
            query_group_by.append("currency_code")
        query = self.query_table.objects.filter(self.query_filter)
        query_data = query.annotate(**self.annotations)
        query_data = query_data.values(*query_group_by)
        aggregates = copy.deepcopy(self._mapper.report_type_map.get("aggregates", {}))
        if not self.parameters.parameters.get("compute_count"):
            # Query parameter indicates count should be removed from DB queries
            aggregates.pop("count", None)

        counts = None

        if "count" in aggregates:
            resource_ids = (
                query_data.annotate(resource_id=Func(F("resource_ids"), function="unnest"))
                .values_list("resource_id", flat=True)
                .distinct()
            )
            counts = len(resource_ids)
<<<<<<< HEAD
        if self._report_type in ["costs", "storage"]:
=======
        if self._report_type in ["costs", "instance_type"]:
>>>>>>> 1823ab39
            total_queryset = query_data.annotate(**aggregates)
            total_query = self.return_total_query(total_queryset)
        else:
            total_query = query.aggregate(**aggregates)

        for unit_key, unit_value in units.items():
            total_query[unit_key] = unit_value
<<<<<<< HEAD
            if self._report_type in ["costs", "storage"] and not self.is_csv_output:
                if unit_key not in ["cost_units", "usage_units"]:
                    total_query[unit_key] = self.currency
=======
            if self._report_type in ["costs", "instance_type"] and unit_key not in ["count_units", "usage_units"]:
                total_query[unit_key] = self.currency
>>>>>>> 1823ab39

        if counts:
            total_query["count"] = counts
        self._pack_data_object(total_query, **self._mapper.PACK_DEFINITIONS)
        return total_query

    def _group_by_ranks(self, query, data):
        """
        AWS is special because account alias is a foreign key
        and the query needs that for rankings to work.
        """
        if "account" in self._get_group_by():
            query = query.annotate(
                special_rank=Coalesce(F(self._mapper.provider_map.get("alias")), "usage_account_id")
            )
        return super()._group_by_ranks(query, data)<|MERGE_RESOLUTION|>--- conflicted
+++ resolved
@@ -347,11 +347,11 @@
         self.query_sum = query_sum
         # reset to the original query filters
         groupby = self._get_group_by()
-<<<<<<< HEAD
-        if self._report_type in ["costs", "storage"] and not self.is_csv_output and not org_unit_applied:
-=======
-        if self._report_type in ["costs", "instance_type"] and not self.is_csv_output and not org_unit_applied:
->>>>>>> 1823ab39
+        if (
+            self._report_type in ["costs", "storage", "instance_type"]
+            and not self.is_csv_output
+            and not org_unit_applied
+        ):
             self.query_data = self.format_for_ui_recursive(groupby, self.query_data, org_unit_applied)
         self.parameters.parameters["filter"] = original_filters
         return self._format_query_response()
@@ -609,11 +609,7 @@
             query = query_table.objects.filter(self.query_filter)
             query_data = query.annotate(**self.annotations)
             query_group_by = ["date"] + self._get_group_by()
-<<<<<<< HEAD
-            if self._report_type in ["costs", "storage"] and not self.is_csv_output:
-=======
-            if self._report_type in ["costs", "instance_type"] and not self.is_csv_output:
->>>>>>> 1823ab39
+            if self._report_type in ["costs", "storage", "instance_type"] and not self.is_csv_output:
                 query_group_by.append("currency_code")
             query_order_by = ["-date"]
             query_order_by.extend(self.order)  # add implicit ordering
@@ -705,11 +701,7 @@
 
         """
         query_group_by = ["date"] + self._get_group_by()
-<<<<<<< HEAD
-        if self._report_type in ["costs", "storage"] and not self.is_csv_output:
-=======
-        if self._report_type in ["costs", "instance_type"] and not self.is_csv_output:
->>>>>>> 1823ab39
+        if self._report_type in ["costs", "storage", "instance_type"] and not self.is_csv_output:
             query_group_by.append("currency_code")
         query = self.query_table.objects.filter(self.query_filter)
         query_data = query.annotate(**self.annotations)
@@ -728,11 +720,7 @@
                 .distinct()
             )
             counts = len(resource_ids)
-<<<<<<< HEAD
-        if self._report_type in ["costs", "storage"]:
-=======
-        if self._report_type in ["costs", "instance_type"]:
->>>>>>> 1823ab39
+        if self._report_type in ["costs", "storage", "instance_type"]:
             total_queryset = query_data.annotate(**aggregates)
             total_query = self.return_total_query(total_queryset)
         else:
@@ -740,14 +728,9 @@
 
         for unit_key, unit_value in units.items():
             total_query[unit_key] = unit_value
-<<<<<<< HEAD
-            if self._report_type in ["costs", "storage"] and not self.is_csv_output:
+            if self._report_type in ["costs", "storage", "instance_type"] and not self.is_csv_output:
                 if unit_key not in ["cost_units", "usage_units"]:
                     total_query[unit_key] = self.currency
-=======
-            if self._report_type in ["costs", "instance_type"] and unit_key not in ["count_units", "usage_units"]:
-                total_query[unit_key] = self.currency
->>>>>>> 1823ab39
 
         if counts:
             total_query["count"] = counts
