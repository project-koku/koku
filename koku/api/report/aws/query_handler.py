--- conflicted
+++ resolved
@@ -213,29 +213,15 @@
             # and filtering on the org unit. Therefore we are removing the group by org unit.
             org_unit_group_by_data = group_by_param.pop(ou_group_by_key)
 
-<<<<<<< HEAD
             # adding a group by account.
-=======
->>>>>>> 245c68dc
             if not self.parameters.parameters["group_by"].get("account"):
                 self.parameters.parameters["group_by"]["account"] = ["*"]
                 if self.access:
                     self.parameters._configure_access_params(self.parameters.caller)
 
-<<<<<<< HEAD
             sub_orgs = self._get_sub_org_units(org_unit_list=org_unit_group_by_data)
             for org_object in sub_orgs:
                 sub_orgs_dict[org_object.org_unit_name] = org_object.org_unit_id, org_object.org_unit_path
-=======
-            org_unit_objects = False
-            sub_ou_list = []
-            if org_unit_group_by_data:
-                org_unit_objects = True
-                sub_ou_list = self._get_sub_org_units(org_unit_group_by_data)
-            if org_unit_objects:
-                for org_object in sub_ou_list:
-                    sub_orgs_dict[org_object.org_unit_name] = org_object.org_unit_id, org_object.org_unit_path
->>>>>>> 245c68dc
             # First we need to modify the parameters to get all accounts if org unit group_by is used
             self.parameters.set_filter(org_unit_single_level=org_unit_group_by_data)
             self.query_filter = self._get_filter()
@@ -721,7 +707,6 @@
                 .order_by("org_unit_id", "-created_timestamp")
                 .distinct("org_unit_id")
             )
-<<<<<<< HEAD
 
             sub_org_units = None
             if org_unit_objects:
@@ -756,58 +741,4 @@
         except Exception as e:
             LOG.error(f"Error getting sub org units: \n{e}")
             sub_org_units = []
-        return sub_org_units
-=======
-        return super()._group_by_ranks(query, data)
-
-    def _get_sub_org_units(self, org_unit_list):
-        """Get sub org units for a list of parent org units.
-
-        Args:
-            org_unit_list (list): list of parent org units
-
-        Returns:
-            sub_orgs (django.db.query.QuerySet): QuerySet of sub org units
-        """
-
-        # Parent Org Units
-        org_unit_objects = (
-            AWSOrganizationalUnit.objects.filter(org_unit_id__in=org_unit_list)
-            .filter(account_alias__isnull=True)
-            .order_by("org_unit_id", "-created_timestamp")
-            .distinct("org_unit_id")
-        )
-
-        # Sub Org Units
-        sub_ou_list = []
-        if org_unit_objects:
-            # Loop through parent ids to find children org units 1 level below.
-            # TODO: loop through multiple levels
-            for org_unit_object in org_unit_objects:
-                sub_query = (
-                    AWSOrganizationalUnit.objects.filter(level=(org_unit_object.level + 1))
-                    .filter(org_unit_path__icontains=org_unit_object.org_unit_id)
-                    .filter(account_alias__isnull=True)
-                    .exclude(org_unit_id__in=org_unit_list)
-                    .order_by("org_unit_id", "-created_timestamp")
-                    .distinct("org_unit_id")
-                )
-                sub_ou_list.append(sub_query)
-
-        if len(sub_ou_list) > 1:
-            sub_query_set = sub_ou_list.pop()
-            sub_ou_ids_list = sub_query_set.union(*sub_ou_list).values_list("org_unit_id", flat=True)
-            # Note: The django orm won't let you do an order_by & distinct on the union of
-            # multiple queries. The additional order_by &  distinct is essential to handle
-            # use cases like OU_005 being moved from OU_002 to OU_001.
-            sub_orgs = (
-                AWSOrganizationalUnit.objects.filter(org_unit_id__in=sub_ou_ids_list)
-                .filter(account_alias__isnull=True)
-                .order_by("org_unit_id", "-created_timestamp")
-                .distinct("org_unit_id")
-            )
-        else:
-            sub_orgs = sub_ou_list[0] if len(sub_ou_list) == 1 else sub_ou_list
-
-        return sub_orgs
->>>>>>> 245c68dc
+        return sub_org_units