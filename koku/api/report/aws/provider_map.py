--- conflicted
+++ resolved
@@ -344,12 +344,8 @@
             "instance_type": {
                 "default": AWSComputeSummaryP,
                 ("instance_type",): AWSComputeSummaryP,
-<<<<<<< HEAD
-                ("account", "instance_type"): AWSComputeSummaryP,
                 ("account",): AWSComputeSummaryByAccountP,
-=======
                 ("account", "instance_type"): AWSComputeSummaryByAccountP,
->>>>>>> 838d7000
             },
             "storage": {"default": AWSStorageSummaryP, ("account",): AWSStorageSummaryByAccountP},
             "database": {
