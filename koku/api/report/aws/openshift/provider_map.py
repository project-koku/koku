#
# Copyright 2021 Red Hat Inc.
# SPDX-License-Identifier: Apache-2.0
#
"""Provider Mapper for OCP on AWS Reports."""
from django.contrib.postgres.aggregates import ArrayAgg
from django.db.models import CharField
from django.db.models import DecimalField
from django.db.models import F
from django.db.models import Max
from django.db.models import Q
from django.db.models import Sum
from django.db.models import Value
from django.db.models.functions import Coalesce

from api.models import Provider
from api.report.provider_map import ProviderMap
from reporting.models import OCPAWSCostLineItemProjectDailySummaryP
from reporting.provider.aws.openshift.models import OCPAWSComputeSummaryP
from reporting.provider.aws.openshift.models import OCPAWSCostSummaryByAccountP
from reporting.provider.aws.openshift.models import OCPAWSCostSummaryByRegionP
from reporting.provider.aws.openshift.models import OCPAWSCostSummaryByServiceP
from reporting.provider.aws.openshift.models import OCPAWSCostSummaryP
from reporting.provider.aws.openshift.models import OCPAWSDatabaseSummaryP
from reporting.provider.aws.openshift.models import OCPAWSNetworkSummaryP
from reporting.provider.aws.openshift.models import OCPAWSStorageSummaryP


class OCPAWSProviderMap(ProviderMap):
    """OCP on AWS Provider Map."""

    def __init__(self, provider, report_type, cost_type):
        """Constructor."""
        self.markup_cost = "markup_cost"
        if cost_type != "unblended_cost":
            self.markup_cost = "markup_cost_" + cost_type.split("_")[0]
        self._mapping = [
            {
                "provider": Provider.OCP_AWS,
                "alias": "account_alias__account_alias",
                "annotations": {
                    "cluster": "cluster_id",
                    "project": "namespace",
                    "account": "usage_account_id",
                    "service": "product_code",
                    "az": "availability_zone",
                },
                "end_date": "usage_start",
                "filters": {
                    "category": {"field": "cost_category__name", "operation": "icontains"},
                    "project": {"field": "namespace", "operation": "icontains"},
                    "cluster": [
                        {"field": "cluster_alias", "operation": "icontains", "composition_key": "cluster_filter"},
                        {"field": "cluster_id", "operation": "icontains", "composition_key": "cluster_filter"},
                    ],
                    "node": {"field": "node", "operation": "icontains"},
                    "account": [
                        {
                            "field": "account_alias__account_alias",
                            "operation": "icontains",
                            "composition_key": "account_filter",
                        },
                        {"field": "usage_account_id", "operation": "icontains", "composition_key": "account_filter"},
                    ],
                    "service": {"field": "product_code", "operation": "icontains"},
                    "product_family": {"field": "product_family", "operation": "icontains"},
                    "az": {"field": "availability_zone", "operation": "icontains"},
                    "region": {"field": "region", "operation": "icontains"},
                    "instance_type": {"field": "instance_type", "operation": "icontains"},
                },
                "group_by_options": ["account", "service", "region", "cluster", "project", "node", "product_family"],
                "tag_column": "tags",
                "report_type": {
                    "costs": {
                        "aggregates": {
                            "infra_total": Sum(
                                (
                                    Coalesce(F(cost_type), Value(0, output_field=DecimalField()))
                                    + Coalesce(F(self.markup_cost), Value(0, output_field=DecimalField()))
                                )
                                * Coalesce("exchange_rate", Value(1, output_field=DecimalField()))
                            ),
                            "infra_raw": Sum(
                                Coalesce(F(cost_type), Value(0, output_field=DecimalField()))
                                * Coalesce("exchange_rate", Value(1, output_field=DecimalField()))
                            ),
                            "infra_usage": Sum(Value(0, output_field=DecimalField())),
                            "infra_markup": Sum(
                                Coalesce(F(self.markup_cost), Value(0, output_field=DecimalField()))
                                * Coalesce("exchange_rate", Value(1, output_field=DecimalField()))
                            ),
                            "sup_raw": Sum(Value(0, output_field=DecimalField())),
                            "sup_usage": Sum(Value(0, output_field=DecimalField())),
                            "sup_markup": Sum(Value(0, output_field=DecimalField())),
                            "sup_total": Sum(Value(0, output_field=DecimalField())),
                            "cost_total": Sum(
                                (
                                    Coalesce(F(cost_type), Value(0, output_field=DecimalField()))
                                    + Coalesce(F(self.markup_cost), Value(0, output_field=DecimalField()))
                                )
                                * Coalesce("exchange_rate", Value(1, output_field=DecimalField()))
                            ),
                            "cost_raw": Sum(
                                Coalesce(F(cost_type), Value(0, output_field=DecimalField()))
                                * Coalesce("exchange_rate", Value(1, output_field=DecimalField()))
                            ),
                            "cost_usage": Sum(Value(0, output_field=DecimalField())),
                            "cost_markup": Sum(
                                Coalesce(F(self.markup_cost), Value(0, output_field=DecimalField()))
                                * Coalesce("exchange_rate", Value(1, output_field=DecimalField()))
                            ),
                        },
                        "annotations": {
                            "infra_total": Sum(
                                (
                                    Coalesce(F(cost_type), Value(0, output_field=DecimalField()))
                                    + Coalesce(F(self.markup_cost), Value(0, output_field=DecimalField()))
                                )
                                * Coalesce("exchange_rate", Value(1, output_field=DecimalField()))
                            ),
                            "infra_raw": Sum(
                                Coalesce(F(cost_type), Value(0, output_field=DecimalField()))
                                * Coalesce("exchange_rate", Value(1, output_field=DecimalField()))
                            ),
                            "infra_usage": Value(0, output_field=DecimalField()),
                            "infra_markup": Sum(
                                Coalesce(F(self.markup_cost), Value(0, output_field=DecimalField()))
                                * Coalesce("exchange_rate", Value(1, output_field=DecimalField()))
                            ),
                            "sup_raw": Value(0, output_field=DecimalField()),
                            "sup_usage": Value(0, output_field=DecimalField()),
                            "sup_markup": Value(0, output_field=DecimalField()),
                            "sup_total": Value(0, output_field=DecimalField()),
                            "cost_total": Sum(
                                (
                                    Coalesce(F(cost_type), Value(0, output_field=DecimalField()))
                                    + Coalesce(F(self.markup_cost), Value(0, output_field=DecimalField()))
                                )
                                * Coalesce("exchange_rate", Value(1, output_field=DecimalField()))
                            ),
                            "cost_raw": Sum(
                                Coalesce(F(cost_type), Value(0, output_field=DecimalField()))
                                * Coalesce("exchange_rate", Value(1, output_field=DecimalField()))
                            ),
                            "cost_usage": Value(0, output_field=DecimalField()),
                            "cost_markup": Sum(
                                Coalesce(F(self.markup_cost), Value(0, output_field=DecimalField()))
                                * Coalesce("exchange_rate", Value(1, output_field=DecimalField()))
                            ),
                            # the `currency_annotation` is inserted by the `annotations` property of the query-handler
                            "cost_units": Coalesce("currency_annotation", Value("USD", output_field=CharField())),
                            "clusters": ArrayAgg(Coalesce("cluster_alias", "cluster_id"), distinct=True),
                            "source_uuid": ArrayAgg(
                                F("source_uuid"), filter=Q(source_uuid__isnull=False), distinct=True
                            ),
                        },
                        "delta_key": {
                            "cost_total": Sum(
                                (
<<<<<<< HEAD
                                    Coalesce(F("unblended_cost"), Value(0, output_field=DecimalField()))
                                    + Coalesce(F("markup_cost"), Value(0, output_field=DecimalField()))
                                )
                                * Coalesce("exchange_rate", Value(1, output_field=DecimalField()))
                            )
                        },
                        "filter": [{}],
                        "cost_units_key": "currency_code",
                        "cost_units_fallback": "USD",
                        "sum_columns": ["cost_total", "sup_total", "infra_total"],
                        "default_ordering": {"cost_total": "desc"},
                    },
                    "costs_by_project": {
                        "tables": {
                            "query": OCPAWSCostLineItemProjectDailySummaryP,
                            "total": OCPAWSCostLineItemProjectDailySummaryP,
                        },
                        "aggregates": {
                            "infra_total": Sum(
                                (
                                    Coalesce(F("pod_cost"), Value(0, output_field=DecimalField()))
                                    + Coalesce(F("project_markup_cost"), Value(0, output_field=DecimalField()))
                                )
                                * Coalesce("exchange_rate", Value(1, output_field=DecimalField()))
                            ),
                            "infra_raw": Sum(
                                Coalesce(F("pod_cost"), Value(0, output_field=DecimalField()))
                                * Coalesce("exchange_rate", Value(1, output_field=DecimalField()))
                            ),
                            "infra_usage": Sum(Value(0, output_field=DecimalField())),
                            "infra_markup": Sum(
                                Coalesce(F("project_markup_cost"), Value(0, output_field=DecimalField()))
                                * Coalesce("exchange_rate", Value(1, output_field=DecimalField()))
                            ),
                            "sup_raw": Sum(Value(0, output_field=DecimalField())),
                            "sup_usage": Sum(Value(0, output_field=DecimalField())),
                            "sup_markup": Sum(Value(0, output_field=DecimalField())),
                            "sup_total": Sum(Value(0, output_field=DecimalField())),
                            "cost_total": Sum(
                                (
                                    Coalesce(F("pod_cost"), Value(0, output_field=DecimalField()))
                                    + Coalesce(F("project_markup_cost"), Value(0, output_field=DecimalField()))
                                )
                                * Coalesce("exchange_rate", Value(1, output_field=DecimalField()))
                            ),
                            "cost_raw": Sum(
                                Coalesce(F("pod_cost"), Value(0, output_field=DecimalField()))
                                * Coalesce("exchange_rate", Value(1, output_field=DecimalField()))
                            ),
                            "cost_usage": Sum(Value(0, output_field=DecimalField())),
                            "cost_markup": Sum(
                                Coalesce(F("project_markup_cost"), Value(0, output_field=DecimalField()))
                                * Coalesce("exchange_rate", Value(1, output_field=DecimalField()))
                            ),
                        },
                        "annotations": {
                            "infra_total": Sum(
                                (
                                    Coalesce(F("pod_cost"), Value(0, output_field=DecimalField()))
                                    + Coalesce(F("project_markup_cost"), Value(0, output_field=DecimalField()))
                                )
                                * Coalesce("exchange_rate", Value(1, output_field=DecimalField()))
                            ),
                            "infra_raw": Sum(
                                Coalesce(F("pod_cost"), Value(0, output_field=DecimalField()))
                                * Coalesce("exchange_rate", Value(1, output_field=DecimalField()))
                            ),
                            "infra_usage": Sum(Value(0, output_field=DecimalField())),
                            "infra_markup": Sum(
                                Coalesce(F("project_markup_cost"), Value(0, output_field=DecimalField()))
                                * Coalesce("exchange_rate", Value(1, output_field=DecimalField()))
                            ),
                            "sup_raw": Value(0, output_field=DecimalField()),
                            "sup_usage": Value(0, output_field=DecimalField()),
                            "sup_markup": Value(0, output_field=DecimalField()),
                            "sup_total": Value(0, output_field=DecimalField()),
                            "cost_total": Sum(
                                (
                                    Coalesce(F("pod_cost"), Value(0, output_field=DecimalField()))
                                    + Coalesce(F("project_markup_cost"), Value(0, output_field=DecimalField()))
                                )
                                * Coalesce("exchange_rate", Value(1, output_field=DecimalField()))
                            ),
                            "cost_raw": Sum(
                                Coalesce(F("pod_cost"), Value(0, output_field=DecimalField()))
                                * Coalesce("exchange_rate", Value(1, output_field=DecimalField()))
                            ),
                            "cost_usage": Sum(Value(0, output_field=DecimalField())),
                            "cost_markup": Sum(
                                Coalesce(F("project_markup_cost"), Value(0, output_field=DecimalField()))
                                * Coalesce("exchange_rate", Value(1, output_field=DecimalField()))
                            ),
                            # the `currency_annotation` is inserted by the `annotations` property of the query-handler
                            "cost_units": Coalesce("currency_annotation", Value("USD", output_field=CharField())),
                            "clusters": ArrayAgg(Coalesce("cluster_alias", "cluster_id"), distinct=True),
                            "source_uuid": ArrayAgg(
                                F("source_uuid"), filter=Q(source_uuid__isnull=False), distinct=True
                            ),
                        },
                        "delta_key": {
                            "cost_total": Sum(
                                (
                                    Coalesce(F("pod_cost"), Value(0, output_field=DecimalField()))
                                    + Coalesce(F("project_markup_cost"), Value(0, output_field=DecimalField()))
=======
                                    Coalesce(F(cost_type), Value(0, output_field=DecimalField()))
                                    + Coalesce(F(self.markup_cost), Value(0, output_field=DecimalField()))
>>>>>>> 405de3cd
                                )
                                * Coalesce("exchange_rate", Value(1, output_field=DecimalField()))
                            )
                        },
                        "filter": [{}],
                        "cost_units_key": "currency_code",
                        "cost_units_fallback": "USD",
                        "sum_columns": ["cost_total", "sup_total", "infra_total"],
                        "default_ordering": {"cost_total": "desc"},
                    },
                    "storage": {
                        "aggregates": {
                            "infra_total": Sum(
                                (
                                    Coalesce(F(cost_type), Value(0, output_field=DecimalField()))
                                    + Coalesce(F(self.markup_cost), Value(0, output_field=DecimalField()))
                                )
                                * Coalesce("exchange_rate", Value(1, output_field=DecimalField()))
                            ),
                            "infra_raw": Sum(
                                Coalesce(F(cost_type), Value(0, output_field=DecimalField()))
                                * Coalesce("exchange_rate", Value(1, output_field=DecimalField()))
                            ),
                            "infra_usage": Sum(Value(0, output_field=DecimalField())),
                            "infra_markup": Sum(
<<<<<<< HEAD
                                Coalesce(F("markup_cost"), Value(0, output_field=DecimalField()))
                                * Coalesce("exchange_rate", Value(1, output_field=DecimalField()))
                            ),
                            "infra_total": Sum(
                                Coalesce(F("unblended_cost"), Value(0, output_field=DecimalField()))
                                * Coalesce("exchange_rate", Value(1, output_field=DecimalField()))
                            ),
                            "sup_raw": Value(0, output_field=DecimalField()),
                            "sup_usage": Value(0, output_field=DecimalField()),
                            "sup_markup": Value(0, output_field=DecimalField()),
                            "sup_total": Value(0, output_field=DecimalField()),
                            "cost_total": Sum(
                                (
                                    Coalesce(F("unblended_cost"), Value(0, output_field=DecimalField()))
                                    + Coalesce(F("markup_cost"), Value(0, output_field=DecimalField()))
                                )
                                * Coalesce("exchange_rate", Value(1, output_field=DecimalField()))
                            ),
                            "cost_raw": Sum(
                                Coalesce(F("unblended_cost"), Value(0, output_field=DecimalField()))
                                * Coalesce("exchange_rate", Value(1, output_field=DecimalField()))
                            ),
                            "cost_usage": Sum(Value(0, output_field=DecimalField())),
                            "cost_markup": Sum(
                                Coalesce(F("markup_cost"), Value(0, output_field=DecimalField()))
                                * Coalesce("exchange_rate", Value(1, output_field=DecimalField()))
                            ),
                            # the `currency_annotation` is inserted by the `annotations` property of the query-handler
                            "cost_units": Coalesce("currency_annotation", Value("USD", output_field=CharField())),
                            "usage": Sum(F("usage_amount")),
                            "usage_units": Coalesce(Max("unit"), Value("GB-Mo")),
                            "clusters": ArrayAgg(Coalesce("cluster_alias", "cluster_id"), distinct=True),
                            "source_uuid": ArrayAgg(
                                F("source_uuid"), filter=Q(source_uuid__isnull=False), distinct=True
                            ),
                        },
                        "delta_key": {"usage": Sum("usage_amount")},
                        "filter": [
                            {"field": "product_family", "operation": "icontains", "parameter": "Storage"},
                            {"field": "unit", "operation": "exact", "parameter": "GB-Mo"},
                        ],
                        "cost_units_key": "currency_code",
                        "cost_units_fallback": "USD",
                        "usage_units_key": "unit",
                        "usage_units_fallback": "GB-Mo",
                        "sum_columns": ["usage", "cost_total", "sup_total", "infra_total"],
                        "default_ordering": {"usage": "desc"},
                    },
                    "storage_by_project": {
                        "tables": {
                            "query": OCPAWSCostLineItemProjectDailySummaryP,
                            "total": OCPAWSCostLineItemProjectDailySummaryP,
                        },
                        "aggregates": {
                            "infra_total": Sum(
                                (
                                    Coalesce(F("pod_cost"), Value(0, output_field=DecimalField()))
                                    + Coalesce(F("project_markup_cost"), Value(0, output_field=DecimalField()))
                                )
                                * Coalesce("exchange_rate", Value(1, output_field=DecimalField()))
                            ),
                            "infra_raw": Sum(
                                Coalesce(F("pod_cost"), Value(0, output_field=DecimalField()))
                                * Coalesce("exchange_rate", Value(1, output_field=DecimalField()))
                            ),
                            "infra_usage": Sum(Value(0, output_field=DecimalField())),
                            "infra_markup": Sum(
                                Coalesce(F("project_markup_cost"), Value(0, output_field=DecimalField()))
=======
                                Coalesce(F(self.markup_cost), Value(0, output_field=DecimalField()))
>>>>>>> 405de3cd
                                * Coalesce("exchange_rate", Value(1, output_field=DecimalField()))
                            ),
                            "sup_raw": Sum(Value(0, output_field=DecimalField())),
                            "sup_usage": Sum(Value(0, output_field=DecimalField())),
                            "sup_markup": Sum(Value(0, output_field=DecimalField())),
                            "sup_total": Sum(Value(0, output_field=DecimalField())),
                            "cost_total": Sum(
                                (
                                    Coalesce(F(cost_type), Value(0, output_field=DecimalField()))
                                    + Coalesce(F(self.markup_cost), Value(0, output_field=DecimalField()))
                                )
                                * Coalesce("exchange_rate", Value(1, output_field=DecimalField()))
                            ),
                            "cost_raw": Sum(
                                Coalesce(F(cost_type), Value(0, output_field=DecimalField()))
                                * Coalesce("exchange_rate", Value(1, output_field=DecimalField()))
                            ),
                            "cost_usage": Sum(Value(0, output_field=DecimalField())),
                            "cost_markup": Sum(
                                Coalesce(F(self.markup_cost), Value(0, output_field=DecimalField()))
                                * Coalesce("exchange_rate", Value(1, output_field=DecimalField()))
                            ),
                            "usage": Sum(F("usage_amount")),
                            "usage_units": Coalesce(Max("unit"), Value("GB-Mo")),
                        },
                        "annotations": {
                            "infra_total": Sum(
                                (
                                    Coalesce(F(cost_type), Value(0, output_field=DecimalField()))
                                    + Coalesce(F(self.markup_cost), Value(0, output_field=DecimalField()))
                                )
                                * Coalesce("exchange_rate", Value(1, output_field=DecimalField()))
                            ),
                            "infra_raw": Sum(
                                Coalesce(F(cost_type), Value(0, output_field=DecimalField()))
                                * Coalesce("exchange_rate", Value(1, output_field=DecimalField()))
                            ),
                            "infra_usage": Sum(Value(0, output_field=DecimalField())),
                            "infra_markup": Sum(
                                Coalesce(F(self.markup_cost), Value(0, output_field=DecimalField()))
                                * Coalesce("exchange_rate", Value(1, output_field=DecimalField()))
                            ),
                            "sup_raw": Value(0, output_field=DecimalField()),
                            "sup_usage": Value(0, output_field=DecimalField()),
                            "sup_markup": Value(0, output_field=DecimalField()),
                            "sup_total": Value(0, output_field=DecimalField()),
                            "cost_total": Sum(
                                (
                                    Coalesce(F(cost_type), Value(0, output_field=DecimalField()))
                                    + Coalesce(F(self.markup_cost), Value(0, output_field=DecimalField()))
                                )
                                * Coalesce("exchange_rate", Value(1, output_field=DecimalField()))
                            ),
                            "cost_raw": Sum(
                                Coalesce(F(cost_type), Value(0, output_field=DecimalField()))
                                * Coalesce("exchange_rate", Value(1, output_field=DecimalField()))
                            ),
                            "cost_usage": Sum(Value(0, output_field=DecimalField())),
                            "cost_markup": Sum(
                                Coalesce(F(self.markup_cost), Value(0, output_field=DecimalField()))
                                * Coalesce("exchange_rate", Value(1, output_field=DecimalField()))
                            ),
                            # the `currency_annotation` is inserted by the `annotations` property of the query-handler
                            "cost_units": Coalesce("currency_annotation", Value("USD", output_field=CharField())),
                            "usage": Sum("usage_amount"),
                            "usage_units": Coalesce(Max("unit"), Value("GB-Mo")),
                            "clusters": ArrayAgg(Coalesce("cluster_alias", "cluster_id"), distinct=True),
                            "source_uuid": ArrayAgg(
                                F("source_uuid"), filter=Q(source_uuid__isnull=False), distinct=True
                            ),
                        },
                        "delta_key": {"usage": Sum("usage_amount")},
                        "filter": [{"field": "product_family", "operation": "icontains", "parameter": "Storage"}],
                        "cost_units_key": "currency_code",
                        "cost_units_fallback": "USD",
                        "usage_units_key": "unit",
                        "usage_units_fallback": "GB-Mo",
                        "sum_columns": ["usage", "cost_total", "sup_total", "infra_total"],
                        "default_ordering": {"usage": "desc"},
                    },
                    "instance_type": {
                        "aggregates": {
                            "infra_total": Sum(
                                (
                                    Coalesce(F(cost_type), Value(0, output_field=DecimalField()))
                                    + Coalesce(F(self.markup_cost), Value(0, output_field=DecimalField()))
                                )
                                * Coalesce("exchange_rate", Value(1, output_field=DecimalField()))
                            ),
                            "infra_raw": Sum(
                                Coalesce(F(cost_type), Value(0, output_field=DecimalField()))
                                * Coalesce("exchange_rate", Value(1, output_field=DecimalField()))
                            ),
                            "infra_usage": Sum(Value(0, output_field=DecimalField())),
                            "infra_markup": Sum(
                                Coalesce(F(self.markup_cost), Value(0, output_field=DecimalField()))
                                * Coalesce("exchange_rate", Value(1, output_field=DecimalField()))
                            ),
                            "sup_raw": Sum(Value(0, output_field=DecimalField())),
                            "sup_usage": Sum(Value(0, output_field=DecimalField())),
                            "sup_markup": Sum(Value(0, output_field=DecimalField())),
                            "sup_total": Sum(Value(0, output_field=DecimalField())),
                            "cost_total": Sum(
                                (
                                    Coalesce(F(cost_type), Value(0, output_field=DecimalField()))
                                    + Coalesce(F(self.markup_cost), Value(0, output_field=DecimalField()))
                                )
                                * Coalesce("exchange_rate", Value(1, output_field=DecimalField()))
                            ),
                            "cost_raw": Sum(
                                Coalesce(F(cost_type), Value(0, output_field=DecimalField()))
                                * Coalesce("exchange_rate", Value(1, output_field=DecimalField()))
                            ),
                            "cost_usage": Sum(Value(0, output_field=DecimalField())),
                            "cost_markup": Sum(
                                Coalesce(F(self.markup_cost), Value(0, output_field=DecimalField()))
                                * Coalesce("exchange_rate", Value(1, output_field=DecimalField()))
                            ),
                            "usage": Sum(F("usage_amount")),
                            "usage_units": Coalesce(Max("unit"), Value("GB-Mo")),
                        },
                        "aggregate_key": "usage_amount",
                        "annotations": {
                            "infra_total": Sum(
                                (
                                    Coalesce(F(cost_type), Value(0, output_field=DecimalField()))
                                    + Coalesce(F(self.markup_cost), Value(0, output_field=DecimalField()))
                                )
                                * Coalesce("exchange_rate", Value(1, output_field=DecimalField()))
                            ),
                            "infra_raw": Sum(
                                Coalesce(F(cost_type), Value(0, output_field=DecimalField()))
                                * Coalesce("exchange_rate", Value(1, output_field=DecimalField()))
                            ),
                            "infra_usage": Sum(Value(0, output_field=DecimalField())),
                            "infra_markup": Sum(
                                Coalesce(F(self.markup_cost), Value(0, output_field=DecimalField()))
                                * Coalesce("exchange_rate", Value(1, output_field=DecimalField()))
                            ),
                            "sup_raw": Value(0, output_field=DecimalField()),
                            "sup_usage": Value(0, output_field=DecimalField()),
                            "sup_markup": Value(0, output_field=DecimalField()),
                            "sup_total": Value(0, output_field=DecimalField()),
                            "cost_total": Sum(
                                (
                                    Coalesce(F(cost_type), Value(0, output_field=DecimalField()))
                                    + Coalesce(F(self.markup_cost), Value(0, output_field=DecimalField()))
                                )
                                * Coalesce("exchange_rate", Value(1, output_field=DecimalField()))
                            ),
                            "cost_raw": Sum(
                                Coalesce(F(cost_type), Value(0, output_field=DecimalField()))
                                * Coalesce("exchange_rate", Value(1, output_field=DecimalField()))
                            ),
                            "cost_usage": Sum(Value(0, output_field=DecimalField())),
                            "cost_markup": Sum(
<<<<<<< HEAD
                                Coalesce(F("markup_cost"), Value(0, output_field=DecimalField()))
                                * Coalesce("exchange_rate", Value(1, output_field=DecimalField()))
                            ),
                            # the `currency_annotation` is inserted by the `annotations` property of the query-handler
                            "cost_units": Coalesce("currency_annotation", Value("USD", output_field=CharField())),
                            "usage": Sum(F("usage_amount")),
                            "usage_units": Coalesce(Max("unit"), Value("Hrs")),
                            "clusters": ArrayAgg(Coalesce("cluster_alias", "cluster_id"), distinct=True),
                            "source_uuid": ArrayAgg(
                                F("source_uuid"), filter=Q(source_uuid__isnull=False), distinct=True
                            ),
                        },
                        "delta_key": {"usage": Sum("usage_amount")},
                        "filter": [{"field": "instance_type", "operation": "isnull", "parameter": False}],
                        "group_by": ["instance_type"],
                        "cost_units_key": "currency_code",
                        "cost_units_fallback": "USD",
                        "usage_units_key": "unit",
                        "usage_units_fallback": "Hrs",
                        "sum_columns": ["usage", "cost_total", "sup_total", "infra_total"],
                        "default_ordering": {"usage": "desc"},
                    },
                    "instance_type_by_project": {
                        "tables": {
                            "query": OCPAWSCostLineItemProjectDailySummaryP,
                            "total": OCPAWSCostLineItemProjectDailySummaryP,
                        },
                        "aggregates": {
                            "infra_total": Sum(
                                (
                                    Coalesce(F("pod_cost"), Value(0, output_field=DecimalField()))
                                    + Coalesce(F("project_markup_cost"), Value(0, output_field=DecimalField()))
                                )
                                * Coalesce("exchange_rate", Value(1, output_field=DecimalField()))
                            ),
                            "infra_raw": Sum(
                                Coalesce(F("pod_cost"), Value(0, output_field=DecimalField()))
                                * Coalesce("exchange_rate", Value(1, output_field=DecimalField()))
                            ),
                            "infra_usage": Sum(Value(0, output_field=DecimalField())),
                            "infra_markup": Sum(
                                Coalesce(F("project_markup_cost"), Value(0, output_field=DecimalField()))
                                * Coalesce("exchange_rate", Value(1, output_field=DecimalField()))
                            ),
                            "sup_raw": Sum(Value(0, output_field=DecimalField())),
                            "sup_usage": Sum(Value(0, output_field=DecimalField())),
                            "sup_markup": Sum(Value(0, output_field=DecimalField())),
                            "sup_total": Sum(Value(0, output_field=DecimalField())),
                            "cost_total": Sum(
                                (
                                    Coalesce(F("pod_cost"), Value(0, output_field=DecimalField()))
                                    + Coalesce(F("project_markup_cost"), Value(0, output_field=DecimalField()))
                                )
                                * Coalesce("exchange_rate", Value(1, output_field=DecimalField()))
                            ),
                            "cost_raw": Sum(
                                Coalesce(F("pod_cost"), Value(0, output_field=DecimalField()))
                                * Coalesce("exchange_rate", Value(1, output_field=DecimalField()))
                            ),
                            "cost_usage": Sum(Value(0, output_field=DecimalField())),
                            "cost_markup": Sum(
                                Coalesce(F("project_markup_cost"), Value(0, output_field=DecimalField()))
                                * Coalesce("exchange_rate", Value(1, output_field=DecimalField()))
                            ),
                            "usage": Sum("usage_amount"),
                            "usage_units": Coalesce(Max("unit"), Value("GB-Mo")),
                        },
                        "aggregate_key": "usage_amount",
                        "annotations": {
                            "infra_total": Sum(
                                (
                                    Coalesce(F("pod_cost"), Value(0, output_field=DecimalField()))
                                    + Coalesce(F("project_markup_cost"), Value(0, output_field=DecimalField()))
                                )
                                * Coalesce("exchange_rate", Value(1, output_field=DecimalField()))
                            ),
                            "infra_raw": Sum(
                                Coalesce(F("pod_cost"), Value(0, output_field=DecimalField()))
                                * Coalesce("exchange_rate", Value(1, output_field=DecimalField()))
                            ),
                            "infra_usage": Sum(Value(0, output_field=DecimalField())),
                            "infra_markup": Sum(
                                Coalesce(F("project_markup_cost"), Value(0, output_field=DecimalField()))
                                * Coalesce("exchange_rate", Value(1, output_field=DecimalField()))
                            ),
                            "sup_raw": Value(0, output_field=DecimalField()),
                            "sup_usage": Value(0, output_field=DecimalField()),
                            "sup_markup": Value(0, output_field=DecimalField()),
                            "sup_total": Value(0, output_field=DecimalField()),
                            "cost_total": Sum(
                                (
                                    Coalesce(F("pod_cost"), Value(0, output_field=DecimalField()))
                                    + Coalesce(F("project_markup_cost"), Value(0, output_field=DecimalField()))
                                )
                                * Coalesce("exchange_rate", Value(1, output_field=DecimalField()))
                            ),
                            "cost_raw": Sum(
                                Coalesce(F("pod_cost"), Value(0, output_field=DecimalField()))
                                * Coalesce("exchange_rate", Value(1, output_field=DecimalField()))
                            ),
                            "cost_usage": Sum(Value(0, output_field=DecimalField())),
                            "cost_markup": Sum(
                                Coalesce(F("project_markup_cost"), Value(0, output_field=DecimalField()))
=======
                                Coalesce(F(self.markup_cost), Value(0, output_field=DecimalField()))
>>>>>>> 405de3cd
                                * Coalesce("exchange_rate", Value(1, output_field=DecimalField()))
                            ),
                            # the `currency_annotation` is inserted by the `annotations` property of the query-handler
                            "cost_units": Coalesce("currency_annotation", Value("USD", output_field=CharField())),
                            "usage": Sum("usage_amount"),
                            "usage_units": Coalesce(Max("unit"), Value("Hrs")),
                            "clusters": ArrayAgg(Coalesce("cluster_alias", "cluster_id"), distinct=True),
                            "source_uuid": ArrayAgg(
                                F("source_uuid"), filter=Q(source_uuid__isnull=False), distinct=True
                            ),
                        },
                        "delta_key": {"usage": Sum("usage_amount")},
                        "filter": [{"field": "instance_type", "operation": "isnull", "parameter": False}],
                        "group_by": ["instance_type"],
                        "cost_units_key": "currency_code",
                        "cost_units_fallback": "USD",
                        "usage_units_key": "unit",
                        "usage_units_fallback": "Hrs",
                        "sum_columns": ["usage", "cost_total", "sup_total", "infra_total"],
                        "default_ordering": {"usage": "desc"},
                    },
                    "tags": {"default_ordering": {"cost_total": "desc"}},
                },
                "start_date": "usage_start",
                "tables": {
                    "query": OCPAWSCostLineItemProjectDailySummaryP,
                    "total": OCPAWSCostLineItemProjectDailySummaryP,
                },
            }
        ]

        self.views = {
            "costs": {
                "default": OCPAWSCostSummaryP,
                ("account",): OCPAWSCostSummaryByAccountP,
                ("service",): OCPAWSCostSummaryByServiceP,
                ("account", "service"): OCPAWSCostSummaryByServiceP,
                ("region",): OCPAWSCostSummaryByRegionP,
                ("account", "region"): OCPAWSCostSummaryByRegionP,
            },
            "instance_type": {
                "default": OCPAWSComputeSummaryP,
                ("instance_type",): OCPAWSComputeSummaryP,
                ("account", "instance_type"): OCPAWSComputeSummaryP,
                ("account",): OCPAWSComputeSummaryP,
            },
            "storage": {"default": OCPAWSStorageSummaryP, ("account",): OCPAWSStorageSummaryP},
            "database": {
                "default": OCPAWSDatabaseSummaryP,
                ("service",): OCPAWSDatabaseSummaryP,
                ("account", "service"): OCPAWSDatabaseSummaryP,
                ("account",): OCPAWSDatabaseSummaryP,
            },
            "network": {
                "default": OCPAWSNetworkSummaryP,
                ("service",): OCPAWSNetworkSummaryP,
                ("account", "service"): OCPAWSNetworkSummaryP,
                ("account",): OCPAWSNetworkSummaryP,
            },
        }
        super().__init__(provider, report_type)<|MERGE_RESOLUTION|>--- conflicted
+++ resolved
@@ -157,115 +157,8 @@
                         "delta_key": {
                             "cost_total": Sum(
                                 (
-<<<<<<< HEAD
-                                    Coalesce(F("unblended_cost"), Value(0, output_field=DecimalField()))
-                                    + Coalesce(F("markup_cost"), Value(0, output_field=DecimalField()))
-                                )
-                                * Coalesce("exchange_rate", Value(1, output_field=DecimalField()))
-                            )
-                        },
-                        "filter": [{}],
-                        "cost_units_key": "currency_code",
-                        "cost_units_fallback": "USD",
-                        "sum_columns": ["cost_total", "sup_total", "infra_total"],
-                        "default_ordering": {"cost_total": "desc"},
-                    },
-                    "costs_by_project": {
-                        "tables": {
-                            "query": OCPAWSCostLineItemProjectDailySummaryP,
-                            "total": OCPAWSCostLineItemProjectDailySummaryP,
-                        },
-                        "aggregates": {
-                            "infra_total": Sum(
-                                (
-                                    Coalesce(F("pod_cost"), Value(0, output_field=DecimalField()))
-                                    + Coalesce(F("project_markup_cost"), Value(0, output_field=DecimalField()))
-                                )
-                                * Coalesce("exchange_rate", Value(1, output_field=DecimalField()))
-                            ),
-                            "infra_raw": Sum(
-                                Coalesce(F("pod_cost"), Value(0, output_field=DecimalField()))
-                                * Coalesce("exchange_rate", Value(1, output_field=DecimalField()))
-                            ),
-                            "infra_usage": Sum(Value(0, output_field=DecimalField())),
-                            "infra_markup": Sum(
-                                Coalesce(F("project_markup_cost"), Value(0, output_field=DecimalField()))
-                                * Coalesce("exchange_rate", Value(1, output_field=DecimalField()))
-                            ),
-                            "sup_raw": Sum(Value(0, output_field=DecimalField())),
-                            "sup_usage": Sum(Value(0, output_field=DecimalField())),
-                            "sup_markup": Sum(Value(0, output_field=DecimalField())),
-                            "sup_total": Sum(Value(0, output_field=DecimalField())),
-                            "cost_total": Sum(
-                                (
-                                    Coalesce(F("pod_cost"), Value(0, output_field=DecimalField()))
-                                    + Coalesce(F("project_markup_cost"), Value(0, output_field=DecimalField()))
-                                )
-                                * Coalesce("exchange_rate", Value(1, output_field=DecimalField()))
-                            ),
-                            "cost_raw": Sum(
-                                Coalesce(F("pod_cost"), Value(0, output_field=DecimalField()))
-                                * Coalesce("exchange_rate", Value(1, output_field=DecimalField()))
-                            ),
-                            "cost_usage": Sum(Value(0, output_field=DecimalField())),
-                            "cost_markup": Sum(
-                                Coalesce(F("project_markup_cost"), Value(0, output_field=DecimalField()))
-                                * Coalesce("exchange_rate", Value(1, output_field=DecimalField()))
-                            ),
-                        },
-                        "annotations": {
-                            "infra_total": Sum(
-                                (
-                                    Coalesce(F("pod_cost"), Value(0, output_field=DecimalField()))
-                                    + Coalesce(F("project_markup_cost"), Value(0, output_field=DecimalField()))
-                                )
-                                * Coalesce("exchange_rate", Value(1, output_field=DecimalField()))
-                            ),
-                            "infra_raw": Sum(
-                                Coalesce(F("pod_cost"), Value(0, output_field=DecimalField()))
-                                * Coalesce("exchange_rate", Value(1, output_field=DecimalField()))
-                            ),
-                            "infra_usage": Sum(Value(0, output_field=DecimalField())),
-                            "infra_markup": Sum(
-                                Coalesce(F("project_markup_cost"), Value(0, output_field=DecimalField()))
-                                * Coalesce("exchange_rate", Value(1, output_field=DecimalField()))
-                            ),
-                            "sup_raw": Value(0, output_field=DecimalField()),
-                            "sup_usage": Value(0, output_field=DecimalField()),
-                            "sup_markup": Value(0, output_field=DecimalField()),
-                            "sup_total": Value(0, output_field=DecimalField()),
-                            "cost_total": Sum(
-                                (
-                                    Coalesce(F("pod_cost"), Value(0, output_field=DecimalField()))
-                                    + Coalesce(F("project_markup_cost"), Value(0, output_field=DecimalField()))
-                                )
-                                * Coalesce("exchange_rate", Value(1, output_field=DecimalField()))
-                            ),
-                            "cost_raw": Sum(
-                                Coalesce(F("pod_cost"), Value(0, output_field=DecimalField()))
-                                * Coalesce("exchange_rate", Value(1, output_field=DecimalField()))
-                            ),
-                            "cost_usage": Sum(Value(0, output_field=DecimalField())),
-                            "cost_markup": Sum(
-                                Coalesce(F("project_markup_cost"), Value(0, output_field=DecimalField()))
-                                * Coalesce("exchange_rate", Value(1, output_field=DecimalField()))
-                            ),
-                            # the `currency_annotation` is inserted by the `annotations` property of the query-handler
-                            "cost_units": Coalesce("currency_annotation", Value("USD", output_field=CharField())),
-                            "clusters": ArrayAgg(Coalesce("cluster_alias", "cluster_id"), distinct=True),
-                            "source_uuid": ArrayAgg(
-                                F("source_uuid"), filter=Q(source_uuid__isnull=False), distinct=True
-                            ),
-                        },
-                        "delta_key": {
-                            "cost_total": Sum(
-                                (
-                                    Coalesce(F("pod_cost"), Value(0, output_field=DecimalField()))
-                                    + Coalesce(F("project_markup_cost"), Value(0, output_field=DecimalField()))
-=======
-                                    Coalesce(F(cost_type), Value(0, output_field=DecimalField()))
-                                    + Coalesce(F(self.markup_cost), Value(0, output_field=DecimalField()))
->>>>>>> 405de3cd
+                                    Coalesce(F(cost_type), Value(0, output_field=DecimalField()))
+                                    + Coalesce(F(self.markup_cost), Value(0, output_field=DecimalField()))
                                 )
                                 * Coalesce("exchange_rate", Value(1, output_field=DecimalField()))
                             )
@@ -291,78 +184,7 @@
                             ),
                             "infra_usage": Sum(Value(0, output_field=DecimalField())),
                             "infra_markup": Sum(
-<<<<<<< HEAD
-                                Coalesce(F("markup_cost"), Value(0, output_field=DecimalField()))
-                                * Coalesce("exchange_rate", Value(1, output_field=DecimalField()))
-                            ),
-                            "infra_total": Sum(
-                                Coalesce(F("unblended_cost"), Value(0, output_field=DecimalField()))
-                                * Coalesce("exchange_rate", Value(1, output_field=DecimalField()))
-                            ),
-                            "sup_raw": Value(0, output_field=DecimalField()),
-                            "sup_usage": Value(0, output_field=DecimalField()),
-                            "sup_markup": Value(0, output_field=DecimalField()),
-                            "sup_total": Value(0, output_field=DecimalField()),
-                            "cost_total": Sum(
-                                (
-                                    Coalesce(F("unblended_cost"), Value(0, output_field=DecimalField()))
-                                    + Coalesce(F("markup_cost"), Value(0, output_field=DecimalField()))
-                                )
-                                * Coalesce("exchange_rate", Value(1, output_field=DecimalField()))
-                            ),
-                            "cost_raw": Sum(
-                                Coalesce(F("unblended_cost"), Value(0, output_field=DecimalField()))
-                                * Coalesce("exchange_rate", Value(1, output_field=DecimalField()))
-                            ),
-                            "cost_usage": Sum(Value(0, output_field=DecimalField())),
-                            "cost_markup": Sum(
-                                Coalesce(F("markup_cost"), Value(0, output_field=DecimalField()))
-                                * Coalesce("exchange_rate", Value(1, output_field=DecimalField()))
-                            ),
-                            # the `currency_annotation` is inserted by the `annotations` property of the query-handler
-                            "cost_units": Coalesce("currency_annotation", Value("USD", output_field=CharField())),
-                            "usage": Sum(F("usage_amount")),
-                            "usage_units": Coalesce(Max("unit"), Value("GB-Mo")),
-                            "clusters": ArrayAgg(Coalesce("cluster_alias", "cluster_id"), distinct=True),
-                            "source_uuid": ArrayAgg(
-                                F("source_uuid"), filter=Q(source_uuid__isnull=False), distinct=True
-                            ),
-                        },
-                        "delta_key": {"usage": Sum("usage_amount")},
-                        "filter": [
-                            {"field": "product_family", "operation": "icontains", "parameter": "Storage"},
-                            {"field": "unit", "operation": "exact", "parameter": "GB-Mo"},
-                        ],
-                        "cost_units_key": "currency_code",
-                        "cost_units_fallback": "USD",
-                        "usage_units_key": "unit",
-                        "usage_units_fallback": "GB-Mo",
-                        "sum_columns": ["usage", "cost_total", "sup_total", "infra_total"],
-                        "default_ordering": {"usage": "desc"},
-                    },
-                    "storage_by_project": {
-                        "tables": {
-                            "query": OCPAWSCostLineItemProjectDailySummaryP,
-                            "total": OCPAWSCostLineItemProjectDailySummaryP,
-                        },
-                        "aggregates": {
-                            "infra_total": Sum(
-                                (
-                                    Coalesce(F("pod_cost"), Value(0, output_field=DecimalField()))
-                                    + Coalesce(F("project_markup_cost"), Value(0, output_field=DecimalField()))
-                                )
-                                * Coalesce("exchange_rate", Value(1, output_field=DecimalField()))
-                            ),
-                            "infra_raw": Sum(
-                                Coalesce(F("pod_cost"), Value(0, output_field=DecimalField()))
-                                * Coalesce("exchange_rate", Value(1, output_field=DecimalField()))
-                            ),
-                            "infra_usage": Sum(Value(0, output_field=DecimalField())),
-                            "infra_markup": Sum(
-                                Coalesce(F("project_markup_cost"), Value(0, output_field=DecimalField()))
-=======
-                                Coalesce(F(self.markup_cost), Value(0, output_field=DecimalField()))
->>>>>>> 405de3cd
+                                Coalesce(F(self.markup_cost), Value(0, output_field=DecimalField()))
                                 * Coalesce("exchange_rate", Value(1, output_field=DecimalField()))
                             ),
                             "sup_raw": Sum(Value(0, output_field=DecimalField())),
@@ -519,113 +341,7 @@
                             ),
                             "cost_usage": Sum(Value(0, output_field=DecimalField())),
                             "cost_markup": Sum(
-<<<<<<< HEAD
-                                Coalesce(F("markup_cost"), Value(0, output_field=DecimalField()))
-                                * Coalesce("exchange_rate", Value(1, output_field=DecimalField()))
-                            ),
-                            # the `currency_annotation` is inserted by the `annotations` property of the query-handler
-                            "cost_units": Coalesce("currency_annotation", Value("USD", output_field=CharField())),
-                            "usage": Sum(F("usage_amount")),
-                            "usage_units": Coalesce(Max("unit"), Value("Hrs")),
-                            "clusters": ArrayAgg(Coalesce("cluster_alias", "cluster_id"), distinct=True),
-                            "source_uuid": ArrayAgg(
-                                F("source_uuid"), filter=Q(source_uuid__isnull=False), distinct=True
-                            ),
-                        },
-                        "delta_key": {"usage": Sum("usage_amount")},
-                        "filter": [{"field": "instance_type", "operation": "isnull", "parameter": False}],
-                        "group_by": ["instance_type"],
-                        "cost_units_key": "currency_code",
-                        "cost_units_fallback": "USD",
-                        "usage_units_key": "unit",
-                        "usage_units_fallback": "Hrs",
-                        "sum_columns": ["usage", "cost_total", "sup_total", "infra_total"],
-                        "default_ordering": {"usage": "desc"},
-                    },
-                    "instance_type_by_project": {
-                        "tables": {
-                            "query": OCPAWSCostLineItemProjectDailySummaryP,
-                            "total": OCPAWSCostLineItemProjectDailySummaryP,
-                        },
-                        "aggregates": {
-                            "infra_total": Sum(
-                                (
-                                    Coalesce(F("pod_cost"), Value(0, output_field=DecimalField()))
-                                    + Coalesce(F("project_markup_cost"), Value(0, output_field=DecimalField()))
-                                )
-                                * Coalesce("exchange_rate", Value(1, output_field=DecimalField()))
-                            ),
-                            "infra_raw": Sum(
-                                Coalesce(F("pod_cost"), Value(0, output_field=DecimalField()))
-                                * Coalesce("exchange_rate", Value(1, output_field=DecimalField()))
-                            ),
-                            "infra_usage": Sum(Value(0, output_field=DecimalField())),
-                            "infra_markup": Sum(
-                                Coalesce(F("project_markup_cost"), Value(0, output_field=DecimalField()))
-                                * Coalesce("exchange_rate", Value(1, output_field=DecimalField()))
-                            ),
-                            "sup_raw": Sum(Value(0, output_field=DecimalField())),
-                            "sup_usage": Sum(Value(0, output_field=DecimalField())),
-                            "sup_markup": Sum(Value(0, output_field=DecimalField())),
-                            "sup_total": Sum(Value(0, output_field=DecimalField())),
-                            "cost_total": Sum(
-                                (
-                                    Coalesce(F("pod_cost"), Value(0, output_field=DecimalField()))
-                                    + Coalesce(F("project_markup_cost"), Value(0, output_field=DecimalField()))
-                                )
-                                * Coalesce("exchange_rate", Value(1, output_field=DecimalField()))
-                            ),
-                            "cost_raw": Sum(
-                                Coalesce(F("pod_cost"), Value(0, output_field=DecimalField()))
-                                * Coalesce("exchange_rate", Value(1, output_field=DecimalField()))
-                            ),
-                            "cost_usage": Sum(Value(0, output_field=DecimalField())),
-                            "cost_markup": Sum(
-                                Coalesce(F("project_markup_cost"), Value(0, output_field=DecimalField()))
-                                * Coalesce("exchange_rate", Value(1, output_field=DecimalField()))
-                            ),
-                            "usage": Sum("usage_amount"),
-                            "usage_units": Coalesce(Max("unit"), Value("GB-Mo")),
-                        },
-                        "aggregate_key": "usage_amount",
-                        "annotations": {
-                            "infra_total": Sum(
-                                (
-                                    Coalesce(F("pod_cost"), Value(0, output_field=DecimalField()))
-                                    + Coalesce(F("project_markup_cost"), Value(0, output_field=DecimalField()))
-                                )
-                                * Coalesce("exchange_rate", Value(1, output_field=DecimalField()))
-                            ),
-                            "infra_raw": Sum(
-                                Coalesce(F("pod_cost"), Value(0, output_field=DecimalField()))
-                                * Coalesce("exchange_rate", Value(1, output_field=DecimalField()))
-                            ),
-                            "infra_usage": Sum(Value(0, output_field=DecimalField())),
-                            "infra_markup": Sum(
-                                Coalesce(F("project_markup_cost"), Value(0, output_field=DecimalField()))
-                                * Coalesce("exchange_rate", Value(1, output_field=DecimalField()))
-                            ),
-                            "sup_raw": Value(0, output_field=DecimalField()),
-                            "sup_usage": Value(0, output_field=DecimalField()),
-                            "sup_markup": Value(0, output_field=DecimalField()),
-                            "sup_total": Value(0, output_field=DecimalField()),
-                            "cost_total": Sum(
-                                (
-                                    Coalesce(F("pod_cost"), Value(0, output_field=DecimalField()))
-                                    + Coalesce(F("project_markup_cost"), Value(0, output_field=DecimalField()))
-                                )
-                                * Coalesce("exchange_rate", Value(1, output_field=DecimalField()))
-                            ),
-                            "cost_raw": Sum(
-                                Coalesce(F("pod_cost"), Value(0, output_field=DecimalField()))
-                                * Coalesce("exchange_rate", Value(1, output_field=DecimalField()))
-                            ),
-                            "cost_usage": Sum(Value(0, output_field=DecimalField())),
-                            "cost_markup": Sum(
-                                Coalesce(F("project_markup_cost"), Value(0, output_field=DecimalField()))
-=======
-                                Coalesce(F(self.markup_cost), Value(0, output_field=DecimalField()))
->>>>>>> 405de3cd
+                                Coalesce(F(self.markup_cost), Value(0, output_field=DecimalField()))
                                 * Coalesce("exchange_rate", Value(1, output_field=DecimalField()))
                             ),
                             # the `currency_annotation` is inserted by the `annotations` property of the query-handler
