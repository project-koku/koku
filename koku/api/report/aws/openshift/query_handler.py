--- conflicted
+++ resolved
@@ -34,13 +34,9 @@
 
         with tenant_context(self.tenant):
             query = self.query_table.objects.filter(self.query_filter)
-<<<<<<< HEAD
-            og_query_data = query.annotate(**self.annotations)
-=======
             if self.query_exclusions:
                 query = query.exclude(self.query_exclusions)
-            query_data = query.annotate(**self.annotations)
->>>>>>> f0fcf4c0
+            og_query_data = query.annotate(**self.annotations)
             group_by_value = self._get_group_by()
             query_group_by = ["date"] + group_by_value
             query_order_by = ["-date"]
