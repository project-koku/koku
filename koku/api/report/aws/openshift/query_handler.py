#
# Copyright 2021 Red Hat Inc.
# SPDX-License-Identifier: Apache-2.0
#
"""OCP Query Handling for Reports."""
import copy
import logging

from django.db.models import F
from django.db.models.functions import Coalesce
from tenant_schemas.utils import tenant_context

from api.models import Provider
from api.report.aws.openshift.provider_map import OCPAWSProviderMap
from api.report.aws.query_handler import AWSReportQueryHandler
from api.report.queries import check_if_valid_date_str
from api.report.queries import is_grouped_by_project

LOG = logging.getLogger(__name__)


class OCPInfrastructureReportQueryHandlerBase(AWSReportQueryHandler):
    """Base class for OCP on Infrastructure."""

    def execute_query(self):  # noqa: C901
        """Execute query and return provided data.

        Returns:
            (Dict): Dictionary response of query params, data, and total

        """
        query_sum = self.initialize_totals()
        data = []

        with tenant_context(self.tenant):
            is_csv_output = self.parameters.accept_type and "text/csv" in self.parameters.accept_type
            cost_units_value = self._mapper.report_type_map.get("cost_units_fallback", self.currency)
            query = self.query_table.objects.filter(self.query_filter)
            query_data = query.annotate(**self.annotations)
            group_by_value = self._get_group_by()
            query_group_by = ["date"] + group_by_value
<<<<<<< HEAD
            if (
                self._report_type in ["costs", "costs_by_project", "storage", "storage_by_project"]
                and not is_csv_output
            ):
=======
            if self._report_type in ["costs", "instance_type"] and not is_csv_output:
>>>>>>> 1823ab39
                query_group_by.append("currency_code")
            query_order_by = ["-date"]
            query_order_by.extend(self.order)  # add implicit ordering
            annotations = self._mapper.report_type_map.get("annotations")
            query_data = query_data.values(*query_group_by).annotate(**annotations)

            if "account" in query_group_by:
                query_data = query_data.annotate(
                    account_alias=Coalesce(F(self._mapper.provider_map.get("alias")), "usage_account_id")
                )
            if self._limit and query_data:
                query_data = self._group_by_ranks(query, query_data)
                if not self.parameters.get("order_by"):
                    # override implicit ordering when using ranked ordering.
                    query_order_by[-1] = "rank"

            if query.exists():
                aggregates = self._mapper.report_type_map.get("aggregates")
<<<<<<< HEAD
                if (
                    self._report_type in ["costs", "costs_by_project", "storage", "storage_by_project"]
                    and not is_csv_output
                ):
=======
                if self._report_type in ["costs", "instance_type"] and not is_csv_output:
>>>>>>> 1823ab39
                    metric_sum = self.return_total_query(query_data)
                else:
                    metric_sum = query.aggregate(**aggregates)
                query_sum = {key: metric_sum.get(key) for key in aggregates}

            if self._delta:
                query_data = self.add_deltas(query_data, query_sum)

            usage_units_value = self._mapper.report_type_map.get("usage_units_fallback")
            count_units_value = self._mapper.report_type_map.get("count_units_fallback")
            if query_data:
                cost_units_value = query_data[0].get("cost_units")
                if self._mapper.usage_units_key:
                    usage_units_value = query_data[0].get("usage_units")
                if self._mapper.report_type_map.get("annotations", {}).get("count_units"):
                    count_units_value = query_data[0].get("count_units")

            order_date = None
            for i, param in enumerate(query_order_by):
                if check_if_valid_date_str(param):
                    order_date = param
                    break
            # Remove the date order by as it is not actually used for ordering
            if order_date:
                sort_term = self._get_group_by()[0]
                query_order_by.pop(i)
                filtered_query_data = []
                for index in query_data:
                    for key, value in index.items():
                        if (key == "date") and (value == order_date):
                            filtered_query_data.append(index)
                ordered_data = self.order_by(filtered_query_data, query_order_by)
                order_of_interest = []
                for entry in ordered_data:
                    order_of_interest.append(entry.get(sort_term))
                # write a special order by function that iterates through the
                # rest of the days in query_data and puts them in the same order
                # return_query_data = []
                sorted_data = [item for x in order_of_interest for item in query_data if item.get(sort_term) == x]
                query_data = self.order_by(sorted_data, ["-date"])
            else:
                query_data = self.order_by(query_data, query_order_by)

            if is_csv_output:
                if self._limit:
                    data = self._ranked_list(list(query_data))
                else:
                    data = list(query_data)
            else:
                groups = copy.deepcopy(query_group_by)
                groups.remove("date")
                data = self._apply_group_by(list(query_data), groups)
                data = self._transform_data(query_group_by, 0, data)
        init_order_keys = []
<<<<<<< HEAD
        if self._report_type in ["costs", "costs_by_project", "storage", "storage_by_project"]:
=======
        if self._report_type in ["costs", "instance_type"]:
>>>>>>> 1823ab39
            query_sum["cost_units"] = self.currency
        else:
            query_sum["cost_units"] = cost_units_value
        if self._mapper.usage_units_key and usage_units_value:
            init_order_keys = ["usage_units"]
            query_sum["usage_units"] = usage_units_value
        if self._mapper.report_type_map.get("annotations", {}).get("count_units") and count_units_value:
            query_sum["count_units"] = count_units_value
        key_order = list(init_order_keys + list(annotations.keys()))

        ordered_total = {total_key: query_sum[total_key] for total_key in key_order if total_key in query_sum}
        ordered_total.update(query_sum)
        self._pack_data_object(ordered_total, **self._mapper.PACK_DEFINITIONS)

        self.query_data = data
        self.query_sum = ordered_total
        groupby = self._get_group_by()

<<<<<<< HEAD
        if self._report_type in ["costs", "costs_by_project", "storage", "storage_by_project"] and not is_csv_output:
=======
        if self._report_type in ["costs", "instance_type"] and not is_csv_output:
>>>>>>> 1823ab39
            self.query_data = self.format_for_ui_recursive(groupby, self.query_data)
        return self._format_query_response()


class OCPAWSReportQueryHandler(OCPInfrastructureReportQueryHandlerBase):
    """Handles report queries and responses for OCP on AWS."""

    provider = Provider.OCP_AWS

    def __init__(self, parameters):
        """Establish OCP report query handler.

        Args:
            parameters    (QueryParameters): parameter object for query

        """
        self._mapper = OCPAWSProviderMap(provider=self.provider, report_type=parameters.report_type)
        # Update which field is used to calculate cost by group by param.
        if is_grouped_by_project(parameters):
            self._report_type = parameters.report_type + "_by_project"
            self._mapper = OCPAWSProviderMap(provider=self.provider, report_type=self._report_type)
        self.group_by_options = self._mapper.provider_map.get("group_by_options")
        self._limit = parameters.get_filter("limit")

        # super() needs to be called after _mapper and _limit is set
        super().__init__(parameters)
        # super() needs to be called before _get_group_by is called<|MERGE_RESOLUTION|>--- conflicted
+++ resolved
@@ -39,14 +39,10 @@
             query_data = query.annotate(**self.annotations)
             group_by_value = self._get_group_by()
             query_group_by = ["date"] + group_by_value
-<<<<<<< HEAD
             if (
-                self._report_type in ["costs", "costs_by_project", "storage", "storage_by_project"]
+                self._report_type in ["costs", "costs_by_project", "storage", "storage_by_project", "instance_type"]
                 and not is_csv_output
             ):
-=======
-            if self._report_type in ["costs", "instance_type"] and not is_csv_output:
->>>>>>> 1823ab39
                 query_group_by.append("currency_code")
             query_order_by = ["-date"]
             query_order_by.extend(self.order)  # add implicit ordering
@@ -65,14 +61,11 @@
 
             if query.exists():
                 aggregates = self._mapper.report_type_map.get("aggregates")
-<<<<<<< HEAD
                 if (
-                    self._report_type in ["costs", "costs_by_project", "storage", "storage_by_project"]
+                    self._report_type
+                    in ["costs", "costs_by_project", "storage", "storage_by_project", "instance_type"]
                     and not is_csv_output
                 ):
-=======
-                if self._report_type in ["costs", "instance_type"] and not is_csv_output:
->>>>>>> 1823ab39
                     metric_sum = self.return_total_query(query_data)
                 else:
                     metric_sum = query.aggregate(**aggregates)
@@ -127,11 +120,7 @@
                 data = self._apply_group_by(list(query_data), groups)
                 data = self._transform_data(query_group_by, 0, data)
         init_order_keys = []
-<<<<<<< HEAD
-        if self._report_type in ["costs", "costs_by_project", "storage", "storage_by_project"]:
-=======
-        if self._report_type in ["costs", "instance_type"]:
->>>>>>> 1823ab39
+        if self._report_type in ["costs", "costs_by_project", "storage", "storage_by_project", "instance_type"]:
             query_sum["cost_units"] = self.currency
         else:
             query_sum["cost_units"] = cost_units_value
@@ -150,11 +139,10 @@
         self.query_sum = ordered_total
         groupby = self._get_group_by()
 
-<<<<<<< HEAD
-        if self._report_type in ["costs", "costs_by_project", "storage", "storage_by_project"] and not is_csv_output:
-=======
-        if self._report_type in ["costs", "instance_type"] and not is_csv_output:
->>>>>>> 1823ab39
+        if (
+            self._report_type in ["costs", "costs_by_project", "storage", "storage_by_project", "instance_type"]
+            and not is_csv_output
+        ):
             self.query_data = self.format_for_ui_recursive(groupby, self.query_data)
         return self._format_query_response()
 
