--- conflicted
+++ resolved
@@ -100,11 +100,6 @@
 
     delta = serializers.ChoiceField(choices=DELTA_CHOICES, required=False)
     cost_type = serializers.ChoiceField(choices=COST_TYPE_CHOICE, required=False)
-<<<<<<< HEAD
-    units = serializers.CharField(required=False)
-=======
-    compute_count = serializers.NullBooleanField(required=False, default=False)
->>>>>>> 8fa3f24a
     check_tags = serializers.BooleanField(required=False, default=False)
 
     def validate(self, data):
