--- conflicted
+++ resolved
@@ -105,11 +105,8 @@
         query_sum = {'value': 0}
         data = []
 
-<<<<<<< HEAD
-        q_table = self._mapper.provider_map.get('tables').get('query')
-=======
+
         q_table = self._mapper.query_table
->>>>>>> 2fb18d6d
         with tenant_context(self.tenant):
             query = q_table.objects.filter(self.query_filter)
             query_data = query.annotate(**self.annotations)
