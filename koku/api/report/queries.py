--- conflicted
+++ resolved
@@ -17,11 +17,8 @@
 """Query Handling for Reports."""
 import copy
 import datetime
-<<<<<<< HEAD
 import re
-=======
 from collections import OrderedDict
->>>>>>> 8706edbf
 from decimal import Decimal, DivisionByZero
 from itertools import groupby
 
@@ -39,6 +36,7 @@
 from reporting.models import (AWSCostEntryLineItem,
                               AWSCostEntryLineItemAggregates,
                               AWSCostEntryLineItemDailySummary)
+
 
 WILDCARD = '*'
 OPERATION_SUM = 'sum'
@@ -117,8 +115,6 @@
             for key, value in kwargs.items():
                 if key in elements:
                     setattr(self, f'_{key}', value)
-            if 'count' in kwargs:
-                self.count = kwargs['count']
 
     @property
     def is_sum(self):
@@ -492,7 +488,6 @@
                 out_data[key] = grouped + datapoint
             else:
                 out_data[key] = grouped
-
         return out_data
 
     def _ranked_list(self, data_list):
@@ -628,13 +623,8 @@
             query_group_by = ['date'] + query_group_by
             query_group_by_with_units = query_group_by + ['units']
 
-<<<<<<< HEAD
             if self.is_sum:
-                query_order_by += (self._order,)
-=======
-            if is_sum:
                 query_order_by += (self.order,)
->>>>>>> 8706edbf
                 query_data = query_data.values(*query_group_by_with_units)\
                     .annotate(total=Sum(self.aggregate_key))
 
@@ -645,15 +635,8 @@
                     count=Sum(self._count)
                 )
 
-<<<<<<< HEAD
             if self._limit and self.is_sum:
-                rank_order = F('total').desc()
-                if self._order != '-total':
-                    rank_order = F('total').asc()
-=======
-            if self._limit and is_sum:
                 rank_order = getattr(F(self.order_field), self.order_direction)()
->>>>>>> 8706edbf
                 dense_rank_by_total = Window(
                     expression=DenseRank(),
                     partition_by=F('date'),
