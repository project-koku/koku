#
# Copyright 2018 Red Hat, Inc.
#
# This program is free software: you can redistribute it and/or modify
# it under the terms of the GNU Affero General Public License as
# published by the Free Software Foundation, either version 3 of the
# License, or (at your option) any later version.
#
# This program is distributed in the hope that it will be useful,
# but WITHOUT ANY WARRANTY; without even the implied warranty of
# MERCHANTABILITY or FITNESS FOR A PARTICULAR PURPOSE.  See the
# GNU Affero General Public License for more details.
#
# You should have received a copy of the GNU Affero General Public License
# along with this program.  If not, see <https://www.gnu.org/licenses/>.
#
"""Query Handling for Reports."""
import copy
import logging
from collections import OrderedDict, defaultdict
from decimal import Decimal, DivisionByZero, InvalidOperation
from itertools import groupby
from urllib.parse import quote_plus

from django.db.models import CharField, Count, F, Max, Q, Sum, Value
from django.db.models.expressions import OrderBy, RawSQL
from django.db.models.functions import Coalesce

from api.query_filter import QueryFilter, QueryFilterCollection
from api.query_handler import QueryHandler
from reporting.models import (AWSCostEntryLineItemAggregates,
                              AWSCostEntryLineItemDailySummary,
                              OCPAWSCostLineItemDailySummary,
                              OCPStorageLineItemDailySummary,
                              OCPUsageLineItemAggregates,
                              OCPUsageLineItemDailySummary)

LOG = logging.getLogger(__name__)


def strip_tag_prefix(tag):
    """Remove the query tag prefix from a tag key."""
    return tag.replace('tag:', '')


class ProviderMap(object):
    """Data structure mapping between API params and DB Model names.

    The idea here is that reports ought to be operating on largely similar
    data - counts, costs, etc. The only variable is determining which
    DB tables and fields are supplying the requested data.

    ProviderMap supplies ReportQueryHandler with the appropriate model
    references.
    """

    # main mapping data structure
    # this data should be considered static and read-only.
    MAPPING = [
        {
            'provider': 'AWS',
            'alias': 'account_alias__account_alias',
            'annotations': {
                'account': 'usage_account_id',
                'service': 'product_code',
                'az': 'availability_zone'
            },
            'end_date': 'usage_end',
            'filters': {
                'account': [
                    {
                        'field': 'account_alias__account_alias',
                        'operation': 'icontains',
                        'composition_key': 'account_filter'
                    },
                    {
                        'field': 'usage_account_id',
                        'operation': 'icontains',
                        'composition_key': 'account_filter'
                    }
                ],
                'service': {
                    'field': 'product_code',
                    'operation': 'icontains'
                },
                'az': {
                    'field': 'availability_zone',
                    'operation': 'icontains'
                },
                'region': {
                    'field': 'region',
                    'operation': 'icontains'
                }
            },
            'group_by_options': ['service', 'account', 'region', 'az'],
            'tag_column': 'tags',
            'report_type': {
                'costs': {
                    'aggregates': {'value': Sum('unblended_cost')},
                    'aggregate_key': 'unblended_cost',
                    'annotations': {
                        'total': Sum('unblended_cost'),
                        'units': Coalesce(Max('currency_code'), Value('USD'))
                    },
                    'count': None,
                    'delta_key': {'total': Sum('unblended_cost')},
                    'filter': {},
                    'units_key': 'currency_code',
                    'units_fallback': 'USD',
                    'sum_columns': ['total'],
                    'default_ordering': {'total': 'desc'},
                },
                'instance_type': {
                    'aggregates': {
                        'cost': Sum('unblended_cost'),
                        'count': Sum('resource_count'),
                        'value': Sum('usage_amount'),
                    },
                    'aggregate_key': 'usage_amount',
                    'annotations': {
                        'cost': Sum('unblended_cost'),
                        # The summary table already already has counts
                        'count': Sum('resource_count'),
                        'total': Sum('usage_amount'),
                        'units': Coalesce(Max('unit'), Value('Hrs'))
                    },
                    'count': 'resource_count',
                    'delta_key': {'total': Sum('usage_amount')},
                    'filter': {
                        'field': 'instance_type',
                        'operation': 'isnull',
                        'parameter': False
                    },
                    'group_by': ['instance_type'],
                    'units_key': 'unit',
                    'units_fallback': 'Hrs',
                    'sum_columns': ['total', 'cost', 'count'],
                    'default_ordering': {'total': 'desc'},
                },
                'storage': {
                    'aggregates': {
                        'value': Sum('usage_amount'),
                        'cost': Sum('unblended_cost')
                    },
                    'aggregate_key': 'usage_amount',
                    'annotations': {
                        'cost': Sum('unblended_cost'),
                        'total': Sum('usage_amount'),
                        'units': Coalesce(Max('unit'), Value('GB-Mo'))
                    },
                    'count': None,
                    'delta_key': {'total': Sum('usage_amount')},
                    'filter': {
                        'field': 'product_family',
                        'operation': 'contains',
                        'parameter': 'Storage'
                    },
                    'units_key': 'unit',
                    'units_fallback': 'GB-Mo',
                    'sum_columns': ['total', 'cost'],
                    'default_ordering': {'total': 'desc'},
                },
            },
            'start_date': 'usage_start',
            'tables': {
                'query': AWSCostEntryLineItemDailySummary,
                'total': AWSCostEntryLineItemAggregates
            },
        },
        {
            'provider': 'OCP',
            'annotations': {
                'cluster': 'cluster_id',
                'project': 'namespace'
            },
            'end_date': 'usage_end',
            'filters': {
                'project': {
                    'field': 'namespace',
                    'operation': 'icontains'
                },
                'cluster': [
                    {
                        'field': 'cluster_alias',
                        'operation': 'icontains',
                        'composition_key': 'cluster_filter'
                    },
                    {
                        'field': 'cluster_id',
                        'operation': 'icontains',
                        'composition_key': 'cluster_filter'
                    }
                ],
                'pod': {
                    'field': 'pod',
                    'operation': 'icontains'
                },
                'node': {
                    'field': 'node',
                    'operation': 'icontains'
                },
            },
            'group_by_options': ['cluster', 'project', 'node'],
            'tag_column': 'pod_labels',
            'report_type': {
                'charge': {
                    'aggregates': {
                        'charge': Sum(F('pod_charge_cpu_core_hours') + F('pod_charge_memory_gigabyte_hours'))
                    },
                    'default_ordering': {'charge': 'desc'},
                    'annotations': {
                        'charge': Sum(F('pod_charge_cpu_core_hours') + F('pod_charge_memory_gigabyte_hours')),
                        'units': Value('USD', output_field=CharField())
                    },
                    'capacity_aggregate': {},
                    'delta_key': {
                        'charge': Sum(
                            F('pod_charge_cpu_core_hours') +  # noqa: W504
                            F('pod_charge_memory_gigabyte_hours')
                        )
                    },
                    'filter': {},
                    'units_key': 'USD',
                    'sum_columns': ['charge'],
                },
                'cpu': {
                    'aggregates': {
                        'usage': Sum('pod_usage_cpu_core_hours'),
                        'request': Sum('pod_request_cpu_core_hours'),
                        'limit': Sum('pod_limit_cpu_core_hours'),
                        'charge': Sum('pod_charge_cpu_core_hours')
                    },
                    'capacity_aggregate': {
                        'capacity': Max('cluster_capacity_cpu_core_hours')
                    },
                    'default_ordering': {'usage': 'desc'},
                    'annotations': {
                        'usage': Sum('pod_usage_cpu_core_hours'),
                        'request': Sum('pod_request_cpu_core_hours'),
                        'limit': Sum('pod_limit_cpu_core_hours'),
                        'capacity': Max('cluster_capacity_cpu_core_hours'),
                        'charge': Sum('pod_charge_cpu_core_hours'),
                        'units': Value('Core-Hours', output_field=CharField())
                    },
                    'delta_key': {
                        'usage': Sum('pod_usage_cpu_core_hours'),
                        'request': Sum('pod_request_cpu_core_hours'),
                        'charge': Sum('pod_charge_cpu_core_hours')
                    },
                    'filter': {},
                    'units_key': 'Core-Hours',
                    'sum_columns': ['usage', 'request', 'limit', 'charge'],
                },
                'memory': {
                    'aggregates': {
                        'usage': Sum('pod_usage_memory_gigabyte_hours'),
                        'request': Sum('pod_request_memory_gigabyte_hours'),
                        'limit': Sum('pod_limit_memory_gigabyte_hours'),
                        'charge': Sum('pod_charge_memory_gigabyte_hours')
                    },
                    'capacity_aggregate': {
                        'capacity': Max('cluster_capacity_memory_gigabyte_hours')
                    },
                    'default_ordering': {'usage': 'desc'},
                    'annotations': {
                        'usage': Sum('pod_usage_memory_gigabyte_hours'),
                        'request': Sum('pod_request_memory_gigabyte_hours'),
                        'limit': Sum('pod_limit_memory_gigabyte_hours'),
                        'capacity': Max('cluster_capacity_memory_gigabyte_hours'),
                        'charge': Sum('pod_charge_memory_gigabyte_hours'),
                        'units': Value('GB-Hours', output_field=CharField())
                    },
                    'delta_key': {
                        'usage': Sum('pod_usage_memory_gigabyte_hours'),
                        'request': Sum('pod_request_memory_gigabyte_hours'),
                        'charge': Sum('pod_charge_memory_gigabyte_hours')
                    },
                    'filter': {},
                    'units_key': 'GB-Hours',
                    'sum_columns': ['usage', 'request', 'limit', 'charge'],
                },
                'volume': {
                    'tables': {
                        'query': OCPStorageLineItemDailySummary
                    },
                    'aggregates': {
                        'usage': Sum('persistentvolumeclaim_usage_gigabyte_months'),
                        'request': Sum('volume_request_storage_gigabyte_months'),
                        'charge': Sum('persistentvolumeclaim_charge_gb_month')
                    },
                    'capacity_aggregate': {
                        'capacity': Sum('persistentvolumeclaim_capacity_gigabyte_months')
                    },
                    'default_ordering': {'usage': 'desc'},
                    'annotations': {
                        'usage': Sum('persistentvolumeclaim_usage_gigabyte_months'),
                        'request': Sum('volume_request_storage_gigabyte_months'),
                        'capacity': Sum('persistentvolumeclaim_capacity_gigabyte_months'),
                        'charge': Sum('persistentvolumeclaim_charge_gb_month'),
                        'units': Value('GB-Mo', output_field=CharField()),
                        'storage class': Max('storageclass')
                    },
                    'delta_key': {
                        'usage': Sum('persistentvolumeclaim_usage_gigabyte_hours'),
                        'request': Sum('volume_request_storage_gigabyte_hours'),
                        'charge': Sum('persistentvolumeclaim_charge_gb_month')
                    },
                    'filter': {},
                    'units_key': 'GB-Mo',
                    'sum_columns': ['usage', 'request', 'charge'],
                },
            },
            'start_date': 'usage_start',
            'tables': {
                'query': OCPUsageLineItemDailySummary,
                'total': OCPUsageLineItemAggregates
            },
        },
        {
            'provider': 'OCP_AWS',
            'alias': 'account_alias__account_alias',
            'annotations': {
                'cluster': 'cluster_id',
                'project': 'namespace',
                'account': 'usage_account_id',
                'service': 'product_code',
                'az': 'availability_zone'
            },
            'end_date': 'usage_end',
            'filters': {
                'project': {
                    'field': 'namespace',
                    'operation': 'icontains'
                },
                'cluster': [
                    {
                        'field': 'cluster_alias',
                        'operation': 'icontains',
                        'composition_key': 'cluster_filter'
                    },
                    {
                        'field': 'cluster_id',
                        'operation': 'icontains',
                        'composition_key': 'cluster_filter'
                    }
                ],
                'node': {
                    'field': 'node',
                    'operation': 'icontains'
                },
                'account': [
                    {
                        'field': 'account_alias__account_alias',
                        'operation': 'icontains',
                        'composition_key': 'account_filter'
                    },
                    {
                        'field': 'usage_account_id',
                        'operation': 'icontains',
                        'composition_key': 'account_filter'
                    }
                ],
                'service': {
                    'field': 'product_code',
                    'operation': 'icontains'
                },
                'az': {
                    'field': 'availability_zone',
                    'operation': 'icontains'
                },
                'region': {
                    'field': 'region',
                    'operation': 'icontains'
                }
            },
            'group_by_options': ['account', 'service', 'region', 'cluster', 'project', 'node'],
            'tag_column': 'tags',
            'report_type': {
                'costs': {
                    'aggregates': {'value': Sum('unblended_cost')},
                    'annotations': {
                        'total': Sum('unblended_cost'),
                        'units': Coalesce(Max('currency_code'), Value('USD'))
                    },
                    'count': None,
                    'delta_key': {'total': Sum('unblended_cost')},
                    'filter': {},
                    'units_key': 'currency_code',
                    'units_fallback': 'USD',
                    'sum_columns': ['total'],
                    'default_ordering': {'total': 'desc'},
                },
                'costs_by_project': {
                    'aggregates': {'value': Sum('pod_cost')},
                    'annotations': {
                        'total': Sum('pod_cost'),
                        'units': Coalesce(Max('currency_code'), Value('USD'))
                    },
                    'count': None,
                    'delta_key': {'total': Sum('pod_cost')},
                    'filter': {},
                    'units_key': 'currency_code',
                    'units_fallback': 'USD',
                    'sum_columns': ['total'],
                    'default_ordering': {'total': 'desc'},
                },
                'storage': {
                    'aggregates': {
                        'cost': Sum('unblended_cost'),
                        'total': Sum('usage_amount'),
                        'units': Coalesce(Max('unit'), Value('GB-Mo'))
                    },
                    'annotations': {
                        'cost': Sum('unblended_cost'),
                        'total': Sum('usage_amount'),
                        'units': Coalesce(Max('unit'), Value('GB-Mo'))
                    },
                    'count': None,
                    'delta_key': {'total': Sum('usage_amount')},
                    'filter': {
                        'field': 'product_family',
                        'operation': 'contains',
                        'parameter': 'Storage'
                    },
                    'units_key': 'unit',
                    'units_fallback': 'GB-Mo',
                    'sum_columns': ['total', 'cost'],
                    'default_ordering': {'total': 'desc'},
                },
                'storage_by_project': {
                    'aggregates': {
                        'cost': Sum('pod_cost'),
                        'total': Sum('usage_amount'),
                        'units': Coalesce(Max('unit'), Value('GB-Mo'))
                    },
                    'annotations': {
                        'cost': Sum('pod_cost'),
                        'total': Sum('usage_amount'),
                        'units': Coalesce(Max('unit'), Value('GB-Mo'))
                    },
                    'count': None,
                    'delta_key': {'total': Sum('usage_amount')},
                    'filter': {
                        'field': 'product_family',
                        'operation': 'contains',
                        'parameter': 'Storage'
                    },
                    'units_key': 'unit',
                    'units_fallback': 'GB-Mo',
                    'sum_columns': ['total', 'cost'],
                    'default_ordering': {'total': 'desc'},
                },
                'instance_type': {
                    'aggregates': {
                        'cost': Sum('unblended_cost'),
                        'count': Count('resource_id', distinct=True),
                        'value': Sum('usage_amount'),
                        'units': Coalesce(Max('unit'), Value('GB-Mo'))
                    },
                    'aggregate_key': 'usage_amount',
                    'annotations': {
                        'cost': Sum('unblended_cost'),
                        'count': Count('resource_id', distinct=True),
                        'total': Sum('usage_amount'),
                        'units': Coalesce(Max('unit'), Value('Hrs'))
                    },
                    'count': 'resource_id',
                    'delta_key': {'total': Sum('usage_amount')},
                    'filter': {
                        'field': 'instance_type',
                        'operation': 'isnull',
                        'parameter': False
                    },
                    'group_by': ['instance_type'],
                    'units_key': 'unit',
                    'units_fallback': 'Hrs',
                    'sum_columns': ['total', 'cost', 'count'],
                    'default_ordering': {'total': 'desc'},
                },
                'instance_type_by_project': {
                    'aggregates': {
                        'cost': Sum('pod_cost'),
                        'count': Count('resource_id', distinct=True),
                        'value': Sum('usage_amount'),
                        'units': Coalesce(Max('unit'), Value('GB-Mo'))
                    },
                    'aggregate_key': 'usage_amount',
                    'annotations': {
                        'cost': Sum('pod_cost'),
                        'count': Count('resource_id', distinct=True),
                        'total': Sum('usage_amount'),
                        'units': Coalesce(Max('unit'), Value('Hrs'))
                    },
                    'count': 'resource_id',
                    'delta_key': {'total': Sum('usage_amount')},
                    'filter': {
                        'field': 'instance_type',
                        'operation': 'isnull',
                        'parameter': False
                    },
                    'group_by': ['instance_type'],
                    'units_key': 'unit',
                    'units_fallback': 'Hrs',
                    'sum_columns': ['total', 'cost', 'count'],
                    'default_ordering': {'total': 'desc'},
                },
            },
            'start_date': 'usage_start',
            'tables': {
                'query': OCPAWSCostLineItemDailySummary,
                'total': OCPAWSCostLineItemDailySummary
            },
        }
    ]

    @staticmethod
    def provider_data(provider):
        """Return provider portion of map structure."""
        for item in ProviderMap.MAPPING:
            if provider in item.get('provider'):
                return item

    @staticmethod
    def report_type_data(report_type, provider):
        """Return report_type portion of map structure."""
        prov = ProviderMap.provider_data(provider)
        return prov.get('report_type').get(report_type)

    def __init__(self, provider, report_type):
        """Constructor."""
        self._provider = provider
        self._report_type = report_type

        # FIXME: incorrect use of underscore convention.
        # FIXME: these should be public.
        self._provider_map = ProviderMap.provider_data(provider)
        self._report_type_map = ProviderMap.report_type_data(report_type, provider)

    @property
    def count(self):
        """Return the count property."""
        return self._report_type_map.get('count')

    @property
    def units_key(self):
        """Return the units_key property."""
        return self._report_type_map.get('units_key')

    @property
    def sum_columns(self):
        """Return the sum column list for the report type."""
        return self._report_type_map.get('sum_columns')

    @property
    def query_table(self):
        """Return the appropriate query table for the report type."""
<<<<<<< HEAD
        report_specific_table = self._report_type_map.get('tables').get('query')
        general_table = self._provider_map.get('tables').get('query')
        return report_specific_table if report_specific_table else general_table
=======
        report_table = self._report_type_map.get('tables', {}).get('query')
        default = self._provider_map.get('tables').get('query')
        return report_table if report_table else default
>>>>>>> 337802b7


class ReportQueryHandler(QueryHandler):
    """Handles report queries and responses."""

    def __init__(self, query_parameters, url_data,
                 tenant, **kwargs):
        """Establish report query handler.

        Args:
            query_parameters    (Dict): parameters for query
            url_data        (String): URL string to provide order information
            tenant    (String): the tenant to use to access CUR data
            kwargs    (Dict): A dictionary for internal query alteration based on path
        """
        LOG.debug(f'Query Params: {query_parameters}')
        self._accept_type = None
        self._group_by = None
        self._tag_keys = []

        if kwargs:
            # view parameters
            elements = ['accept_type', 'delta', 'report_type', 'tag_keys']
            for key, value in kwargs.items():
                if key in elements:
                    setattr(self, f'_{key}', value)

        assert getattr(self, '_report_type'), \
            'kwargs["report_type"] is missing!'
        self._mapper = ProviderMap(provider=kwargs.get('provider'),
                                   report_type=self._report_type)
        default_ordering = self._mapper._report_type_map.get('default_ordering')

        super().__init__(query_parameters, url_data,
                         tenant, default_ordering, **kwargs)

        self.group_by_options = self._mapper._provider_map.get('group_by_options')

        self._delta = self.query_parameters.get('delta')
        self._limit = self.get_query_param_data('filter', 'limit')
        self.query_delta = {'value': None, 'percent': None}

        self.query_filter = self._get_filter()
        self.query_exclusions = self._get_exclusions()

    def get_tag_filter_keys(self):
        """Get tag keys from filter arguments."""
        tag_filters = []
        filters = self.query_parameters.get('filter', {})
        for filt in filters:
            if filt in self._tag_keys:
                tag_filters.append(filt)
        return tag_filters

    def get_tag_group_by_keys(self):
        """Get tag keys from group by arguments."""
        tag_groups = []
        filters = self.query_parameters.get('group_by', {})
        for filt in filters:
            if filt in self._tag_keys:
                tag_groups.append(filt)
        return tag_groups

    def _get_search_filter(self, filters):
        """Populate the query filter collection for search filters.

        Args:
            filters (QueryFilterCollection): collection of query filters
        Returns:
            (QueryFilterCollection): populated collection of query filters
        """
        # define filter parameters using API query params.
        fields = self._mapper._provider_map.get('filters')
        for q_param, filt in fields.items():
            group_by = self.get_query_param_data('group_by', q_param, list())
            filter_ = self.get_query_param_data('filter', q_param, list())
            list_ = list(set(group_by + filter_))    # uniquify the list
            if list_ and not ReportQueryHandler.has_wildcard(list_):
                if isinstance(filt, list):
                    for _filt in filt:
                        for item in list_:
                            q_filter = QueryFilter(parameter=item, **_filt)
                            filters.add(q_filter)
                else:
                    for item in list_:
                        q_filter = QueryFilter(parameter=item, **filt)
                        filters.add(q_filter)

        # Update filters with tag filters
        filters = self._set_tag_filters(filters)

        composed_filters = filters.compose()
        LOG.debug(f'_get_search_filter: {composed_filters}')
        return composed_filters

    def _set_tag_filters(self, filters):
        """Create tag_filters."""
        tag_column = self._mapper._provider_map.get('tag_column')
        tag_filters = self.get_tag_filter_keys()
        tag_group_by = self.get_tag_group_by_keys()
        tag_filters.extend(tag_group_by)

        for tag in tag_filters:
            # Update the filter to use the label column name
            tag_db_name = tag_column + '__' + strip_tag_prefix(tag)
            filt = {
                'field': tag_db_name,
                'operation': 'icontains'
            }
            group_by = self.get_query_param_data('group_by', tag, list())
            filter_ = self.get_query_param_data('filter', tag, list())
            list_ = list(set(group_by + filter_))  # uniquify the list
            if list_ and not ReportQueryHandler.has_wildcard(list_):
                for item in list_:
                    q_filter = QueryFilter(parameter=item, **filt)
                    filters.add(q_filter)
            elif list_ and ReportQueryHandler.has_wildcard(list_):
                wild_card_filt = {
                    'field': tag_column,
                    'operation': 'has_key'
                }
                q_filter = QueryFilter(parameter=strip_tag_prefix(tag),
                                       **wild_card_filt)
                filters.add(q_filter)
        return filters

    def _get_filter(self, delta=False):
        """Create dictionary for filter parameters.

        Args:
            delta (Boolean): Construct timeframe for delta
        Returns:
            (Dict): query filter dictionary

        """
        filters = super()._get_filter(delta)

        # set up filters for instance-type and storage queries.
        filters.add(**self._mapper._report_type_map.get('filter'))

        # define filter parameters using API query params.
        composed_filters = self._get_search_filter(filters)

        LOG.debug(f'_get_filter: {composed_filters}')
        return composed_filters

    def _get_exclusions(self, delta=False):
        """Create dictionary for filter parameters for exclude clause.

        Returns:
            (Dict): query filter dictionary

        """
        exclusions = QueryFilterCollection()
        tag_column = self._mapper._provider_map.get('tag_column')
        tag_group_by = self.get_tag_group_by_keys()
        if tag_group_by:
            for tag in tag_group_by:
                tag_db_name = tag_column + '__' + strip_tag_prefix(tag)
                filt = {
                    'field': tag_db_name,
                    'operation': 'isnull',
                    'parameter': True
                }
                q_filter = QueryFilter(**filt)
                exclusions.add(q_filter)

        composed_exclusions = exclusions.compose()

        LOG.debug(f'_get_exclusions: {composed_exclusions}')
        return composed_exclusions

    def _get_group_by(self):
        """Create list for group_by parameters."""
        group_by = []
        for item in self.group_by_options:
            group_data = self.get_query_param_data('group_by', item)
            if group_data:
                group_pos = self.url_data.index(item)
                group_by.append((item, group_pos))

        tag_group_by = self._get_tag_group_by()
        group_by.extend(tag_group_by)
        group_by = sorted(group_by, key=lambda g_item: g_item[1])
        group_by = [item[0] for item in group_by]

        # This is a current workaround for AWS instance-types reports
        # It is implied that limiting is performed by account/region and
        # not by instance type when those group by params are used.
        # For that ranking to work we can't also group by instance_type.
        inherent_group_by = self._mapper._report_type_map.get('group_by')
        if (inherent_group_by and not (group_by and self._limit)):
            group_by += inherent_group_by

        return group_by

    def _get_tag_group_by(self):
        """Create list of tag based group by parameters."""
        group_by = []
        tag_column = self._mapper._provider_map.get('tag_column')
        tag_groups = self.get_tag_group_by_keys()
        for tag in tag_groups:
            tag_db_name = tag_column + '__' + strip_tag_prefix(tag)
            group_data = self.get_query_param_data('group_by', tag)
            if group_data:
                tag = quote_plus(tag)
                group_pos = self.url_data.index(tag)
                group_by.append((tag_db_name, group_pos))
        return group_by

    @property
    def annotations(self):
        """Create dictionary for query annotations.

        Args:
            fields (dict): Fields to create annotations for

        Returns:
            (Dict): query annotations dictionary

        """
        raise NotImplementedError('Annotations must be defined by sub-classes.')

    @staticmethod
    def _group_data_by_list(group_by_list, group_index, data):
        """Group data by list.

        Args:
            group_by_list (List): list of strings to group data by
            data    (List): list of query results
        Returns:
            (Dict): dictionary of grouped query results or the original data
        """
        group_by_list_len = len(group_by_list)
        if group_index >= group_by_list_len:
            return data

        out_data = OrderedDict()
        curr_group = group_by_list[group_index]

        for key, group in groupby(data, lambda by: by.get(curr_group)):
            grouped = list(group)
            grouped = ReportQueryHandler._group_data_by_list(group_by_list,
                                                             (group_index + 1),
                                                             grouped)
            datapoint = out_data.get(key)
            if datapoint and isinstance(datapoint, dict):
                out_data[key].update(grouped)
            elif datapoint and isinstance(datapoint, list):
                out_data[key] = grouped + datapoint
            else:
                out_data[key] = grouped
        return out_data

    def _apply_group_by(self, query_data, group_by=None):
        """Group data by date for given time interval then group by list.

        Args:
            query_data  (List(Dict)): Queried data
            group_by (list): An optional list of groups
        Returns:
            (Dict): Dictionary of grouped dictionaries

        """
        bucket_by_date = OrderedDict()
        for item in self.time_interval:
            date_string = self.date_to_string(item)
            bucket_by_date[date_string] = []

        for result in query_data:
            if self._limit:
                del result['rank']
            date_string = result.get('date')
            date_bucket = bucket_by_date.get(date_string)
            if date_bucket is not None:
                date_bucket.append(result)

        for date, data_list in bucket_by_date.items():
            data = data_list
            if group_by is None:
                group_by = self._get_group_by()
            grouped = ReportQueryHandler._group_data_by_list(group_by, 0,
                                                             data)
            bucket_by_date[date] = grouped
        return bucket_by_date

    def _transform_data(self, groups, group_index, data):
        """Transform dictionary data points to lists."""
        groups_len = len(groups)
        if not groups or group_index >= groups_len:
            return data

        out_data = []
        label = 'values'
        group_type = groups[group_index]
        next_group_index = (group_index + 1)

        if next_group_index < groups_len:
            label = groups[next_group_index] + 's'

        for group, group_value in data.items():
            group_label = group
            if group is None:
                group_label = 'no-{}'.format(group_type)
                if isinstance(group_value, list):
                    for group_item in group_value:
                        if group_item.get(group_type) is None:
                            group_item[group_type] = group_label
            cur = {group_type: group_label,
                   label: self._transform_data(groups, next_group_index,
                                               group_value)}
            out_data.append(cur)

        return out_data

    def order_by(self, data, order_fields):
        """Order a list of dictionaries by dictionary keys.

        Args:
            data (list): Query data that has been converted from QuerySet to list.
            order_fields (list): The list of dictionary keys to order by.

        Returns
            (list): The sorted/ordered list

        """
        numeric_ordering = ['date', 'rank', 'delta', 'delta_percent', 'total', 'charge', 'usage']
        sorted_data = data
        for field in reversed(order_fields):
            reverse = False
            field = field.replace('delta', 'delta_percent')
            if '-' in field:
                reverse = True
                field = field.replace('-', '')
            if field in numeric_ordering:
                sorted_data = sorted(sorted_data, key=lambda entry: entry[field],
                                     reverse=reverse)
            else:
                sorted_data = sorted(sorted_data, key=lambda entry: entry[field].lower(),
                                     reverse=reverse)
        return sorted_data

    def get_tag_order_by(self, tag):
        """Generate an OrderBy clause forcing JSON column->key to be used.

        Args:
            tag (str): The Django formatted tag string
                       Ex. pod_labels__key

        Returns:
            OrderBy: A Django OrderBy clause using raw SQL

        """
        descending = True if self.order_direction == 'desc' else False
        tag_column, tag_value = tag.split('__')
        return OrderBy(
            RawSQL(
                f'{tag_column} -> %s',
                (tag_value,)
            ),
            descending=descending
        )

    def _percent_delta(self, a, b):
        """Calculate a percent delta.

        Args:
            a (int or float or Decimal) the current value
            b (int or float or Decimal) the previous value

        Returns:
            (Decimal) (a - b) / b * 100

            Returns Decimal(0) if b is zero.

        """
        try:
            return Decimal((a - b) / b * 100)
        except (DivisionByZero, ZeroDivisionError, InvalidOperation):
            return None

    def _ranked_list(self, data_list):
        """Get list of ranked items less than top.

        Args:
            data_list (List(Dict)): List of ranked data points from the same bucket
        Returns:
            List(Dict): List of data points meeting the rank criteria
        """
        rank_limited_data = OrderedDict()
        date_grouped_data = self.date_group_data(data_list)

        for date in date_grouped_data:
            other = None
            ranked_list = []
            others_list = []
            other_sums = {column: 0 for column in self._mapper.sum_columns}
            for data in date_grouped_data[date]:
                if other is None:
                    other = copy.deepcopy(data)
                rank = data.get('rank')
                if rank <= self._limit:
                    ranked_list.append(data)
                else:
                    others_list.append(data)
                    for column in self._mapper.sum_columns:
                        other_sums[column] += data.get(column) if data.get(column) else 0

            if other is not None and others_list:
                num_others = len(others_list)
                others_label = '{} Others'.format(num_others)
                if num_others == 1:
                    others_label = '{} Other'.format(num_others)
                other.update(other_sums)
                other['rank'] = self._limit + 1
                group_by = self._get_group_by()
                for group in group_by:
                    other[group] = others_label
                if 'account' in group_by:
                    other['account_alias'] = others_label
                ranked_list.append(other)
            rank_limited_data[date] = ranked_list

        return self.unpack_date_grouped_data(rank_limited_data)

    def date_group_data(self, data_list):
        """Group data by date."""
        date_grouped_data = defaultdict(list)

        for data in data_list:
            key = data.get('date')
            date_grouped_data[key].append(data)
        return date_grouped_data

    def unpack_date_grouped_data(self, date_grouped_data):
        """Return date grouped data to a flatter form."""
        return_data = []
        for date, values in date_grouped_data.items():
            for value in values:
                return_data.append(value)
        return return_data

    def _create_previous_totals(self, previous_query, query_group_by):
        """Get totals from the time period previous to the current report.

        Args:
            previous_query (Query): A Django ORM query
            query_group_by (dict): The group by dict for the current report
        Returns:
            (dict) A dictionary keyed off the grouped values for the report

        """
        date_delta = self._get_date_delta()
        # Added deltas for each grouping
        # e.g. date, account, region, availability zone, et cetera
        previous_sums = previous_query.annotate(**self.annotations)
        delta_field = self._mapper._report_type_map.get('delta_key').get(self._delta)
        delta_annotation = {self._delta: delta_field}
        previous_sums = previous_sums\
            .values(*query_group_by)\
            .annotate(**delta_annotation)
        previous_dict = OrderedDict()
        for row in previous_sums:
            date = self.string_to_date(row['date'])
            date = date + date_delta
            row['date'] = self.date_to_string(date)
            key = tuple((row[key] for key in query_group_by))
            previous_dict[key] = row[self._delta]

        return previous_dict

    def _get_previous_totals_filter(self, filter_dates):
        """Filter previous time range to exlude days from the current range.

        Specifically this covers days in the current range that have not yet
        happened, but that data exists for in the previous range.

        Args:
            filter_dates (list) A list of date strings of dates to filter

        Returns:
            (django.db.models.query_utils.Q) The OR date filter

        """
        date_delta = self._get_date_delta()
        prev_total_filters = None

        for i in range(len(filter_dates)):
            date = self.string_to_date(filter_dates[i])
            date = date - date_delta
            filter_dates[i] = self.date_to_string(date)

        for date in filter_dates:
            if prev_total_filters:
                prev_total_filters = prev_total_filters | Q(usage_start=date)
            else:
                prev_total_filters = Q(usage_start=date)
        return prev_total_filters

    def add_deltas(self, query_data, query_sum):
        """Calculate and add cost deltas to a result set.

        Args:
            query_data (list) The existing query data from execute_query
            query_sum (list) The sum returned by calculate_totals

        Returns:
            (dict) query data with new with keys "value" and "percent"

        """
        delta_group_by = ['date'] + self._get_group_by()
        delta_filter = self._get_filter(delta=True)
        q_table = self._mapper.query_table
        previous_query = q_table.objects.filter(delta_filter)
        previous_dict = self._create_previous_totals(previous_query,
                                                     delta_group_by)
        for row in query_data:
            key = tuple((row[key] for key in delta_group_by))
            previous_total = previous_dict.get(key, 0)
            current_total = row.get(self._delta, 0)
            row['delta_value'] = current_total - previous_total
            row['delta_percent'] = self._percent_delta(current_total, previous_total)
        # Calculate the delta on the total aggregate
        if self._delta in query_sum:
            current_total_sum = Decimal(query_sum.get(self._delta) or 0)
        else:
            current_total_sum = Decimal(query_sum.get('value') or 0)
        delta_field = self._mapper._report_type_map.get('delta_key').get(self._delta)
        prev_total_sum = previous_query.aggregate(value=delta_field)
        if self.resolution == 'daily':
            dates = [entry.get('date') for entry in query_data]
            prev_total_filters = self._get_previous_totals_filter(dates)
            if prev_total_filters:
                prev_total_sum = previous_query\
                    .filter(prev_total_filters)\
                    .aggregate(value=delta_field)

        prev_total_sum = Decimal(prev_total_sum.get('value') or 0)

        total_delta = current_total_sum - prev_total_sum
        total_delta_percent = self._percent_delta(current_total_sum,
                                                  prev_total_sum)

        self.query_delta = {
            'value': total_delta,
            'percent': total_delta_percent
        }

        if self.order_field == 'delta':
            reverse = True if self.order_direction == 'desc' else False
            query_data = sorted(list(query_data),
                                key=lambda x: x['delta_percent'],
                                reverse=reverse)
        return query_data

    def strip_label_column_name(self, data, group_by):
        """Remove the column name from tags."""
        tag_column = self._mapper._provider_map.get('tag_column')
        val_to_strip = tag_column + '__'
        new_data = []
        for entry in data:
            new_entry = {}
            for key, value in entry.items():
                key = key.replace(val_to_strip, '')
                new_entry[key] = value

            new_data.append(new_entry)

        for i, group in enumerate(group_by):
            group_by[i] = group.replace(val_to_strip, '')

        return new_data, group_by<|MERGE_RESOLUTION|>--- conflicted
+++ resolved
@@ -554,15 +554,9 @@
     @property
     def query_table(self):
         """Return the appropriate query table for the report type."""
-<<<<<<< HEAD
-        report_specific_table = self._report_type_map.get('tables').get('query')
-        general_table = self._provider_map.get('tables').get('query')
-        return report_specific_table if report_specific_table else general_table
-=======
         report_table = self._report_type_map.get('tables', {}).get('query')
         default = self._provider_map.get('tables').get('query')
         return report_table if report_table else default
->>>>>>> 337802b7
 
 
 class ReportQueryHandler(QueryHandler):
