#
# Copyright 2018 Red Hat, Inc.
#
# This program is free software: you can redistribute it and/or modify
# it under the terms of the GNU Affero General Public License as
# published by the Free Software Foundation, either version 3 of the
# License, or (at your option) any later version.
#
# This program is distributed in the hope that it will be useful,
# but WITHOUT ANY WARRANTY; without even the implied warranty of
# MERCHANTABILITY or FITNESS FOR A PARTICULAR PURPOSE.  See the
# GNU Affero General Public License for more details.
#
# You should have received a copy of the GNU Affero General Public License
# along with this program.  If not, see <https://www.gnu.org/licenses/>.
#
"""Query Handling for Reports."""
import copy
import datetime
import logging
from collections import OrderedDict
from decimal import Decimal, DivisionByZero, InvalidOperation
from itertools import groupby

from dateutil import relativedelta
from django.db.models import CharField, Count, F, Max, Sum, Value
from django.db.models.functions import TruncDay, TruncMonth

from api.report.query_filter import QueryFilter, QueryFilterCollection
from api.utils import DateHelper
from reporting.models import (AWSCostEntryLineItem,
                              AWSCostEntryLineItemAggregates,
                              AWSCostEntryLineItemDailySummary,
                              OCPUsageLineItemAggregates,
                              OCPUsageLineItemDailySummary)

LOG = logging.getLogger(__name__)
WILDCARD = '*'
OPERATION_SUM = 'sum'
OPERATION_NONE = 'none'


class ProviderMap(object):
    """Data structure mapping between API params and DB Model names.

    The idea here is that reports ought to be operating on largely similar
    data - counts, costs, etc. The only variable is determining which
    DB tables and fields are supplying the requested data.

    ProviderMap supplies ReportQueryHandler with the appropriate model
    references.
    """

    # main mapping data structure
    # this data should be considered static and read-only.
    mapping = [{
        'provider': 'AWS',
        'operation': {
            OPERATION_SUM: {
                'alias': 'account_alias__account_alias',
                'annotations': {'account': 'usage_account_id',
                                'service': 'product_code',
                                'avail_zone': 'availability_zone'},
                'end_date': 'usage_end',
                'filters': {
                    'account': {'field': 'account_alias__account_alias',
                                'operation': 'icontains'},
                    'service': {'field': 'product_code',
                                'operation': 'icontains'},
                    'avail_zone': {'field': 'availability_zone',
                                   'operation': 'icontains'},
                    'region': {'field': 'availability_zone',
                               'operation': 'icontains'}
                },
                'report_type': {
                    'costs': {
                        'aggregate': {'value': Sum('unblended_cost'),
                                      'cost': Sum('unblended_cost')},
                        'aggregate_key': 'unblended_cost',
                        'annotations': {'total': Sum('unblended_cost'),
                                        'units': Max('currency_code')},
                        'count': None,
                        'delta_key': {'total': Sum('unblended_cost')},
                        'filter': {},
                        'units_key': 'currency_code',
                        'sum_columns': ['total'],
                        'default_ordering': {'total': 'desc'},
                    },
                    'instance_type': {
                        'aggregate': {
                            'cost': Sum('unblended_cost'),
                            'count': Sum('resource_count'),
                            'value': Sum('usage_amount'),
                        },
                        'aggregate_key': 'usage_amount',
                        'annotations': {'cost': Sum('unblended_cost'),
                                        # The summary table already already has counts
                                        'count': Sum('resource_count'),
                                        'total': Sum('usage_amount'),
                                        'units': Max('unit')},
                        'count': 'resource_count',
                        'delta_key': {'total': Sum('usage_amount')},
                        'filter': {
                            'field': 'instance_type',
                            'operation': 'isnull',
                            'parameter': False
                        },
                        'units_key': 'unit',
                        'sum_columns': ['total'],
                        'default_ordering': {'total': 'desc'},
                    },
                    'storage': {
                        'aggregate': {
                            'value': Sum('usage_amount'),
                            'cost': Sum('unblended_cost')
                        },
                        'aggregate_key': 'usage_amount',
                        'annotations': {'cost': Sum('unblended_cost'),
                                        'total': Sum('usage_amount'),
                                        'units': Max('unit')},
                        'count': None,
                        'delta_key': {'total': Sum('usage_amount')},
                        'filter': {
                            'field': 'product_family',
                            'operation': 'contains',
                            'parameter': 'Storage'
                        },
                        'units_key': 'unit',
                        'sum_columns': ['total'],
                        'default_ordering': {'total': 'desc'},
                    },
                },
                'start_date': 'usage_start',
                'tables': {'previous_query': AWSCostEntryLineItemDailySummary,
                           'query': AWSCostEntryLineItemDailySummary,
                           'total': AWSCostEntryLineItemAggregates},
            },
            OPERATION_NONE: {
                'alias': 'account_alias__account_alias',
                'annotations': {'account': 'usage_account_id',
                                'service': 'product_code',
                                'avail_zone': 'availability_zone',
                                'region': 'cost_entry_product__region'},
                'end_date': 'usage_end',
                'filters': {
                    'account': {'field': 'account_alias__account_alias',
                                'operation': 'icontains'},
                    'service': {'field': 'product_code',
                                'operation': 'icontains'},
                    'avail_zone': {'field': 'availability_zone',
                                   'operation': 'icontains'},
                    'region': {'field': 'availability_zone',
                               'operation': 'icontains',
                               'table': 'cost_entry_product'}
                },
                'report_type': {
                    'costs': {
                        'aggregate': {
                            'value': Sum('unblended_cost'),
                            'cost': Sum('unblended_cost')
                        },
                        'aggregate_key': 'unblended_cost',
                        'annotations': {'total': Sum('unblended_cost'),
                                        'units': Max('currency_code')},
                        'count': None,
                        'delta_key': {'total': Sum('unblended_cost')},
                        'filter': {},
                        'units_key': 'currency_code',
                        'sum_columns': ['total'],
                    },
                    'instance_type': {
                        'aggregate': {
                            'value': Sum('usage_amount'),
                            'cost': Sum('unblended_cost'),
                            'count': Sum('resource_count '),
                        },
                        'aggregate_key': 'usage_amount',
                        'annotations': {'cost': Sum('unblended_cost'),
                                        'count': Count('resource_id', distinct=True),
                                        'total': Sum('usage_amount'),
                                        'units': Max('cost_entry_pricing__unit')},
                        'count': 'resource_id',
                        'delta_key': {'total': Sum('usage_amount')},
                        'filter': {
                            'field': 'instance_type',
                            'table': 'cost_entry_product',
                            'operation': 'isnull',
                            'parameter': False
                        },
                        'units_key': 'cost_entry_pricing__unit',
                        'sum_columns': ['total'],
                    },
                    'storage': {
                        'aggregate': {
                            'value': Sum('usage_amount'),
                            'cost': Sum('unblended_cost'),
                            'count': Sum('resource_count'),
                        },
                        'aggregate_key': 'usage_amount',
                        'annotations': {'cost': Sum('unblended_cost'),
                                        'count': Count('resource_id', distinct=True),
                                        'total': Sum('usage_amount'),
                                        'units': Max('cost_entry_pricing__unit')},
                        'count': 'resource_id',
                        'delta_key': {'total': Sum('usage_amount')},
                        'filter': {
                            'field': 'product_family',
                            'table': 'cost_entry_product',
                            'operation': 'contains',
                            'parameter': 'Storage'
                        },
                        'units_key': 'cost_entry_pricing__unit',
                        'sum_columns': ['total'],
                    },
                },
                'start_date': 'usage_start',
                'tables': {'query': AWSCostEntryLineItem,
                           'previous_query': AWSCostEntryLineItem,
                           'total': AWSCostEntryLineItemAggregates},
            }
        },
    }, {
        'provider': 'OCP',
        'operation': {
            OPERATION_SUM: {
                'annotations': {'cluster': 'cluster_id',
                                'project': 'namespace'},
                'end_date': 'usage_end',
                'filters': {
                    'project': {'field': 'namespace',
                                'operation': 'icontains'},
                    'cluster': {'field': 'cluster_id',
                                'operation': 'icontains'},
                    'pod': {'field': 'pod',
                            'operation': 'icontains'},
                },
                'report_type': {
                    'charge': {
                        'aggregates': {
                            'charge': Sum(F('pod_charge_cpu_core_hours') + F('pod_charge_memory_gigabyte_hours'))
                        },
                        'default_ordering': {'charge': 'desc'},
                        'annotations': {
<<<<<<< HEAD
                            'charge': Sum(F('pod_charge_cpu_core_hours') + F('pod_charge_memory_gigabyte_hours')),
=======
                            'charge': Sum(F('pod_charge_cpu_cores') + F('pod_charge_memory_gigabytes')),
                            'units': Value('USD', output_field=CharField())
>>>>>>> 79267e27
                        },
                        'capacity_aggregate': {},
                        'delta_key': {'charge': Sum(F('pod_charge_cpu_core_hours') + F('pod_charge_memory_gigabyte_hours'))},
                        'filter': {},
                        'units_key': 'USD',
                        'sum_columns': ['charge'],
                    },
                    'cpu': {
                        'aggregates': {
                            'usage': Sum('pod_usage_cpu_core_hours'),
                            'request': Sum('pod_request_cpu_core_hours'),
                            'charge': Sum('pod_charge_cpu_core_hours'),
                            'limit': Sum('pod_limit_cpu_core_hours')
                        },
                        'capacity_aggregate': {
                            'capacity': Max('node_capacity_cpu_core_hours')
                        },
                        'default_ordering': {'usage': 'desc'},
                        'annotations': {
                            'usage': Sum('pod_usage_cpu_core_hours'),
                            'request': Sum('pod_request_cpu_core_hours'),
                            'limit': Sum('pod_limit_cpu_core_hours'),
<<<<<<< HEAD
                            'charge': Sum('pod_charge_cpu_core_hours'),
=======
                            'charge': Sum('pod_charge_cpu_cores'),
                            'units': Value('Core-Hours', output_field=CharField())
>>>>>>> 79267e27
                        },
                        'delta_key': {
                            'usage': Sum('pod_usage_cpu_core_hours'),
                            'request': Sum('pod_request_cpu_core_hours'),
                            'charge': Sum('pod_charge_cpu_core_hours')
                        },
                        'filter': {},
                        'units_key': 'Core-Hours',
                        'sum_columns': ['usage', 'request', 'limit', 'charge'],
                    },
                    'mem': {
                        'aggregates': {
                            'usage': Sum('pod_usage_memory_gigabytes'),
                            'request': Sum('pod_request_memory_gigabytes'),
                            'charge': Sum('pod_charge_memory_gigabyte_hours'),
                            'limit': Sum('pod_limit_memory_gigabytes')
                        },
                        'capacity_aggregate': {
                            'capacity': Max('node_capacity_memory_byte_hours')
                        },
                        'default_ordering': {'usage': 'desc'},
                        'annotations': {
                            'usage': Sum('pod_usage_memory_gigabytes'),
                            'request': Sum('pod_request_memory_gigabytes'),
<<<<<<< HEAD
                            'charge': Sum('pod_charge_memory_gigabyte_hours'),
                            'limit': Sum('pod_limit_memory_gigabytes')
=======
                            'charge': Sum('pod_charge_memory_gigabytes'),
                            'limit': Sum('pod_limit_memory_gigabytes'),
                            'units': Value('GB-Hours', output_field=CharField())
>>>>>>> 79267e27
                        },
                        'delta_key': {
                            'usage': Sum('pod_usage_memory_gigabytes'),
                            'request': Sum('pod_request_memory_gigabytes'),
                            'charge': Sum('pod_charge_memory_gigabyte_hours')
                        },
                        'filter': {},
                        'units_key': 'GB-Hours',
                        'sum_columns': ['usage', 'request', 'limit', 'charge'],
                    }
                },
                'start_date': 'usage_start',
                'tables': {'previous_query': OCPUsageLineItemDailySummary,
                           'query': OCPUsageLineItemDailySummary,
                           'total': OCPUsageLineItemAggregates},
            },
        },
    }]

    @staticmethod
    def provider_data(provider):
        """Return provider portion of map structure."""
        for item in ProviderMap.mapping:
            if provider in item.get('provider'):
                return item

    @staticmethod
    def operation_data(operation, provider):
        """Return operation portion of map structure."""
        prov = ProviderMap.provider_data(provider)
        return prov.get('operation').get(operation)

    @staticmethod
    def report_type_data(report_type, operation, provider):
        """Return report_type portion of map structure."""
        op_data = ProviderMap.operation_data(operation, provider)
        return op_data.get('report_type').get(report_type)

    def __init__(self, provider, operation, report_type):
        """Constructor."""
        self._provider = provider
        self._operation = operation
        self._report_type = report_type

        self._map = ProviderMap.mapping
        self._provider_map = ProviderMap.provider_data(provider)
        self._operation_map = ProviderMap.operation_data(operation, provider)
        self._report_type_map = ProviderMap.report_type_data(report_type, operation, provider)

    @property
    def count(self):
        """Return the count property."""
        return self._report_type_map.get('count')

    @property
    def units_key(self):
        """Return the units_key property."""
        return self._report_type_map.get('units_key')

    @property
    def sum_columns(self):
        """Return the sum column list for the report type."""
        return self._report_type_map.get('sum_columns')


class TruncDayString(TruncDay):
    """Class to handle string formated day truncation."""

    def convert_value(self, value, expression, connection):
        """Convert value to a string after super."""
        value = super().convert_value(value, expression, connection)
        return value.strftime('%Y-%m-%d')


class TruncMonthString(TruncMonth):
    """Class to handle string formated day truncation."""

    def convert_value(self, value, expression, connection):
        """Convert value to a string after super."""
        value = super().convert_value(value, expression, connection)
        return value.strftime('%Y-%m')


class ReportQueryHandler(object):
    """Handles report queries and responses."""

    def __init__(self, query_parameters, url_data,
                 tenant, group_by_options, **kwargs):
        """Establish report query handler.

        Args:
            query_parameters    (Dict): parameters for query
            url_data        (String): URL string to provide order information
            tenant    (String): the tenant to use to access CUR data
            kwargs    (Dict): A dictionary for internal query alteration based on path
        """
        LOG.debug(f'Query Params: {query_parameters}')

        self.group_by_options = group_by_options
        self._accept_type = None
        self._group_by = None
        self.end_datetime = None
        self.resolution = None
        self.start_datetime = None
        self.time_interval = []
        self.time_scope_units = None
        self.time_scope_value = None

        self.query_parameters = query_parameters
        self.tenant = tenant
        self.url_data = url_data

        self.operation = self.query_parameters.get('operation', OPERATION_SUM)

        self._delta = self.query_parameters.get('delta')
        self._limit = self.get_query_param_data('filter', 'limit')
        self._get_timeframe()
        self.query_delta = {'value': None, 'percent': None}

        if kwargs:
            # view parameters
            elements = ['accept_type', 'delta', 'group_by', 'report_type']
            for key, value in kwargs.items():
                if key in elements:
                    setattr(self, f'_{key}', value)

        assert getattr(self, '_report_type'), \
            'kwargs["report_type"] is missing!'
        self._mapper = ProviderMap(provider=kwargs.get('provider'),
                                   operation=self.operation,
                                   report_type=self._report_type)
        self.default_ordering = self._mapper._report_type_map.get('default_ordering')
        self.query_filter = self._get_filter()

    @property
    def is_sum(self):
        """Determine the type of API call this is.

        is_sum == True -> API Summary data
        is_sum == False -> Full data download

        """
        return self.operation == OPERATION_SUM

    @staticmethod
    def has_wildcard(in_list):
        """Check if list has wildcard.

        Args:
            in_list (List[String]): List of strings to check for wildcard
        Return:
            (Boolean): if wildcard is present in list
        """
        if not in_list:
            return False
        return any(WILDCARD == item for item in in_list)

    def check_query_params(self, key, in_key):
        """Test if query parameters has a given key and key within it.

        Args:
        key     (String): key to check in query parameters
        in_key  (String): key to check if key is found in query parameters

        Returns:
            (Boolean): True if they keys given appear in given query parameters.

        """
        return (self.query_parameters and key in self.query_parameters and  # noqa: W504
                in_key in self.query_parameters.get(key))

    def get_query_param_data(self, dictkey, key, default=None):
        """Extract the value from a query parameter dictionary or return None.

        Args:
            dictkey (String): the key to access a query parameter dictionary
            key     (String): the key to obtain from the dictionar data
        Returns:
            (Object): The value found with the given key or the default value
        """
        value = default
        if self.check_query_params(dictkey, key):
            value = self.query_parameters.get(dictkey).get(key)
        return value

    @property
    def order_field(self):
        """Order-by field name.

        The default is 'total'
        """
        order_by = self.query_parameters.get('order_by', self.default_ordering)
        return list(order_by.keys()).pop()

    @property
    def order_direction(self):
        """Order-by orientation value.

        Returns:
            (str) 'asc' or 'desc'; default is 'desc'

        """
        order_by = self.query_parameters.get('order_by', self.default_ordering)
        return list(order_by.values()).pop()

    @property
    def order(self):
        """Extract order_by parameter and apply ordering to the appropriate field.

        Returns:
            (String): Ordering value. Default is '-total'

        Example:
            `order_by[total]=asc` returns `total`
            `order_by[total]=desc` returns `-total`

        """
        order_map = {'asc': '', 'desc': '-'}
        return f'{order_map[self.order_direction]}{self.order_field}'

    def get_resolution(self):
        """Extract resolution or provide default.

        Returns:
            (String): The value of how data will be sliced.

        """
        if self.resolution:
            return self.resolution

        self.resolution = self.get_query_param_data('filter', 'resolution')
        time_scope_value = self.get_time_scope_value()
        if not self.resolution:
            self.resolution = 'daily'
            if int(time_scope_value) in [-1, -2]:
                self.resolution = 'monthly'

        if self.resolution == 'monthly':
            self.date_to_string = lambda dt: dt.strftime('%Y-%m')
            self.string_to_date = lambda dt: datetime.datetime.strptime(dt, '%Y-%m').date()
            self.date_trunc = TruncMonthString
            self.gen_time_interval = DateHelper().list_months
        else:
            self.date_to_string = lambda dt: dt.strftime('%Y-%m-%d')
            self.string_to_date = lambda dt: datetime.datetime.strptime(dt, '%Y-%m-%d').date()
            self.date_trunc = TruncDayString
            self.gen_time_interval = DateHelper().list_days

        return self.resolution

    def get_time_scope_units(self):
        """Extract time scope units or provide default.

        Returns:
            (String): The value of how data will be sliced.

        """
        if self.time_scope_units:
            return self.time_scope_units

        time_scope_units = self.get_query_param_data('filter', 'time_scope_units')
        time_scope_value = self.get_query_param_data('filter', 'time_scope_value')
        if not time_scope_units:
            time_scope_units = 'day'
            if time_scope_value and int(time_scope_value) in [-1, -2]:
                time_scope_units = 'month'

        self.time_scope_units = time_scope_units
        return self.time_scope_units

    def get_time_scope_value(self):
        """Extract time scope value or provide default.

        Returns:
            (Integer): time relative value providing query scope

        """
        if self.time_scope_value:
            return self.time_scope_value

        time_scope_units = self.get_query_param_data('filter', 'time_scope_units')
        time_scope_value = self.get_query_param_data('filter', 'time_scope_value')

        if not time_scope_value:
            time_scope_value = -10
            if time_scope_units == 'month':
                time_scope_value = -1

        self.time_scope_value = int(time_scope_value)
        return self.time_scope_value

    def _create_time_interval(self):
        """Create list of date times in interval.

        Returns:
            (List[DateTime]): List of all interval slices by resolution

        """
        self.time_interval = sorted(self.gen_time_interval(
            self.start_datetime,
            self.end_datetime))
        return self.time_interval

    def _get_timeframe(self):
        """Obtain timeframe start and end dates.

        Returns:
            (DateTime): start datetime for query filter
            (DateTime): end datetime for query filter

        """
        self.get_resolution()
        time_scope_value = self.get_time_scope_value()
        time_scope_units = self.get_time_scope_units()
        start = None
        end = None
        dh = DateHelper()
        if time_scope_units == 'month':
            if time_scope_value == -1:
                # get current month
                start = dh.this_month_start
                end = dh.this_month_end
            else:
                # get previous month
                start = dh.last_month_start
                end = dh.last_month_end
        else:
            if time_scope_value == -10:
                # get last 10 days
                start = dh.n_days_ago(dh.this_hour, 9)
                end = dh.this_hour
            else:
                # get last 30 days
                start = dh.n_days_ago(dh.this_hour, 29)
                end = dh.this_hour

        self.start_datetime = start
        self.end_datetime = end
        self._create_time_interval()
        return (self.start_datetime, self.end_datetime, self.time_interval)

    def _get_search_filter(self, filters):
        """Populate the query filter collection for search filters.

        Args:
            filters (QueryFilterCollection): collection of query filters
        Returns:
            (QueryFilterCollection): populated collection of query filters
        """
        # define filter parameters using API query params.
        fields = self._mapper._operation_map.get('filters')
        for q_param, filt in fields.items():
            group_by = self.get_query_param_data('group_by', q_param, list())
            filter_ = self.get_query_param_data('filter', q_param, list())
            list_ = list(set(group_by + filter_))    # uniquify the list
            if list_ and not ReportQueryHandler.has_wildcard(list_):
                for item in list_:
                    q_filter = QueryFilter(parameter=item, **filt)
                    filters.add(q_filter)

        composed_filters = filters.compose()
        LOG.debug(f'_get_search_filter: {composed_filters}')
        return composed_filters

    def _get_date_delta(self):
        """Return a time delta."""
        if self.time_scope_value in [-1, -2]:
            date_delta = relativedelta.relativedelta(months=1)
        elif self.time_scope_value == -30:
            date_delta = datetime.timedelta(days=30)
        else:
            date_delta = datetime.timedelta(days=10)
        return date_delta

    def _get_filter(self, delta=False):
        """Create dictionary for filter parameters.

        Args:
            delta (Boolean): Construct timeframe for delta
        Returns:
            (Dict): query filter dictionary

        """
        filters = QueryFilterCollection()

        # set up filters for instance-type and storage queries.
        filters.add(**self._mapper._report_type_map.get('filter'))

        if delta:
            date_delta = self._get_date_delta()
            start = self.start_datetime - date_delta
            end = self.end_datetime - date_delta
        else:
            start = self.start_datetime
            end = self.end_datetime

        start_filter = QueryFilter(field='usage_start', operation='gte',
                                   parameter=start)
        end_filter = QueryFilter(field='usage_end', operation='lte',
                                 parameter=end)
        filters.add(query_filter=start_filter)
        filters.add(query_filter=end_filter)

        # define filter parameters using API query params.
        composed_filters = self._get_search_filter(filters)

        LOG.debug(f'_get_filter: {composed_filters}')
        return composed_filters

    def _get_group_by(self):
        """Create list for group_by parameters."""
        group_by = []
        for item in self.group_by_options:
            group_data = self.get_query_param_data('group_by', item)
            if group_data:
                group_pos = self.url_data.index(item)
                group_by.append((item, group_pos))

        group_by = sorted(group_by, key=lambda g_item: g_item[1])
        group_by = [item[0] for item in group_by]
        if self._group_by:
            group_by += self._group_by
        return group_by

    @property
    def annotations(self):
        """Create dictionary for query annotations.

        Args:
            fields (dict): Fields to create annotations for

        Returns:
            (Dict): query annotations dictionary

        """
        pass

    @staticmethod
    def _group_data_by_list(group_by_list, group_index, data):
        """Group data by list.

        Args:
            group_by_list (List): list of strings to group data by
            data    (List): list of query results
        Returns:
            (Dict): dictionary of grouped query results or the original data
        """
        group_by_list_len = len(group_by_list)
        if group_index >= group_by_list_len:
            return data

        out_data = OrderedDict()
        curr_group = group_by_list[group_index]

        for key, group in groupby(data, lambda by: by.get(curr_group)):
            grouped = list(group)
            grouped = ReportQueryHandler._group_data_by_list(group_by_list,
                                                             (group_index + 1),
                                                             grouped)
            datapoint = out_data.get(key)
            if datapoint and isinstance(datapoint, dict):
                out_data[key].update(grouped)
            elif datapoint and isinstance(datapoint, list):
                out_data[key] = grouped + datapoint
            else:
                out_data[key] = grouped
        return out_data

    def _apply_group_by(self, query_data):
        """Group data by date for given time interval then group by list.

        Args:
            query_data  (List(Dict)): Queried data
        Returns:
            (Dict): Dictionary of grouped dictionaries

        """
        bucket_by_date = OrderedDict()
        for item in self.time_interval:
            date_string = self.date_to_string(item)
            bucket_by_date[date_string] = []

        for result in query_data:
            date_string = result.get('date')
            date_bucket = bucket_by_date.get(date_string)
            if date_bucket is not None:
                date_bucket.append(result)

        for date, data_list in bucket_by_date.items():
            data = data_list
            if self._limit:
                data = self._ranked_list(data_list)
            group_by = self._get_group_by()
            grouped = ReportQueryHandler._group_data_by_list(group_by, 0,
                                                             data)
            bucket_by_date[date] = grouped
        return bucket_by_date

    def _transform_data(self, groups, group_index, data):
        """Transform dictionary data points to lists."""
        groups_len = len(groups)
        if not groups or group_index >= groups_len:
            return data

        out_data = []
        label = 'values'
        group_type = groups[group_index]
        next_group_index = (group_index + 1)

        if next_group_index < groups_len:
            label = groups[next_group_index] + 's'

        for group, group_value in data.items():
            cur = {group_type: group,
                   label: self._transform_data(groups, next_group_index,
                                               group_value)}
            out_data.append(cur)

        return out_data

    def _percent_delta(self, a, b):
        """Calculate a percent delta.

        Args:
            a (int or float or Decimal) the current value
            b (int or float or Decimal) the previous value

        Returns:
            (Decimal) (a - b) / b * 100

            Returns Decimal(0) if b is zero.

        """
        try:
            return Decimal((a - b) / b * 100)
        except (DivisionByZero, ZeroDivisionError, InvalidOperation):
            return Decimal(0)

    def _ranked_list(self, data_list):
        """Get list of ranked items less than top.

        Args:
            data_list (List(Dict)): List of ranked data points from the same bucket
        Returns:
            List(Dict): List of data points meeting the rank criteria
        """
        ranked_list = []
        others_list = []
        other = None
        other_sums = {column: 0 for column in self._mapper.sum_columns}
        for data in data_list:
            if other is None:
                other = copy.deepcopy(data)
            rank = data.get('rank')
            if rank <= self._limit:
                del data['rank']
                ranked_list.append(data)
            else:
                others_list.append(data)
                for column in self._mapper.sum_columns:
                    other_sums[column] += data.get(column) if data.get(column) else 0

        if other is not None and others_list:
            num_others = len(others_list)
            others_label = '{} Others'.format(num_others)
            if num_others == 1:
                others_label = '{} Other'.format(num_others)
            other.update(other_sums)
            del other['rank']
            group_by = self._get_group_by()
            for group in group_by:
                other[group] = others_label
            if 'account' in group_by:
                other['account_alias'] = others_label
            ranked_list.append(other)

        return ranked_list

    def _create_previous_totals(self, previous_query, query_group_by):
        """Get totals from the time period previous to the current report.

        Args:
            previous_query (Query): A Django ORM query
            query_group_by (dict): The group by dict for the current report
        Returns:
            (dict) A dictionary keyed off the grouped values for the report

        """
        date_delta = self._get_date_delta()
        # Added deltas for each grouping
        # e.g. date, account, region, availability zone, et cetera
        previous_sums = previous_query.annotate(**self.annotations)
        delta_field = self._mapper._report_type_map.get('delta_key').get(self._delta)
        delta_annotation = {self._delta: delta_field}
        previous_sums = previous_sums\
            .values(*query_group_by)\
            .annotate(**delta_annotation)
        previous_dict = OrderedDict()
        for row in previous_sums:
            date = self.string_to_date(row['date'])
            date = date + date_delta
            row['date'] = self.date_to_string(date)
            key = tuple((row[key] for key in query_group_by))
            previous_dict[key] = row[self._delta]

        return previous_dict

    def add_deltas(self, query_data, query_sum):
        """Calculate and add cost deltas to a result set.

        Args:
            query_data (list) The existing query data from execute_query
            query_sum (list) The sum returned by calculate_totals

        Returns:
            (dict) query data with new with keys "value" and "percent"

        """
        delta_group_by = ['date'] + self._get_group_by()
        delta_filter = self._get_filter(delta=True)
        q_table = self._mapper._operation_map.get('tables').get('previous_query')
        previous_query = q_table.objects.filter(delta_filter)
        previous_dict = self._create_previous_totals(previous_query,
                                                     delta_group_by)
        for row in query_data:
            key = tuple((row[key] for key in delta_group_by))
            previous_total = previous_dict.get(key, 0)
            current_total = row.get(self._delta, 0)
            row['delta_value'] = current_total - previous_total
            row['delta_percent'] = self._percent_delta(current_total, previous_total)
        # Calculate the delta on the total aggregate
        if self._delta in query_sum:
            current_total_sum = Decimal(query_sum.get(self._delta) or 0)
        else:
            current_total_sum = Decimal(query_sum.get('value') or 0)
        delta_field = self._mapper._report_type_map.get('delta_key').get(self._delta)
        prev_total_sum = previous_query.aggregate(value=delta_field)
        prev_total_sum = Decimal(prev_total_sum.get('value') or 0)

        total_delta = current_total_sum - prev_total_sum
        total_delta_percent = self._percent_delta(current_total_sum,
                                                  prev_total_sum)

        self.query_delta = {
            'value': total_delta,
            'percent': total_delta_percent
        }

        if self.order_field == 'delta':
            reverse = True if self.order_direction == 'desc' else False
            query_data = sorted(list(query_data),
                                key=lambda x: x['delta_percent'],
                                reverse=reverse)
        return query_data<|MERGE_RESOLUTION|>--- conflicted
+++ resolved
@@ -241,12 +241,9 @@
                         },
                         'default_ordering': {'charge': 'desc'},
                         'annotations': {
-<<<<<<< HEAD
+
                             'charge': Sum(F('pod_charge_cpu_core_hours') + F('pod_charge_memory_gigabyte_hours')),
-=======
-                            'charge': Sum(F('pod_charge_cpu_cores') + F('pod_charge_memory_gigabytes')),
                             'units': Value('USD', output_field=CharField())
->>>>>>> 79267e27
                         },
                         'capacity_aggregate': {},
                         'delta_key': {'charge': Sum(F('pod_charge_cpu_core_hours') + F('pod_charge_memory_gigabyte_hours'))},
@@ -269,12 +266,9 @@
                             'usage': Sum('pod_usage_cpu_core_hours'),
                             'request': Sum('pod_request_cpu_core_hours'),
                             'limit': Sum('pod_limit_cpu_core_hours'),
-<<<<<<< HEAD
+
                             'charge': Sum('pod_charge_cpu_core_hours'),
-=======
-                            'charge': Sum('pod_charge_cpu_cores'),
                             'units': Value('Core-Hours', output_field=CharField())
->>>>>>> 79267e27
                         },
                         'delta_key': {
                             'usage': Sum('pod_usage_cpu_core_hours'),
@@ -299,14 +293,10 @@
                         'annotations': {
                             'usage': Sum('pod_usage_memory_gigabytes'),
                             'request': Sum('pod_request_memory_gigabytes'),
-<<<<<<< HEAD
+
                             'charge': Sum('pod_charge_memory_gigabyte_hours'),
                             'limit': Sum('pod_limit_memory_gigabytes')
-=======
-                            'charge': Sum('pod_charge_memory_gigabytes'),
-                            'limit': Sum('pod_limit_memory_gigabytes'),
                             'units': Value('GB-Hours', output_field=CharField())
->>>>>>> 79267e27
                         },
                         'delta_key': {
                             'usage': Sum('pod_usage_memory_gigabytes'),
