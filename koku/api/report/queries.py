#
# Copyright 2021 Red Hat Inc.
# SPDX-License-Identifier: Apache-2.0
#
"""Query Handling for Reports."""
import copy
import logging
import random
import re
import string
from collections import defaultdict
from collections import OrderedDict
from decimal import Decimal
from decimal import DivisionByZero
from decimal import InvalidOperation
from functools import cached_property
from itertools import groupby
from json import dumps as json_dumps
from urllib.parse import quote_plus

from django.db.models import F
from django.db.models import Q
from django.db.models import Window
from django.db.models.expressions import OrderBy
from django.db.models.expressions import RawSQL
from django.db.models.functions import Rank

from api.currency.models import ExchangeRates
from api.models import Provider
from api.query_filter import QueryFilter
from api.query_filter import QueryFilterCollection
from api.query_handler import QueryHandler
from koku.settings import KOKU_DEFAULT_CURRENCY
from reporting.provider.aws.models import AWSCostSummaryByAccountP
from reporting.provider.azure.models import AzureCostSummaryByAccountP
from reporting.provider.gcp.models import GCPCostSummaryByAccountP

LOG = logging.getLogger(__name__)


def strip_tag_prefix(tag):
    """Remove the query tag prefix from a tag key."""
    return tag.replace("tag:", "").replace("and:", "").replace("or:", "")


def is_grouped_by_tag(parameters):
    """Determine if grouped by tag."""
    group_by = list(parameters.parameters.get("group_by", {}).keys())
    return [key for key in group_by if "tag" in key]


def is_grouped_by_project(parameters):
    """Determine if grouped or filtered by project."""
    group_by = list(parameters.parameters.get("group_by", {}).keys())
    return [key for key in group_by if "project" in key]


def check_view_filter_and_group_by_criteria(filter_set, group_by_set):
    """Return a bool for whether a view can be used."""
    no_view_group_bys = {"project", "node"}
    # The dashboard does not show any data grouped by OpenShift cluster, node, or project
    # so we do not have views for these group bys
    if group_by_set.intersection(no_view_group_bys) or filter_set.intersection(no_view_group_bys):
        return False
    return True


class ReportQueryHandler(QueryHandler):
    """Handles report queries and responses."""

    def __init__(self, parameters):
        """Establish report query handler.

        Args:
            parameters    (QueryParameters): parameter object for query

        """
        LOG.debug(f"Query Params: {parameters}")
        super().__init__(parameters)
        self._tag_keys = parameters.tag_keys
        if not hasattr(self, "_report_type"):
            self._report_type = parameters.report_type
        self._delta = parameters.delta
        self._offset = parameters.get_filter("offset", default=0)
        self.query_delta = {"value": None, "percent": None}
        self.currency = parameters.parameters.get("currency")

        self.query_filter = self._get_filter()

    @cached_property
    def query_table_access_keys(self):
        """Return the access keys specific for selecting the query table."""
        return set(self.parameters.get("access", {}).keys())

    @cached_property
    def query_table_group_by_keys(self):
        """Return the group by keys specific for selecting the query table."""
        return set(self.parameters.get("group_by", {}).keys())

    @cached_property
    def query_table_filter_keys(self):
        """Return the filter keys specific for selecting the query table."""
        excluded_filters = {"time_scope_value", "time_scope_units", "resolution", "limit", "offset"}
        filter_keys = set(self.parameters.get("filter", {}).keys())
        return filter_keys.difference(excluded_filters)

    @property
    def report_annotations(self):
        """Return annotations with the correct capacity field."""
        return self._mapper.report_type_map.get("annotations", {})

    def return_total_query(self, total_queryset):
        """Return total query data for calculate_total."""
        total_query = {
            "date": None,
            "infra_total": 0,
            "infra_raw": 0,
            "infra_usage": 0,
            "infra_markup": 0,
            "sup_raw": 0,
            "sup_usage": 0,
            "sup_markup": 0,
            "sup_total": 0,
            "cost_total": 0,
            "cost_raw": 0,
            "cost_usage": 0,
            "cost_markup": 0,
        }
        for query_set in total_queryset:
            codes = {
                Provider.PROVIDER_AWS: "currency_code",
                Provider.PROVIDER_AZURE: "currency",
                Provider.PROVIDER_GCP: "currency",
            }
            base = query_set.get(codes.get(self.provider))
            total_query["date"] = query_set.get("date")
            exchange_rate = self._get_exchange_rate(base)
            for value in [
                "infra_total",
                "infra_raw",
                "infra_usage",
                "infra_markup",
                "sup_raw",
                "sup_total",
                "sup_usage",
                "sup_markup",
                "cost_total",
                "cost_raw",
                "cost_usage",
                "cost_markup",
            ]:
                orig_value = total_query[value]
                total_query[value] = round(orig_value + Decimal(query_set.get(value)) * Decimal(exchange_rate), 9)
        return total_query

    @cached_property
    def query_table(self):
        """Return the database table or view to query against."""
        query_table = self._mapper.query_table
        report_type = self._report_type
        report_group = "default"

        if self.provider in (
            Provider.OCP_AWS,
            Provider.OCP_AZURE,
            Provider.OCP_ALL,
        ) and not check_view_filter_and_group_by_criteria(
            self.query_table_filter_keys, self.query_table_group_by_keys
        ):
            return query_table

        key_tuple = tuple(
            sorted(self.query_table_filter_keys.union(self.query_table_group_by_keys, self.query_table_access_keys))
        )
        if key_tuple:
            report_group = key_tuple

        # Special Casess for Network and Database Cards in the UI
        service_filter = set(self.parameters.get("filter", {}).get("service", []))
        if self.provider in (Provider.PROVIDER_AZURE, Provider.OCP_AZURE):
            service_filter = set(self.parameters.get("filter", {}).get("service_name", []))
        if report_type == "costs" and service_filter and not service_filter.difference(self.network_services):
            report_type = "network"
        elif report_type == "costs" and service_filter and not service_filter.difference(self.database_services):
            report_type = "database"

        try:
            query_table = self._mapper.views[report_type][report_group]
        except KeyError:
            msg = f"{report_group} for {report_type} has no entry in views. Using the default."
            LOG.warning(msg)
        return query_table

    def initialize_totals(self):
        """Initialize the total response column values."""
        query_sum = {}
        for value in self._mapper.report_type_map.get("aggregates").keys():
            query_sum[value] = 0
        return query_sum

    def get_tag_filter_keys(self):
        """Get tag keys from filter arguments."""
        tag_filters = []
        filters = self.parameters.get("filter", {})
        for filt in filters:
            if filt in self._tag_keys:
                tag_filters.append(filt)
        return tag_filters

    def get_tag_group_by_keys(self):
        """Get tag keys from group by arguments."""
        tag_groups = []
        filters = self.parameters.get("group_by", {})
        for filt in filters:
            if filt in self._tag_keys:
                tag_groups.append(filt)
        return tag_groups

    def _build_custom_filter_list(self, filter_type, method, filter_list):
        """Replace filter list items from custom method."""
        if filter_type == "infrastructures" and method:
            for item in filter_list:
                custom_list = method(item, self.tenant)
                if not custom_list:
                    random_name = "".join(random.choices(string.ascii_lowercase + string.digits, k=5))
                    custom_list = [random_name]
                filter_list.remove(item)
                filter_list = list(set(filter_list + custom_list))
        return filter_list

    def _get_search_filter(self, filters):
        """Populate the query filter collection for search filters.

        Args:
            filters (QueryFilterCollection): collection of query filters
        Returns:
            (QueryFilterCollection): populated collection of query filters

        """
        # define filter parameters using API query params.
        fields = self._mapper._provider_map.get("filters")
        access_filters = QueryFilterCollection()
        for q_param, filt in fields.items():
            access = self.parameters.get_access(q_param, list())
            group_by = self.parameters.get_group_by(q_param, list())
            filter_ = self.parameters.get_filter(q_param, list())
            list_ = list(set(group_by + filter_))  # uniquify the list
            if list_ and not ReportQueryHandler.has_wildcard(list_):
                if isinstance(filt, list):
                    for _filt in filt:
                        for item in list_:
                            q_filter = QueryFilter(parameter=item, **_filt)
                            filters.add(q_filter)
                else:
                    list_ = self._build_custom_filter_list(q_param, filt.get("custom"), list_)
                    for item in list_:
                        q_filter = QueryFilter(parameter=item, **filt)
                        filters.add(q_filter)
            if access:
                access_filt = copy.deepcopy(filt)
                self.set_access_filters(access, access_filt, access_filters)

        # Update filters with tag filters
        filters = self._set_tag_filters(filters)
        filters = self._set_operator_specified_tag_filters(filters, "and")
        filters = self._set_operator_specified_tag_filters(filters, "or")

        # Update filters that specifiy and or or in the query parameter
        and_composed_filters = self._set_operator_specified_filters("and")
        or_composed_filters = self._set_operator_specified_filters("or")
        multi_field_or_composed_filters = self._set_or_filters()
        composed_filters = filters.compose()
        composed_filters = composed_filters & and_composed_filters & or_composed_filters
        if access_filters:
            composed_access_filters = access_filters.compose()
            composed_filters = composed_filters & composed_access_filters
        if multi_field_or_composed_filters:
            composed_filters = composed_filters & multi_field_or_composed_filters
        LOG.debug(f"_get_search_filter: {composed_filters}")
        return composed_filters

    def _set_or_filters(self):
        """Create a composed filter collection of ORed filters.

        This is designed to handle specific cases in the provider_map
        not to accomodate user input via the API.

        """
        filters = QueryFilterCollection()
        or_filter = self._mapper._report_type_map.get("or_filter", [])
        for filt in or_filter:
            q_filter = QueryFilter(**filt)
            filters.add(q_filter)

        return filters.compose(logical_operator="or")

    def _set_tag_filters(self, filters):
        """Create tag_filters."""
        tag_column = self._mapper.tag_column
        tag_filters = self.get_tag_filter_keys()
        tag_group_by = self.get_tag_group_by_keys()
        tag_filters.extend(tag_group_by)
        tag_filters = [tag for tag in tag_filters if "and:" not in tag and "or:" not in tag]
        for tag in tag_filters:
            # Update the filter to use the label column name
            tag_db_name = tag_column + "__" + strip_tag_prefix(tag)
            filt = {"field": tag_db_name, "operation": "icontains"}
            group_by = self.parameters.get_group_by(tag, list())
            filter_ = self.parameters.get_filter(tag, list())
            list_ = list(set(group_by + filter_))  # uniquify the list
            if list_ and not ReportQueryHandler.has_wildcard(list_):
                for item in list_:
                    q_filter = QueryFilter(parameter=item, **filt)
                    filters.add(q_filter)
        return filters

    def _set_operator_specified_tag_filters(self, filters, operator):
        """Create tag_filters."""
        tag_column = self._mapper.tag_column
        tag_filters = self.get_tag_filter_keys()
        tag_group_by = self.get_tag_group_by_keys()
        tag_filters.extend(tag_group_by)
        tag_filters = [tag for tag in tag_filters if operator + ":" in tag]
        for tag in tag_filters:
            # Update the filter to use the label column name
            tag_db_name = tag_column + "__" + strip_tag_prefix(tag)
            filt = {"field": tag_db_name, "operation": "icontains"}
            group_by = self.parameters.get_group_by(tag, list())
            filter_ = self.parameters.get_filter(tag, list())
            list_ = list(set(group_by + filter_))  # uniquify the list
            if list_ and not ReportQueryHandler.has_wildcard(list_):
                for item in list_:
                    q_filter = QueryFilter(parameter=item, logical_operator=operator, **filt)
                    filters.add(q_filter)
        return filters

    def _set_operator_specified_filters(self, operator):
        """Set any filters using AND instead of OR."""
        fields = self._mapper._provider_map.get("filters")
        filters = QueryFilterCollection()
        composed_filter = Q()

        for q_param, filt in fields.items():
            q_param = operator + ":" + q_param
            group_by = self.parameters.get_group_by(q_param, list())
            filter_ = self.parameters.get_filter(q_param, list())
            list_ = list(set(group_by + filter_))  # uniquify the list
            logical_operator = operator
            # This is a flexibilty feature allowing a user to set
            # a single and: value and still get a result instead
            # of erroring on validation
            if len(list_) < 2:
                logical_operator = "or"
            if list_ and not ReportQueryHandler.has_wildcard(list_):
                if isinstance(filt, list):
                    for _filt in filt:
                        filt_filters = QueryFilterCollection()
                        for item in list_:
                            q_filter = QueryFilter(parameter=item, logical_operator=logical_operator, **_filt)
                            filt_filters.add(q_filter)
                        # List filter are a complex mix of and/or logic
                        # Each filter in the list must be ORed together
                        # regardless of the operator on the item in the filter
                        # Ex:
                        # (OR:
                        #     (AND:
                        #         ('cluster_alias__icontains', 'ni'),
                        #         ('cluster_alias__icontains', 'se')
                        #     ),
                        #     (AND:
                        #         ('cluster_id__icontains', 'ni'),
                        #         ('cluster_id__icontains', 'se')
                        #     )
                        # )
                        composed_filter = composed_filter | filt_filters.compose()
                else:
                    list_ = self._build_custom_filter_list(q_param, filt.get("custom"), list_)
                    for item in list_:
                        q_filter = QueryFilter(parameter=item, logical_operator=logical_operator, **filt)
                        filters.add(q_filter)
        if filters:
            composed_filter = composed_filter & filters.compose()
        return composed_filter

    def _get_filter(self, delta=False):
        """Create dictionary for filter parameters.

        Args:
            delta (Boolean): Construct timeframe for delta
        Returns:
            (Dict): query filter dictionary

        """
        if "gcp_filters" in dir(self._mapper) and self._mapper.gcp_filters:
            filters = super()._get_gcp_filter(delta)
        else:
            filters = super()._get_filter(delta)

        # set up filters for instance-type and storage queries.
        for filter_map in self._mapper._report_type_map.get("filter"):
            filters.add(**filter_map)

        # define filter parameters using API query params.
        composed_filters = self._get_search_filter(filters)

        LOG.debug(f"_get_filter: {composed_filters}")
        return composed_filters

    def _get_group_by(self):
        """Create list for group_by parameters."""
        group_by = []
        for item in self.group_by_options:
            group_data = self.parameters.get_group_by(item)
            if not group_data:
                group_data = self.parameters.get_group_by("and:" + item)
            if not group_data:
                group_data = self.parameters.get_group_by("or:" + item)
            if group_data:
                try:
                    group_pos = self.parameters.url_data.index(item)
                except ValueError:
                    # if we are grouping by org unit we are inserting a group by account
                    # and popping off the org_unit_id group by - but here we need to get the position
                    # for org_unit_id
                    if item == "account" and "org_unit_id" in self.parameters.url_data:
                        group_pos = self.parameters.url_data.index("org_unit_id")
                if (item, group_pos) not in group_by:
                    group_by.append((item, group_pos))

        tag_group_by = self._get_tag_group_by()
        group_by.extend(tag_group_by)
        group_by = sorted(group_by, key=lambda g_item: g_item[1])
        group_by = [item[0] for item in group_by]

        # This is a current workaround for AWS instance-types reports
        # It is implied that limiting is performed by account/region and
        # not by instance type when those group by params are used.
        # For that ranking to work we can't also group by instance_type.
        inherent_group_by = self._mapper._report_type_map.get("group_by")
        if inherent_group_by and not (group_by and self._limit):
            group_by = group_by + list(set(inherent_group_by) - set(group_by))
        return group_by

    def _get_tag_group_by(self):
        """Create list of tag based group by parameters."""
        group_by = []
        tag_column = self._mapper.tag_column
        tag_groups = self.get_tag_group_by_keys()
        for tag in tag_groups:
            tag_db_name = tag_column + "__" + strip_tag_prefix(tag)
            group_data = self.parameters.get_group_by(tag)
            if group_data:
                tag = quote_plus(tag)
                group_pos = self.parameters.url_data.index(tag)
                group_by.append((tag_db_name, group_pos))
        return group_by

    @property
    def annotations(self):
        """Create dictionary for query annotations.

        Args:
            fields (dict): Fields to create annotations for

        Returns:
            (Dict): query annotations dictionary

        """
        raise NotImplementedError("Annotations must be defined by sub-classes.")

    @staticmethod
    def _group_data_by_list(group_by_list, group_index, data):
        """Group data by list.

        Args:
            group_by_list (List): list of strings to group data by
            data    (List): list of query results
        Returns:
            (Dict): dictionary of grouped query results or the original data

        """
        group_by_list_len = len(group_by_list)
        if group_index >= group_by_list_len:
            return data

        out_data = OrderedDict()
        curr_group = group_by_list[group_index]

        for key, group in groupby(data, lambda by: by.get(curr_group)):
            grouped = list(group)
            grouped = ReportQueryHandler._group_data_by_list(group_by_list, (group_index + 1), grouped)
            datapoint = out_data.get(key)
            if datapoint and isinstance(datapoint, dict):
                if isinstance(grouped, OrderedDict) and isinstance(datapoint, OrderedDict):
                    datapoint_keys = list(datapoint.keys())
                    grouped_keys = list(grouped.keys())
                    intersect_keys = list(set(datapoint_keys).intersection(grouped_keys))
                    if intersect_keys != []:
                        for inter_key in intersect_keys:
                            grouped[inter_key].update(datapoint[inter_key])
                out_data[key].update(grouped)
            elif datapoint and isinstance(datapoint, list):
                out_data[key] = grouped + datapoint
            else:
                out_data[key] = grouped
        return out_data

    def _apply_group_null_label(self, data, groupby=None):
        """Apply any no-{group} labels needed before grouping data.

        Args:
            data (Dict): A row of the queried data
            group_by (list): An optional list of groups
        Returns:
            (Dict): Data updated with no-group labels

        """
        tag_prefix = self._mapper.tag_column + "__"
        if groupby is None:
            return data

        for group in groupby:
            if group in data and data.get(group) is None:
                value = group
                if group.startswith(tag_prefix):
                    value = group[len(tag_prefix) :]  # noqa
                group_label = f"no-{value}"
                data[group] = group_label

        return data

    def _apply_group_by(self, query_data, group_by=None):
        """Group data by date for given time interval then group by list.

        Args:
            query_data  (List(Dict)): Queried data
            group_by (list): An optional list of groups
        Returns:
            (Dict): Dictionary of grouped dictionaries

        """
        bucket_by_date = OrderedDict()

        if group_by is None:
            group_by = self._get_group_by()

        for item in self.time_interval:
            date_string = self.date_to_string(item)
            bucket_by_date[date_string] = []

        for result in query_data:
            if self._limit and result.get("rank"):
                del result["rank"]
            self._apply_group_null_label(result, group_by)
            date_string = result.get("date")
            date_bucket = bucket_by_date.get(date_string)
            if date_bucket is not None:
                date_bucket.append(result)

        for date, data_list in bucket_by_date.items():
            grouped = ReportQueryHandler._group_data_by_list(group_by, 0, data_list)
            bucket_by_date[date] = grouped
        return bucket_by_date

    def _initialize_response_output(self, parameters):
        """Initialize output response object."""
        output = copy.deepcopy(parameters.parameters)
        # remove access from the output
        output.pop("access")

        return output

    def _pack_data_object(self, data, **kwargs):  # noqa: C901
        """Pack data into object format."""
        tag_prefix = self._mapper.tag_column + "__"
        if not isinstance(data, dict):
            return data

        all_pack_keys = ["date", "delta_value", "delta_percent"]
        kwargs_values = kwargs.values()
        for pack_def in kwargs_values:
            remove_keys = []
            key_items = pack_def.get("keys")
            key_units = pack_def.get("units")
            if isinstance(key_items, dict):
                for data_key, group_info in key_items.items():
                    value = data.get(data_key)
                    units = data.get(key_units)
                    if value is not None and units is not None:
                        group_key = group_info.get("group")
                        new_key = group_info.get("key")
                        if data.get(group_key):
                            if isinstance(data[group_key], str):
                                # This if is to overwrite the "cost": "no-cost"
                                # that is provided by the order_by function.
                                data[group_key] = {}
                            data[group_key][new_key] = {"value": value, "units": units}
                        else:
                            data[group_key] = {}
                            data[group_key][new_key] = {"value": value, "units": units}
                        remove_keys.append(data_key)
            else:
                if key_items:
                    all_pack_keys += key_items
                for key in key_items:
                    units = data.get(key_units)
                    value = data.get(key)
                    if value is not None and units is not None:
                        data[key] = {"value": value, "units": units}
            if units is not None:
                del data[key_units]
            for key in remove_keys:
                del data[key]
        delete_keys = []
        new_data = {}
        for data_key in data.keys():
            if data_key.startswith(tag_prefix):
                new_tag = data_key[len(tag_prefix) :]  # noqa
                if new_tag in all_pack_keys:
                    new_data["tag:" + new_tag] = data[data_key]
                else:
                    new_data[new_tag] = data[data_key]
                delete_keys.append(data_key)
        for del_key in delete_keys:
            if data.get(del_key):
                del data[del_key]
        data.update(new_data)
        return data

    def _get_base_currency(self, source_uuid):
        """Look up the report base currency."""
        provider_table_map = {
            Provider.PROVIDER_AWS: AWSCostSummaryByAccountP,
            Provider.PROVIDER_AZURE: AzureCostSummaryByAccountP,
            Provider.PROVIDER_GCP: GCPCostSummaryByAccountP
            # extend this to the other providers
        }
        try:
            base_currency = provider_table_map.get(self.provider).objects.filter(source_uuid=source_uuid).first()
            if self.provider == Provider.PROVIDER_AWS:
                return base_currency.currency_code
            else:
                return base_currency.currency
        except Exception as e:
            LOG.error(e)
        return KOKU_DEFAULT_CURRENCY

    def _get_exchange_rate(self, base_currency):
        """Look up the exchange rate for the target currency."""
        # TODO: Need to figure out if there is something else we can do here except log the error
        exchange_rates = {}
        for currency in [self.currency, base_currency]:
            try:
                exchange_rate = ExchangeRates.objects.get(currency_type=currency.lower())
                exchange_rates[currency] = exchange_rate.exchange_rate
            except Exception as e:
                LOG.error(e)
                return 1
        # if base_currency and base_currency != self.currency:
        return Decimal(exchange_rates[self.currency] / exchange_rates[base_currency])
        # return Decimal(exchange_rates[self.currency])

    def _apply_total_exchange(self, data):
        source_uuid = data.get("source_uuid")
        base_currency = KOKU_DEFAULT_CURRENCY
        if self._report_type == "costs":
            # if the source_uuid is none then this is the total and we don't need to get an exchange rate
            exchange_rate = 1
            if source_uuid:
                base_currency = self._get_base_currency(source_uuid[0])
                exchange_rate = self._get_exchange_rate(base_currency)
            for key, value in data.items():
                if key in ["infrastructure", "supplementary", "cost"]:
                    for in_key, in_value in value.items():
                        for this_key, this_value in in_value.items():
                            if this_key in ["units"]:
                                # change to currency code
                                in_value[this_key] = self.currency
                            elif this_key in ["value"]:
                                in_value[this_key] = round(Decimal(this_value) * Decimal(exchange_rate), 9)
                                # multiply and override
                            value[in_key] = in_value

        return data

    def _apply_exchange_rate(self, data):
        """Apply the exchange rate to the data."""
        for dictionary in data:
            new_values = []
            for key, values in dictionary.items():
                if type(values) == list:
                    for day in values:
                        if type(day) == dict:
                            day = self._apply_total_exchange(day)
                        new_values.append(day)
                    dictionary[key] = new_values
        return data

    def format_for_ui_recursive(self, groupby, out_data, org_unit_applied=False, level=-1, org_id=None, org_type=None):
        """Format the data for the UI."""
        level += 1
        overall = []
        if org_unit_applied:
            groupby = ["org_entitie"] + groupby
            if "account" in groupby:
                groupby.remove("account")
        if level == len(groupby):
            new_value = []
            for value in out_data:
                org_applied = False
                if "org_entitie" in groupby:
                    org_applied = True
                new_values = self.aggregate_currency_codes_ui(groupby, value, org_applied, org_id, org_type)
                new_value.append(new_values)
            return new_value
        else:
            group = groupby[level]
            if group.startswith("tags"):
                group = group[6:]
            for value in out_data:
                new_out_data = value.get(group + "s")
                org_id = value.get("id")
                org_type = value.get("type")
                value[group + "s"] = self.format_for_ui_recursive(groupby, new_out_data, level=level, org_id=org_id, org_type=org_type)
                overall.append(value)
        return overall

    def aggregate_currency_codes_ui(self, groupby, out_data, org_applied, org_id, org_type):
        """Aggregate currency code info for UI."""
        all_group_by = self._get_group_by()
<<<<<<< HEAD
        codes = {
            Provider.PROVIDER_AWS: "currency_codes",
            Provider.PROVIDER_AZURE: "currencys",
            Provider.PROVIDER_GCP: "currencys",
        }
        currency_codes = out_data.get(codes.get(self.provider))
        values = {}
        total_query = self.aggregate_currency_codes(currency_codes, all_group_by)
        if org_id:
            values["id"] = org_id
        if org_type:
            values["type"] = org_type
        values["date"] = total_query["date"]
        values["source_uuid"] = total_query["source_uuid"]
        values["infrastructure"] = total_query["infrastructure"]
        values["supplementary"] = total_query["supplementary"]
        values["cost"] = total_query["cost"]
        if total_query.get("tags_exist"):
            values["tags_exist"] = total_query.get("tags_exist")
        if total_query.get("delta_value"):
            values["delta_value"] = total_query.get("delta_value")
        if total_query.get("account_alias"):
            if org_applied:
                values["alias"] = total_query.get("account_alias")
            else:
=======
        if len(groupby) == 0:
            codes = {
                Provider.PROVIDER_AWS: "currency_codes",
                Provider.PROVIDER_AZURE: "currencys",
                Provider.PROVIDER_GCP: "currencys",
                Provider.OCP_AZURE: "currencys",
                Provider.OCP_GCP: "currencys",
            }
            currency_codes = out_data.get(codes.get(self.provider))
            values = {}
            total_query = self.aggregate_currency_codes(currency_codes, all_group_by)
            values["date"] = total_query["date"]
            values["source_uuid"] = total_query["source_uuid"]
            values["infrastructure"] = total_query["infrastructure"]
            values["supplementary"] = total_query["supplementary"]
            values["cost"] = total_query["cost"]
            if total_query.get("delta_value"):
                values["delta_value"] = total_query.get("delta_value")
            if total_query.get("account_alias"):
>>>>>>> a4778654
                values["account_alias"] = total_query.get("account_alias")
        if total_query.get("delta_percent"):
            values["delta_percent"] = total_query.get("delta_percent")
        if out_data.get("id"):
            values["id"] = out_data.get("id")
        if out_data.get("type"):
            values["type"] = out_data.get("type")
        for group in all_group_by:
            if group.startswith("tags"):
                group = group[6:]
            values[group] = total_query.get(group)
        out_data["values"] = [values]
        return out_data

    def aggregate_currency_codes(self, currency_codes, all_group_by):
        """Aggregate and format the data after currency."""
        total_query = {
            "date": None,
            "source_uuid": [],
            "infrastructure": {
                "raw": {"value": 0, "units": self.currency},
                "markup": {"value": 0, "units": self.currency},
                "usage": {"value": 0, "units": self.currency},
                "total": {"value": 0, "units": self.currency},
            },
            "supplementary": {
                "raw": {"value": 0, "units": self.currency},
                "markup": {"value": 0, "units": self.currency},
                "usage": {"value": 0, "units": self.currency},
                "total": {"value": 0, "units": self.currency},
            },
            "cost": {
                "raw": {"value": 0, "units": self.currency},
                "markup": {"value": 0, "units": self.currency},
                "usage": {"value": 0, "units": self.currency},
                "total": {"value": 0, "units": self.currency},
            },
        }
        for currency_entry in currency_codes:
            values = currency_entry.get("values")
            for data in values:
                source_uuids = total_query.get("source_uuid")
                total_query["date"] = data.get("date")
                total_query["source_uuid"] = source_uuids + data.get("source_uuid")
                if data.get("delta_value"):
                    total_query["delta_value"] = total_query.get("delta_value", 0) + data.get("delta_value")
                if data.get("delta_percent"):
                    total_query["delta_percent"] = total_query.get("delta_percent", 0) + data.get("delta_percent")
                if data.get("account_alias"):
                    total_query["account_alias"] = data.get("account_alias")
                if data.get("tags_exist"):
                    total_query["tags_exist"] = data.get("tags_exist")
                for group in all_group_by:
                    if group.startswith("tags"):
                        group = group[6:]
                    total_query[group] = data.get(group)
                for structure in ["infrastructure", "supplementary", "cost"]:
                    for each in ["raw", "markup", "usage", "total"]:
                        orig_value = total_query.get(structure).get(each).get("value")
                        total_query[structure][each]["value"] = Decimal(
                            data.get(structure).get(each).get("value")
                        ) + Decimal(orig_value)
        return total_query

    def _transform_data(self, groups, group_index, data):
        """Transform dictionary data points to lists."""
        tag_prefix = self._mapper.tag_column + "__"
        groups_len = len(groups)
        if not groups or group_index >= groups_len:
            pack = self._mapper.PACK_DEFINITIONS
            for item in data:
                self._pack_data_object(item, **pack)
            return data

        out_data = []
        label = "values"
        group_type = groups[group_index]
        next_group_index = group_index + 1

        if next_group_index < groups_len:
            label = groups[next_group_index] + "s"
            if label.startswith(tag_prefix):
                label = label[len(tag_prefix) :]  # noqa

        for group, group_value in data.items():
            group_title = group_type
            if group_type.startswith(tag_prefix):
                group_title = group_type[len(tag_prefix) :]  # noqa
            group_label = group
            if group is None:
                group_label = f"no-{group_title}"
            cur = {group_title: group_label, label: self._transform_data(groups, next_group_index, group_value)}
            out_data.append(cur)

        out_data = self._apply_exchange_rate(out_data)
        return out_data

    def order_by(self, data, order_fields):
        """Order a list of dictionaries by dictionary keys.

        Args:
            data (list): Query data that has been converted from QuerySet to list.
            order_fields (list): The list of dictionary keys to order by.

        Returns
            (list): The sorted/ordered list

        """
        numeric_ordering = [
            "date",
            "rank",
            "delta",
            "delta_percent",
            "total",
            "usage",
            "request",
            "limit",
            "sup_total",
            "infra_total",
            "cost_total",
        ]
        tag_str = "tag:"
        db_tag_prefix = self._mapper.tag_column + "__"
        sorted_data = data
        for field in reversed(order_fields):
            reverse = False
            field = field.replace("delta", "delta_percent")
            if field.startswith("-"):
                reverse = True
                field = field[1:]
            if field in numeric_ordering:
                sorted_data = sorted(
                    sorted_data, key=lambda entry: (entry[field] is None, entry[field]), reverse=reverse
                )
            elif tag_str in field:
                tag_index = field.index(tag_str) + len(tag_str)
                tag = db_tag_prefix + field[tag_index:]
                sorted_data = sorted(sorted_data, key=lambda entry: (entry[tag] is None, entry[tag]), reverse=reverse)
            else:
                for line_data in sorted_data:
                    if not line_data.get(field):
                        line_data[field] = f"no-{field}"
                sorted_data = sorted(
                    sorted_data,
                    key=lambda entry: (bool(re.match(r"other*", entry[field].lower())), entry[field].lower()),
                    reverse=reverse,
                )

        return sorted_data

    def get_tag_order_by(self, tag):
        """Generate an OrderBy clause forcing JSON column->key to be used.

        This is only for helping to create a Window() for purposes of grouping
        by tag.

        Args:
            tag (str): The Django formatted tag string
                       Ex. pod_labels__key

        Returns:
            OrderBy: A Django OrderBy clause using raw SQL

        """
        descending = True if self.order_direction == "desc" else False
        tag_column, tag_value = tag.split("__")
        return OrderBy(RawSQL(f"{tag_column} -> %s", (tag_value,)), descending=descending)

    def _percent_delta(self, a, b):
        """Calculate a percent delta.

        Args:
            a (int or float or Decimal) the current value
            b (int or float or Decimal) the previous value

        Returns:
            (Decimal) (a - b) / b * 100

            Returns Decimal(0) if b is zero or rounds to 0.00.

        """
        if round(b, 2) == 0:
            return None
        try:
            return Decimal((a - b) / b * 100)
        except (DivisionByZero, ZeroDivisionError, InvalidOperation):
            return None

    def check_missing_rank_value(self, rank_value):
        """Check to see ranked values is missing.

        If it is missing, it converts it to no-{group_by}

        rank_value: string or None value
        """
        if rank_value:
            return rank_value
        group_by_value = self._get_group_by()
        check_tag_group_by = is_grouped_by_tag(self.parameters)
        if check_tag_group_by:
            tag_value = check_tag_group_by[0].split(":")[1]
            rank_value = f"no-{tag_value}"
        else:
            rank_value = f"no-{group_by_value[0]}"
        return rank_value

    def _group_by_ranks(self, query, data):  # noqa: C901
        """Handle grouping data by filter limit."""
        group_by_value = self._get_group_by()
        gb = group_by_value if group_by_value else ["date"]
        tag_column = self._mapper.tag_column
        rank_orders = []

        rank_annotations = {}
        if "delta" in self.order:
            if "__" in self._delta:
                a, b = self._delta.split("__")
                rank_annotations = {a: self.report_annotations[a], b: self.report_annotations[b]}
                rank_orders.append(getattr(F(a) / F(b), self.order_direction)())
            else:
                rank_annotations = {self._delta: self.report_annotations[self._delta]}
                rank_orders.append(getattr(F(self._delta), self.order_direction)())
        elif self._limit and "offset" in self.parameters.get("filter", {}) and self.parameters.get("order_by"):
            if self.report_annotations.get(self.order_field):
                rank_annotations = {self.order_field: self.report_annotations.get(self.order_field)}
            # AWS is special and account alias is a foreign key field so special_rank was annotated on the query
            if self.order_field == "account_alias":
                rank_orders.append(getattr(F("special_rank"), self.order_direction)())
            else:
                rank_orders.append(getattr(F(self.order_field), self.order_direction)())
        else:
            for key, val in self.default_ordering.items():
                order_field, order_direction = key, val
            rank_annotations = {order_field: self.report_annotations.get(order_field)}
            rank_orders.append(getattr(F(order_field), order_direction)())

        if tag_column in gb[0]:
            rank_orders.append(self.get_tag_order_by(gb[0]))

        # this is a sub-query, but not really.
        # in the future, this could be accomplished using CTEs.
        rank_by_total = Window(expression=Rank(), order_by=rank_orders)
        if rank_annotations:
            ranks = (
                query.annotate(**self.annotations)
                .values(*group_by_value)
                .annotate(**rank_annotations)
                .annotate(rank=rank_by_total)
            )
        else:
            ranks = query.annotate(**self.annotations).values(*group_by_value).annotate(rank=rank_by_total)

        rankings = []
        for rank in ranks:
            rank_value = rank.get(group_by_value[0])
            rank_value = self.check_missing_rank_value(rank_value)
            if rank_value not in rankings:
                rankings.append(rank_value)

        for query_return in data:
            query_return = self._apply_group_null_label(query_return, gb)
        return self._ranked_list(data, rankings)

    def _ranked_list(self, data_list, ranks=None):
        """Get list of ranked items less than top.

        Args:
            data_list (List(Dict)): List of ranked data points from the same bucket
            ranks (List): list of ranks to use; overrides ranking that may present in data_list.
        Returns:
            List(Dict): List of data points meeting the rank criteria

        """
        if ranks:
            self.max_rank = len(ranks)
        elif data_list:
            self.max_rank = max(entry.get("rank", 0) for entry in data_list)

        date_grouped_data, account_alias_map = self.date_group_data(data_list)
        if ranks:
            padded_data = OrderedDict()
            for date in date_grouped_data:
                padded_data[date] = self._zerofill_ranks(date_grouped_data[date], ranks, account_alias_map)
        else:
            padded_data = date_grouped_data

        rank_limited_data = OrderedDict()
        is_offset = "offset" in self.parameters.get("filter", {})
        for date in padded_data:
            ranked_list = self._perform_rank_summation(padded_data[date], is_offset, ranks)
            rank_limited_data[date] = ranked_list

        return self.unpack_date_grouped_data(rank_limited_data)

    def _zerofill_ranks(self, data, ranks, account_alias_map):
        """Ensure the data set has at least one entry from every ranked category."""
        rank_field = self._get_group_by()[0]

        data_ranks = [item[rank_field] for item in data]
        missing = list(set(ranks) - set(data_ranks))

        row_defaults = {
            "str": "",
            "int": 0,
            "float": 0.0,
            "dict": {},
            "list": [],
            "Decimal": Decimal(0),
            "NoneType": None,
        }
        empty_row = {key: row_defaults[str(type(val).__name__)] for key, val in data[0].items()}
        missed_data = []
        for missed in missing:
            ranked_empty_row = copy.deepcopy(empty_row)
            ranked_empty_row[rank_field] = missed
            ranked_empty_row["date"] = data[0].get("date")
            if rank_field == "account":
                ranked_empty_row["account_alias"] = account_alias_map.get(missed, missed)
            missed_data.append(ranked_empty_row)
        new_data = data + missed_data
        return new_data

    def _perform_rank_summation(self, entry, is_offset=False, ranks=[]):  # noqa: C901
        """Do the rank limiting for _ranked_list().

        Args:
            entry (dict)
            is_offset (bool)
            ranks (list)
        """
        other = None
        ranked_list = []
        others_list = []
        other_sums = {column: 0 for column in self._mapper.sum_columns}

        for data in entry:
            if other is None:
                other = copy.deepcopy(data)

            if ranks:
                ranked_value = data.get(self._get_group_by()[0])
                ranked_value = self.check_missing_rank_value(ranked_value)
                rank = ranks.index(ranked_value) + 1
                data["rank"] = rank
            else:
                rank = data.get("rank", 1)

            if rank > self._offset and rank <= self._limit + self._offset:
                ranked_list.append(data)
            else:
                others_list.append(data)
                for column in self._mapper.sum_columns:
                    other_sums[column] += data.get(column) if data.get(column) else 0

        if other is not None and others_list and not is_offset:
            num_others = len(others_list)
            others_label = "Others"

            if num_others == 1:
                others_label = "Other"

            other.update(other_sums)
            other["rank"] = self._limit + 1
            group_by = self._get_group_by()

            for group in group_by:
                other[group] = others_label

            if "account" in group_by:
                other["account_alias"] = others_label

            if "cluster" in group_by:
                other["cluster_alias"] = others_label
                clusters_list = []
                source_uuids_list = []
                for entry in others_list:
                    clusters_list.extend(entry.get("clusters", []))
                    source_uuids_list.extend(entry.get("source_uuid", []))
                other["clusters"] = list(set(clusters_list))
                other["source_uuid"] = list(set(source_uuids_list))
                exclusions = []
            else:
                # delete these labels from the Others category if we're not
                # grouping by cluster.
                exclusions = ["cluster", "cluster_alias"]

            for exclude in exclusions:
                if exclude in other:
                    del other[exclude]

            ranked_list.append(other)

        return ranked_list

    def date_group_data(self, data_list):
        """Group data by date."""
        date_grouped_data = defaultdict(list)
        account_alias_map = {}
        for data in data_list:
            key = data.get("date")
            alias = data.get("account_alias")
            if alias:
                account_alias_map[data.get("account")] = alias
            date_grouped_data[key].append(data)
        return date_grouped_data, account_alias_map

    def unpack_date_grouped_data(self, date_grouped_data):
        """Return date grouped data to a flatter form."""
        return_data = []
        for date, values in date_grouped_data.items():
            for value in values:
                return_data.append(value)
        return return_data

    def _create_previous_totals(self, previous_query, query_group_by):
        """Get totals from the time period previous to the current report.

        Args:
            previous_query (Query): A Django ORM query
            query_group_by (dict): The group by dict for the current report
        Returns:
            (dict) A dictionary keyed off the grouped values for the report

        """
        date_delta = self._get_date_delta()
        # Added deltas for each grouping
        # e.g. date, account, region, availability zone, et cetera
        previous_sums = previous_query.annotate(**self.annotations)
        delta_field = self._mapper._report_type_map.get("delta_key").get(self._delta)
        delta_annotation = {self._delta: delta_field}
        previous_sums = previous_sums.values(*query_group_by).annotate(**delta_annotation)
        previous_dict = OrderedDict()
        for row in previous_sums:
            date = self.string_to_date(row["date"])
            date = date + date_delta
            row["date"] = self.date_to_string(date)
            key = tuple(row[key] for key in query_group_by)
            previous_dict[json_dumps(key)] = row[self._delta]

        return previous_dict

    def _get_previous_totals_filter(self, filter_dates):
        """Filter previous time range to exlude days from the current range.

        Specifically this covers days in the current range that have not yet
        happened, but that data exists for in the previous range.

        Args:
            filter_dates (list) A list of date strings of dates to filter

        Returns:
            (django.db.models.query_utils.Q) The OR date filter

        """
        date_delta = self._get_date_delta()
        prev_total_filters = None

        for i in range(len(filter_dates)):
            date = self.string_to_date(filter_dates[i])
            date = date - date_delta
            filter_dates[i] = self.date_to_string(date)

        for date in filter_dates:
            if prev_total_filters:
                prev_total_filters = prev_total_filters | Q(usage_start=date)
            else:
                prev_total_filters = Q(usage_start=date)
        return prev_total_filters

    def add_deltas(self, query_data, query_sum):
        """Calculate and add cost deltas to a result set.

        Args:
            query_data (list) The existing query data from execute_query
            query_sum (list) The sum returned by calculate_totals

        Returns:
            (dict) query data with new with keys "value" and "percent"

        """
        delta_group_by = ["date"] + self._get_group_by()
        delta_filter = self._get_filter(delta=True)
        previous_query = self.query_table.objects.filter(delta_filter)
        previous_dict = self._create_previous_totals(previous_query, delta_group_by)
        for row in query_data:
            key = tuple(row[key] for key in delta_group_by)
            previous_total = previous_dict.get(json_dumps(key)) or 0
            current_total = row.get(self._delta) or 0
            row["delta_value"] = current_total - previous_total
            row["delta_percent"] = self._percent_delta(current_total, previous_total)
        # Calculate the delta on the total aggregate
        if self._delta in query_sum:
            if isinstance(query_sum.get(self._delta), dict):
                current_total_sum = Decimal(query_sum.get(self._delta, {}).get("value") or 0)
            else:
                current_total_sum = Decimal(query_sum.get(self._delta) or 0)
        else:
            if isinstance(query_sum.get("cost"), dict):
                current_total_sum = Decimal(query_sum.get("cost", {}).get("total").get("value") or 0)
            else:
                current_total_sum = Decimal(query_sum.get("cost") or 0)
        delta_field = self._mapper._report_type_map.get("delta_key").get(self._delta)
        prev_total_sum = previous_query.aggregate(value=delta_field)
        if self.resolution == "daily":
            dates = [entry.get("date") for entry in query_data]
            prev_total_filters = self._get_previous_totals_filter(dates)
            if prev_total_filters:
                prev_total_sum = previous_query.filter(prev_total_filters).aggregate(value=delta_field)

        prev_total_sum = Decimal(prev_total_sum.get("value") or 0)

        total_delta = current_total_sum - prev_total_sum
        total_delta_percent = self._percent_delta(current_total_sum, prev_total_sum)

        self.query_delta = {"value": total_delta, "percent": total_delta_percent}

        if self.order_field == "delta":
            reverse = True if self.order_direction == "desc" else False
            query_data = sorted(
                list(query_data), key=lambda x: (x.get("delta_value", 0), x.get("delta_percent", 0)), reverse=reverse
            )
        return query_data<|MERGE_RESOLUTION|>--- conflicted
+++ resolved
@@ -728,11 +728,12 @@
     def aggregate_currency_codes_ui(self, groupby, out_data, org_applied, org_id, org_type):
         """Aggregate currency code info for UI."""
         all_group_by = self._get_group_by()
-<<<<<<< HEAD
         codes = {
             Provider.PROVIDER_AWS: "currency_codes",
             Provider.PROVIDER_AZURE: "currencys",
             Provider.PROVIDER_GCP: "currencys",
+            Provider.OCP_AZURE: "currencys",
+            Provider.OCP_GCP: "currencys",
         }
         currency_codes = out_data.get(codes.get(self.provider))
         values = {}
@@ -754,27 +755,6 @@
             if org_applied:
                 values["alias"] = total_query.get("account_alias")
             else:
-=======
-        if len(groupby) == 0:
-            codes = {
-                Provider.PROVIDER_AWS: "currency_codes",
-                Provider.PROVIDER_AZURE: "currencys",
-                Provider.PROVIDER_GCP: "currencys",
-                Provider.OCP_AZURE: "currencys",
-                Provider.OCP_GCP: "currencys",
-            }
-            currency_codes = out_data.get(codes.get(self.provider))
-            values = {}
-            total_query = self.aggregate_currency_codes(currency_codes, all_group_by)
-            values["date"] = total_query["date"]
-            values["source_uuid"] = total_query["source_uuid"]
-            values["infrastructure"] = total_query["infrastructure"]
-            values["supplementary"] = total_query["supplementary"]
-            values["cost"] = total_query["cost"]
-            if total_query.get("delta_value"):
-                values["delta_value"] = total_query.get("delta_value")
-            if total_query.get("account_alias"):
->>>>>>> a4778654
                 values["account_alias"] = total_query.get("account_alias")
         if total_query.get("delta_percent"):
             values["delta_percent"] = total_query.get("delta_percent")
