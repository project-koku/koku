#
# Copyright 2021 Red Hat Inc.
# SPDX-License-Identifier: Apache-2.0
#
"""Query Handling for Reports."""
import copy
import logging
import random
import re
import string
from collections import defaultdict
from collections import OrderedDict
from decimal import Decimal
from decimal import DivisionByZero
from decimal import InvalidOperation
from functools import cached_property
from itertools import groupby
from json import dumps as json_dumps
from urllib.parse import quote_plus

import ciso8601
import numpy as np
import pandas as pd
from django.contrib.postgres.aggregates import ArrayAgg
from django.db.models import Case
from django.db.models import DecimalField
from django.db.models import F
from django.db.models import Q
from django.db.models import Value
from django.db.models import When
from django.db.models import Window
from django.db.models.expressions import OrderBy
from django.db.models.expressions import RawSQL
from django.db.models.functions import Coalesce
from django.db.models.functions import RowNumber

from api.currency.models import ExchangeRateDictionary
from api.models import Provider
from api.query_filter import QueryFilter
from api.query_filter import QueryFilterCollection
from api.query_handler import QueryHandler

LOG = logging.getLogger(__name__)


def strip_tag_prefix(tag):
    """Remove the query tag prefix from a tag key."""
    return tag.replace("tag:", "").replace("and:", "").replace("or:", "")


def _is_grouped_by_key(group_by, key):
    return [k for k in group_by if k.startswith(key)]


def is_grouped_by_tag(parameters):
    """Determine if grouped by tag."""
    return _is_grouped_by_key(parameters.parameters.get("group_by", {}), "tag")


def is_grouped_by_project(parameters):
    """Determine if grouped or filtered by project."""
    return _is_grouped_by_key(parameters.parameters.get("group_by", {}), "project")


def check_if_valid_date_str(date_str):
    """Check to see if a valid date has been passed in."""
    try:
        ciso8601.parse_datetime(date_str)
    except (ValueError, TypeError):
        return False
    return True


def check_view_filter_and_group_by_criteria(filter_set, group_by_set):
    """Return a bool for whether a view can be used."""
    no_view_group_bys = {"project", "node"}
    # The dashboard does not show any data grouped by OpenShift cluster, node, or project
    # so we do not have views for these group bys
    if group_by_set.intersection(no_view_group_bys) or filter_set.intersection(no_view_group_bys):
        return False
    return True


class ReportQueryHandler(QueryHandler):
    """Handles report queries and responses."""

    def __init__(self, parameters):
        """Establish report query handler.

        Args:
            parameters    (QueryParameters): parameter object for query

        """
        LOG.debug(f"Query Params: {parameters}")
        super().__init__(parameters)

        self._tag_keys = parameters.tag_keys
        if not hasattr(self, "_report_type"):
            self._report_type = parameters.report_type
        self._delta = parameters.delta
        self._offset = parameters.get_filter("offset", default=0)
        self.query_delta = {"value": None, "percent": None}
<<<<<<< HEAD
        self.currency = parameters.parameters.get("currency")
=======
        self.query_exclusions = None
>>>>>>> f0fcf4c0

        self.query_filter = self._get_filter()  # sets self.query_exclusions
        LOG.debug(f"query_exclusions: {self.query_exclusions}")

    @cached_property
    def query_table_access_keys(self):
        """Return the access keys specific for selecting the query table."""
        return set(self.parameters.get("access", {}).keys())

    @cached_property
    def query_table_group_by_keys(self):
        """Return the group by keys specific for selecting the query table."""
        return set(self.parameters.get("group_by", {}).keys())

    @cached_property
    def query_table_filter_keys(self):
        """Return the filter keys specific for selecting the query table."""
        excluded_filters = {"time_scope_value", "time_scope_units", "resolution", "limit", "offset"}
        filter_keys = set(self.parameters.get("filter", {}).keys())
        return filter_keys.difference(excluded_filters)

    @cached_property
    def query_table_exclude_keys(self):
        """Return the exclude keys specific for selecting the query table."""
        return set(self.parameters.get("exclude", {}).keys())

    @property
    def report_annotations(self):
        """Return annotations with the correct capacity field."""
        return self._mapper.report_type_map.get("annotations", {})

    @cached_property
    def query_table(self):
        """Return the database table or view to query against."""
        query_table = self._mapper.query_table
        report_type = self._report_type
        report_group = "default"

        if self.provider in (
            Provider.OCP_AWS,
            Provider.OCP_AZURE,
            Provider.OCP_ALL,
        ) and not check_view_filter_and_group_by_criteria(
            self.query_table_filter_keys, self.query_table_group_by_keys
        ):
            return query_table

        key_tuple = tuple(
            sorted(
                self.query_table_filter_keys.union(
                    self.query_table_group_by_keys, self.query_table_access_keys, self.query_table_exclude_keys
                )
            )
        )
        if key_tuple:
            report_group = key_tuple

        # Special Casess for Network and Database Cards in the UI
        service_filter = set(self.parameters.get("filter", {}).get("service", []))
        if self.provider in (Provider.PROVIDER_AZURE, Provider.OCP_AZURE):
            service_filter = set(self.parameters.get("filter", {}).get("service_name", []))
        if self.provider == Provider.PROVIDER_OCI:
            service_filter = set(self.parameters.get("filter", {}).get("product_service", []))
        if report_type == "costs" and service_filter and not service_filter.difference(self.network_services):
            report_type = "network"
        elif report_type == "costs" and service_filter and not service_filter.difference(self.database_services):
            report_type = "database"

        try:
            query_table = self._mapper.views[report_type][report_group]
        except KeyError:
            msg = f"{report_group} for {report_type} has no entry in views. Using the default."
            LOG.warning(msg)
        return query_table

    @cached_property
    def exchange_rates(self):
        try:
            return ExchangeRateDictionary.objects.first().currency_exchange_dictionary
        except AttributeError as err:
            LOG.warning(f"Exchange rates dictionary is not populated resulting in {err}.")
            return {}

    @cached_property
    def exchange_rate_expression(self):
        """Get the exchange rate annotation based on the exchange_rates property."""
        whens = [
            When(**{self._mapper.cost_units_key: k, "then": Value(v.get(self.currency))})
            for k, v in self.exchange_rates.items()
        ]
        return Case(*whens, default=1, output_field=DecimalField())

    @property
    def is_openshift(self):
        """Determine if we are working with an OpenShift API."""
        return "openshift" in self.parameters.request.path

    @property
    def is_aws(self):
        """Determine if we are working with an OpenShift API."""
        return "aws" in self.parameters.request.path

    def initialize_totals(self):
        """Initialize the total response column values."""
        query_sum = {}
        for value in self._mapper.report_type_map.get("aggregates").keys():
            query_sum[value] = 0
        return query_sum

    def get_tag_filter_keys(self, parameter_key="filter"):
        """Get tag keys from filter arguments."""
        tag_filters = []
        filters = self.parameters.get(parameter_key, {})
        for filt in filters:
            if filt in self._tag_keys:
                tag_filters.append(filt)
        return tag_filters

    def get_tag_group_by_keys(self):
        """Get tag keys from group by arguments."""
        tag_groups = []
        filters = self.parameters.get("group_by", {})
        for filt in filters:
            if filt in self._tag_keys:
                tag_groups.append(filt)
        return tag_groups

    def _build_custom_filter_list(self, filter_type, method, filter_list):
        """Replace filter list items from custom method."""
        if filter_type == "infrastructures" and method:
            for item in filter_list:
                custom_list = method(item, self.tenant)
                if not custom_list:
                    random_name = "".join(random.choices(string.ascii_lowercase + string.digits, k=5))
                    custom_list = [random_name]
                filter_list.remove(item)
                filter_list = list(set(filter_list + custom_list))
        return filter_list

    def _check_for_operator_specific_filters(self, filter_collection, check_for_exclude=False):
        """Checks for operator specific fitlers, and adds them to the filter collection"""
        filter_collection = self._set_tag_filters(filter_collection, check_for_exclude)
        filter_collection = self._set_operator_specified_tag_filters(filter_collection, "and", check_for_exclude)
        filter_collection = self._set_operator_specified_tag_filters(filter_collection, "or", check_for_exclude)

        and_composed_filters = self._set_operator_specified_filters("and", check_for_exclude)
        or_composed_filters = self._set_operator_specified_filters("or", check_for_exclude)

        composed_filters = filter_collection.compose()

        if check_for_exclude:
            # When excluding, we can get a combination of None & filters
            if composed_filters:
                composed_filters = composed_filters & and_composed_filters & or_composed_filters
            else:
                composed_filters = and_composed_filters & or_composed_filters
        else:
            composed_filters = composed_filters & and_composed_filters & or_composed_filters
        return composed_filters

    def _get_search_filter(self, filters):  # noqa C901
        """Populate the query filter collection for search filters.

        Args:
            filters (QueryFilterCollection): collection of query filters
        Returns:
            (QueryFilterCollection): populated collection of query filters

        """
        # define filter parameters using API query params.
        fields = self._mapper._provider_map.get("filters")
        access_filters = QueryFilterCollection()
        exclusions = QueryFilterCollection()
        # TODO: find a better name for ou_or_operator and ou_or_filter
        ou_or_operator = self.parameters.parameters.get("ou_or_operator", False)
        if ou_or_operator:
            ou_or_filters = filters.compose()
            filters = QueryFilterCollection()

        for q_param, filt in fields.items():
            access = self.parameters.get_access(q_param, list())
            group_by = self.parameters.get_group_by(q_param, list())
            exclude_ = self.parameters.get_exclude(q_param, list())
            filter_ = self.parameters.get_filter(q_param, list())
            list_ = list(set(group_by + filter_))  # uniquify the list
            if isinstance(filt, list):
                for _filt in filt:
                    if not ReportQueryHandler.has_wildcard(list_):
                        for item in list_:
                            q_filter = QueryFilter(parameter=item, **_filt)
                            filters.add(q_filter)
                    for item in exclude_:
                        exclude_filter = QueryFilter(parameter=item, **_filt)
                        exclusions.add(exclude_filter)
            else:
                list_ = self._build_custom_filter_list(q_param, filt.get("custom"), list_)
                if not ReportQueryHandler.has_wildcard(list_):
                    for item in list_:
                        q_filter = QueryFilter(parameter=item, **filt)
                        filters.add(q_filter)

                exclude_ = self._build_custom_filter_list(q_param, filt.get("custom"), exclude_)
                for item in exclude_:
                    exclude_filter = QueryFilter(parameter=item, **filt)
                    exclusions.add(exclude_filter)
            if access:
                access_filt = copy.deepcopy(filt)
                self.set_access_filters(access, access_filt, access_filters)

        self.query_exclusions = self._check_for_operator_specific_filters(exclusions, True)
        composed_filters = self._check_for_operator_specific_filters(filters)
        # Additional filter[] specific options to consider.
        multi_field_or_composed_filters = self._set_or_filters()
        if ou_or_operator and ou_or_filters:
            composed_filters = ou_or_filters & composed_filters
        if access_filters:
            if ou_or_operator:
                composed_access_filters = access_filters.compose(logical_operator="or")
                composed_filters = ou_or_filters & composed_access_filters
            else:
                composed_access_filters = access_filters.compose()
                composed_filters = composed_filters & composed_access_filters
        if multi_field_or_composed_filters:
            composed_filters = composed_filters & multi_field_or_composed_filters
        LOG.debug(f"_get_search_filter: {composed_filters}")
        LOG.debug(f"self.query_exclusions: {self.query_exclusions}")
        return composed_filters

    def _set_or_filters(self):
        """Create a composed filter collection of ORed filters.

        This is designed to handle specific cases in the provider_map
        not to accomodate user input via the API.

        """
        filters = QueryFilterCollection()
        or_filter = self._mapper._report_type_map.get("or_filter", [])
        for filt in or_filter:
            q_filter = QueryFilter(**filt)
            filters.add(q_filter)

        return filters.compose(logical_operator="or")

    def _set_tag_filters(self, filters, check_for_exclude=False):
        """Create tag_filters."""
        tag_column = self._mapper.tag_column
        if check_for_exclude:
            tag_filters = self.get_tag_filter_keys(parameter_key="exclude")
        else:
            tag_filters = self.get_tag_filter_keys()
            tag_group_by = self.get_tag_group_by_keys()
            tag_filters.extend(tag_group_by)
        tag_filters = [tag for tag in tag_filters if "and:" not in tag and "or:" not in tag]
        for tag in tag_filters:
            # Update the filter to use the label column name
            tag_db_name = tag_column + "__" + strip_tag_prefix(tag)
            filt = {"field": tag_db_name, "operation": "icontains"}
            if check_for_exclude:
                list_ = self.parameters.get_exclude(tag, list())
            else:
                group_by = self.parameters.get_group_by(tag, list())
                filter_ = self.parameters.get_filter(tag, list())
                list_ = list(set(group_by + filter_))  # uniquify the list
            if list_ and not ReportQueryHandler.has_wildcard(list_):
                for item in list_:
                    q_filter = QueryFilter(parameter=item, **filt)
                    filters.add(q_filter)
        return filters

    def _set_operator_specified_tag_filters(self, filters, operator, check_for_exclude=False):
        """Create tag_filters."""
        tag_column = self._mapper.tag_column
        if check_for_exclude:
            tag_filters = self.get_tag_filter_keys(parameter_key="exclude")
        else:
            tag_filters = self.get_tag_filter_keys()
            tag_group_by = self.get_tag_group_by_keys()
            tag_filters.extend(tag_group_by)
        tag_filters = [tag for tag in tag_filters if operator + ":" in tag]
        for tag in tag_filters:
            # Update the filter to use the label column name
            tag_db_name = tag_column + "__" + strip_tag_prefix(tag)
            filt = {"field": tag_db_name, "operation": "icontains"}
            if check_for_exclude:
                list_ = self.parameters.get_exclude(tag, list())
            else:
                group_by = self.parameters.get_group_by(tag, list())
                filter_ = self.parameters.get_filter(tag, list())
                list_ = list(set(group_by + filter_))  # uniquify the list
            if list_ and not ReportQueryHandler.has_wildcard(list_):
                for item in list_:
                    q_filter = QueryFilter(parameter=item, logical_operator=operator, **filt)
                    filters.add(q_filter)
        return filters

    def _set_operator_specified_filters(self, operator, check_for_exclude=False):
        """Set any filters using AND instead of OR."""
        fields = self._mapper._provider_map.get("filters")
        filters = QueryFilterCollection()
        composed_filter = Q()

        for q_param, filt in fields.items():
            q_param = operator + ":" + q_param
            group_by = self.parameters.get_group_by(q_param, list())
            if check_for_exclude:
                list_ = self.parameters.get_exclude(q_param, list())
            else:
                filter_ = self.parameters.get_filter(q_param, list())
                list_ = list(set(group_by + filter_))  # uniquify the list
            logical_operator = operator
            # This is a flexibilty feature allowing a user to set
            # a single and: value and still get a result instead
            # of erroring on validation
            if len(list_) < 2:
                logical_operator = "or"
            if list_ and not ReportQueryHandler.has_wildcard(list_):
                if isinstance(filt, list):
                    for _filt in filt:
                        filt_filters = QueryFilterCollection()
                        for item in list_:
                            q_filter = QueryFilter(parameter=item, logical_operator=logical_operator, **_filt)
                            filt_filters.add(q_filter)
                        # List filter are a complex mix of and/or logic
                        # Each filter in the list must be ORed together
                        # regardless of the operator on the item in the filter
                        # Ex:
                        # (OR:
                        #     (AND:
                        #         ('cluster_alias__icontains', 'ni'),
                        #         ('cluster_alias__icontains', 'se')
                        #     ),
                        #     (AND:
                        #         ('cluster_id__icontains', 'ni'),
                        #         ('cluster_id__icontains', 'se')
                        #     )
                        # )
                        composed_filter = composed_filter | filt_filters.compose()
                else:
                    list_ = self._build_custom_filter_list(q_param, filt.get("custom"), list_)
                    for item in list_:
                        q_filter = QueryFilter(parameter=item, logical_operator=logical_operator, **filt)
                        filters.add(q_filter)
        if filters:
            composed_filter = composed_filter & filters.compose()
        return composed_filter

    def _get_filter(self, delta=False):
        """Create dictionary for filter parameters.

        Args:
            delta (Boolean): Construct timeframe for delta
        Returns:
            (Dict): query filter dictionary

        """
        if "gcp_filters" in dir(self._mapper) and self._mapper.gcp_filters:
            filters = super()._get_gcp_filter(delta)
        else:
            filters = super()._get_filter(delta)

        # set up filters for instance-type and storage queries.
        for filter_map in self._mapper._report_type_map.get("filter"):
            filters.add(**filter_map)

        # define filter parameters using API query params.
        composed_filters = self._get_search_filter(filters)

        LOG.debug(f"_get_filter: {composed_filters}")
        return composed_filters

    def _get_group_by(self):
        """Create list for group_by parameters."""
        group_by = []
        for item in self.group_by_options:
            group_data = self.parameters.get_group_by(item)
            if not group_data:
                group_data = self.parameters.get_group_by("and:" + item)
            if not group_data:
                group_data = self.parameters.get_group_by("or:" + item)
            if group_data:
                try:
                    group_pos = self.parameters.url_data.index(item)
                except ValueError:
                    # if we are grouping by org unit we are inserting a group by account
                    # and popping off the org_unit_id group by - but here we need to get the position
                    # for org_unit_id
                    if item == "account" and "org_unit_id" in self.parameters.url_data:
                        group_pos = self.parameters.url_data.index("org_unit_id")
                if (item, group_pos) not in group_by:
                    group_by.append((item, group_pos))

        tag_group_by = self._get_tag_group_by()
        group_by.extend(tag_group_by)
        group_by = sorted(group_by, key=lambda g_item: g_item[1])
        group_by = [item[0] for item in group_by]

        # This is a current workaround for AWS instance-types reports
        # It is implied that limiting is performed by account/region and
        # not by instance type when those group by params are used.
        # For that ranking to work we can't also group by instance_type.
        inherent_group_by = self._mapper._report_type_map.get("group_by")
        if inherent_group_by and not (group_by and self._limit):
            group_by = group_by + list(set(inherent_group_by) - set(group_by))

        return group_by

    def _get_tag_group_by(self):
        """Create list of tag based group by parameters."""
        group_by = []
        tag_column = self._mapper.tag_column
        tag_groups = self.get_tag_group_by_keys()
        for tag in tag_groups:
            tag_db_name = tag_column + "__" + strip_tag_prefix(tag)
            group_data = self.parameters.get_group_by(tag)
            if group_data:
                tag = quote_plus(tag)
                group_pos = self.parameters.url_data.index(tag)
                group_by.append((tag_db_name, group_pos))
        return group_by

    @property
    def annotations(self):
        """Create dictionary for query annotations.

        Args:
            fields (dict): Fields to create annotations for

        Returns:
            (Dict): query annotations dictionary

        """
        raise NotImplementedError("Annotations must be defined by sub-classes.")

    @staticmethod
    def _group_data_by_list(group_by_list, group_index, data):
        """Group data by list.

        Args:
            group_by_list (List): list of strings to group data by
            data    (List): list of query results
        Returns:
            (Dict): dictionary of grouped query results or the original data

        """
        group_by_list_len = len(group_by_list)
        if group_index >= group_by_list_len:
            return data

        out_data = OrderedDict()
        curr_group = group_by_list[group_index]

        for key, group in groupby(data, lambda by: by.get(curr_group)):
            grouped = list(group)
            grouped = ReportQueryHandler._group_data_by_list(group_by_list, (group_index + 1), grouped)
            datapoint = out_data.get(key)
            if datapoint and isinstance(datapoint, dict):
                if isinstance(grouped, OrderedDict) and isinstance(datapoint, OrderedDict):
                    datapoint_keys = list(datapoint.keys())
                    grouped_keys = list(grouped.keys())
                    intersect_keys = list(set(datapoint_keys).intersection(grouped_keys))
                    if intersect_keys != []:
                        for inter_key in intersect_keys:
                            grouped[inter_key].update(datapoint[inter_key])
                out_data[key].update(grouped)
            elif datapoint and isinstance(datapoint, list):
                out_data[key] = grouped + datapoint
            else:
                out_data[key] = grouped
        return out_data

    def _apply_group_null_label(self, data, groupby=None):
        """Apply any no-{group} labels needed before grouping data.

        Args:
            data (Dict): A row of the queried data
            group_by (list): An optional list of groups
        Returns:
            (Dict): Data updated with no-group labels

        """
        tag_prefix = self._mapper.tag_column + "__"
        if groupby is None:
            return data

        for group in groupby:
            if group in data and data.get(group) is None:
                value = group
                if group.startswith(tag_prefix):
                    value = group[len(tag_prefix) :]  # noqa
                group_label = f"no-{value}"
                data[group] = group_label

        return data

    def _apply_group_by(self, query_data, group_by=None):
        """Group data by date for given time interval then group by list.

        Args:
            query_data  (List(Dict)): Queried data
            group_by (list): An optional list of groups
        Returns:
            (Dict): Dictionary of grouped dictionaries

        """
        bucket_by_date = OrderedDict()

        if group_by is None:
            group_by = self._get_group_by()

        for item in self.time_interval:
            date_string = self.date_to_string(item)
            bucket_by_date[date_string] = []

        for result in query_data:
            if self._limit and result.get("rank"):
                del result["rank"]
            self._apply_group_null_label(result, group_by)
            date_string = result.get("date")
            date_bucket = bucket_by_date.get(date_string)
            if date_bucket is not None:
                date_bucket.append(result)

        for date, data_list in bucket_by_date.items():
            grouped = ReportQueryHandler._group_data_by_list(group_by, 0, data_list)
            bucket_by_date[date] = grouped
        return bucket_by_date

    def _initialize_response_output(self, parameters):
        """Initialize output response object."""
        output = copy.deepcopy(parameters.parameters)
        # remove access from the output
        output.pop("access")

        return output

    def _pack_data_object(self, data, **kwargs):  # noqa: C901
        """Pack data into object format."""
        tag_prefix = self._mapper.tag_column + "__"
        if not isinstance(data, dict):
            return data

        all_pack_keys = ["date", "delta_value", "delta_percent"]
        kwargs_values = kwargs.values()
        for pack_def in kwargs_values:
            remove_keys = []
            key_items = pack_def.get("keys")
            key_units = pack_def.get("units")
            if isinstance(key_items, dict):
                for data_key, group_info in key_items.items():
                    value = data.get(data_key)
                    units = data.get(key_units)
                    if value is not None and units is not None:
                        group_key = group_info.get("group")
                        new_key = group_info.get("key")
                        if data.get(group_key):
                            if isinstance(data[group_key], str):
                                # This if is to overwrite the "cost": "no-cost"
                                # that is provided by the order_by function.
                                data[group_key] = {}
                            data[group_key][new_key] = {"value": value, "units": units}
                        else:
                            data[group_key] = {}
                            data[group_key][new_key] = {"value": value, "units": units}
                        remove_keys.append(data_key)
            else:
                if key_items:
                    all_pack_keys += key_items
                for key in key_items:
                    units = data.get(key_units)
                    value = data.get(key)
                    if value is not None and units is not None:
                        data[key] = {"value": value, "units": units}
            if units is not None:
                del data[key_units]
            for key in remove_keys:
                del data[key]
        delete_keys = []
        new_data = {}
        for data_key in data.keys():
            if data_key.startswith(tag_prefix):
                new_tag = data_key[len(tag_prefix) :]  # noqa
                if new_tag in all_pack_keys:
                    new_data["tag:" + new_tag] = data[data_key]
                else:
                    new_data[new_tag] = data[data_key]
                delete_keys.append(data_key)
        for del_key in delete_keys:
            if data.get(del_key):
                del data[del_key]
        data.update(new_data)
        return data

    def pandas_agg_for_currency(  # noqa: C901
        self, query_group_by, query_data, skip_columns, annotations, og_query, remove_columns=[]
    ):
        """
        Applies the exhange rates to different base currencies for the data section
        of the api response.

        Args:
            query_group_by (list): query group by.
            query_data (queryset): queryset of the query data.
            skip_columns (list): columns to skip.
            annotations: report annotations.
            og_query: the original query to return if the currencies are all the same.
            remove_columns (list): columns to remove from conversion.

        Note:
          - The query_group_by param is needed to help keep the nested group by
          structure of our data section.

        Returns
            (dictionary): A dictionary of query data"""
        if query_data:
            df = pd.DataFrame(query_data)
            currencies = df[self._mapper.cost_units_key].unique()
            aggregates = self._mapper.report_type_map.get("aggregates")
            if len(currencies) == 1 and currencies[0] == self.currency:
                LOG.info("Bypassing the pandas data function because all currencies are the same.")
                if self.provider == Provider.PROVIDER_AWS or Provider.OCP_AWS:
                    annotations = copy.deepcopy(self._mapper.report_type_map.get("annotations", {}))
                    if not self.parameters.parameters.get("compute_count"):
                        # Query parameter indicates count should be removed from DB queries
                        annotations.pop("count", None)
                        annotations.pop("count_units", None)
                query_data = og_query.values(*query_group_by).annotate(**annotations)
                if self.provider == Provider.PROVIDER_AWS:
                    if "account" in query_group_by:
                        query_data = query_data.annotate(
                            account_alias=Coalesce(F(self._mapper.provider_map.get("alias")), "usage_account_id")
                        )
                return query_data

            columns = list(aggregates.keys())
            for col in remove_columns:
                if col in columns:
                    columns.remove(col)

            for column in columns:
                df[column] = df.apply(
                    lambda row: row[column]
                    * self.exchange_rates.get(row[self._mapper.cost_units_key], {}).get(self.currency, Decimal(1.0)),
                    axis=1,
                )
                df["cost_units"] = self.currency
            if "count" not in df.columns:
                skip_columns.extend(["count", "count_units"])
            aggs = {col: ["max"] if "units" in col else ["sum"] for col in annotations if col not in skip_columns}
            if "count" in aggs:
                aggs["count"] = ["max"]

            grouped_df = df.groupby(query_group_by, dropna=False).agg(aggs, axis=1)
            columns = grouped_df.columns.droplevel(1)
            grouped_df.columns = columns
            grouped_df.reset_index(inplace=True)
            grouped_df = grouped_df.replace({np.nan: None})
            query_data = grouped_df.to_dict("records")
        return query_data

    def pandas_agg_for_total(  # noqa: C901
        self, query_data, skip_columns, annotations, og_query, remove_columns=[], units=None
    ):
        """
        Applies the exhange rates to different base currencies for the total section
        of the api response.

        Args:
            query_data (queryset): queryset of the query data.
            skip_columns (list): columns to skip.
            annotations: report annotations.
            remove_columns (list): columns to remove from conversion.
            units (dictionary): units for usage.

        Returns
            (dictionary): A dictionary of query sum data"""
        if query_data:
            df = pd.DataFrame(query_data)
            currencies = df[self._mapper.cost_units_key].unique()
            aggregates = self._mapper.report_type_map.get("aggregates")
            if len(currencies) == 1 and currencies[0] == self.currency:
                if self.provider == Provider.PROVIDER_AWS and not self.parameters.parameters.get("compute_count"):
                    # Query parameter indicates count should be removed from DB queries
                    aggregates.pop("count", None)
                LOG.info("Bypassing the pandas total function because all currencies are the same.")
                query_data = og_query.aggregate(**aggregates)
                return query_data

            columns = list(aggregates.keys())
            for col in remove_columns:
                if col in columns:
                    columns.remove(col)

            for column in columns:
                df[column] = df.apply(
                    lambda row: row[column]
                    * self.exchange_rates.get(row[self._mapper.cost_units_key], {}).get(self.currency, Decimal(1.0)),
                    axis=1,
                )
                df["cost_units"] = self.currency
            if "count" not in df.columns:
                skip_columns.extend(["count", "count_units"])
            if units and "usage" in df.columns:
                df["usage_units"] = units.get("usage_units")
            aggs = {col: ["max"] if "units" in col else ["sum"] for col in annotations if col not in skip_columns}
            if "count" in aggs:
                aggs["count"] = ["max"]
            grouped_df = df.groupby(["cost_units"]).agg(aggs, axis=1)
            columns = grouped_df.columns.droplevel(1)
            grouped_df.columns = columns
            total_query = grouped_df.to_dict("records")[0]
        else:
            total_query = query_data.aggregate(**aggregates)
        return total_query

    def _transform_data(self, groups, group_index, data):
        """Transform dictionary data points to lists."""
        tag_prefix = self._mapper.tag_column + "__"
        groups_len = len(groups)
        if not groups or group_index >= groups_len:
            pack = self._mapper.PACK_DEFINITIONS
            for item in data:
                self._pack_data_object(item, **pack)
            return data

        out_data = []
        label = "values"
        group_type = groups[group_index]
        next_group_index = group_index + 1

        if next_group_index < groups_len:
            label = groups[next_group_index] + "s"
            if label.startswith(tag_prefix):
                label = label[len(tag_prefix) :]  # noqa

        for group, group_value in data.items():
            group_title = group_type
            if group_type.startswith(tag_prefix):
                group_title = group_type[len(tag_prefix) :]  # noqa
            group_label = group
            if group is None:
                group_label = f"no-{group_title}"
            cur = {group_title: group_label, label: self._transform_data(groups, next_group_index, group_value)}
            out_data.append(cur)

        return out_data

    def order_by(self, data, order_fields):
        """Order a list of dictionaries by dictionary keys.

        Args:
            data (list): Query data that has been converted from QuerySet to list.
            order_fields (list): The list of dictionary keys to order by.

        Returns
            (list): The sorted/ordered list

        """
        numeric_ordering = [
            "date",
            "rank",
            "delta",
            "delta_percent",
            "total",
            "usage",
            "request",
            "limit",
            "sup_total",
            "infra_total",
            "cost_total",
        ]
        tag_str = "tag:"
        db_tag_prefix = self._mapper.tag_column + "__"
        sorted_data = data
        for field in reversed(order_fields):
            reverse = False
            field = field.replace("delta", "delta_percent")
            if field.startswith("-"):
                reverse = True
                field = field[1:]
            if field in numeric_ordering:
                sorted_data = sorted(
                    sorted_data, key=lambda entry: (entry[field] is None, entry[field]), reverse=reverse
                )
            elif tag_str in field:
                tag_index = field.index(tag_str) + len(tag_str)
                tag = db_tag_prefix + field[tag_index:]
                sorted_data = sorted(sorted_data, key=lambda entry: (entry[tag] is None, entry[tag]), reverse=reverse)
            else:
                for line_data in sorted_data:
                    if not line_data.get(field):
                        line_data[field] = f"no-{field}"
                sorted_data = sorted(
                    sorted_data,
                    key=lambda entry: (bool(re.match(r"other*", entry[field].lower())), entry[field].lower()),
                    reverse=reverse,
                )

        return sorted_data

    def get_tag_order_by(self, tag):
        """Generate an OrderBy clause forcing JSON column->key to be used.

        This is only for helping to create a Window() for purposes of grouping
        by tag.

        Args:
            tag (str): The Django formatted tag string
                       Ex. pod_labels__key

        Returns:
            OrderBy: A Django OrderBy clause using raw SQL

        """
        descending = True if self.order_direction == "desc" else False
        tag_column, tag_value = tag.split("__")
        return OrderBy(RawSQL(f"{tag_column} -> %s", (tag_value,)), descending=descending)

    def _percent_delta(self, a, b):
        """Calculate a percent delta.

        Args:
            a (int or float or Decimal) the current value
            b (int or float or Decimal) the previous value

        Returns:
            (Decimal) (a - b) / b * 100

            Returns Decimal(0) if b is zero or rounds to 0.00.

        """
        if round(b, 2) == 0:
            return None
        try:
            return Decimal((a - b) / b * 100)
        except (DivisionByZero, ZeroDivisionError, InvalidOperation):
            return None

    def _group_by_ranks(self, query, data):  # noqa: C901
        """Handle grouping data by filter limit."""
        group_by_value = self._get_group_by()
        gb = copy.copy(group_by_value) if group_by_value else ["date"]
        tag_column = self._mapper.tag_column
        rank_orders = []

        rank_annotations = {}
        if ("delta" in self.order) or ("-delta" in self.order):
            if "__" in self._delta:
                a, b = self._delta.split("__")
                rank_annotations = {a: self.report_annotations[a], b: self.report_annotations[b]}
                rank_orders.append(getattr(F(a) / F(b), self.order_direction)())
            else:
                rank_annotations = {self._delta: self.report_annotations[self._delta]}
                rank_orders.append(getattr(F(self._delta), self.order_direction)())
        elif self._limit and "offset" in self.parameters.get("filter", {}) and self.parameters.get("order_by"):
            if self.report_annotations.get(self.order_field):
                rank_annotations = {self.order_field: self.report_annotations.get(self.order_field)}
            # AWS is special and account alias is a foreign key field so special_rank was annotated on the query
            if self.order_field == "account_alias":
                rank_orders.append(getattr(F("special_rank"), self.order_direction)())
            else:
                rank_orders.append(getattr(F(self.order_field), self.order_direction)())
        else:
            for key, val in self.default_ordering.items():
                order_field, order_direction = key, val
            rank_annotations = {order_field: self.report_annotations.get(order_field)}
            rank_orders.append(getattr(F(order_field), order_direction)())

        if tag_column in gb[0]:
            rank_orders.append(self.get_tag_order_by(gb[0]))

        if "cost_total" in rank_annotations:
            group_by_value.append(self._mapper._report_type_map.get("cost_units_key"))
            rank_annotations["cost_total"] = self._mapper.ranking_cost_total_exchanged

        rank_by_total = Window(expression=RowNumber(), order_by=rank_orders)
        ranks = (
            query.annotate(exchange_rate=self.exchange_rate_expression, **self.annotations)
            .values(*group_by_value)
            .annotate(**rank_annotations)
            .values(*gb)
            .annotate(rank=rank_by_total)
            .annotate(source_uuid=ArrayAgg(F("source_uuid"), filter=Q(source_uuid__isnull=False), distinct=True))
        )
        if self.is_aws and "account" in self.parameters.url_data:
            ranks = ranks.annotate(**{"account_alias": F("account_alias__account_alias")})
        if self.is_openshift:
            ranks = ranks.annotate(clusters=ArrayAgg(Coalesce("cluster_alias", "cluster_id"), distinct=True))

        rankings = []
        distinct_ranks = []
        for rank in ranks:
            rank_value = (rank.get(group) for group in group_by_value)
            if rank_value not in rankings:
                rankings.append(rank_value)
                distinct_ranks.append(rank)

        return self._ranked_list(data, distinct_ranks)

    def _ranked_list(self, data_list, ranks):
        """Get list of ranked items less than top.

        Args:
            data_list (List(Dict)): List of ranked data points from the same bucket
            ranks (List): list of ranks to use; overrides ranking that may present in data_list.
        Returns:
            List(Dict): List of data points meeting the rank criteria

        """
        is_offset = "offset" in self.parameters.get("filter", {})
        group_by = self._get_group_by()
        self.max_rank = len(ranks)
        # Columns we drop in favor of the same named column merged in from rank data frame
        drop_columns = ["cost_units", "source_uuid"]
        if self.is_openshift:
            drop_columns.append("clusters")

        if not data_list:
            return data_list
        data_frame = pd.DataFrame(data_list)

        rank_data_frame = pd.DataFrame(ranks)
        rank_data_frame.drop(columns=["cost_total", "usage"], inplace=True, errors="ignore")

        # Determine what to get values for in our rank data frame
        agg_fields = {"cost_units": ["max"]}
        if self.is_aws and "account" in group_by:
            drop_columns.append("account_alias")
        if self.is_aws and "account" not in group_by:
            rank_data_frame.drop(columns=["account_alias"], inplace=True, errors="ignore")
        if "costs" not in self._report_type:
            agg_fields.update({"usage_units": ["max"]})
            drop_columns.append("usage_units")
        if "instance_type" in self._report_type and "count" in data_frame.columns:
            agg_fields.update({"count_units": ["max"]})
            drop_columns.append("count_units")

        aggs = data_frame.groupby(group_by, dropna=False).agg(agg_fields)
        columns = aggs.columns.droplevel(1)
        aggs.columns = columns
        aggs.reset_index(inplace=True)
        aggs = aggs.replace({np.nan: None})
        rank_data_frame = rank_data_frame.merge(aggs, on=group_by)

        # Create a dataframe of days in the query
        days = data_frame["date"].unique()
        day_data_frame = pd.DataFrame(days, columns=["date"])

        # Cross join ranks and days to get each field/rank for every day in th query
        ranks_by_day = rank_data_frame.merge(day_data_frame, how="cross")

        # Merge our data frame to "zero-fill" missing data for each rank field
        # per day in the query, using a RIGHT JOIN
        data_frame.drop(columns=drop_columns, inplace=True, errors="ignore")
        data_frame = data_frame.merge(ranks_by_day, how="right", on=(group_by + ["date"]))

        if is_offset:
            data_frame = data_frame[
                (data_frame["rank"] > self._offset) & (data_frame["rank"] <= (self._offset + self._limit))
            ]
        else:
            # Get others category
            others_data_frame = self._aggregate_ranks_over_limit(data_frame, group_by)
            # Reduce data to limit
            data_frame = data_frame[data_frame["rank"] <= self._limit]

            # Add the others category to the data set
            data_frame = pd.concat([data_frame, others_data_frame])

        # Replace NaN with 0
        numeric_columns = [col for col in self.report_annotations if "unit" not in col]
        fill_values = {column: 0 for column in numeric_columns}
        data_frame.fillna(value=fill_values, inplace=True)

        # Finally replace any remaining NaN with None for JSON compatibility
        data_frame = data_frame.replace({np.nan: None})

        return data_frame.to_dict("records")

    def _aggregate_ranks_over_limit(self, data_frame, group_by):
        """When filter[limit] is used without filter[offset] we want to create an Others category."""
        drop_columns = group_by + ["rank", "source_uuid"]
        groups = ["date"]

        skip_columns = ["source_uuid", "gcp_project_alias", "clusters"]
        if "count" not in data_frame.columns:
            skip_columns.extend(["count", "count_units"])

        aggs = {
            col: ["max"] if "units" in col else ["sum"] for col in self.report_annotations if col not in skip_columns
        }
        others_data_frame = data_frame[data_frame["rank"] > self._limit]
        other_count = len(others_data_frame[group_by].drop_duplicates())

        source_uuids = list(others_data_frame["source_uuid"].explode().dropna().unique())
        if self.is_openshift:
            clusters = list(others_data_frame["clusters"].explode().dropna().unique())
            drop_columns.append("clusters")

        others_data_frame = others_data_frame.drop(columns=drop_columns, errors="ignore")
        others_data_frame = others_data_frame.groupby(groups, dropna=True).agg(aggs, axis=1)
        columns = others_data_frame.columns.droplevel(1)
        others_data_frame.columns = columns
        others_data_frame.reset_index(inplace=True)

        # Add back columns
        other_str = "Others" if other_count > 1 else "Other"
        for group in group_by:
            others_data_frame[group] = other_str
        if self.is_aws and "account" in group_by:
            others_data_frame["account_alias"] = other_str
        elif "gcp_project" in group_by:
            others_data_frame["gcp_project_alias"] = other_str

        others_data_frame["rank"] = self._limit + 1
        others_data_frame["source_uuid"] = [source_uuids] * len(others_data_frame)
        if self.is_openshift:
            others_data_frame["clusters"] = [clusters] * len(others_data_frame)

        return others_data_frame

    def date_group_data(self, data_list):
        """Group data by date."""
        date_grouped_data = defaultdict(list)
        account_alias_map = {}
        for data in data_list:
            key = data.get("date")
            alias = data.get("account_alias")
            if alias:
                account_alias_map[data.get("account")] = alias
            date_grouped_data[key].append(data)
        return date_grouped_data, account_alias_map

    def unpack_date_grouped_data(self, date_grouped_data):
        """Return date grouped data to a flatter form."""
        return_data = []
        for date, values in date_grouped_data.items():
            for value in values:
                return_data.append(value)
        return return_data

    def _create_previous_totals(self, previous_query, query_group_by):
        """Get totals from the time period previous to the current report.

        Args:
            previous_query (Query): A Django ORM query
            query_group_by (dict): The group by dict for the current report
        Returns:
            (dict) A dictionary keyed off the grouped values for the report

        """
        date_delta = self._get_date_delta()
        # Added deltas for each grouping
        # e.g. date, account, region, availability zone, et cetera
        previous_sums = previous_query.annotate(**self.annotations)
        delta_field = self._mapper._report_type_map.get("delta_key").get(self._delta)
        delta_annotation = {self._delta: delta_field}
        previous_sums = previous_sums.values(*query_group_by).annotate(**delta_annotation)
        previous_dict = OrderedDict()
        for row in previous_sums:
            date = self.string_to_date(row["date"])
            date = date + date_delta
            row["date"] = self.date_to_string(date)
            key = tuple(row[key] for key in query_group_by)
            previous_dict[json_dumps(key)] = row[self._delta]

        return previous_dict

    def _get_previous_totals_filter(self, filter_dates):
        """Filter previous time range to exlude days from the current range.

        Specifically this covers days in the current range that have not yet
        happened, but that data exists for in the previous range.

        Args:
            filter_dates (list) A list of date strings of dates to filter

        Returns:
            (django.db.models.query_utils.Q) The OR date filter

        """
        date_delta = self._get_date_delta()
        prev_total_filters = None

        for i in range(len(filter_dates)):
            date = self.string_to_date(filter_dates[i])
            date = date - date_delta
            filter_dates[i] = self.date_to_string(date)

        for date in filter_dates:
            if prev_total_filters:
                prev_total_filters = prev_total_filters | Q(usage_start=date)
            else:
                prev_total_filters = Q(usage_start=date)
        return prev_total_filters

    def add_deltas(self, query_data, query_sum):
        """Calculate and add cost deltas to a result set.

        Args:
            query_data (list) The existing query data from execute_query
            query_sum (list) The sum returned by calculate_totals

        Returns:
            (dict) query data with new with keys "value" and "percent"

        """
        delta_group_by = ["date"] + self._get_group_by()
        delta_filter = self._get_filter(delta=True)
        previous_query = self.query_table.objects.filter(delta_filter)
        previous_query = previous_query.annotate(exchange_rate=self.exchange_rate_expression)
        previous_dict = self._create_previous_totals(previous_query, delta_group_by)
        for row in query_data:
            key = tuple(row[key] for key in delta_group_by)
            previous_total = previous_dict.get(json_dumps(key)) or 0
            current_total = row.get(self._delta) or 0
            row["delta_value"] = current_total - previous_total
            row["delta_percent"] = self._percent_delta(current_total, previous_total)
        # Calculate the delta on the total aggregate
        if self._delta in query_sum:
            if isinstance(query_sum.get(self._delta), dict):
                current_total_sum = Decimal(query_sum.get(self._delta, {}).get("value") or 0)
            else:
                current_total_sum = Decimal(query_sum.get(self._delta) or 0)
        else:
            if isinstance(query_sum.get("cost"), dict):
                current_total_sum = Decimal(query_sum.get("cost", {}).get("total").get("value") or 0)
            else:
                current_total_sum = Decimal(query_sum.get("cost") or 0)
        delta_field = self._mapper._report_type_map.get("delta_key").get(self._delta)
        prev_total_sum = previous_query.aggregate(value=delta_field)
        if self.resolution == "daily":
            dates = [entry.get("date") for entry in query_data]
            prev_total_filters = self._get_previous_totals_filter(dates)
            if prev_total_filters:
                prev_total_sum = previous_query.filter(prev_total_filters).aggregate(value=delta_field)

        prev_total_sum = Decimal(prev_total_sum.get("value") or 0)

        total_delta = current_total_sum - prev_total_sum
        total_delta_percent = self._percent_delta(current_total_sum, prev_total_sum)

        self.query_delta = {"value": total_delta, "percent": total_delta_percent}

        if self.order_field == "delta":
            reverse = True if self.order_direction == "desc" else False
            query_data = sorted(
                list(query_data), key=lambda x: (x.get("delta_value", 0), x.get("delta_percent", 0)), reverse=reverse
            )
        return query_data<|MERGE_RESOLUTION|>--- conflicted
+++ resolved
@@ -100,11 +100,8 @@
         self._delta = parameters.delta
         self._offset = parameters.get_filter("offset", default=0)
         self.query_delta = {"value": None, "percent": None}
-<<<<<<< HEAD
+        self.query_exclusions = None
         self.currency = parameters.parameters.get("currency")
-=======
-        self.query_exclusions = None
->>>>>>> f0fcf4c0
 
         self.query_filter = self._get_filter()  # sets self.query_exclusions
         LOG.debug(f"query_exclusions: {self.query_exclusions}")
