#
# Copyright 2018 Red Hat, Inc.
#
# This program is free software: you can redistribute it and/or modify
# it under the terms of the GNU Affero General Public License as
# published by the Free Software Foundation, either version 3 of the
# License, or (at your option) any later version.
#
# This program is distributed in the hope that it will be useful,
# but WITHOUT ANY WARRANTY; without even the implied warranty of
# MERCHANTABILITY or FITNESS FOR A PARTICULAR PURPOSE.  See the
# GNU Affero General Public License for more details.
#
# You should have received a copy of the GNU Affero General Public License
# along with this program.  If not, see <https://www.gnu.org/licenses/>.
#
"""Query Handling for Reports."""
import copy
import logging
from collections import OrderedDict, defaultdict
from decimal import Decimal, DivisionByZero, InvalidOperation
from itertools import groupby
from urllib.parse import quote_plus

from django.db.models import CharField, Count, DecimalField, F, FloatField, Max, Q, Sum, Value
from django.db.models.expressions import ExpressionWrapper, OrderBy, RawSQL
from django.db.models.functions import Coalesce

from api.query_filter import QueryFilter, QueryFilterCollection
from api.query_handler import QueryHandler
from reporting.models import (AWSCostEntryLineItemDailySummary,
                              CostSummary,
                              OCPAWSCostLineItemDailySummary,
                              OCPStorageLineItemDailySummary,
                              OCPUsageLineItemDailySummary)

LOG = logging.getLogger(__name__)


def strip_tag_prefix(tag):
    """Remove the query tag prefix from a tag key."""
    return tag.replace('tag:', '')


class ProviderMap(object):
    """Data structure mapping between API params and DB Model names.

    The idea here is that reports ought to be operating on largely similar
    data - counts, costs, etc. The only variable is determining which
    DB tables and fields are supplying the requested data.

    ProviderMap supplies ReportQueryHandler with the appropriate model
    references.
    """

    PACK_DEFINITIONS = {
        'cost': {
            'keys': ['cost', 'infrastructure_cost', 'derived_cost'],
            'units': 'cost_units'
        },
        'usage': {
            'keys': ['usage', 'request', 'limit', 'capacity'],
            'units': 'usage_units'
        },
        'count': {
            'keys': ['count'],
            'units': 'count_units'
        }
    }

    # main mapping data structure
    # this data should be considered static and read-only.
    MAPPING = [
        {
            'provider': 'AWS',
            'alias': 'account_alias__account_alias',
            'annotations': {
                'account': 'usage_account_id',
                'service': 'product_code',
                'az': 'availability_zone'
            },
            'end_date': 'usage_end',
            'filters': {
                'account': [
                    {
                        'field': 'account_alias__account_alias',
                        'operation': 'icontains',
                        'composition_key': 'account_filter'
                    },
                    {
                        'field': 'usage_account_id',
                        'operation': 'icontains',
                        'composition_key': 'account_filter'
                    }
                ],
                'service': {
                    'field': 'product_code',
                    'operation': 'icontains'
                },
                'az': {
                    'field': 'availability_zone',
                    'operation': 'icontains'
                },
                'region': {
                    'field': 'region',
                    'operation': 'icontains'
                },
                'product_family': {
                    'field': 'product_family',
                    'operation': 'icontains'
                }
            },
            'group_by_options': ['service', 'account', 'region', 'az', 'product_family'],
            'tag_column': 'tags',
            'report_type': {
                'costs': {
                    'aggregates': {
                        'infrastructure_cost': Sum('unblended_cost'),
                        'derived_cost': Sum(Value(0, output_field=DecimalField())),
                        'cost': Sum('unblended_cost')
                    },
                    'aggregate_key': 'unblended_cost',
                    'annotations': {
                        'infrastructure_cost': Sum('unblended_cost'),
                        'derived_cost': Value(0, output_field=DecimalField()),
                        'cost': Sum('unblended_cost'),
                        'cost_units': Coalesce(Max('currency_code'), Value('USD'))
                    },
                    'delta_key': {'cost': Sum('unblended_cost')},
                    'filter': {},
                    'cost_units_key': 'currency_code',
                    'cost_units_fallback': 'USD',
                    'sum_columns': ['cost', 'infrastructure_cost', 'derived_cost'],
                    'default_ordering': {'cost': 'desc'},
                },
                'instance_type': {
                    'aggregates': {
                        'infrastructure_cost': Sum('unblended_cost'),
                        'derived_cost': Sum(Value(0, output_field=DecimalField())),
                        'cost': Sum('unblended_cost'),
                        'count': Sum(Value(0, output_field=DecimalField())),
                        'usage': Sum('usage_amount'),
                    },
                    'aggregate_key': 'usage_amount',
                    'annotations': {
                        'infrastructure_cost': Sum('unblended_cost'),
                        'derived_cost': Value(0, output_field=DecimalField()),
                        'cost': Sum('unblended_cost'),
                        'cost_units': Coalesce(Max('currency_code'), Value('USD')),
                        # The summary table already already has counts
                        'count': Max('resource_count'),
                        'count_units': Value('instances', output_field=CharField()),
                        'usage': Sum('usage_amount'),
                        'usage_units': Coalesce(Max('unit'), Value('Hrs'))
                    },
                    'delta_key': {'usage': Sum('usage_amount')},
                    'filter': {
                        'field': 'instance_type',
                        'operation': 'isnull',
                        'parameter': False
                    },
                    'group_by': ['instance_type'],
                    'cost_units_key': 'currency_code',
                    'cost_units_fallback': 'USD',
                    'usage_units_key': 'unit',
                    'usage_units_fallback': 'Hrs',
                    'count_units_fallback': 'instances',
                    'sum_columns': ['usage', 'cost', 'infrastructure_cost', 'derived_cost', 'count'],
                    'default_ordering': {'usage': 'desc'},
                },
                'storage': {
                    'aggregates': {
                        'usage': Sum('usage_amount'),
                        'infrastructure_cost': Sum('unblended_cost'),
                        'derived_cost': Sum(Value(0, output_field=DecimalField())),
                        'cost': Sum('unblended_cost')
                    },
                    'aggregate_key': 'usage_amount',
                    'annotations': {
                        'infrastructure_cost': Sum('unblended_cost'),
                        'derived_cost': Value(0, output_field=DecimalField()),
                        'cost': Sum('unblended_cost'),
                        'cost_units': Coalesce(Max('currency_code'), Value('USD')),
                        'usage': Sum('usage_amount'),
                        'usage_units': Coalesce(Max('unit'), Value('GB-Mo'))
                    },
                    'delta_key': {'usage': Sum('usage_amount')},
                    'filter': {
                        'field': 'product_family',
                        'operation': 'contains',
                        'parameter': 'Storage'
                    },
                    'cost_units_key': 'currency_code',
                    'cost_units_fallback': 'USD',
                    'usage_units_key': 'unit',
                    'usage_units_fallback': 'GB-Mo',
                    'sum_columns': ['usage', 'cost', 'infrastructure_cost', 'derived_cost'],
                    'default_ordering': {'usage': 'desc'},
                },
            },
            'start_date': 'usage_start',
            'tables': {
                'query': AWSCostEntryLineItemDailySummary,
            },
        },
        {
            'provider': 'OCP',
            'annotations': {
                'cluster': 'cluster_id',
                'project': 'namespace'
            },
            'end_date': 'usage_end',
            'filters': {
                'project': {
                    'field': 'namespace',
                    'operation': 'icontains'
                },
                'cluster': [
                    {
                        'field': 'cluster_alias',
                        'operation': 'icontains',
                        'composition_key': 'cluster_filter'
                    },
                    {
                        'field': 'cluster_id',
                        'operation': 'icontains',
                        'composition_key': 'cluster_filter'
                    }
                ],
                'pod': {
                    'field': 'pod',
                    'operation': 'icontains'
                },
                'node': {
                    'field': 'node',
                    'operation': 'icontains'
                },
            },
            'group_by_options': ['cluster', 'project', 'node'],
            'tag_column': 'pod_labels',
            'report_type': {
<<<<<<< HEAD
                'cost': {
                    'aggregates': {
                        # 'infrastructure_cost': Sum(Value(0, output_field=DecimalField())),
                        'derived_cost': Sum(F('pod_charge_cpu_core_hours') + F('pod_charge_memory_gigabyte_hours')),
                        'cost': Sum(F('pod_charge_cpu_core_hours') + F('pod_charge_memory_gigabyte_hours')),
                    },
                    'default_ordering': {'cost': 'desc'},
                    'annotations': {
                        # 'infrastructure_cost': Value(0, output_field=DecimalField()),
                        'derived_cost': Sum(F('pod_charge_cpu_core_hours') + F('pod_charge_memory_gigabyte_hours')),
                        'cost': Sum(F('pod_charge_cpu_core_hours') + F('pod_charge_memory_gigabyte_hours')),
=======
                'charge': {
                    'tables': {
                        'query': CostSummary
                    },
                    'aggregates': {
                        'infrastructure_cost': Sum(Value(0, output_field=DecimalField())),
                        'derived_cost': Sum(F('pod_charge_cpu_core_hours') + \
                                            F('pod_charge_memory_gigabyte_hours') + \
                                            F('persistentvolumeclaim_charge_gb_month')),
                        'cost': Sum(F('pod_charge_cpu_core_hours') + \
                                    F('pod_charge_memory_gigabyte_hours') + \
                                    F('persistentvolumeclaim_charge_gb_month')),
                    },
                    'default_ordering': {'cost': 'desc'},
                    'annotations': {
                        'infrastructure_cost': Value(0, output_field=DecimalField()),
                        'derived_cost': Sum(F('pod_charge_cpu_core_hours') + \
                                            F('pod_charge_memory_gigabyte_hours') + \
                                            F('persistentvolumeclaim_charge_gb_month')),
                        'cost': Sum(F('pod_charge_cpu_core_hours') + \
                                    F('pod_charge_memory_gigabyte_hours') + \
                                    F('persistentvolumeclaim_charge_gb_month')),
>>>>>>> bb97e9f2
                        'cost_units': Value('USD', output_field=CharField())
                    },
                    'capacity_aggregate': {},
                    'delta_key': {
                        'cost': Sum(
                            F('pod_charge_cpu_core_hours') +  # noqa: W504
                            F('pod_charge_memory_gigabyte_hours') +  # noqa: W504
                            F('persistentvolumeclaim_charge_gb_month')
                        )
                    },
                    'filter': {},
                    'cost_units_key': 'USD',
                    'sum_columns': ['cost', 'infrastructure_cost', 'derived_cost'],
                    'infrastructures': {
                        'AWS': {
                            'annotations': {
                                'infrastructure_cost': Sum(ExpressionWrapper(
                                    F('unblended_cost') / F('shared_projects'),
                                    output_field=DecimalField()
                                    )
                                )
                            },
                            'tables': {
                                'query': OCPAWSCostLineItemDailySummary,
                            }
                        }
                    }
                },
                'cpu': {
                    'aggregates': {
                        'usage': Sum('pod_usage_cpu_core_hours'),
                        'request': Sum('pod_request_cpu_core_hours'),
                        'limit': Sum('pod_limit_cpu_core_hours'),
                        'infrastructure_cost': Sum(Value(0, output_field=DecimalField())),
                        'derived_cost': Sum('pod_charge_cpu_core_hours'),
                        'cost': Sum('pod_charge_cpu_core_hours')
                    },
                    'capacity_aggregate': {
                        'capacity': Max('cluster_capacity_cpu_core_hours')
                    },
                    'default_ordering': {'usage': 'desc'},
                    'annotations': {
                        'usage': Sum('pod_usage_cpu_core_hours'),
                        'request': Sum('pod_request_cpu_core_hours'),
                        'limit': Sum('pod_limit_cpu_core_hours'),
                        'capacity': {
                            'total': Max('total_capacity_cpu_core_hours'),
                            'cluster': Max('cluster_capacity_cpu_core_hours'),
                        },
                        'infrastructure_cost': Value(0, output_field=DecimalField()),
                        'derived_cost': Sum('pod_charge_cpu_core_hours'),
                        'cost': Sum('pod_charge_cpu_core_hours'),
                        'cost_units': Value('USD', output_field=CharField()),
                        'usage_units': Value('Core-Hours', output_field=CharField())
                    },
                    'delta_key': {
                        'usage': Sum('pod_usage_cpu_core_hours'),
                        'request': Sum('pod_request_cpu_core_hours'),
                        'cost': Sum('pod_charge_cpu_core_hours')
                    },
                    'filter': {},
                    'cost_units_key': 'USD',
                    'usage_units_key': 'Core-Hours',
                    'sum_columns': ['usage', 'request', 'limit', 'infrastructure_cost',
                                    'derived_cost', 'cost'],
                },
                'memory': {
                    'aggregates': {
                        'usage': Sum('pod_usage_memory_gigabyte_hours'),
                        'request': Sum('pod_request_memory_gigabyte_hours'),
                        'limit': Sum('pod_limit_memory_gigabyte_hours'),
                        'infrastructure_cost': Sum(Value(0, output_field=DecimalField())),
                        'derived_cost': Sum('pod_charge_memory_gigabyte_hours'),
                        'cost': Sum('pod_charge_memory_gigabyte_hours')
                    },
                    'capacity_aggregate': {
                        'capacity': Max('cluster_capacity_memory_gigabyte_hours')
                    },
                    'default_ordering': {'usage': 'desc'},
                    'annotations': {
                        'usage': Sum('pod_usage_memory_gigabyte_hours'),
                        'request': Sum('pod_request_memory_gigabyte_hours'),
                        'limit': Sum('pod_limit_memory_gigabyte_hours'),
                        'capacity': {
                            'total': Max('total_capacity_memory_gigabyte_hours'),
                            'cluster': Max('cluster_capacity_memory_gigabyte_hours'),
                        },
                        'infrastructure_cost': Value(0, output_field=DecimalField()),
                        'derived_cost': Sum('pod_charge_memory_gigabyte_hours'),
                        'cost': Sum('pod_charge_memory_gigabyte_hours'),
                        'cost_units': Value('USD', output_field=CharField()),
                        'usage_units': Value('GB-Hours', output_field=CharField())
                    },
                    'delta_key': {
                        'usage': Sum('pod_usage_memory_gigabyte_hours'),
                        'request': Sum('pod_request_memory_gigabyte_hours'),
                        'cost': Sum('pod_charge_memory_gigabyte_hours')
                    },
                    'filter': {},
                    'cost_units_key': 'USD',
                    'usage_units_key': 'GB-Hours',
                    'sum_columns': ['usage', 'request', 'limit', 'infrastructure_cost',
                                    'derived_cost', 'cost'],
                },
                'volume': {
                    'tables': {
                        'query': OCPStorageLineItemDailySummary
                    },
                    'tag_column': 'volume_labels',
                    'aggregates': {
                        'usage': Sum('persistentvolumeclaim_usage_gigabyte_months'),
                        'request': Sum('volume_request_storage_gigabyte_months'),
                        'infrastructure_cost': Sum(Value(0, output_field=DecimalField())),
                        'derived_cost': Sum('persistentvolumeclaim_charge_gb_month'),
                        'cost': Sum('persistentvolumeclaim_charge_gb_month')
                    },
                    'capacity_aggregate': {
                        'capacity': Sum('persistentvolumeclaim_capacity_gigabyte_months')
                    },
                    'default_ordering': {'usage': 'desc'},
                    'annotations': {
                        'usage': Sum('persistentvolumeclaim_usage_gigabyte_months'),
                        'request': Sum('volume_request_storage_gigabyte_months'),
                        'capacity': {
                            'total': Sum('persistentvolumeclaim_capacity_gigabyte_months'),
                            'cluster': Sum('persistentvolumeclaim_capacity_gigabyte_months'),
                        },
                        'infrastructure_cost': Value(0, output_field=DecimalField()),
                        'derived_cost': Sum('persistentvolumeclaim_charge_gb_month'),
                        'cost': Sum('persistentvolumeclaim_charge_gb_month'),
                        'cost_units': Value('USD', output_field=CharField()),
                        'usage_units': Value('GB-Mo', output_field=CharField()),
                    },
                    'delta_key': {
                        'usage': Sum('persistentvolumeclaim_usage_gigabyte_hours'),
                        'request': Sum('volume_request_storage_gigabyte_hours'),
                        'cost': Sum('persistentvolumeclaim_charge_gb_month')
                    },
                    'filter': {},
                    'cost_units_key': 'USD',
                    'usage_units_key': 'GB-Mo',
                    'sum_columns': ['usage', 'request', 'infrastructure_cost',
                                    'derived_cost', 'cost'],
                },
            },
            'start_date': 'usage_start',
            'tables': {
                'query': OCPUsageLineItemDailySummary,
            },
        },
        {
            'provider': 'OCP_AWS',
            'alias': 'account_alias__account_alias',
            'annotations': {
                'cluster': 'cluster_id',
                'project': 'namespace',
                'account': 'usage_account_id',
                'service': 'product_code',
                'az': 'availability_zone'
            },
            'end_date': 'usage_end',
            'filters': {
                'project': {
                    'field': 'namespace',
                    'operation': 'icontains'
                },
                'cluster': [
                    {
                        'field': 'cluster_alias',
                        'operation': 'icontains',
                        'composition_key': 'cluster_filter'
                    },
                    {
                        'field': 'cluster_id',
                        'operation': 'icontains',
                        'composition_key': 'cluster_filter'
                    }
                ],
                'node': {
                    'field': 'node',
                    'operation': 'icontains'
                },
                'account': [
                    {
                        'field': 'account_alias__account_alias',
                        'operation': 'icontains',
                        'composition_key': 'account_filter'
                    },
                    {
                        'field': 'usage_account_id',
                        'operation': 'icontains',
                        'composition_key': 'account_filter'
                    }
                ],
                'service': {
                    'field': 'product_code',
                    'operation': 'icontains'
                },
                'az': {
                    'field': 'availability_zone',
                    'operation': 'icontains'
                },
                'region': {
                    'field': 'region',
                    'operation': 'icontains'
                }
            },
            'group_by_options': ['account', 'service', 'region', 'cluster', 'project', 'node'],
            'tag_column': 'tags',
            'report_type': {
                'costs': {
                    'aggregates': {
                        'infrastructure_cost': Sum(
                            ExpressionWrapper(
                                F('unblended_cost') / F('shared_projects'),
                                output_field=DecimalField()
                            )
                        ),
                        'derived_cost': Sum(Value(0, output_field=DecimalField())),
                        'cost': Sum(
                            ExpressionWrapper(
                                F('unblended_cost') / F('shared_projects'),
                                output_field=DecimalField()
                            )
                        ),
                    },
                    'annotations': {
                        'infrastructure_cost': Sum(
                            ExpressionWrapper(
                                F('unblended_cost') / F('shared_projects'),
                                output_field=DecimalField()
                            )
                        ),
                        'derived_cost': Value(0, output_field=DecimalField()),
                        'cost': Sum(
                            ExpressionWrapper(
                                F('unblended_cost') / F('shared_projects'),
                                output_field=DecimalField()
                            )
                        ),
                        'cost_units': Coalesce(Max('currency_code'), Value('USD'))
                    },
                    'count': None,
                    'delta_key': {
                        'cost': Sum(
                            ExpressionWrapper(
                                F('unblended_cost') / F('shared_projects'),
                                output_field=DecimalField()
                            )
                        ),
                    },
                    'filter': {},
                    'cost_units_key': 'currency_code',
                    'cost_units_fallback': 'USD',
                    'sum_columns': ['cost', 'infrastructure_cost', 'derived_cost'],
                    'default_ordering': {'cost': 'desc'},
                },
                'costs_by_project': {
                    'aggregates': {
                        'infrastructure_cost': Sum('pod_cost'),
                        'derived_cost': Sum(Value(0, output_field=DecimalField())),
                        'cost': Sum('pod_cost'),
                    },
                    'annotations': {
                        'infrastructure_cost': Sum('pod_cost'),
                        'derived_cost': Sum(Value(0, output_field=DecimalField())),
                        'cost': Sum('pod_cost'),
                        'cost_units': Coalesce(Max('currency_code'), Value('USD'))
                    },
                    'count': None,
                    'delta_key': {'cost': Sum('pod_cost')},
                    'filter': {},
                    'cost_units_key': 'currency_code',
                    'cost_units_fallback': 'USD',
                    'sum_columns': ['infrastructure_cost',
                                    'derived_cost', 'cost'],
                    'default_ordering': {'cost': 'desc'},
                },
                'storage': {
                    'aggregates': {
                        'infrastructure_cost': Sum(
                            ExpressionWrapper(
                                F('unblended_cost') / F('shared_projects'),
                                output_field=DecimalField()
                            )
                        ),
                        'derived_cost': Sum(Value(0, output_field=DecimalField())),
                        'cost': Sum(
                            ExpressionWrapper(
                                F('unblended_cost') / F('shared_projects'),
                                output_field=DecimalField()
                            )
                        ),
                        'cost_units': Coalesce(Max('currency_code'), Value('USD')),
                        'usage': Sum(
                            ExpressionWrapper(
                                F('usage_amount') / F('shared_projects'),
                                output_field=FloatField()
                            )
                        ),
                        'usage_units': Coalesce(Max('unit'), Value('GB-Mo'))
                    },
                    'annotations': {
                        'infrastructure_cost': Sum(
                            ExpressionWrapper(
                                F('unblended_cost') / F('shared_projects'),
                                output_field=DecimalField()
                            )
                        ),
                        'derived_cost': Sum(Value(0, output_field=DecimalField())),
                        'cost': Sum(
                            ExpressionWrapper(
                                F('unblended_cost') / F('shared_projects'),
                                output_field=DecimalField()
                            )
                        ),
                        'cost_units': Coalesce(Max('currency_code'), Value('USD')),
                        'usage': Sum(
                            ExpressionWrapper(
                                F('usage_amount') / F('shared_projects'),
                                output_field=FloatField()
                            )
                        ),
                        'usage_units': Coalesce(Max('unit'), Value('GB-Mo'))
                    },
                    'count': None,
                    'delta_key': {'usage': Sum('usage_amount')},
                    'filter': {
                        'field': 'product_family',
                        'operation': 'contains',
                        'parameter': 'Storage'
                    },
                    'cost_units_key': 'currency_code',
                    'cost_units_fallback': 'USD',
                    'usage_units_key': 'unit',
                    'usage_units_fallback': 'GB-Mo',
                    'sum_columns': ['usage', 'infrastructure_cost',
                                    'derived_cost', 'cost'],
                    'default_ordering': {'usage': 'desc'},
                },
                'storage_by_project': {
                    'aggregates': {
                        'infrastructure_cost': Sum('pod_cost'),
                        'derived_cost': Sum(Value(0, output_field=DecimalField())),
                        'cost': Sum('pod_cost'),
                        'cost_units': Coalesce(Max('currency_code'), Value('USD')),
                        'usage': Sum(
                            ExpressionWrapper(
                                F('usage_amount') / F('shared_projects'),
                                output_field=FloatField()
                            )
                        ),
                        'usage_units': Coalesce(Max('unit'), Value('GB-Mo'))
                    },
                    'annotations': {
                        'infrastructure_cost': Sum('pod_cost'),
                        'derived_cost': Sum(Value(0, output_field=DecimalField())),
                        'cost': Sum('pod_cost'),
                        'cost_units': Coalesce(Max('currency_code'), Value('USD')),
                        'usage': Sum(
                            ExpressionWrapper(
                                F('usage_amount') / F('shared_projects'),
                                output_field=FloatField()
                            )
                        ),
                        'usage_units': Coalesce(Max('unit'), Value('GB-Mo'))
                    },
                    'count': None,
                    'delta_key': {'usage': Sum('usage_amount')},
                    'filter': {
                        'field': 'product_family',
                        'operation': 'contains',
                        'parameter': 'Storage'
                    },
                    'cost_units_key': 'currency_code',
                    'cost_units_fallback': 'USD',
                    'usage_units_key': 'unit',
                    'usage_units_fallback': 'GB-Mo',
                    'sum_columns': ['usage', 'cost', 'infrastructure_cost', 'derived_cost'],
                    'default_ordering': {'usage': 'desc'},
                },
                'instance_type': {
                    'aggregates': {
                        'infrastructure_cost': Sum(
                            ExpressionWrapper(
                                F('unblended_cost') / F('shared_projects'),
                                output_field=DecimalField()
                            )
                        ),
                        'derived_cost': Sum(Value(0, output_field=DecimalField())),
                        'cost': Sum(
                            ExpressionWrapper(
                                F('unblended_cost') / F('shared_projects'),
                                output_field=DecimalField()
                            )
                        ),
                        'cost_units': Coalesce(Max('currency_code'), Value('USD')),
                        'count': Count('resource_id', distinct=True),
                        'usage': Sum(
                            ExpressionWrapper(
                                F('usage_amount') / F('shared_projects'),
                                output_field=FloatField()
                            )
                        ),
                        'usage_units': Coalesce(Max('unit'), Value('GB-Mo'))
                    },
                    'aggregate_key': 'usage_amount',
                    'annotations': {
                        'infrastructure_cost': Sum(
                            ExpressionWrapper(
                                F('unblended_cost') / F('shared_projects'),
                                output_field=DecimalField()
                            )
                        ),
                        'derived_cost': Sum(Value(0, output_field=DecimalField())),
                        'cost': Sum(
                            ExpressionWrapper(
                                F('unblended_cost') / F('shared_projects'),
                                output_field=DecimalField()
                            )
                        ),
                        'cost_units': Coalesce(Max('currency_code'), Value('USD')),
                        'count': Count('resource_id', distinct=True),
                        'count_units': Value('instances', output_field=CharField()),
                        'usage': Sum(
                            ExpressionWrapper(
                                F('usage_amount') / F('shared_projects'),
                                output_field=FloatField()
                            )
                        ),
                        'usage_units': Coalesce(Max('unit'), Value('Hrs'))
                    },
                    'count': 'resource_id',
                    'delta_key': {'usage': Sum('usage_amount')},
                    'filter': {
                        'field': 'instance_type',
                        'operation': 'isnull',
                        'parameter': False
                    },
                    'group_by': ['instance_type'],
                    'cost_units_key': 'currency_code',
                    'cost_units_fallback': 'USD',
                    'usage_units_key': 'unit',
                    'usage_units_fallback': 'Hrs',
                    'count_units_fallback': 'instances',
                    'sum_columns': ['usage', 'cost', 'infrastructure_cost', 'derived_cost', 'count'],
                    'default_ordering': {'usage': 'desc'},
                },
                'instance_type_by_project': {
                    'aggregates': {
                        'infrastructure_cost': Sum('pod_cost'),
                        'derived_cost': Sum(Value(0, output_field=DecimalField())),
                        'cost': Sum('pod_cost'),
                        'cost_units': Coalesce(Max('currency_code'), Value('USD')),
                        'count': Count('resource_id', distinct=True),
                        'usage': Sum(
                            ExpressionWrapper(
                                F('usage_amount') / F('shared_projects'),
                                output_field=FloatField()
                            )
                        ),
                        'usage_units': Coalesce(Max('unit'), Value('GB-Mo'))
                    },
                    'aggregate_key': 'usage_amount',
                    'annotations': {
                        'infrastructure_cost': Sum('pod_cost'),
                        'derived_cost': Sum(Value(0, output_field=DecimalField())),
                        'cost': Sum('pod_cost'),
                        'cost_units': Coalesce(Max('currency_code'), Value('USD')),
                        'count': Count('resource_id', distinct=True),
                        'count_units': Value('instances', output_field=CharField()),
                        'usage': Sum(
                            ExpressionWrapper(
                                F('usage_amount') / F('shared_projects'),
                                output_field=FloatField()
                            )
                        ),
                        'usage_units': Coalesce(Max('unit'), Value('Hrs'))
                    },
                    'count': 'resource_id',
                    'delta_key': {'usage': Sum('usage_amount')},
                    'filter': {
                        'field': 'instance_type',
                        'operation': 'isnull',
                        'parameter': False
                    },
                    'group_by': ['instance_type'],
                    'cost_units_key': 'currency_code',
                    'cost_units_fallback': 'USD',
                    'usage_units_key': 'unit',
                    'usage_units_fallback': 'Hrs',
                    'count_units_fallback': 'instances',
                    'sum_columns': ['usage', 'cost', 'infrastructure_cost', 'derived_cost', 'count'],
                    'default_ordering': {'usage': 'desc'},
                },
            },
            'start_date': 'usage_start',
            'tables': {
                'query': OCPAWSCostLineItemDailySummary,
                'total': OCPAWSCostLineItemDailySummary
            },
        }
    ]

    @staticmethod
    def provider_data(provider):
        """Return provider portion of map structure."""
        for item in ProviderMap.MAPPING:
            if provider in item.get('provider'):
                return item

    @staticmethod
    def report_type_data(report_type, provider):
        """Return report_type portion of map structure."""
        prov = ProviderMap.provider_data(provider)
        return prov.get('report_type').get(report_type)

    def __init__(self, provider, report_type):
        """Constructor."""
        self._provider = provider
        self._report_type = report_type
        self._provider_map = ProviderMap.provider_data(provider)
        self._report_type_map = ProviderMap.report_type_data(report_type, provider)

    @property
    def count(self):
        """Return the count property."""
        return self._report_type_map.get('count')

    @property
    def provider_map(self):
        """Return the provider map property."""
        return self._provider_map

    @property
    def query_table(self):
        """Return the appropriate query table for the report type."""
        report_table = self._report_type_map.get('tables', {}).get('query')
        default = self._provider_map.get('tables').get('query')
        return report_table if report_table else default

    @property
    def report_type_map(self):
        """Return the report-type map property."""
        return self._report_type_map

    @property
    def sum_columns(self):
        """Return the sum column list for the report type."""
        return self._report_type_map.get('sum_columns')

    @property
    def tag_column(self):
        """Return the appropriate query table for the report type."""
        report_specific_column = self._report_type_map.get('tag_column')
        default = self._provider_map.get('tag_column')
        return report_specific_column if report_specific_column else default

    @property
    def cost_units_key(self):
        """Return the cost_units_key property."""
        return self._report_type_map.get('cost_units_key')

    @property
    def usage_units_key(self):
        """Return the usage_units_key property."""
        return self._report_type_map.get('usage_units_key')


class ReportQueryHandler(QueryHandler):
    """Handles report queries and responses."""

    def __init__(self, query_parameters, url_data,
                 tenant, **kwargs):
        """Establish report query handler.

        Args:
            query_parameters    (Dict): parameters for query
            url_data        (String): URL string to provide order information
            tenant    (String): the tenant to use to access CUR data
            kwargs    (Dict): A dictionary for internal query alteration based on path
        """
        LOG.debug(f'Query Params: {query_parameters}')
        self._accept_type = None
        self._group_by = None
        self._tag_keys = []
        if kwargs:
            # view parameters
            elements = ['accept_type', 'delta', 'report_type', 'tag_keys']
            for key, value in kwargs.items():
                if key in elements:
                    setattr(self, f'_{key}', value)

        assert getattr(self, '_report_type'), \
            'kwargs["report_type"] is missing!'
        self._mapper = ProviderMap(provider=kwargs.get('provider'),
                                   report_type=self._report_type)
        default_ordering = self._mapper._report_type_map.get('default_ordering')

        super().__init__(query_parameters, url_data,
                         tenant, default_ordering, **kwargs)

        self.group_by_options = self._mapper._provider_map.get('group_by_options')

        self._delta = self.query_parameters.get('delta')
        self._limit = self.get_query_param_data('filter', 'limit')
        self._offset = self.get_query_param_data('filter', 'offset', default=0)
        self.query_delta = {'value': None, 'percent': None}

        self.query_filter = self._get_filter()
        self.query_exclusions = self._get_exclusions()

    def initialize_totals(self):
        """Initialize the total response column values."""
        query_sum = {}
        for value in self._mapper.report_type_map.get('aggregates').keys():
            query_sum[value] = 0
        return query_sum

    def get_tag_filter_keys(self):
        """Get tag keys from filter arguments."""
        tag_filters = []
        filters = self.query_parameters.get('filter', {})
        for filt in filters:
            if filt in self._tag_keys:
                tag_filters.append(filt)
        return tag_filters

    def get_tag_group_by_keys(self):
        """Get tag keys from group by arguments."""
        tag_groups = []
        filters = self.query_parameters.get('group_by', {})
        for filt in filters:
            if filt in self._tag_keys:
                tag_groups.append(filt)
        return tag_groups

    def _get_search_filter(self, filters):
        """Populate the query filter collection for search filters.

        Args:
            filters (QueryFilterCollection): collection of query filters
        Returns:
            (QueryFilterCollection): populated collection of query filters
        """
        # define filter parameters using API query params.
        fields = self._mapper._provider_map.get('filters')
        for q_param, filt in fields.items():
            group_by = self.get_query_param_data('group_by', q_param, list())
            filter_ = self.get_query_param_data('filter', q_param, list())
            list_ = list(set(group_by + filter_))    # uniquify the list
            if list_ and not ReportQueryHandler.has_wildcard(list_):
                if isinstance(filt, list):
                    for _filt in filt:
                        for item in list_:
                            q_filter = QueryFilter(parameter=item, **_filt)
                            filters.add(q_filter)
                else:
                    for item in list_:
                        q_filter = QueryFilter(parameter=item, **filt)
                        filters.add(q_filter)

        # Update filters with tag filters
        filters = self._set_tag_filters(filters)

        composed_filters = filters.compose()
        LOG.debug(f'_get_search_filter: {composed_filters}')
        return composed_filters

    def _set_tag_filters(self, filters):
        """Create tag_filters."""
        tag_column = self._mapper.tag_column
        tag_filters = self.get_tag_filter_keys()
        tag_group_by = self.get_tag_group_by_keys()
        tag_filters.extend(tag_group_by)

        for tag in tag_filters:
            # Update the filter to use the label column name
            tag_db_name = tag_column + '__' + strip_tag_prefix(tag)
            filt = {
                'field': tag_db_name,
                'operation': 'icontains'
            }
            group_by = self.get_query_param_data('group_by', tag, list())
            filter_ = self.get_query_param_data('filter', tag, list())
            list_ = list(set(group_by + filter_))  # uniquify the list
            if list_ and not ReportQueryHandler.has_wildcard(list_):
                for item in list_:
                    q_filter = QueryFilter(parameter=item, **filt)
                    filters.add(q_filter)
            elif list_ and ReportQueryHandler.has_wildcard(list_):
                wild_card_filt = {
                    'field': tag_column,
                    'operation': 'has_key'
                }
                q_filter = QueryFilter(parameter=strip_tag_prefix(tag),
                                       **wild_card_filt)
                filters.add(q_filter)
        return filters

    def _get_filter(self, delta=False):
        """Create dictionary for filter parameters.

        Args:
            delta (Boolean): Construct timeframe for delta
        Returns:
            (Dict): query filter dictionary

        """
        filters = super()._get_filter(delta)

        # set up filters for instance-type and storage queries.
        filters.add(**self._mapper._report_type_map.get('filter'))

        # define filter parameters using API query params.
        composed_filters = self._get_search_filter(filters)

        LOG.debug(f'_get_filter: {composed_filters}')
        return composed_filters

    def _get_exclusions(self, delta=False):
        """Create dictionary for filter parameters for exclude clause.

        Returns:
            (Dict): query filter dictionary

        """
        exclusions = QueryFilterCollection()
        tag_column = self._mapper.tag_column
        tag_group_by = self.get_tag_group_by_keys()
        if tag_group_by:
            for tag in tag_group_by:
                tag_db_name = tag_column + '__' + strip_tag_prefix(tag)
                filt = {
                    'field': tag_db_name,
                    'operation': 'isnull',
                    'parameter': True
                }
                q_filter = QueryFilter(**filt)
                exclusions.add(q_filter)

        composed_exclusions = exclusions.compose()

        LOG.debug(f'_get_exclusions: {composed_exclusions}')
        return composed_exclusions

    def _get_group_by(self):
        """Create list for group_by parameters."""
        group_by = []
        for item in self.group_by_options:
            group_data = self.get_query_param_data('group_by', item)
            if group_data:
                group_pos = self.url_data.index(item)
                group_by.append((item, group_pos))

        tag_group_by = self._get_tag_group_by()
        group_by.extend(tag_group_by)
        group_by = sorted(group_by, key=lambda g_item: g_item[1])
        group_by = [item[0] for item in group_by]

        # This is a current workaround for AWS instance-types reports
        # It is implied that limiting is performed by account/region and
        # not by instance type when those group by params are used.
        # For that ranking to work we can't also group by instance_type.
        inherent_group_by = self._mapper._report_type_map.get('group_by')
        if (inherent_group_by and not (group_by and self._limit)):
            group_by += inherent_group_by

        return group_by

    def _get_tag_group_by(self):
        """Create list of tag based group by parameters."""
        group_by = []
        tag_column = self._mapper.tag_column
        tag_groups = self.get_tag_group_by_keys()
        for tag in tag_groups:
            tag_db_name = tag_column + '__' + strip_tag_prefix(tag)
            group_data = self.get_query_param_data('group_by', tag)
            if group_data:
                tag = quote_plus(tag)
                group_pos = self.url_data.index(tag)
                group_by.append((tag_db_name, group_pos))
        return group_by

    @property
    def annotations(self):
        """Create dictionary for query annotations.

        Args:
            fields (dict): Fields to create annotations for

        Returns:
            (Dict): query annotations dictionary

        """
        raise NotImplementedError('Annotations must be defined by sub-classes.')

    @staticmethod
    def _group_data_by_list(group_by_list, group_index, data):
        """Group data by list.

        Args:
            group_by_list (List): list of strings to group data by
            data    (List): list of query results
        Returns:
            (Dict): dictionary of grouped query results or the original data
        """
        group_by_list_len = len(group_by_list)
        if group_index >= group_by_list_len:
            return data

        out_data = OrderedDict()
        curr_group = group_by_list[group_index]

        for key, group in groupby(data, lambda by: by.get(curr_group)):
            grouped = list(group)
            grouped = ReportQueryHandler._group_data_by_list(group_by_list,
                                                             (group_index + 1),
                                                             grouped)
            datapoint = out_data.get(key)
            if datapoint and isinstance(datapoint, dict):
                out_data[key].update(grouped)
            elif datapoint and isinstance(datapoint, list):
                out_data[key] = grouped + datapoint
            else:
                out_data[key] = grouped
        return out_data

    def _apply_group_by(self, query_data, group_by=None):
        """Group data by date for given time interval then group by list.

        Args:
            query_data  (List(Dict)): Queried data
            group_by (list): An optional list of groups
        Returns:
            (Dict): Dictionary of grouped dictionaries

        """
        bucket_by_date = OrderedDict()
        for item in self.time_interval:
            date_string = self.date_to_string(item)
            bucket_by_date[date_string] = []

        for result in query_data:
            if self._limit:
                del result['rank']
            date_string = result.get('date')
            date_bucket = bucket_by_date.get(date_string)
            if date_bucket is not None:
                date_bucket.append(result)

        for date, data_list in bucket_by_date.items():
            data = data_list
            if group_by is None:
                group_by = self._get_group_by()
            grouped = ReportQueryHandler._group_data_by_list(group_by, 0,
                                                             data)
            bucket_by_date[date] = grouped
        return bucket_by_date

    def _pack_data_object(self, data, **kwargs):
        """Pack data into object format."""
        if not isinstance(data, dict):
            return data
        for pack_def in kwargs.values():
            key_items = pack_def.get('keys')
            key_units = pack_def.get('units')
            units = data.get(key_units)
            for key in key_items:
                value = data.get(key)
                if value is not None and units is not None:
                    data[key] = {'value': value, 'units': units}
            if units is not None:
                del data[key_units]
        return data

    def _transform_data(self, groups, group_index, data):
        """Transform dictionary data points to lists."""
        groups_len = len(groups)
        if not groups or group_index >= groups_len:
            pack = self._mapper.PACK_DEFINITIONS
            for item in data:
                self._pack_data_object(item, **pack)
            return data

        out_data = []
        label = 'values'
        group_type = groups[group_index]
        next_group_index = (group_index + 1)

        if next_group_index < groups_len:
            label = groups[next_group_index] + 's'

        for group, group_value in data.items():
            group_label = group
            if group is None:
                group_label = 'no-{}'.format(group_type)
                if isinstance(group_value, list):
                    for group_item in group_value:
                        if group_item.get(group_type) is None:
                            group_item[group_type] = group_label
            cur = {group_type: group_label,
                   label: self._transform_data(groups, next_group_index,
                                               group_value)}
            out_data.append(cur)

        return out_data

    def order_by(self, data, order_fields):
        """Order a list of dictionaries by dictionary keys.

        Args:
            data (list): Query data that has been converted from QuerySet to list.
            order_fields (list): The list of dictionary keys to order by.

        Returns
            (list): The sorted/ordered list

        """
        numeric_ordering = ['date', 'rank', 'delta', 'delta_percent',
                            'total', 'charge', 'usage', 'request', 'limit',
                            'cost', 'infrastructure_cost', 'derived_cost']
        sorted_data = data
        for field in reversed(order_fields):
            reverse = False
            field = field.replace('delta', 'delta_percent')
            if '-' in field:
                reverse = True
                field = field.replace('-', '')
            if field in numeric_ordering:
                sorted_data = sorted(sorted_data, key=lambda entry: entry[field],
                                     reverse=reverse)
            else:
                sorted_data = sorted(sorted_data, key=lambda entry: entry[field].lower(),
                                     reverse=reverse)
        return sorted_data

    def get_tag_order_by(self, tag):
        """Generate an OrderBy clause forcing JSON column->key to be used.

        Args:
            tag (str): The Django formatted tag string
                       Ex. pod_labels__key

        Returns:
            OrderBy: A Django OrderBy clause using raw SQL

        """
        descending = True if self.order_direction == 'desc' else False
        tag_column, tag_value = tag.split('__')
        return OrderBy(
            RawSQL(
                f'{tag_column} -> %s',
                (tag_value,)
            ),
            descending=descending
        )

    def _percent_delta(self, a, b):
        """Calculate a percent delta.

        Args:
            a (int or float or Decimal) the current value
            b (int or float or Decimal) the previous value

        Returns:
            (Decimal) (a - b) / b * 100

            Returns Decimal(0) if b is zero.

        """
        try:
            return Decimal((a - b) / b * 100)
        except (DivisionByZero, ZeroDivisionError, InvalidOperation):
            return None

    def _ranked_list(self, data_list):
        """Get list of ranked items less than top.

        Args:
            data_list (List(Dict)): List of ranked data points from the same bucket
        Returns:
            List(Dict): List of data points meeting the rank criteria
        """
        rank_limited_data = OrderedDict()
        date_grouped_data = self.date_group_data(data_list)
        if data_list:
            self.max_rank = max(entry.get('rank') for entry in data_list)
        is_offset = 'offset' in self.query_parameters.get('filter', {})

        for date in date_grouped_data:
            ranked_list = self._perform_rank_summation(
                date_grouped_data[date],
                is_offset)
            rank_limited_data[date] = ranked_list

        return self.unpack_date_grouped_data(rank_limited_data)

    def _perform_rank_summation(self, entry, is_offset):
        """Do the actual rank limiting for rank_list."""
        other = None
        ranked_list = []
        others_list = []
        other_sums = {column: 0 for column in self._mapper.sum_columns}
        for data in entry:
            if other is None:
                other = copy.deepcopy(data)
            rank = data.get('rank')
            if rank > self._offset and rank <= self._limit + self._offset:
                ranked_list.append(data)
            else:
                others_list.append(data)
                for column in self._mapper.sum_columns:
                    other_sums[column] += data.get(column) if data.get(column) else 0

        if other is not None and others_list and not is_offset:
            num_others = len(others_list)
            others_label = '{} Others'.format(num_others)
            if num_others == 1:
                others_label = '{} Other'.format(num_others)
            other.update(other_sums)
            other['rank'] = self._limit + 1
            group_by = self._get_group_by()
            for group in group_by:
                other[group] = others_label
            if 'account' in group_by:
                other['account_alias'] = others_label
            ranked_list.append(other)

        return ranked_list

    def date_group_data(self, data_list):
        """Group data by date."""
        date_grouped_data = defaultdict(list)

        for data in data_list:
            key = data.get('date')
            date_grouped_data[key].append(data)
        return date_grouped_data

    def unpack_date_grouped_data(self, date_grouped_data):
        """Return date grouped data to a flatter form."""
        return_data = []
        for date, values in date_grouped_data.items():
            for value in values:
                return_data.append(value)
        return return_data

    def _create_previous_totals(self, previous_query, query_group_by):
        """Get totals from the time period previous to the current report.

        Args:
            previous_query (Query): A Django ORM query
            query_group_by (dict): The group by dict for the current report
        Returns:
            (dict) A dictionary keyed off the grouped values for the report

        """
        date_delta = self._get_date_delta()
        # Added deltas for each grouping
        # e.g. date, account, region, availability zone, et cetera
        previous_sums = previous_query.annotate(**self.annotations)
        delta_field = self._mapper._report_type_map.get('delta_key').get(self._delta)
        delta_annotation = {self._delta: delta_field}
        previous_sums = previous_sums\
            .values(*query_group_by)\
            .annotate(**delta_annotation)
        previous_dict = OrderedDict()
        for row in previous_sums:
            date = self.string_to_date(row['date'])
            date = date + date_delta
            row['date'] = self.date_to_string(date)
            key = tuple((row[key] for key in query_group_by))
            previous_dict[key] = row[self._delta]

        return previous_dict

    def _get_previous_totals_filter(self, filter_dates):
        """Filter previous time range to exlude days from the current range.

        Specifically this covers days in the current range that have not yet
        happened, but that data exists for in the previous range.

        Args:
            filter_dates (list) A list of date strings of dates to filter

        Returns:
            (django.db.models.query_utils.Q) The OR date filter

        """
        date_delta = self._get_date_delta()
        prev_total_filters = None

        for i in range(len(filter_dates)):
            date = self.string_to_date(filter_dates[i])
            date = date - date_delta
            filter_dates[i] = self.date_to_string(date)

        for date in filter_dates:
            if prev_total_filters:
                prev_total_filters = prev_total_filters | Q(usage_start=date)
            else:
                prev_total_filters = Q(usage_start=date)
        return prev_total_filters

    def add_deltas(self, query_data, query_sum):
        """Calculate and add cost deltas to a result set.

        Args:
            query_data (list) The existing query data from execute_query
            query_sum (list) The sum returned by calculate_totals

        Returns:
            (dict) query data with new with keys "value" and "percent"

        """
        delta_group_by = ['date'] + self._get_group_by()
        delta_filter = self._get_filter(delta=True)
        q_table = self._mapper.query_table
        previous_query = q_table.objects.filter(delta_filter)
        previous_dict = self._create_previous_totals(previous_query,
                                                     delta_group_by)
        for row in query_data:
            key = tuple((row[key] for key in delta_group_by))
            previous_total = previous_dict.get(key, 0)
            current_total = row.get(self._delta, 0)
            row['delta_value'] = current_total - previous_total
            row['delta_percent'] = self._percent_delta(current_total, previous_total)
        # Calculate the delta on the total aggregate
        if self._delta in query_sum:
            if isinstance(query_sum.get(self._delta), dict):
                current_total_sum = Decimal(query_sum.get(self._delta, {}).get('value') or 0)
            else:
                current_total_sum = Decimal(query_sum.get(self._delta) or 0)
        else:
            if isinstance(query_sum.get('cost'), dict):
                current_total_sum = Decimal(query_sum.get('cost', {}).get('value') or 0)
            else:
                current_total_sum = Decimal(query_sum.get('cost') or 0)
        delta_field = self._mapper._report_type_map.get('delta_key').get(self._delta)
        prev_total_sum = previous_query.aggregate(value=delta_field)
        if self.resolution == 'daily':
            dates = [entry.get('date') for entry in query_data]
            prev_total_filters = self._get_previous_totals_filter(dates)
            if prev_total_filters:
                prev_total_sum = previous_query\
                    .filter(prev_total_filters)\
                    .aggregate(value=delta_field)

        prev_total_sum = Decimal(prev_total_sum.get('value') or 0)

        total_delta = current_total_sum - prev_total_sum
        total_delta_percent = self._percent_delta(current_total_sum,
                                                  prev_total_sum)

        self.query_delta = {
            'value': total_delta,
            'percent': total_delta_percent
        }

        if self.order_field == 'delta':
            reverse = True if self.order_direction == 'desc' else False
            query_data = sorted(list(query_data),
                                key=lambda x: x['delta_percent'],
                                reverse=reverse)
        return query_data

    def strip_label_column_name(self, data, group_by):
        """Remove the column name from tags."""
        tag_column = self._mapper.tag_column
        val_to_strip = tag_column + '__'
        new_data = []
        for entry in data:
            new_entry = {}
            for key, value in entry.items():
                key = key.replace(val_to_strip, '')
                new_entry[key] = value

            new_data.append(new_entry)

        for i, group in enumerate(group_by):
            group_by[i] = group.replace(val_to_strip, '')

        return new_data, group_by<|MERGE_RESOLUTION|>--- conflicted
+++ resolved
@@ -239,19 +239,6 @@
             'group_by_options': ['cluster', 'project', 'node'],
             'tag_column': 'pod_labels',
             'report_type': {
-<<<<<<< HEAD
-                'cost': {
-                    'aggregates': {
-                        # 'infrastructure_cost': Sum(Value(0, output_field=DecimalField())),
-                        'derived_cost': Sum(F('pod_charge_cpu_core_hours') + F('pod_charge_memory_gigabyte_hours')),
-                        'cost': Sum(F('pod_charge_cpu_core_hours') + F('pod_charge_memory_gigabyte_hours')),
-                    },
-                    'default_ordering': {'cost': 'desc'},
-                    'annotations': {
-                        # 'infrastructure_cost': Value(0, output_field=DecimalField()),
-                        'derived_cost': Sum(F('pod_charge_cpu_core_hours') + F('pod_charge_memory_gigabyte_hours')),
-                        'cost': Sum(F('pod_charge_cpu_core_hours') + F('pod_charge_memory_gigabyte_hours')),
-=======
                 'charge': {
                     'tables': {
                         'query': CostSummary
@@ -274,7 +261,6 @@
                         'cost': Sum(F('pod_charge_cpu_core_hours') + \
                                     F('pod_charge_memory_gigabyte_hours') + \
                                     F('persistentvolumeclaim_charge_gb_month')),
->>>>>>> bb97e9f2
                         'cost_units': Value('USD', output_field=CharField())
                     },
                     'capacity_aggregate': {},
