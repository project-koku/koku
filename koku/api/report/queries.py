--- conflicted
+++ resolved
@@ -149,6 +149,7 @@
             'node': {'field': 'node',
                         'operation': 'icontains'},
         },
+        'tag_column': 'pod_labels',
         'report_type': {
             'charge': {
                 'aggregates': {
@@ -190,92 +191,10 @@
                     'charge': Sum('pod_charge_cpu_core_hours'),
                     'units': Value('Core-Hours', output_field=CharField())
                 },
-<<<<<<< HEAD
-                'tag_column': 'pod_labels',
-                'report_type': {
-                    'charge': {
-                        'aggregates': {
-                            'charge': Sum(F('pod_charge_cpu_core_hours') + F('pod_charge_memory_gigabyte_hours'))
-                        },
-                        'default_ordering': {'charge': 'desc'},
-                        'annotations': {
-
-                            'charge': Sum(F('pod_charge_cpu_core_hours') + F('pod_charge_memory_gigabyte_hours')),
-                            'units': Value('USD', output_field=CharField())
-                        },
-                        'capacity_aggregate': {},
-                        'delta_key': {
-                            'charge': Sum(
-                                F('pod_charge_cpu_core_hours') +  # noqa: W504
-                                F('pod_charge_memory_gigabyte_hours')
-                            )
-                        },
-                        'filter': {},
-                        'units_key': 'USD',
-                        'sum_columns': ['charge'],
-                    },
-                    'cpu': {
-                        'aggregates': {
-                            'usage': Sum('pod_usage_cpu_core_hours'),
-                            'request': Sum('pod_request_cpu_core_hours'),
-                            'limit': Sum('pod_limit_cpu_core_hours'),
-                            'charge': Sum('pod_charge_cpu_core_hours')
-                        },
-                        'capacity_aggregate': {
-                            'capacity': Max('cluster_capacity_cpu_core_hours')
-                        },
-                        'default_ordering': {'usage': 'desc'},
-                        'annotations': {
-                            'usage': Sum('pod_usage_cpu_core_hours'),
-                            'request': Sum('pod_request_cpu_core_hours'),
-                            'limit': Sum('pod_limit_cpu_core_hours'),
-                            'capacity': Max('cluster_capacity_cpu_core_hours'),
-                            'charge': Sum('pod_charge_cpu_core_hours'),
-                            'units': Value('Core-Hours', output_field=CharField())
-                        },
-                        'delta_key': {
-                            'usage': Sum('pod_usage_cpu_core_hours'),
-                            'request': Sum('pod_request_cpu_core_hours'),
-                            'charge': Sum('pod_charge_cpu_core_hours')
-                        },
-                        'filter': {},
-                        'units_key': 'Core-Hours',
-                        'sum_columns': ['usage', 'request', 'limit', 'charge'],
-                    },
-                    'mem': {
-                        'aggregates': {
-                            'usage': Sum('pod_usage_memory_gigabyte_hours'),
-                            'request': Sum('pod_request_memory_gigabyte_hours'),
-                            'limit': Sum('pod_limit_memory_gigabyte_hours'),
-                            'charge': Sum('pod_charge_memory_gigabyte_hours')
-                        },
-                        'capacity_aggregate': {
-                            'capacity': Max('cluster_capacity_memory_gigabyte_hours')
-                        },
-                        'default_ordering': {'usage': 'desc'},
-                        'annotations': {
-                            'usage': Sum('pod_usage_memory_gigabyte_hours'),
-                            'request': Sum('pod_request_memory_gigabyte_hours'),
-                            'limit': Sum('pod_limit_memory_gigabyte_hours'),
-                            'capacity': Max('cluster_capacity_memory_gigabyte_hours'),
-                            'charge': Sum('pod_charge_memory_gigabyte_hours'),
-                            'units': Value('GB-Hours', output_field=CharField())
-                        },
-                        'delta_key': {
-                            'usage': Sum('pod_usage_memory_gigabyte_hours'),
-                            'request': Sum('pod_request_memory_gigabyte_hours'),
-                            'charge': Sum('pod_charge_memory_gigabyte_hours')
-                        },
-                        'filter': {},
-                        'units_key': 'GB-Hours',
-                        'sum_columns': ['usage', 'request', 'limit', 'charge'],
-                    }
-=======
                 'delta_key': {
                     'usage': Sum('pod_usage_cpu_core_hours'),
                     'request': Sum('pod_request_cpu_core_hours'),
                     'charge': Sum('pod_charge_cpu_core_hours')
->>>>>>> f9f39be3
                 },
                 'filter': {},
                 'units_key': 'Core-Hours',
