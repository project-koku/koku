--- conflicted
+++ resolved
@@ -743,12 +743,7 @@
             query_data = query_data.values(*query_group_by_with_units)\
                 .annotate(total=Sum(self.aggregate_key))
 
-<<<<<<< HEAD
-
-            if self.count and self.is_sum:
-=======
             if self.count:
->>>>>>> 2759293a
                 # This is a sum because the summary table already
                 # has already performed counts
                 query_data = query_data.annotate(count=Sum(self.count))
@@ -765,15 +760,12 @@
 
             query_data = query_data.order_by(*query_order_by)
 
-<<<<<<< HEAD
             if self._delta:
                 query_data = self.add_deltas(
                     query_data,
                     query_filter
                 )
 
-=======
->>>>>>> 2759293a
             is_csv_output = self._accept_type and 'text/csv' in self._accept_type
             if is_csv_output:
                 if self._limit:
@@ -828,15 +820,6 @@
                 units_value = query.values(self.units_key).first().get(self.units_key)
                 query_sum = self.calculate_total(units_value)
 
-<<<<<<< HEAD
-=======
-            if self._delta:
-                self.query_delta = self.calculate_delta(self._delta,
-                                                        query,
-                                                        query_sum,
-                                                        **self.query_filter)
-
->>>>>>> 2759293a
         self.query_sum = query_sum
         self.query_data = data
         return self._format_query_response()
