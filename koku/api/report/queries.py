#
# Copyright 2021 Red Hat Inc.
# SPDX-License-Identifier: Apache-2.0
#
"""Query Handling for Reports."""
import copy
import logging
import random
import re
import string
from collections import defaultdict
from collections import OrderedDict
from decimal import Decimal
from decimal import DivisionByZero
from decimal import InvalidOperation
from functools import cached_property
from itertools import groupby
from json import dumps as json_dumps
from urllib.parse import quote_plus

from django.db.models import F
from django.db.models import Q
from django.db.models import Window
from django.db.models.expressions import OrderBy
from django.db.models.expressions import RawSQL
from django.db.models.functions import Rank

from api.currency.models import ExchangeRates
from api.models import Provider
from api.query_filter import QueryFilter
from api.query_filter import QueryFilterCollection
from api.query_handler import QueryHandler
from koku.settings import KOKU_DEFAULT_CURRENCY
from reporting.provider.aws.models import AWSCostSummaryByAccountP
from reporting.provider.azure.models import AzureCostSummaryByAccountP
from reporting.provider.gcp.models import GCPCostSummaryByAccountP

LOG = logging.getLogger(__name__)


def strip_tag_prefix(tag):
    """Remove the query tag prefix from a tag key."""
    return tag.replace("tag:", "").replace("and:", "").replace("or:", "")


def is_grouped_by_tag(parameters):
    """Determine if grouped by tag."""
    group_by = list(parameters.parameters.get("group_by", {}).keys())
    return [key for key in group_by if "tag" in key]


def is_grouped_by_project(parameters):
    """Determine if grouped or filtered by project."""
    group_by = list(parameters.parameters.get("group_by", {}).keys())
    return [key for key in group_by if "project" in key]


def check_view_filter_and_group_by_criteria(filter_set, group_by_set):
    """Return a bool for whether a view can be used."""
    no_view_group_bys = {"project", "node"}
    # The dashboard does not show any data grouped by OpenShift cluster, node, or project
    # so we do not have views for these group bys
    if group_by_set.intersection(no_view_group_bys) or filter_set.intersection(no_view_group_bys):
        return False
    return True


class ReportQueryHandler(QueryHandler):
    """Handles report queries and responses."""

    def __init__(self, parameters):
        """Establish report query handler.

        Args:
            parameters    (QueryParameters): parameter object for query

        """
        LOG.debug(f"Query Params: {parameters}")
        super().__init__(parameters)
        self._tag_keys = parameters.tag_keys
        if not hasattr(self, "_report_type"):
            self._report_type = parameters.report_type
        self._delta = parameters.delta
        self._offset = parameters.get_filter("offset", default=0)
        self.query_delta = {"value": None, "percent": None}
        self.currency = parameters.parameters.get("currency")

        self.query_filter = self._get_filter()

    @cached_property
    def query_table_access_keys(self):
        """Return the access keys specific for selecting the query table."""
        return set(self.parameters.get("access", {}).keys())

    @cached_property
    def query_table_group_by_keys(self):
        """Return the group by keys specific for selecting the query table."""
        return set(self.parameters.get("group_by", {}).keys())

    @cached_property
    def query_table_filter_keys(self):
        """Return the filter keys specific for selecting the query table."""
        excluded_filters = {"time_scope_value", "time_scope_units", "resolution", "limit", "offset"}
        filter_keys = set(self.parameters.get("filter", {}).keys())
        return filter_keys.difference(excluded_filters)

    @property
    def report_annotations(self):
        """Return annotations with the correct capacity field."""
        return self._mapper.report_type_map.get("annotations", {})

    def return_total_query(self, total_queryset):
        """Return total query data for calculate_total."""
        total_query = {
            "date": None,
            "infra_total": 0,
            "infra_raw": 0,
            "infra_usage": 0,
            "infra_markup": 0,
            "sup_raw": 0,
            "sup_usage": 0,
            "sup_markup": 0,
            "sup_total": 0,
            "cost_total": 0,
            "cost_raw": 0,
            "cost_usage": 0,
            "cost_markup": 0,
        }
        for query_set in total_queryset:
            codes = {
                Provider.PROVIDER_AWS: "currency_code",
                Provider.PROVIDER_AZURE: "currency",
                Provider.PROVIDER_GCP: "currency",
            }
            base = query_set.get(codes.get(self.provider))
            total_query["date"] = query_set.get("date")
            exchange_rate = self._get_exchange_rate(base)
            for value in [
                "infra_total",
                "infra_raw",
                "infra_usage",
                "infra_markup",
                "sup_raw",
                "sup_total",
                "sup_usage",
                "sup_markup",
                "cost_total",
                "cost_raw",
                "cost_usage",
                "cost_markup",
            ]:
                orig_value = total_query[value]
                total_query[value] = round(orig_value + Decimal(query_set.get(value)) * Decimal(exchange_rate), 9)
        return total_query

    @cached_property
    def query_table(self):
        """Return the database table or view to query against."""
        query_table = self._mapper.query_table
        report_type = self._report_type
        report_group = "default"

        if self.provider in (
            Provider.OCP_AWS,
            Provider.OCP_AZURE,
            Provider.OCP_ALL,
        ) and not check_view_filter_and_group_by_criteria(
            self.query_table_filter_keys, self.query_table_group_by_keys
        ):
            return query_table

        key_tuple = tuple(
            sorted(self.query_table_filter_keys.union(self.query_table_group_by_keys, self.query_table_access_keys))
        )
        if key_tuple:
            report_group = key_tuple

        # Special Casess for Network and Database Cards in the UI
        service_filter = set(self.parameters.get("filter", {}).get("service", []))
        if self.provider in (Provider.PROVIDER_AZURE, Provider.OCP_AZURE):
            service_filter = set(self.parameters.get("filter", {}).get("service_name", []))
        if report_type == "costs" and service_filter and not service_filter.difference(self.network_services):
            report_type = "network"
        elif report_type == "costs" and service_filter and not service_filter.difference(self.database_services):
            report_type = "database"

        try:
            query_table = self._mapper.views[report_type][report_group]
        except KeyError:
            msg = f"{report_group} for {report_type} has no entry in views. Using the default."
            LOG.warning(msg)
        return query_table

    def initialize_totals(self):
        """Initialize the total response column values."""
        query_sum = {}
        for value in self._mapper.report_type_map.get("aggregates").keys():
            query_sum[value] = 0
        return query_sum

    def get_tag_filter_keys(self):
        """Get tag keys from filter arguments."""
        tag_filters = []
        filters = self.parameters.get("filter", {})
        for filt in filters:
            if filt in self._tag_keys:
                tag_filters.append(filt)
        return tag_filters

    def get_tag_group_by_keys(self):
        """Get tag keys from group by arguments."""
        tag_groups = []
        filters = self.parameters.get("group_by", {})
        for filt in filters:
            if filt in self._tag_keys:
                tag_groups.append(filt)
        return tag_groups

    def _build_custom_filter_list(self, filter_type, method, filter_list):
        """Replace filter list items from custom method."""
        if filter_type == "infrastructures" and method:
            for item in filter_list:
                custom_list = method(item, self.tenant)
                if not custom_list:
                    random_name = "".join(random.choices(string.ascii_lowercase + string.digits, k=5))
                    custom_list = [random_name]
                filter_list.remove(item)
                filter_list = list(set(filter_list + custom_list))
        return filter_list

    def _get_search_filter(self, filters):
        """Populate the query filter collection for search filters.

        Args:
            filters (QueryFilterCollection): collection of query filters
        Returns:
            (QueryFilterCollection): populated collection of query filters

        """
        # define filter parameters using API query params.
        fields = self._mapper._provider_map.get("filters")
        access_filters = QueryFilterCollection()
        for q_param, filt in fields.items():
            access = self.parameters.get_access(q_param, list())
            group_by = self.parameters.get_group_by(q_param, list())
            filter_ = self.parameters.get_filter(q_param, list())
            list_ = list(set(group_by + filter_))  # uniquify the list
            if list_ and not ReportQueryHandler.has_wildcard(list_):
                if isinstance(filt, list):
                    for _filt in filt:
                        for item in list_:
                            q_filter = QueryFilter(parameter=item, **_filt)
                            filters.add(q_filter)
                else:
                    list_ = self._build_custom_filter_list(q_param, filt.get("custom"), list_)
                    for item in list_:
                        q_filter = QueryFilter(parameter=item, **filt)
                        filters.add(q_filter)
            if access:
                access_filt = copy.deepcopy(filt)
                self.set_access_filters(access, access_filt, access_filters)

        # Update filters with tag filters
        filters = self._set_tag_filters(filters)
        filters = self._set_operator_specified_tag_filters(filters, "and")
        filters = self._set_operator_specified_tag_filters(filters, "or")

        # Update filters that specifiy and or or in the query parameter
        and_composed_filters = self._set_operator_specified_filters("and")
        or_composed_filters = self._set_operator_specified_filters("or")
        multi_field_or_composed_filters = self._set_or_filters()
        composed_filters = filters.compose()
        composed_filters = composed_filters & and_composed_filters & or_composed_filters
        if access_filters:
            composed_access_filters = access_filters.compose()
            composed_filters = composed_filters & composed_access_filters
        if multi_field_or_composed_filters:
            composed_filters = composed_filters & multi_field_or_composed_filters
        LOG.debug(f"_get_search_filter: {composed_filters}")
        return composed_filters

    def _set_or_filters(self):
        """Create a composed filter collection of ORed filters.

        This is designed to handle specific cases in the provider_map
        not to accomodate user input via the API.

        """
        filters = QueryFilterCollection()
        or_filter = self._mapper._report_type_map.get("or_filter", [])
        for filt in or_filter:
            q_filter = QueryFilter(**filt)
            filters.add(q_filter)

        return filters.compose(logical_operator="or")

    def _set_tag_filters(self, filters):
        """Create tag_filters."""
        tag_column = self._mapper.tag_column
        tag_filters = self.get_tag_filter_keys()
        tag_group_by = self.get_tag_group_by_keys()
        tag_filters.extend(tag_group_by)
        tag_filters = [tag for tag in tag_filters if "and:" not in tag and "or:" not in tag]
        for tag in tag_filters:
            # Update the filter to use the label column name
            tag_db_name = tag_column + "__" + strip_tag_prefix(tag)
            filt = {"field": tag_db_name, "operation": "icontains"}
            group_by = self.parameters.get_group_by(tag, list())
            filter_ = self.parameters.get_filter(tag, list())
            list_ = list(set(group_by + filter_))  # uniquify the list
            if list_ and not ReportQueryHandler.has_wildcard(list_):
                for item in list_:
                    q_filter = QueryFilter(parameter=item, **filt)
                    filters.add(q_filter)
        return filters

    def _set_operator_specified_tag_filters(self, filters, operator):
        """Create tag_filters."""
        tag_column = self._mapper.tag_column
        tag_filters = self.get_tag_filter_keys()
        tag_group_by = self.get_tag_group_by_keys()
        tag_filters.extend(tag_group_by)
        tag_filters = [tag for tag in tag_filters if operator + ":" in tag]
        for tag in tag_filters:
            # Update the filter to use the label column name
            tag_db_name = tag_column + "__" + strip_tag_prefix(tag)
            filt = {"field": tag_db_name, "operation": "icontains"}
            group_by = self.parameters.get_group_by(tag, list())
            filter_ = self.parameters.get_filter(tag, list())
            list_ = list(set(group_by + filter_))  # uniquify the list
            if list_ and not ReportQueryHandler.has_wildcard(list_):
                for item in list_:
                    q_filter = QueryFilter(parameter=item, logical_operator=operator, **filt)
                    filters.add(q_filter)
        return filters

    def _set_operator_specified_filters(self, operator):
        """Set any filters using AND instead of OR."""
        fields = self._mapper._provider_map.get("filters")
        filters = QueryFilterCollection()
        composed_filter = Q()

        for q_param, filt in fields.items():
            q_param = operator + ":" + q_param
            group_by = self.parameters.get_group_by(q_param, list())
            filter_ = self.parameters.get_filter(q_param, list())
            list_ = list(set(group_by + filter_))  # uniquify the list
            logical_operator = operator
            # This is a flexibilty feature allowing a user to set
            # a single and: value and still get a result instead
            # of erroring on validation
            if len(list_) < 2:
                logical_operator = "or"
            if list_ and not ReportQueryHandler.has_wildcard(list_):
                if isinstance(filt, list):
                    for _filt in filt:
                        filt_filters = QueryFilterCollection()
                        for item in list_:
                            q_filter = QueryFilter(parameter=item, logical_operator=logical_operator, **_filt)
                            filt_filters.add(q_filter)
                        # List filter are a complex mix of and/or logic
                        # Each filter in the list must be ORed together
                        # regardless of the operator on the item in the filter
                        # Ex:
                        # (OR:
                        #     (AND:
                        #         ('cluster_alias__icontains', 'ni'),
                        #         ('cluster_alias__icontains', 'se')
                        #     ),
                        #     (AND:
                        #         ('cluster_id__icontains', 'ni'),
                        #         ('cluster_id__icontains', 'se')
                        #     )
                        # )
                        composed_filter = composed_filter | filt_filters.compose()
                else:
                    list_ = self._build_custom_filter_list(q_param, filt.get("custom"), list_)
                    for item in list_:
                        q_filter = QueryFilter(parameter=item, logical_operator=logical_operator, **filt)
                        filters.add(q_filter)
        if filters:
            composed_filter = composed_filter & filters.compose()
        return composed_filter

    def _get_filter(self, delta=False):
        """Create dictionary for filter parameters.

        Args:
            delta (Boolean): Construct timeframe for delta
        Returns:
            (Dict): query filter dictionary

        """
        if "gcp_filters" in dir(self._mapper) and self._mapper.gcp_filters:
            filters = super()._get_gcp_filter(delta)
        else:
            filters = super()._get_filter(delta)

        # set up filters for instance-type and storage queries.
        for filter_map in self._mapper._report_type_map.get("filter"):
            filters.add(**filter_map)

        # define filter parameters using API query params.
        composed_filters = self._get_search_filter(filters)

        LOG.debug(f"_get_filter: {composed_filters}")
        return composed_filters

    def _get_group_by(self):
        """Create list for group_by parameters."""
        group_by = []
        for item in self.group_by_options:
            group_data = self.parameters.get_group_by(item)
            if not group_data:
                group_data = self.parameters.get_group_by("and:" + item)
            if not group_data:
                group_data = self.parameters.get_group_by("or:" + item)
            if group_data:
                try:
                    group_pos = self.parameters.url_data.index(item)
                except ValueError:
                    # if we are grouping by org unit we are inserting a group by account
                    # and popping off the org_unit_id group by - but here we need to get the position
                    # for org_unit_id
                    if item == "account" and "org_unit_id" in self.parameters.url_data:
                        group_pos = self.parameters.url_data.index("org_unit_id")
                if (item, group_pos) not in group_by:
                    group_by.append((item, group_pos))

        tag_group_by = self._get_tag_group_by()
        group_by.extend(tag_group_by)
        group_by = sorted(group_by, key=lambda g_item: g_item[1])
        group_by = [item[0] for item in group_by]

        # This is a current workaround for AWS instance-types reports
        # It is implied that limiting is performed by account/region and
        # not by instance type when those group by params are used.
        # For that ranking to work we can't also group by instance_type.
        inherent_group_by = self._mapper._report_type_map.get("group_by")
        if inherent_group_by and not (group_by and self._limit):
            group_by = group_by + list(set(inherent_group_by) - set(group_by))
        return group_by

    def _get_tag_group_by(self):
        """Create list of tag based group by parameters."""
        group_by = []
        tag_column = self._mapper.tag_column
        tag_groups = self.get_tag_group_by_keys()
        for tag in tag_groups:
            tag_db_name = tag_column + "__" + strip_tag_prefix(tag)
            group_data = self.parameters.get_group_by(tag)
            if group_data:
                tag = quote_plus(tag)
                group_pos = self.parameters.url_data.index(tag)
                group_by.append((tag_db_name, group_pos))
        return group_by

    @property
    def annotations(self):
        """Create dictionary for query annotations.

        Args:
            fields (dict): Fields to create annotations for

        Returns:
            (Dict): query annotations dictionary

        """
        raise NotImplementedError("Annotations must be defined by sub-classes.")

    @staticmethod
    def _group_data_by_list(group_by_list, group_index, data):
        """Group data by list.

        Args:
            group_by_list (List): list of strings to group data by
            data    (List): list of query results
        Returns:
            (Dict): dictionary of grouped query results or the original data

        """
        group_by_list_len = len(group_by_list)
        if group_index >= group_by_list_len:
            return data

        out_data = OrderedDict()
        curr_group = group_by_list[group_index]

        for key, group in groupby(data, lambda by: by.get(curr_group)):
            grouped = list(group)
            grouped = ReportQueryHandler._group_data_by_list(group_by_list, (group_index + 1), grouped)
            datapoint = out_data.get(key)
            if datapoint and isinstance(datapoint, dict):
                if isinstance(grouped, OrderedDict) and isinstance(datapoint, OrderedDict):
                    datapoint_keys = list(datapoint.keys())
                    grouped_keys = list(grouped.keys())
                    intersect_keys = list(set(datapoint_keys).intersection(grouped_keys))
                    if intersect_keys != []:
                        for inter_key in intersect_keys:
                            grouped[inter_key].update(datapoint[inter_key])
                out_data[key].update(grouped)
            elif datapoint and isinstance(datapoint, list):
                out_data[key] = grouped + datapoint
            else:
                out_data[key] = grouped
        return out_data

    def _apply_group_null_label(self, data, groupby=None):
        """Apply any no-{group} labels needed before grouping data.

        Args:
            data (Dict): A row of the queried data
            group_by (list): An optional list of groups
        Returns:
            (Dict): Data updated with no-group labels

        """
        tag_prefix = self._mapper.tag_column + "__"
        if groupby is None:
            return data

        for group in groupby:
            if group in data and data.get(group) is None:
                value = group
                if group.startswith(tag_prefix):
                    value = group[len(tag_prefix) :]  # noqa
                group_label = f"no-{value}"
                data[group] = group_label

        return data

    def _apply_group_by(self, query_data, group_by=None):
        """Group data by date for given time interval then group by list.

        Args:
            query_data  (List(Dict)): Queried data
            group_by (list): An optional list of groups
        Returns:
            (Dict): Dictionary of grouped dictionaries

        """
        bucket_by_date = OrderedDict()

        if group_by is None:
            group_by = self._get_group_by()

        for item in self.time_interval:
            date_string = self.date_to_string(item)
            bucket_by_date[date_string] = []

        for result in query_data:
            if self._limit and result.get("rank"):
                del result["rank"]
            self._apply_group_null_label(result, group_by)
            date_string = result.get("date")
            date_bucket = bucket_by_date.get(date_string)
            if date_bucket is not None:
                date_bucket.append(result)

        for date, data_list in bucket_by_date.items():
            grouped = ReportQueryHandler._group_data_by_list(group_by, 0, data_list)
            bucket_by_date[date] = grouped
        return bucket_by_date

    def _initialize_response_output(self, parameters):
        """Initialize output response object."""
        output = copy.deepcopy(parameters.parameters)
        # remove access from the output
        output.pop("access")

        return output

    def _pack_data_object(self, data, **kwargs):  # noqa: C901
        """Pack data into object format."""
        tag_prefix = self._mapper.tag_column + "__"
        if not isinstance(data, dict):
            return data

        all_pack_keys = ["date", "delta_value", "delta_percent"]
        kwargs_values = kwargs.values()
        for pack_def in kwargs_values:
            remove_keys = []
            key_items = pack_def.get("keys")
            key_units = pack_def.get("units")
            if isinstance(key_items, dict):
                for data_key, group_info in key_items.items():
                    value = data.get(data_key)
                    units = data.get(key_units)
                    if value is not None and units is not None:
                        group_key = group_info.get("group")
                        new_key = group_info.get("key")
                        if data.get(group_key):
                            if isinstance(data[group_key], str):
                                # This if is to overwrite the "cost": "no-cost"
                                # that is provided by the order_by function.
                                data[group_key] = {}
                            data[group_key][new_key] = {"value": value, "units": units}
                        else:
                            data[group_key] = {}
                            data[group_key][new_key] = {"value": value, "units": units}
                        remove_keys.append(data_key)
            else:
                if key_items:
                    all_pack_keys += key_items
                for key in key_items:
                    units = data.get(key_units)
                    value = data.get(key)
                    if value is not None and units is not None:
                        data[key] = {"value": value, "units": units}
            if units is not None:
                del data[key_units]
            for key in remove_keys:
                del data[key]
        delete_keys = []
        new_data = {}
        for data_key in data.keys():
            if data_key.startswith(tag_prefix):
                new_tag = data_key[len(tag_prefix) :]  # noqa
                if new_tag in all_pack_keys:
                    new_data["tag:" + new_tag] = data[data_key]
                else:
                    new_data[new_tag] = data[data_key]
                delete_keys.append(data_key)
        for del_key in delete_keys:
            if data.get(del_key):
                del data[del_key]
        data.update(new_data)
        return data

    def _get_base_currency(self, source_uuid):
        """Look up the report base currency."""
        provider_table_map = {
            Provider.PROVIDER_AWS: AWSCostSummaryByAccountP,
            Provider.PROVIDER_AZURE: AzureCostSummaryByAccountP,
            Provider.PROVIDER_GCP: GCPCostSummaryByAccountP
            # extend this to the other providers
        }
        try:
            base_currency = provider_table_map.get(self.provider).objects.filter(source_uuid=source_uuid).first()
            if self.provider == Provider.PROVIDER_AWS:
                return base_currency.currency_code
            else:
                return base_currency.currency
        except Exception as e:
            LOG.error(e)
        return KOKU_DEFAULT_CURRENCY

    def _get_exchange_rate(self, base_currency):
        """Look up the exchange rate for the target currency."""
        exchange_rates = {}
        for currency in [self.currency, base_currency]:
            try:
                exchange_rate = ExchangeRates.objects.get(currency_type=currency.lower())
                exchange_rates[currency] = exchange_rate.exchange_rate
            except Exception as e:
                LOG.error(e)
                return 1
        return Decimal(exchange_rates[self.currency] / exchange_rates[base_currency])

    def _apply_total_exchange(self, data):
        source_uuid = data.get("source_uuid")
        base_currency = KOKU_DEFAULT_CURRENCY
        if self._report_type == "costs":
            exchange_rate = 1
            if source_uuid:
                base_currency = self._get_base_currency(source_uuid[0])
                exchange_rate = self._get_exchange_rate(base_currency)
            for key, value in data.items():
                if key in ["infrastructure", "supplementary", "cost"]:
                    for in_key, in_value in value.items():
                        for this_key, this_value in in_value.items():
                            if this_key in ["units"]:
                                # change to currency code
                                in_value[this_key] = self.currency
                            elif this_key in ["value"]:
                                in_value[this_key] = round(Decimal(this_value) * Decimal(exchange_rate), 9)
                                # multiply and override
                            value[in_key] = in_value

        return data

    def _apply_exchange_rate(self, data):
        """Apply the exchange rate to the data."""
        for dictionary in data:
            new_values = []
            for key, values in dictionary.items():
                if type(values) == list:
                    for day in values:
                        if type(day) == dict:
                            day = self._apply_total_exchange(day)
                        new_values.append(day)
                    dictionary[key] = new_values
        return data

    def format_for_ui_recursive(self, groupby, out_data, org_unit_applied=False, level=-1, org_id=None, org_type=None):
        """Format the data for the UI."""
        level += 1
        overall = []
<<<<<<< HEAD
        print("\n\n\nout data: ")
        print(out_data)
=======
>>>>>>> d2fd9af7
        if out_data:
            if org_unit_applied:
                groupby = ["org_entitie"] + groupby
                if "account" in groupby:
                    groupby.remove("account")
            if level == len(groupby):
                new_value = []
                for value in out_data:
                    # org_applied = False
                    # if "org_entitie" in groupby:
                    #     org_applied = True
                    new_values = self.aggregate_currency_codes_ui(value)
                    new_value.append(new_values)
                return new_value
            else:
                group = groupby[level]
                if group.startswith("tags"):
                    group = group[6:]
                for value in out_data:
                    new_out_data = value.get(group + "s")
                    org_id = value.get("id")
                    org_type = value.get("type")
                    value[group + "s"] = self.format_for_ui_recursive(
                        groupby, new_out_data, level=level, org_id=org_id, org_type=org_type
                    )
                    overall.append(value)
        return overall

    def aggregate_currency_codes_ui(self, out_data):
        """Aggregate currency code info for UI."""
        all_group_by = self._get_group_by()
        codes = {
            Provider.PROVIDER_AWS: "currency_codes",
            Provider.PROVIDER_AZURE: "currencys",
            Provider.PROVIDER_GCP: "currencys",
            Provider.OCP_AZURE: "currencys",
            Provider.OCP_GCP: "currencys",
            Provider.OCP_AWS: "currency_codes",
            Provider.OCP_ALL: "currency_codes",
<<<<<<< HEAD
        }
        currency_codes = out_data.get(codes.get(self.provider))
        total_query = self.aggregate_currency_codes(currency_codes, all_group_by)
        out_data["values"] = [total_query]
=======
            Provider.PROVIDER_OCP: "source_uuid_ids",
        }
        currency_codes = out_data.get(codes.get(self.provider))
        if self.provider != Provider.PROVIDER_OCP:
            total_query = self.aggregate_currency_codes(currency_codes, all_group_by)
            out_data["values"] = [total_query]
        else:
            total_query, new_codes = self.aggregate_currency_codes(currency_codes, all_group_by)
            out_data["values"] = [total_query]
            currency_list = []
            for key, value in new_codes.items():
                cur_dictionary = {"currency": key, "values": [value]}
                currency_list.append(cur_dictionary)
            out_data.pop("source_uuid_ids")
            out_data["currencys"] = currency_list
>>>>>>> d2fd9af7
        return out_data

    def aggregate_currency_codes(self, currency_codes, all_group_by):  # noqa: C901
        """Aggregate and format the data after currency."""
        total_query = {
            "date": None,
            "source_uuid": [],
            "infrastructure": {
                "raw": {"value": 0, "units": self.currency},
                "markup": {"value": 0, "units": self.currency},
                "usage": {"value": 0, "units": self.currency},
                "total": {"value": 0, "units": self.currency},
            },
            "supplementary": {
                "raw": {"value": 0, "units": self.currency},
                "markup": {"value": 0, "units": self.currency},
                "usage": {"value": 0, "units": self.currency},
                "total": {"value": 0, "units": self.currency},
            },
            "cost": {
                "raw": {"value": 0, "units": self.currency},
                "markup": {"value": 0, "units": self.currency},
                "usage": {"value": 0, "units": self.currency},
                "total": {"value": 0, "units": self.currency},
            },
        }
        for currency_entry in currency_codes:
            values = currency_entry.get("values")
            for data in values:
                source_uuids = total_query.get("source_uuid")
                total_query["date"] = data.get("date")
                total_query["source_uuid"] = source_uuids + data.get("source_uuid")
                for delta in ["delta_value", "delta_percent"]:
                    if data.get(delta):
                        total_query[delta] = total_query.get(delta, 0) + data.get(delta)
                for item in ["account", "account_alias", "tags_exist"]:
                    if data.get(item):
                        total_query[item] = data.get(item)
                for group in all_group_by:
                    if group.startswith("tags"):
                        group = group[6:]
                    total_query[group] = data.get(group)
                for structure in ["infrastructure", "supplementary", "cost"]:
                    for each in ["raw", "markup", "usage", "total"]:
                        orig_value = total_query.get(structure).get(each).get("value")
                        total_query[structure][each]["value"] = Decimal(
                            data.get(structure).get(each).get("value")
                        ) + Decimal(orig_value)
        return total_query

    def _transform_data(self, groups, group_index, data):
        """Transform dictionary data points to lists."""
        tag_prefix = self._mapper.tag_column + "__"
        groups_len = len(groups)
        if not groups or group_index >= groups_len:
            pack = self._mapper.PACK_DEFINITIONS
            for item in data:
                self._pack_data_object(item, **pack)
            return data

        out_data = []
        label = "values"
        group_type = groups[group_index]
        next_group_index = group_index + 1

        if next_group_index < groups_len:
            label = groups[next_group_index] + "s"
            if label.startswith(tag_prefix):
                label = label[len(tag_prefix) :]  # noqa

        for group, group_value in data.items():
            group_title = group_type
            if group_type.startswith(tag_prefix):
                group_title = group_type[len(tag_prefix) :]  # noqa
            group_label = group
            if group is None:
                group_label = f"no-{group_title}"
            cur = {group_title: group_label, label: self._transform_data(groups, next_group_index, group_value)}
            out_data.append(cur)
        if self.provider != Provider.PROVIDER_OCP:
            out_data = self._apply_exchange_rate(out_data)
        return out_data

    def order_by(self, data, order_fields):
        """Order a list of dictionaries by dictionary keys.

        Args:
            data (list): Query data that has been converted from QuerySet to list.
            order_fields (list): The list of dictionary keys to order by.

        Returns
            (list): The sorted/ordered list

        """
        numeric_ordering = [
            "date",
            "rank",
            "delta",
            "delta_percent",
            "total",
            "usage",
            "request",
            "limit",
            "sup_total",
            "infra_total",
            "cost_total",
        ]
        tag_str = "tag:"
        db_tag_prefix = self._mapper.tag_column + "__"
        sorted_data = data
        for field in reversed(order_fields):
            reverse = False
            field = field.replace("delta", "delta_percent")
            if field.startswith("-"):
                reverse = True
                field = field[1:]
            if field in numeric_ordering:
                sorted_data = sorted(
                    sorted_data, key=lambda entry: (entry[field] is None, entry[field]), reverse=reverse
                )
            elif tag_str in field:
                tag_index = field.index(tag_str) + len(tag_str)
                tag = db_tag_prefix + field[tag_index:]
                sorted_data = sorted(sorted_data, key=lambda entry: (entry[tag] is None, entry[tag]), reverse=reverse)
            else:
                for line_data in sorted_data:
                    if not line_data.get(field):
                        line_data[field] = f"no-{field}"
                sorted_data = sorted(
                    sorted_data,
                    key=lambda entry: (bool(re.match(r"other*", entry[field].lower())), entry[field].lower()),
                    reverse=reverse,
                )

        return sorted_data

    def get_tag_order_by(self, tag):
        """Generate an OrderBy clause forcing JSON column->key to be used.

        This is only for helping to create a Window() for purposes of grouping
        by tag.

        Args:
            tag (str): The Django formatted tag string
                       Ex. pod_labels__key

        Returns:
            OrderBy: A Django OrderBy clause using raw SQL

        """
        descending = True if self.order_direction == "desc" else False
        tag_column, tag_value = tag.split("__")
        return OrderBy(RawSQL(f"{tag_column} -> %s", (tag_value,)), descending=descending)

    def _percent_delta(self, a, b):
        """Calculate a percent delta.

        Args:
            a (int or float or Decimal) the current value
            b (int or float or Decimal) the previous value

        Returns:
            (Decimal) (a - b) / b * 100

            Returns Decimal(0) if b is zero or rounds to 0.00.

        """
        if round(b, 2) == 0:
            return None
        try:
            return Decimal((a - b) / b * 100)
        except (DivisionByZero, ZeroDivisionError, InvalidOperation):
            return None

    def check_missing_rank_value(self, rank_value):
        """Check to see ranked values is missing.

        If it is missing, it converts it to no-{group_by}

        rank_value: string or None value
        """
        if rank_value:
            return rank_value
        group_by_value = self._get_group_by()
        check_tag_group_by = is_grouped_by_tag(self.parameters)
        if check_tag_group_by:
            tag_value = check_tag_group_by[0].split(":")[1]
            rank_value = f"no-{tag_value}"
        else:
            rank_value = f"no-{group_by_value[0]}"
        return rank_value

    def _group_by_ranks(self, query, data):  # noqa: C901
        """Handle grouping data by filter limit."""
        group_by_value = self._get_group_by()
        gb = group_by_value if group_by_value else ["date"]
        tag_column = self._mapper.tag_column
        rank_orders = []

        rank_annotations = {}
        if "delta" in self.order:
            if "__" in self._delta:
                a, b = self._delta.split("__")
                rank_annotations = {a: self.report_annotations[a], b: self.report_annotations[b]}
                rank_orders.append(getattr(F(a) / F(b), self.order_direction)())
            else:
                rank_annotations = {self._delta: self.report_annotations[self._delta]}
                rank_orders.append(getattr(F(self._delta), self.order_direction)())
        elif self._limit and "offset" in self.parameters.get("filter", {}) and self.parameters.get("order_by"):
            if self.report_annotations.get(self.order_field):
                rank_annotations = {self.order_field: self.report_annotations.get(self.order_field)}
            # AWS is special and account alias is a foreign key field so special_rank was annotated on the query
            if self.order_field == "account_alias":
                rank_orders.append(getattr(F("special_rank"), self.order_direction)())
            else:
                rank_orders.append(getattr(F(self.order_field), self.order_direction)())
        else:
            for key, val in self.default_ordering.items():
                order_field, order_direction = key, val
            rank_annotations = {order_field: self.report_annotations.get(order_field)}
            rank_orders.append(getattr(F(order_field), order_direction)())

        if tag_column in gb[0]:
            rank_orders.append(self.get_tag_order_by(gb[0]))

        # this is a sub-query, but not really.
        # in the future, this could be accomplished using CTEs.
        rank_by_total = Window(expression=Rank(), order_by=rank_orders)
        if rank_annotations:
            ranks = (
                query.annotate(**self.annotations)
                .values(*group_by_value)
                .annotate(**rank_annotations)
                .annotate(rank=rank_by_total)
            )
        else:
            ranks = query.annotate(**self.annotations).values(*group_by_value).annotate(rank=rank_by_total)

        rankings = []
        for rank in ranks:
            rank_value = rank.get(group_by_value[0])
            rank_value = self.check_missing_rank_value(rank_value)
            if rank_value not in rankings:
                rankings.append(rank_value)

        for query_return in data:
            query_return = self._apply_group_null_label(query_return, gb)
        return self._ranked_list(data, rankings)

    def _ranked_list(self, data_list, ranks=None):
        """Get list of ranked items less than top.

        Args:
            data_list (List(Dict)): List of ranked data points from the same bucket
            ranks (List): list of ranks to use; overrides ranking that may present in data_list.
        Returns:
            List(Dict): List of data points meeting the rank criteria

        """
        if ranks:
            self.max_rank = len(ranks)
        elif data_list:
            self.max_rank = max(entry.get("rank", 0) for entry in data_list)

        date_grouped_data, account_alias_map = self.date_group_data(data_list)
        if ranks:
            padded_data = OrderedDict()
            for date in date_grouped_data:
                padded_data[date] = self._zerofill_ranks(date_grouped_data[date], ranks, account_alias_map)
        else:
            padded_data = date_grouped_data

        rank_limited_data = OrderedDict()
        is_offset = "offset" in self.parameters.get("filter", {})
        for date in padded_data:
            ranked_list = self._perform_rank_summation(padded_data[date], is_offset, ranks)
            rank_limited_data[date] = ranked_list

        return self.unpack_date_grouped_data(rank_limited_data)

    def _zerofill_ranks(self, data, ranks, account_alias_map):
        """Ensure the data set has at least one entry from every ranked category."""
        rank_field = self._get_group_by()[0]

        data_ranks = [item[rank_field] for item in data]
        missing = list(set(ranks) - set(data_ranks))

        row_defaults = {
            "str": "",
            "int": 0,
            "float": 0.0,
            "dict": {},
            "list": [],
            "Decimal": Decimal(0),
            "NoneType": None,
        }
        empty_row = {key: row_defaults[str(type(val).__name__)] for key, val in data[0].items()}
        missed_data = []
        for missed in missing:
            ranked_empty_row = copy.deepcopy(empty_row)
            ranked_empty_row[rank_field] = missed
            ranked_empty_row["date"] = data[0].get("date")
            if rank_field == "account":
                ranked_empty_row["account_alias"] = account_alias_map.get(missed, missed)
            missed_data.append(ranked_empty_row)
        new_data = data + missed_data
        return new_data

    def _perform_rank_summation(self, entry, is_offset=False, ranks=[]):  # noqa: C901
        """Do the rank limiting for _ranked_list().

        Args:
            entry (dict)
            is_offset (bool)
            ranks (list)
        """
        other = None
        ranked_list = []
        others_list = []
        other_sums = {column: 0 for column in self._mapper.sum_columns}

        for data in entry:
            if other is None:
                other = copy.deepcopy(data)

            if ranks:
                ranked_value = data.get(self._get_group_by()[0])
                ranked_value = self.check_missing_rank_value(ranked_value)
                rank = ranks.index(ranked_value) + 1
                data["rank"] = rank
            else:
                rank = data.get("rank", 1)

            if rank > self._offset and rank <= self._limit + self._offset:
                ranked_list.append(data)
            else:
                others_list.append(data)
                for column in self._mapper.sum_columns:
                    other_sums[column] += data.get(column) if data.get(column) else 0

        if other is not None and others_list and not is_offset:
            num_others = len(others_list)
            others_label = "Others"

            if num_others == 1:
                others_label = "Other"

            other.update(other_sums)
            other["rank"] = self._limit + 1
            group_by = self._get_group_by()

            for group in group_by:
                other[group] = others_label

            if "account" in group_by:
                other["account_alias"] = others_label

            if "cluster" in group_by:
                other["cluster_alias"] = others_label
                clusters_list = []
                source_uuids_list = []
                for entry in others_list:
                    clusters_list.extend(entry.get("clusters", []))
                    source_uuids_list.extend(entry.get("source_uuid", []))
                other["clusters"] = list(set(clusters_list))
                other["source_uuid"] = list(set(source_uuids_list))
                exclusions = []
            else:
                # delete these labels from the Others category if we're not
                # grouping by cluster.
                exclusions = ["cluster", "cluster_alias"]

            for exclude in exclusions:
                if exclude in other:
                    del other[exclude]

            ranked_list.append(other)

        return ranked_list

    def date_group_data(self, data_list):
        """Group data by date."""
        date_grouped_data = defaultdict(list)
        account_alias_map = {}
        for data in data_list:
            key = data.get("date")
            alias = data.get("account_alias")
            if alias:
                account_alias_map[data.get("account")] = alias
            date_grouped_data[key].append(data)
        return date_grouped_data, account_alias_map

    def unpack_date_grouped_data(self, date_grouped_data):
        """Return date grouped data to a flatter form."""
        return_data = []
        for date, values in date_grouped_data.items():
            for value in values:
                return_data.append(value)
        return return_data

    def _create_previous_totals(self, previous_query, query_group_by):
        """Get totals from the time period previous to the current report.

        Args:
            previous_query (Query): A Django ORM query
            query_group_by (dict): The group by dict for the current report
        Returns:
            (dict) A dictionary keyed off the grouped values for the report

        """
        date_delta = self._get_date_delta()
        # Added deltas for each grouping
        # e.g. date, account, region, availability zone, et cetera
        previous_sums = previous_query.annotate(**self.annotations)
        delta_field = self._mapper._report_type_map.get("delta_key").get(self._delta)
        delta_annotation = {self._delta: delta_field}
        previous_sums = previous_sums.values(*query_group_by).annotate(**delta_annotation)
        previous_dict = OrderedDict()
        for row in previous_sums:
            date = self.string_to_date(row["date"])
            date = date + date_delta
            row["date"] = self.date_to_string(date)
            key = tuple(row[key] for key in query_group_by)
            previous_dict[json_dumps(key)] = row[self._delta]

        return previous_dict

    def _get_previous_totals_filter(self, filter_dates):
        """Filter previous time range to exlude days from the current range.

        Specifically this covers days in the current range that have not yet
        happened, but that data exists for in the previous range.

        Args:
            filter_dates (list) A list of date strings of dates to filter

        Returns:
            (django.db.models.query_utils.Q) The OR date filter

        """
        date_delta = self._get_date_delta()
        prev_total_filters = None

        for i in range(len(filter_dates)):
            date = self.string_to_date(filter_dates[i])
            date = date - date_delta
            filter_dates[i] = self.date_to_string(date)

        for date in filter_dates:
            if prev_total_filters:
                prev_total_filters = prev_total_filters | Q(usage_start=date)
            else:
                prev_total_filters = Q(usage_start=date)
        return prev_total_filters

    def add_deltas(self, query_data, query_sum):
        """Calculate and add cost deltas to a result set.

        Args:
            query_data (list) The existing query data from execute_query
            query_sum (list) The sum returned by calculate_totals

        Returns:
            (dict) query data with new with keys "value" and "percent"

        """
        delta_group_by = ["date"] + self._get_group_by()
        delta_filter = self._get_filter(delta=True)
        previous_query = self.query_table.objects.filter(delta_filter)
        previous_dict = self._create_previous_totals(previous_query, delta_group_by)
        for row in query_data:
            key = tuple(row[key] for key in delta_group_by)
            previous_total = previous_dict.get(json_dumps(key)) or 0
            current_total = row.get(self._delta) or 0
            row["delta_value"] = current_total - previous_total
            row["delta_percent"] = self._percent_delta(current_total, previous_total)
        # Calculate the delta on the total aggregate
        if self._delta in query_sum:
            if isinstance(query_sum.get(self._delta), dict):
                current_total_sum = Decimal(query_sum.get(self._delta, {}).get("value") or 0)
            else:
                current_total_sum = Decimal(query_sum.get(self._delta) or 0)
        else:
            if isinstance(query_sum.get("cost"), dict):
                current_total_sum = Decimal(query_sum.get("cost", {}).get("total").get("value") or 0)
            else:
                current_total_sum = Decimal(query_sum.get("cost") or 0)
        delta_field = self._mapper._report_type_map.get("delta_key").get(self._delta)
        prev_total_sum = previous_query.aggregate(value=delta_field)
        if self.resolution == "daily":
            dates = [entry.get("date") for entry in query_data]
            prev_total_filters = self._get_previous_totals_filter(dates)
            if prev_total_filters:
                prev_total_sum = previous_query.filter(prev_total_filters).aggregate(value=delta_field)

        prev_total_sum = Decimal(prev_total_sum.get("value") or 0)

        total_delta = current_total_sum - prev_total_sum
        total_delta_percent = self._percent_delta(current_total_sum, prev_total_sum)

        self.query_delta = {"value": total_delta, "percent": total_delta_percent}

        if self.order_field == "delta":
            reverse = True if self.order_direction == "desc" else False
            query_data = sorted(
                list(query_data), key=lambda x: (x.get("delta_value", 0), x.get("delta_percent", 0)), reverse=reverse
            )
        return query_data<|MERGE_RESOLUTION|>--- conflicted
+++ resolved
@@ -696,11 +696,6 @@
         """Format the data for the UI."""
         level += 1
         overall = []
-<<<<<<< HEAD
-        print("\n\n\nout data: ")
-        print(out_data)
-=======
->>>>>>> d2fd9af7
         if out_data:
             if org_unit_applied:
                 groupby = ["org_entitie"] + groupby
@@ -740,12 +735,6 @@
             Provider.OCP_GCP: "currencys",
             Provider.OCP_AWS: "currency_codes",
             Provider.OCP_ALL: "currency_codes",
-<<<<<<< HEAD
-        }
-        currency_codes = out_data.get(codes.get(self.provider))
-        total_query = self.aggregate_currency_codes(currency_codes, all_group_by)
-        out_data["values"] = [total_query]
-=======
             Provider.PROVIDER_OCP: "source_uuid_ids",
         }
         currency_codes = out_data.get(codes.get(self.provider))
@@ -761,7 +750,6 @@
                 currency_list.append(cur_dictionary)
             out_data.pop("source_uuid_ids")
             out_data["currencys"] = currency_list
->>>>>>> d2fd9af7
         return out_data
 
     def aggregate_currency_codes(self, currency_codes, all_group_by):  # noqa: C901
