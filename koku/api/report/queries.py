#
# Copyright 2018 Red Hat, Inc.
#
# This program is free software: you can redistribute it and/or modify
# it under the terms of the GNU Affero General Public License as
# published by the Free Software Foundation, either version 3 of the
# License, or (at your option) any later version.
#
# This program is distributed in the hope that it will be useful,
# but WITHOUT ANY WARRANTY; without even the implied warranty of
# MERCHANTABILITY or FITNESS FOR A PARTICULAR PURPOSE.  See the
# GNU Affero General Public License for more details.
#
# You should have received a copy of the GNU Affero General Public License
# along with this program.  If not, see <https://www.gnu.org/licenses/>.
#
"""Query Handling for Reports."""
import copy
import logging
from collections import OrderedDict, defaultdict
from decimal import Decimal, DivisionByZero, InvalidOperation
from itertools import groupby

from django.db.models import CharField, Count, F, Max, Q, Sum, Value
from django.db.models.functions import Coalesce

from api.query_filter import QueryFilter
from api.query_handler import QueryHandler
from reporting.models import (AWSCostEntryLineItem,
                              AWSCostEntryLineItemAggregates,
                              AWSCostEntryLineItemDailySummary,
                              OCPUsageLineItemAggregates,
                              OCPUsageLineItemDailySummary)

LOG = logging.getLogger(__name__)
WILDCARD = '*'
OPERATION_SUM = 'sum'
OPERATION_NONE = 'none'


class ProviderMap(object):
    """Data structure mapping between API params and DB Model names.

    The idea here is that reports ought to be operating on largely similar
    data - counts, costs, etc. The only variable is determining which
    DB tables and fields are supplying the requested data.

    ProviderMap supplies ReportQueryHandler with the appropriate model
    references.
    """

    # main mapping data structure
    # this data should be considered static and read-only.
    mapping = [{
        'provider': 'AWS',
        'operation': {
            OPERATION_SUM: {
                'alias': 'account_alias__account_alias',
                'annotations': {'account': 'usage_account_id',
                                'service': 'product_code',
                                'avail_zone': 'availability_zone'},
                'end_date': 'usage_end',
                'filters': {
                    'account': {'field': 'account_alias__account_alias',
                                'operation': 'icontains'},
                    'service': {'field': 'product_code',
                                'operation': 'icontains'},
                    'avail_zone': {'field': 'availability_zone',
                                   'operation': 'icontains'},
                    'region': {'field': 'availability_zone',
                               'operation': 'icontains'}
                },
                'report_type': {
                    'costs': {
                        'aggregate': {'value': Sum('unblended_cost')},
                        'aggregate_key': 'unblended_cost',
                        'annotations': {'total': Sum('unblended_cost'),
                                        'units': Coalesce(Max('currency_code'),
                                        Value('USD'))
                        },
                        'count': None,
                        'delta_key': {'total': Sum('unblended_cost')},
                        'filter': {},
                        'units_key': 'currency_code',
                        'units_fallback': 'USD',
                        'sum_columns': ['total'],
                        'default_ordering': {'total': 'desc'},
                    },
                    'instance_type': {
                        'aggregate': {
                            'cost': Sum('unblended_cost'),
                            'count': Sum('resource_count'),
                            'value': Sum('usage_amount'),
                        },
                        'aggregate_key': 'usage_amount',
                        'annotations': {'cost': Sum('unblended_cost'),
                                        # The summary table already already has counts
                                        'count': Sum('resource_count'),
                                        'total': Sum('usage_amount'),
                                        'units': Coalesce(Max('unit'),
                                        Value('Hrs'))},
                        'count': 'resource_count',
                        'delta_key': {'total': Sum('usage_amount')},
                        'filter': {
                            'field': 'instance_type',
                            'operation': 'isnull',
                            'parameter': False
                        },
                        'units_key': 'unit',
                        'units_fallback': 'Hrs',
                        'sum_columns': ['total'],
                        'default_ordering': {'total': 'desc'},
                    },
                    'storage': {
                        'aggregate': {
                            'value': Sum('usage_amount'),
                            'cost': Sum('unblended_cost')
                        },
                        'aggregate_key': 'usage_amount',
                        'annotations': {'cost': Sum('unblended_cost'),
                                        'total': Sum('usage_amount'),
                                        'units': Coalesce(Max('unit'),
                                        Value('GB-Mo'))},
                        'count': None,
                        'delta_key': {'total': Sum('usage_amount')},
                        'filter': {
                            'field': 'product_family',
                            'operation': 'contains',
                            'parameter': 'Storage'
                        },
                        'units_key': 'unit',
                        'units_fallback': 'GB-Mo',
                        'sum_columns': ['total'],
                        'default_ordering': {'total': 'desc'},
                    },
                },
                'start_date': 'usage_start',
                'tables': {'previous_query': AWSCostEntryLineItemDailySummary,
                           'query': AWSCostEntryLineItemDailySummary,
                           'total': AWSCostEntryLineItemAggregates},
            },
            OPERATION_NONE: {
                'alias': 'account_alias__account_alias',
                'annotations': {'account': 'usage_account_id',
                                'service': 'product_code',
                                'avail_zone': 'availability_zone',
                                'region': 'cost_entry_product__region'},
                'end_date': 'usage_end',
                'filters': {
                    'account': {'field': 'account_alias__account_alias',
                                'operation': 'icontains'},
                    'service': {'field': 'product_code',
                                'operation': 'icontains'},
                    'avail_zone': {'field': 'availability_zone',
                                   'operation': 'icontains'},
                    'region': {'field': 'availability_zone',
                               'operation': 'icontains',
                               'table': 'cost_entry_product'}
                },
                'report_type': {
                    'costs': {
                        'aggregate': {
                            'value': Sum('unblended_cost'),
                            'cost': Sum('unblended_cost')
                        },
                        'aggregate_key': 'unblended_cost',
                        'annotations': {'total': Sum('unblended_cost'),
                                        'units': Coalesce(Max('currency_code'),
                                        Value('USD'))},
                        'count': None,
                        'delta_key': {'total': Sum('unblended_cost')},
                        'filter': {},
                        'units_key': 'currency_code',
                        'units_fallback': 'USD',
                        'sum_columns': ['total'],
                    },
                    'instance_type': {
                        'aggregate': {
                            'cost': Sum('unblended_cost'),
                            'count': Sum('resource_count '),
                            'value': Sum('usage_amount'),
                        },
                        'aggregate_key': 'usage_amount',
                        'annotations': {'cost': Sum('unblended_cost'),
                                        'count': Count('resource_id', distinct=True),
                                        'total': Sum('usage_amount'),
                                        'units': Coalesce(Max('cost_entry_pricing__unit'),
                                        Value('Hrs'))},
                        'count': 'resource_id',
                        'delta_key': {'total': Sum('usage_amount')},
                        'filter': {
                            'field': 'instance_type',
                            'table': 'cost_entry_product',
                            'operation': 'isnull',
                            'parameter': False
                        },
                        'units_key': 'cost_entry_pricing__unit',
                        'units_fallback': 'Hrs',
                        'sum_columns': ['total'],
                    },
                    'storage': {
                        'aggregate': {
                            'cost': Sum('unblended_cost'),
                            'count': Sum('resource_count'),
                            'value': Sum('usage_amount'),
                        },
                        'aggregate_key': 'usage_amount',
                        'annotations': {'cost': Sum('unblended_cost'),
                                        'count': Count('resource_id', distinct=True),
                                        'total': Sum('usage_amount'),
                                        'units': Coalesce(Max('cost_entry_pricing__unit'),
                                        Value('GB-Mo'))},
                        'count': 'resource_id',
                        'delta_key': {'total': Sum('usage_amount')},
                        'filter': {
                            'field': 'product_family',
                            'table': 'cost_entry_product',
                            'operation': 'contains',
                            'parameter': 'Storage'
                        },
                        'units_key': 'cost_entry_pricing__unit',
                        'units_fallback': 'GB-Mo',
                        'sum_columns': ['total'],
                    },
                },
                'start_date': 'usage_start',
                'tables': {'query': AWSCostEntryLineItem,
                           'previous_query': AWSCostEntryLineItem,
                           'total': AWSCostEntryLineItemAggregates},
            }
        },
    }, {
        'provider': 'OCP',
        'operation': {
            OPERATION_SUM: {
                'annotations': {'cluster': 'cluster_id',
                                'project': 'namespace'},
                'end_date': 'usage_end',
                'filters': {
                    'project': {'field': 'namespace',
                                'operation': 'icontains'},
                    'cluster': {'field': 'cluster_id',
                                'operation': 'icontains'},
                    'pod': {'field': 'pod',
                            'operation': 'icontains'},
                    'node': {'field': 'node',
                             'operation': 'icontains'},
                },
                'tag_column': 'pod_labels',
                'report_type': {
                    'charge': {
                        'aggregates': {
                            'charge': Sum(F('pod_charge_cpu_core_hours') + F('pod_charge_memory_gigabyte_hours'))
                        },
                        'default_ordering': {'charge': 'desc'},
                        'annotations': {

                            'charge': Sum(F('pod_charge_cpu_core_hours') + F('pod_charge_memory_gigabyte_hours')),
                            'units': Value('USD', output_field=CharField())
                        },
                        'capacity_aggregate': {},
                        'delta_key': {
                            'charge': Sum(
                                F('pod_charge_cpu_core_hours') +  # noqa: W504
                                F('pod_charge_memory_gigabyte_hours')
                            )
                        },
                        'filter': {},
                        'units_key': 'USD',
                        'sum_columns': ['charge'],
                    },
                    'cpu': {
                        'aggregates': {
                            'usage': Sum('pod_usage_cpu_core_hours'),
                            'request': Sum('pod_request_cpu_core_hours'),
                            'limit': Sum('pod_limit_cpu_core_hours'),
                            'charge': Sum('pod_charge_cpu_core_hours')
                        },
                        'capacity_aggregate': {
                            'capacity': Max('cluster_capacity_cpu_core_hours')
                        },
                        'default_ordering': {'usage': 'desc'},
                        'annotations': {
                            'usage': Sum('pod_usage_cpu_core_hours'),
                            'request': Sum('pod_request_cpu_core_hours'),
                            'limit': Sum('pod_limit_cpu_core_hours'),
                            'capacity': Max('cluster_capacity_cpu_core_hours'),
                            'charge': Sum('pod_charge_cpu_core_hours'),
                            'units': Value('Core-Hours', output_field=CharField())
                        },
                        'delta_key': {
                            'usage': Sum('pod_usage_cpu_core_hours'),
                            'request': Sum('pod_request_cpu_core_hours'),
                            'charge': Sum('pod_charge_cpu_core_hours')
                        },
                        'filter': {},
                        'units_key': 'Core-Hours',
                        'sum_columns': ['usage', 'request', 'limit', 'charge'],
                    },
                    'mem': {
                        'aggregates': {
                            'usage': Sum('pod_usage_memory_gigabyte_hours'),
                            'request': Sum('pod_request_memory_gigabyte_hours'),
                            'limit': Sum('pod_limit_memory_gigabyte_hours'),
                            'charge': Sum('pod_charge_memory_gigabyte_hours')
                        },
                        'capacity_aggregate': {
                            'capacity': Max('cluster_capacity_memory_gigabyte_hours')
                        },
                        'default_ordering': {'usage': 'desc'},
                        'annotations': {
                            'usage': Sum('pod_usage_memory_gigabyte_hours'),
                            'request': Sum('pod_request_memory_gigabyte_hours'),
                            'limit': Sum('pod_limit_memory_gigabyte_hours'),
                            'capacity': Max('cluster_capacity_memory_gigabyte_hours'),
                            'charge': Sum('pod_charge_memory_gigabyte_hours'),
                            'units': Value('GB-Hours', output_field=CharField())
                        },
                        'delta_key': {
                            'usage': Sum('pod_usage_memory_gigabyte_hours'),
                            'request': Sum('pod_request_memory_gigabyte_hours'),
                            'charge': Sum('pod_charge_memory_gigabyte_hours')
                        },
                        'filter': {},
                        'units_key': 'GB-Hours',
                        'sum_columns': ['usage', 'request', 'limit', 'charge'],
                    }
                },
                'start_date': 'usage_start',
                'tables': {'previous_query': OCPUsageLineItemDailySummary,
                           'query': OCPUsageLineItemDailySummary,
                           'total': OCPUsageLineItemAggregates},
            },
        },
    }]

    @staticmethod
    def provider_data(provider):
        """Return provider portion of map structure."""
        for item in ProviderMap.mapping:
            if provider in item.get('provider'):
                return item

    @staticmethod
    def operation_data(operation, provider):
        """Return operation portion of map structure."""
        prov = ProviderMap.provider_data(provider)
        return prov.get('operation').get(operation)

    @staticmethod
    def report_type_data(report_type, operation, provider):
        """Return report_type portion of map structure."""
        op_data = ProviderMap.operation_data(operation, provider)
        return op_data.get('report_type').get(report_type)

    def __init__(self, provider, operation, report_type):
        """Constructor."""
        self._provider = provider
        self._operation = operation
        self._report_type = report_type

        self._map = ProviderMap.mapping
        self._provider_map = ProviderMap.provider_data(provider)
        self._operation_map = ProviderMap.operation_data(operation, provider)
        self._report_type_map = ProviderMap.report_type_data(report_type, operation, provider)

    @property
    def count(self):
        """Return the count property."""
        return self._report_type_map.get('count')

    @property
    def units_key(self):
        """Return the units_key property."""
        return self._report_type_map.get('units_key')

    @property
    def sum_columns(self):
        """Return the sum column list for the report type."""
        return self._report_type_map.get('sum_columns')


class ReportQueryHandler(QueryHandler):
    """Handles report queries and responses."""

    def __init__(self, query_parameters, url_data,
                 tenant, group_by_options, **kwargs):
        """Establish report query handler.

        Args:
            query_parameters    (Dict): parameters for query
            url_data        (String): URL string to provide order information
            tenant    (String): the tenant to use to access CUR data
            kwargs    (Dict): A dictionary for internal query alteration based on path
        """
        LOG.debug(f'Query Params: {query_parameters}')
        self._accept_type = None
        self._group_by = None
<<<<<<< HEAD
        self.end_datetime = None
        self.resolution = None
        self.start_datetime = None
        self.time_interval = []
        self.time_scope_units = None
        self.time_scope_value = None
        self._tag_keys = []

        self.query_parameters = query_parameters
        self.tenant = tenant
        self.url_data = url_data

        self.operation = self.query_parameters.get('operation', OPERATION_SUM)

        self._delta = self.query_parameters.get('delta')
        self._limit = self.get_query_param_data('filter', 'limit')
        self._get_timeframe()
        self.query_delta = {'value': None, 'percent': None}
=======
>>>>>>> ec49b16d

        if kwargs:
            # view parameters
            elements = ['accept_type', 'delta', 'group_by', 'report_type', 'tag_keys']
            for key, value in kwargs.items():
                if key in elements:
                    setattr(self, f'_{key}', value)

        assert getattr(self, '_report_type'), \
            'kwargs["report_type"] is missing!'
        self.operation = query_parameters.get('operation', OPERATION_SUM)
        self._mapper = ProviderMap(provider=kwargs.get('provider'),
                                   operation=self.operation,
                                   report_type=self._report_type)
        default_ordering = self._mapper._report_type_map.get('default_ordering')

        super().__init__(query_parameters, url_data,
                         tenant, default_ordering, **kwargs)

        self.group_by_options = group_by_options

        self._delta = self.query_parameters.get('delta')
        self._limit = self.get_query_param_data('filter', 'limit')
        self.query_delta = {'value': None, 'percent': None}

        self.query_filter = self._get_filter()
        self.query_exclusions = self._get_exclusions()

    @property
    def is_sum(self):
        """Determine the type of API call this is.

        is_sum == True -> API Summary data
        is_sum == False -> Full data download

        """
        return self.operation == OPERATION_SUM

    @staticmethod
    def has_wildcard(in_list):
        """Check if list has wildcard.

        Args:
            in_list (List[String]): List of strings to check for wildcard
        Return:
            (Boolean): if wildcard is present in list
        """
        if not in_list:
            return False
        return any(WILDCARD == item for item in in_list)

<<<<<<< HEAD
    def check_query_params(self, key, in_key):
        """Test if query parameters has a given key and key within it.

        Args:
        key     (String): key to check in query parameters
        in_key  (String): key to check if key is found in query parameters

        Returns:
            (Boolean): True if they keys given appear in given query parameters.

        """
        return (self.query_parameters and key in self.query_parameters and  # noqa: W504
                in_key in self.query_parameters.get(key))

    def get_query_param_data(self, dictkey, key, default=None):
        """Extract the value from a query parameter dictionary or return None.

        Args:
            dictkey (String): the key to access a query parameter dictionary
            key     (String): the key to obtain from the dictionar data
        Returns:
            (Object): The value found with the given key or the default value
        """
        value = default
        if self.check_query_params(dictkey, key):
            value = self.query_parameters.get(dictkey).get(key)
        return value

    def get_tag_filter_keys(self):
        """Get tag keys from filter arguments."""
        tag_filters = []
        filters = self.query_parameters.get('filter', {})
        for filt, value in filters.items():
            if filt in self._tag_keys:
                tag_filters.append(filt)
        return tag_filters

    def get_tag_group_by_keys(self):
        """Get tag keys from group by arguments."""
        tag_groups = []
        filters = self.query_parameters.get('group_by', {})
        for filt in filters:
            if filt in self._tag_keys:
                tag_groups.append(filt)
        return tag_groups

    @property
    def order_field(self):
        """Order-by field name.

        The default is 'total'
        """
        order_by = self.query_parameters.get('order_by', self.default_ordering)
        return list(order_by.keys()).pop()

    @property
    def order_direction(self):
        """Order-by orientation value.

        Returns:
            (str) 'asc' or 'desc'; default is 'desc'

        """
        order_by = self.query_parameters.get('order_by', self.default_ordering)
        return list(order_by.values()).pop()

    @property
    def order(self):
        """Extract order_by parameter and apply ordering to the appropriate field.

        Returns:
            (String): Ordering value. Default is '-total'

        Example:
            `order_by[total]=asc` returns `total`
            `order_by[total]=desc` returns `-total`

        """
        order_map = {'asc': '', 'desc': '-'}
        return f'{order_map[self.order_direction]}{self.order_field}'

    def get_resolution(self):
        """Extract resolution or provide default.

        Returns:
            (String): The value of how data will be sliced.

        """
        if self.resolution:
            return self.resolution

        self.resolution = self.get_query_param_data('filter', 'resolution')
        time_scope_value = self.get_time_scope_value()
        if not self.resolution:
            self.resolution = 'daily'
            if int(time_scope_value) in [-1, -2]:
                self.resolution = 'monthly'

        if self.resolution == 'monthly':
            self.date_to_string = lambda dt: dt.strftime('%Y-%m')
            self.string_to_date = lambda dt: datetime.datetime.strptime(dt, '%Y-%m').date()
            self.date_trunc = TruncMonthString
            self.gen_time_interval = DateHelper().list_months
        else:
            self.date_to_string = lambda dt: dt.strftime('%Y-%m-%d')
            self.string_to_date = lambda dt: datetime.datetime.strptime(dt, '%Y-%m-%d').date()
            self.date_trunc = TruncDayString
            self.gen_time_interval = DateHelper().list_days

        return self.resolution

    def get_time_scope_units(self):
        """Extract time scope units or provide default.

        Returns:
            (String): The value of how data will be sliced.

        """
        if self.time_scope_units:
            return self.time_scope_units

        time_scope_units = self.get_query_param_data('filter', 'time_scope_units')
        time_scope_value = self.get_query_param_data('filter', 'time_scope_value')
        if not time_scope_units:
            time_scope_units = 'day'
            if time_scope_value and int(time_scope_value) in [-1, -2]:
                time_scope_units = 'month'

        self.time_scope_units = time_scope_units
        return self.time_scope_units

    def get_time_scope_value(self):
        """Extract time scope value or provide default.

        Returns:
            (Integer): time relative value providing query scope

        """
        if self.time_scope_value:
            return self.time_scope_value

        time_scope_units = self.get_query_param_data('filter', 'time_scope_units')
        time_scope_value = self.get_query_param_data('filter', 'time_scope_value')

        if not time_scope_value:
            time_scope_value = -10
            if time_scope_units == 'month':
                time_scope_value = -1

        self.time_scope_value = int(time_scope_value)
        return self.time_scope_value

    def _create_time_interval(self):
        """Create list of date times in interval.

        Returns:
            (List[DateTime]): List of all interval slices by resolution

        """
        self.time_interval = sorted(self.gen_time_interval(
            self.start_datetime,
            self.end_datetime))
        return self.time_interval

    def _get_timeframe(self):
        """Obtain timeframe start and end dates.

        Returns:
            (DateTime): start datetime for query filter
            (DateTime): end datetime for query filter

        """
        self.get_resolution()
        time_scope_value = self.get_time_scope_value()
        time_scope_units = self.get_time_scope_units()
        start = None
        end = None
        dh = DateHelper()
        if time_scope_units == 'month':
            if time_scope_value == -1:
                # get current month
                start = dh.this_month_start
                end = dh.this_month_end
            else:
                # get previous month
                start = dh.last_month_start
                end = dh.last_month_end
        else:
            if time_scope_value == -10:
                # get last 10 days
                start = dh.n_days_ago(dh.this_hour, 9)
                end = dh.this_hour
            else:
                # get last 30 days
                start = dh.n_days_ago(dh.this_hour, 29)
                end = dh.this_hour

        self.start_datetime = start
        self.end_datetime = end
        self._create_time_interval()
        return (self.start_datetime, self.end_datetime, self.time_interval)

=======
>>>>>>> ec49b16d
    def _get_search_filter(self, filters):
        """Populate the query filter collection for search filters.

        Args:
            filters (QueryFilterCollection): collection of query filters
        Returns:
            (QueryFilterCollection): populated collection of query filters
        """
        # define filter parameters using API query params.
        fields = self._mapper._operation_map.get('filters')
        for q_param, filt in fields.items():
            group_by = self.get_query_param_data('group_by', q_param, list())
            filter_ = self.get_query_param_data('filter', q_param, list())
            list_ = list(set(group_by + filter_))    # uniquify the list
            if list_ and not ReportQueryHandler.has_wildcard(list_):
                for item in list_:
                    q_filter = QueryFilter(parameter=item, **filt)
                    filters.add(q_filter)

        # Update filters with tag filters
        filters = self._set_tag_filters(filters)

        composed_filters = filters.compose()
        LOG.debug(f'_get_search_filter: {composed_filters}')
        return composed_filters

<<<<<<< HEAD
    def _set_tag_filters(self, filters):
        """Create tag_filters."""
        tag_column = self._mapper._operation_map.get('tag_column')
        tag_filters = self.get_tag_filter_keys()
        tag_group_by = self.get_tag_group_by_keys()
        tag_filters.extend(tag_group_by)
        for tag in tag_filters:
            # Update the filter to use the label column name
            tag_db_name = tag_column + '__' + tag
            filt = {
                'field': tag_db_name,
                'operation': 'icontains'
            }
            group_by = self.get_query_param_data('group_by', tag, list())
            filter_ = self.get_query_param_data('filter', tag, list())
            list_ = list(set(group_by + filter_))  # uniquify the list
            if list_ and not ReportQueryHandler.has_wildcard(list_):
                for item in list_:
                    q_filter = QueryFilter(parameter=item, **filt)
                    filters.add(q_filter)
        return filters

    def _get_date_delta(self):
        """Return a time delta."""
        if self.time_scope_value in [-1, -2]:
            date_delta = relativedelta.relativedelta(months=1)
        elif self.time_scope_value == -30:
            date_delta = datetime.timedelta(days=30)
        else:
            date_delta = datetime.timedelta(days=10)
        return date_delta

=======
>>>>>>> ec49b16d
    def _get_filter(self, delta=False):
        """Create dictionary for filter parameters.

        Args:
            delta (Boolean): Construct timeframe for delta
        Returns:
            (Dict): query filter dictionary

        """
        filters = super()._get_filter(delta)

        # set up filters for instance-type and storage queries.
        filters.add(**self._mapper._report_type_map.get('filter'))

        # define filter parameters using API query params.
        composed_filters = self._get_search_filter(filters)

        LOG.debug(f'_get_filter: {composed_filters}')
        return composed_filters

    def _get_exclusions(self, delta=False):
        """Create dictionary for filter parameters for exclude clause.

        Returns:
            (Dict): query filter dictionary

        """
        exclusions = QueryFilterCollection()
        tag_column = self._mapper._operation_map.get('tag_column')
        tag_group_by = self.get_tag_group_by_keys()
        if tag_group_by:
            for tag in tag_group_by:
                tag_db_name = tag_column + '__' + tag
                filt = {
                    'field': tag_db_name,
                    'operation': 'isnull',
                    'parameter': True
                }
                q_filter = QueryFilter(**filt)
                exclusions.add(q_filter)

        composed_exclusions = exclusions.compose()

        LOG.debug(f'_get_exclusions: {composed_exclusions}')
        return composed_exclusions

    def _get_group_by(self):
        """Create list for group_by parameters."""
        group_by = []
        for item in self.group_by_options:
            group_data = self.get_query_param_data('group_by', item)
            if group_data:
                group_pos = self.url_data.index(item)
                group_by.append((item, group_pos))

        tag_group_by  = self._get_tag_group_by()
        group_by.extend(tag_group_by)
        group_by = sorted(group_by, key=lambda g_item: g_item[1])
        group_by = [item[0] for item in group_by]
        if self._group_by:
            group_by += self._group_by
        return group_by


    def _get_tag_group_by(self):
        """Create list of tag based group by parameters."""
        group_by = []
        tag_column = self._mapper._operation_map.get('tag_column')
        tag_groups = self.get_tag_group_by_keys()
        for tag in tag_groups:
            tag_db_name = tag_column + '__' + tag
            group_data = self.get_query_param_data('group_by', tag)
            if group_data:
                group_pos = self.url_data.index(tag)
                group_by.append((tag_db_name, group_pos))
        return group_by

    @property
    def annotations(self):
        """Create dictionary for query annotations.

        Args:
            fields (dict): Fields to create annotations for

        Returns:
            (Dict): query annotations dictionary

        """
        pass

    @staticmethod
    def _group_data_by_list(group_by_list, group_index, data):
        """Group data by list.

        Args:
            group_by_list (List): list of strings to group data by
            data    (List): list of query results
        Returns:
            (Dict): dictionary of grouped query results or the original data
        """
        group_by_list_len = len(group_by_list)
        if group_index >= group_by_list_len:
            return data

        out_data = OrderedDict()
        curr_group = group_by_list[group_index]

        for key, group in groupby(data, lambda by: by.get(curr_group)):
            grouped = list(group)
            grouped = ReportQueryHandler._group_data_by_list(group_by_list,
                                                             (group_index + 1),
                                                             grouped)
            datapoint = out_data.get(key)
            if datapoint and isinstance(datapoint, dict):
                out_data[key].update(grouped)
            elif datapoint and isinstance(datapoint, list):
                out_data[key] = grouped + datapoint
            else:
                out_data[key] = grouped
        return out_data

    def _apply_group_by(self, query_data, group_by=None):
        """Group data by date for given time interval then group by list.

        Args:
            query_data  (List(Dict)): Queried data
            group_by (list): An optional list of groups
        Returns:
            (Dict): Dictionary of grouped dictionaries

        """
        bucket_by_date = OrderedDict()
        for item in self.time_interval:
            date_string = self.date_to_string(item)
            bucket_by_date[date_string] = []

        for result in query_data:
            if self._limit:
                del result['rank']
            date_string = result.get('date')
            date_bucket = bucket_by_date.get(date_string)
            if date_bucket is not None:
                date_bucket.append(result)

        for date, data_list in bucket_by_date.items():
            data = data_list
            if group_by is None:
                group_by = self._get_group_by()
            grouped = ReportQueryHandler._group_data_by_list(group_by, 0,
                                                             data)
            bucket_by_date[date] = grouped
        return bucket_by_date

    def _transform_data(self, groups, group_index, data):
        """Transform dictionary data points to lists."""
        groups_len = len(groups)
        if not groups or group_index >= groups_len:
            return data

        out_data = []
        label = 'values'
        group_type = groups[group_index]
        next_group_index = (group_index + 1)

        if next_group_index < groups_len:
            label = groups[next_group_index] + 's'

        for group, group_value in data.items():
            cur = {group_type: group,
                   label: self._transform_data(groups, next_group_index,
                                               group_value)}
            out_data.append(cur)

        return out_data

    def order_by(self, data, order_fields):
        """Order a list of dictionaries by dictionary keys.

        Args:
            data (list): Query data that has been converted from QuerySet to list.
            order_fields (list): The list of dictionary keys to order by.

        Returns
            (list): The sorted/ordered list

        """
        sorted_data = data
        for field in reversed(order_fields):
            reverse = False
            field = field.replace('delta', 'delta_percent')
            if '-' in field:
                reverse = True
                field = field.replace('-', '')
            sorted_data = sorted(sorted_data, key=lambda entry: entry[field],
                                 reverse=reverse)
        return sorted_data

    def _percent_delta(self, a, b):
        """Calculate a percent delta.

        Args:
            a (int or float or Decimal) the current value
            b (int or float or Decimal) the previous value

        Returns:
            (Decimal) (a - b) / b * 100

            Returns Decimal(0) if b is zero.

        """
        try:
            return Decimal((a - b) / b * 100)
        except (DivisionByZero, ZeroDivisionError, InvalidOperation):
            return None

    def _ranked_list(self, data_list):
        """Get list of ranked items less than top.

        Args:
            data_list (List(Dict)): List of ranked data points from the same bucket
        Returns:
            List(Dict): List of data points meeting the rank criteria
        """
        rank_limited_data = OrderedDict()
        date_grouped_data = self.date_group_data(data_list)

        for date in date_grouped_data:
            other = None
            ranked_list = []
            others_list = []
            other_sums = {column: 0 for column in self._mapper.sum_columns}
            for data in date_grouped_data[date]:
                if other is None:
                    other = copy.deepcopy(data)
                rank = data.get('rank')
                if rank <= self._limit:
                    ranked_list.append(data)
                else:
                    others_list.append(data)
                    for column in self._mapper.sum_columns:
                        other_sums[column] += data.get(column) if data.get(column) else 0

            if other is not None and others_list:
                num_others = len(others_list)
                others_label = '{} Others'.format(num_others)
                if num_others == 1:
                    others_label = '{} Other'.format(num_others)
                other.update(other_sums)
                other['rank'] = self._limit + 1
                group_by = self._get_group_by()
                for group in group_by:
                    other[group] = others_label
                if 'account' in group_by:
                    other['account_alias'] = others_label
                ranked_list.append(other)
            rank_limited_data[date] = ranked_list

        return self.unpack_date_grouped_data(rank_limited_data)

    def date_group_data(self, data_list):
        """Group data by date."""
        date_grouped_data = defaultdict(list)

        for data in data_list:
            key = data.get('date')
            date_grouped_data[key].append(data)
        return date_grouped_data

    def unpack_date_grouped_data(self, date_grouped_data):
        """Return date grouped data to a flatter form."""
        return_data = []
        for date, values in date_grouped_data.items():
            for value in values:
                return_data.append(value)
        return return_data

    def _create_previous_totals(self, previous_query, query_group_by):
        """Get totals from the time period previous to the current report.

        Args:
            previous_query (Query): A Django ORM query
            query_group_by (dict): The group by dict for the current report
        Returns:
            (dict) A dictionary keyed off the grouped values for the report

        """
        date_delta = self._get_date_delta()
        # Added deltas for each grouping
        # e.g. date, account, region, availability zone, et cetera
        previous_sums = previous_query.annotate(**self.annotations)
        delta_field = self._mapper._report_type_map.get('delta_key').get(self._delta)
        delta_annotation = {self._delta: delta_field}
        previous_sums = previous_sums\
            .values(*query_group_by)\
            .annotate(**delta_annotation)
        previous_dict = OrderedDict()
        for row in previous_sums:
            date = self.string_to_date(row['date'])
            date = date + date_delta
            row['date'] = self.date_to_string(date)
            key = tuple((row[key] for key in query_group_by))
            previous_dict[key] = row[self._delta]

        return previous_dict

    def _get_previous_totals_filter(self, filter_dates):
        """Filter previous time range to exlude days from the current range.

        Specifically this covers days in the current range that have not yet
        happened, but that data exists for in the previous range.

        Args:
            filter_dates (list) A list of date strings of dates to filter

        Returns:
            (django.db.models.query_utils.Q) The OR date filter

        """
        date_delta = self._get_date_delta()
        prev_total_filters = None

        for i in range(len(filter_dates)):
            date = self.string_to_date(filter_dates[i])
            date = date - date_delta
            filter_dates[i] = self.date_to_string(date)

        for date in filter_dates:
            if prev_total_filters:
                prev_total_filters = prev_total_filters | Q(usage_start=date)
            else:
                prev_total_filters = Q(usage_start=date)
        return prev_total_filters

    def add_deltas(self, query_data, query_sum):
        """Calculate and add cost deltas to a result set.

        Args:
            query_data (list) The existing query data from execute_query
            query_sum (list) The sum returned by calculate_totals

        Returns:
            (dict) query data with new with keys "value" and "percent"

        """
        delta_group_by = ['date'] + self._get_group_by()
        delta_filter = self._get_filter(delta=True)
        q_table = self._mapper._operation_map.get('tables').get('previous_query')
        previous_query = q_table.objects.filter(delta_filter)
        previous_dict = self._create_previous_totals(previous_query,
                                                     delta_group_by)
        for row in query_data:
            key = tuple((row[key] for key in delta_group_by))
            previous_total = previous_dict.get(key, 0)
            current_total = row.get(self._delta, 0)
            row['delta_value'] = current_total - previous_total
            row['delta_percent'] = self._percent_delta(current_total, previous_total)
        # Calculate the delta on the total aggregate
        if self._delta in query_sum:
            current_total_sum = Decimal(query_sum.get(self._delta) or 0)
        else:
            current_total_sum = Decimal(query_sum.get('value') or 0)
        delta_field = self._mapper._report_type_map.get('delta_key').get(self._delta)
        prev_total_sum = previous_query.aggregate(value=delta_field)
        if self.resolution == 'daily':
            dates = [entry.get('date') for entry in query_data]
            prev_total_filters = self._get_previous_totals_filter(dates)
            if prev_total_filters:
                prev_total_sum = previous_query\
                    .filter(prev_total_filters)\
                    .aggregate(value=delta_field)

        prev_total_sum = Decimal(prev_total_sum.get('value') or 0)

        total_delta = current_total_sum - prev_total_sum
        total_delta_percent = self._percent_delta(current_total_sum,
                                                  prev_total_sum)

        self.query_delta = {
            'value': total_delta,
            'percent': total_delta_percent
        }

        if self.order_field == 'delta':
            reverse = True if self.order_direction == 'desc' else False
            query_data = sorted(list(query_data),
                                key=lambda x: x['delta_percent'],
                                reverse=reverse)
        return query_data<|MERGE_RESOLUTION|>--- conflicted
+++ resolved
@@ -396,27 +396,7 @@
         LOG.debug(f'Query Params: {query_parameters}')
         self._accept_type = None
         self._group_by = None
-<<<<<<< HEAD
-        self.end_datetime = None
-        self.resolution = None
-        self.start_datetime = None
-        self.time_interval = []
-        self.time_scope_units = None
-        self.time_scope_value = None
         self._tag_keys = []
-
-        self.query_parameters = query_parameters
-        self.tenant = tenant
-        self.url_data = url_data
-
-        self.operation = self.query_parameters.get('operation', OPERATION_SUM)
-
-        self._delta = self.query_parameters.get('delta')
-        self._limit = self.get_query_param_data('filter', 'limit')
-        self._get_timeframe()
-        self.query_delta = {'value': None, 'percent': None}
-=======
->>>>>>> ec49b16d
 
         if kwargs:
             # view parameters
@@ -467,35 +447,6 @@
         if not in_list:
             return False
         return any(WILDCARD == item for item in in_list)
-
-<<<<<<< HEAD
-    def check_query_params(self, key, in_key):
-        """Test if query parameters has a given key and key within it.
-
-        Args:
-        key     (String): key to check in query parameters
-        in_key  (String): key to check if key is found in query parameters
-
-        Returns:
-            (Boolean): True if they keys given appear in given query parameters.
-
-        """
-        return (self.query_parameters and key in self.query_parameters and  # noqa: W504
-                in_key in self.query_parameters.get(key))
-
-    def get_query_param_data(self, dictkey, key, default=None):
-        """Extract the value from a query parameter dictionary or return None.
-
-        Args:
-            dictkey (String): the key to access a query parameter dictionary
-            key     (String): the key to obtain from the dictionar data
-        Returns:
-            (Object): The value found with the given key or the default value
-        """
-        value = default
-        if self.check_query_params(dictkey, key):
-            value = self.query_parameters.get(dictkey).get(key)
-        return value
 
     def get_tag_filter_keys(self):
         """Get tag keys from filter arguments."""
@@ -515,164 +466,6 @@
                 tag_groups.append(filt)
         return tag_groups
 
-    @property
-    def order_field(self):
-        """Order-by field name.
-
-        The default is 'total'
-        """
-        order_by = self.query_parameters.get('order_by', self.default_ordering)
-        return list(order_by.keys()).pop()
-
-    @property
-    def order_direction(self):
-        """Order-by orientation value.
-
-        Returns:
-            (str) 'asc' or 'desc'; default is 'desc'
-
-        """
-        order_by = self.query_parameters.get('order_by', self.default_ordering)
-        return list(order_by.values()).pop()
-
-    @property
-    def order(self):
-        """Extract order_by parameter and apply ordering to the appropriate field.
-
-        Returns:
-            (String): Ordering value. Default is '-total'
-
-        Example:
-            `order_by[total]=asc` returns `total`
-            `order_by[total]=desc` returns `-total`
-
-        """
-        order_map = {'asc': '', 'desc': '-'}
-        return f'{order_map[self.order_direction]}{self.order_field}'
-
-    def get_resolution(self):
-        """Extract resolution or provide default.
-
-        Returns:
-            (String): The value of how data will be sliced.
-
-        """
-        if self.resolution:
-            return self.resolution
-
-        self.resolution = self.get_query_param_data('filter', 'resolution')
-        time_scope_value = self.get_time_scope_value()
-        if not self.resolution:
-            self.resolution = 'daily'
-            if int(time_scope_value) in [-1, -2]:
-                self.resolution = 'monthly'
-
-        if self.resolution == 'monthly':
-            self.date_to_string = lambda dt: dt.strftime('%Y-%m')
-            self.string_to_date = lambda dt: datetime.datetime.strptime(dt, '%Y-%m').date()
-            self.date_trunc = TruncMonthString
-            self.gen_time_interval = DateHelper().list_months
-        else:
-            self.date_to_string = lambda dt: dt.strftime('%Y-%m-%d')
-            self.string_to_date = lambda dt: datetime.datetime.strptime(dt, '%Y-%m-%d').date()
-            self.date_trunc = TruncDayString
-            self.gen_time_interval = DateHelper().list_days
-
-        return self.resolution
-
-    def get_time_scope_units(self):
-        """Extract time scope units or provide default.
-
-        Returns:
-            (String): The value of how data will be sliced.
-
-        """
-        if self.time_scope_units:
-            return self.time_scope_units
-
-        time_scope_units = self.get_query_param_data('filter', 'time_scope_units')
-        time_scope_value = self.get_query_param_data('filter', 'time_scope_value')
-        if not time_scope_units:
-            time_scope_units = 'day'
-            if time_scope_value and int(time_scope_value) in [-1, -2]:
-                time_scope_units = 'month'
-
-        self.time_scope_units = time_scope_units
-        return self.time_scope_units
-
-    def get_time_scope_value(self):
-        """Extract time scope value or provide default.
-
-        Returns:
-            (Integer): time relative value providing query scope
-
-        """
-        if self.time_scope_value:
-            return self.time_scope_value
-
-        time_scope_units = self.get_query_param_data('filter', 'time_scope_units')
-        time_scope_value = self.get_query_param_data('filter', 'time_scope_value')
-
-        if not time_scope_value:
-            time_scope_value = -10
-            if time_scope_units == 'month':
-                time_scope_value = -1
-
-        self.time_scope_value = int(time_scope_value)
-        return self.time_scope_value
-
-    def _create_time_interval(self):
-        """Create list of date times in interval.
-
-        Returns:
-            (List[DateTime]): List of all interval slices by resolution
-
-        """
-        self.time_interval = sorted(self.gen_time_interval(
-            self.start_datetime,
-            self.end_datetime))
-        return self.time_interval
-
-    def _get_timeframe(self):
-        """Obtain timeframe start and end dates.
-
-        Returns:
-            (DateTime): start datetime for query filter
-            (DateTime): end datetime for query filter
-
-        """
-        self.get_resolution()
-        time_scope_value = self.get_time_scope_value()
-        time_scope_units = self.get_time_scope_units()
-        start = None
-        end = None
-        dh = DateHelper()
-        if time_scope_units == 'month':
-            if time_scope_value == -1:
-                # get current month
-                start = dh.this_month_start
-                end = dh.this_month_end
-            else:
-                # get previous month
-                start = dh.last_month_start
-                end = dh.last_month_end
-        else:
-            if time_scope_value == -10:
-                # get last 10 days
-                start = dh.n_days_ago(dh.this_hour, 9)
-                end = dh.this_hour
-            else:
-                # get last 30 days
-                start = dh.n_days_ago(dh.this_hour, 29)
-                end = dh.this_hour
-
-        self.start_datetime = start
-        self.end_datetime = end
-        self._create_time_interval()
-        return (self.start_datetime, self.end_datetime, self.time_interval)
-
-=======
->>>>>>> ec49b16d
     def _get_search_filter(self, filters):
         """Populate the query filter collection for search filters.
 
@@ -699,7 +492,6 @@
         LOG.debug(f'_get_search_filter: {composed_filters}')
         return composed_filters
 
-<<<<<<< HEAD
     def _set_tag_filters(self, filters):
         """Create tag_filters."""
         tag_column = self._mapper._operation_map.get('tag_column')
@@ -722,18 +514,6 @@
                     filters.add(q_filter)
         return filters
 
-    def _get_date_delta(self):
-        """Return a time delta."""
-        if self.time_scope_value in [-1, -2]:
-            date_delta = relativedelta.relativedelta(months=1)
-        elif self.time_scope_value == -30:
-            date_delta = datetime.timedelta(days=30)
-        else:
-            date_delta = datetime.timedelta(days=10)
-        return date_delta
-
-=======
->>>>>>> ec49b16d
     def _get_filter(self, delta=False):
         """Create dictionary for filter parameters.
 
