#
# Copyright 2021 Red Hat Inc.
# SPDX-License-Identifier: Apache-2.0
#
"""Query Handling for Reports."""
import copy
import logging
import random
import re
import string
from collections import defaultdict
from collections import OrderedDict
from decimal import Decimal
from decimal import DivisionByZero
from decimal import InvalidOperation
from functools import cached_property
from itertools import groupby
from json import dumps as json_dumps
from pprint import pformat
from urllib.parse import quote_plus

import ciso8601
from django.db.models import F
from django.db.models import Q
from django.db.models import Window
from django.db.models.expressions import OrderBy
from django.db.models.expressions import RawSQL
from django.db.models.functions import Rank

from api.currency.models import ExchangeRates
from api.models import Provider
from api.query_filter import QueryFilter
from api.query_filter import QueryFilterCollection
from api.query_handler import QueryHandler
from koku.settings import KOKU_DEFAULT_CURRENCY
from reporting.provider.all.openshift.models import OCPAllCostSummaryPT
from reporting.provider.aws.models import AWSCostSummaryByAccountP
from reporting.provider.aws.openshift.models import OCPAWSCostSummaryP
from reporting.provider.azure.models import AzureCostSummaryByAccountP
from reporting.provider.azure.openshift.models import OCPAzureCostSummaryP
from reporting.provider.gcp.models import GCPCostSummaryByAccountP
from reporting.provider.gcp.openshift.models import OCPGCPCostSummaryP
from reporting.provider.ocp.models import OCPUsageLineItemDailySummary

LOG = logging.getLogger(__name__)


def strip_tag_prefix(tag):
    """Remove the query tag prefix from a tag key."""
    return tag.replace("tag:", "").replace("and:", "").replace("or:", "")


def is_grouped_by_tag(parameters):
    """Determine if grouped by tag."""
    group_by = list(parameters.parameters.get("group_by", {}).keys())
    return [key for key in group_by if "tag" in key]


def is_grouped_by_project(parameters):
    """Determine if grouped or filtered by project."""
    group_by = list(parameters.parameters.get("group_by", {}).keys())
    return [key for key in group_by if "project" in key]


def check_if_valid_date_str(date_str):
    """Check to see if a valid date has been passed in."""
    try:
        ciso8601.parse_datetime(date_str)
    except (ValueError, TypeError):
        return False
    return True


def check_view_filter_and_group_by_criteria(filter_set, group_by_set):
    """Return a bool for whether a view can be used."""
    no_view_group_bys = {"project", "node"}
    # The dashboard does not show any data grouped by OpenShift cluster, node, or project
    # so we do not have views for these group bys
    if group_by_set.intersection(no_view_group_bys) or filter_set.intersection(no_view_group_bys):
        return False
    return True


class ReportQueryHandler(QueryHandler):
    """Handles report queries and responses."""

    def __init__(self, parameters):
        """Establish report query handler.

        Args:
            parameters    (QueryParameters): parameter object for query

        """
        LOG.debug(f"Query Params: {parameters}")
        super().__init__(parameters)
        self._tag_keys = parameters.tag_keys
        if not hasattr(self, "_report_type"):
            self._report_type = parameters.report_type
        self._delta = parameters.delta
        self._offset = parameters.get_filter("offset", default=0)
        self.query_delta = {"value": None, "percent": None}
        self.currency = parameters.parameters.get("currency")

        self.query_filter = self._get_filter()

    @cached_property
    def query_table_access_keys(self):
        """Return the access keys specific for selecting the query table."""
        return set(self.parameters.get("access", {}).keys())

    @cached_property
    def query_table_group_by_keys(self):
        """Return the group by keys specific for selecting the query table."""
        return set(self.parameters.get("group_by", {}).keys())

    @cached_property
    def query_table_filter_keys(self):
        """Return the filter keys specific for selecting the query table."""
        excluded_filters = {"time_scope_value", "time_scope_units", "resolution", "limit", "offset"}
        filter_keys = set(self.parameters.get("filter", {}).keys())
        return filter_keys.difference(excluded_filters)

    @property
    def report_annotations(self):
        """Return annotations with the correct capacity field."""
        return self._mapper.report_type_map.get("annotations", {})

    def return_total_query(self, total_queryset):
        """Return total query data for calculate_total."""
        total_query = {
            "infra_total": 0,
            "infra_raw": 0,
            "infra_usage": 0,
            "infra_markup": 0,
            "sup_raw": 0,
            "sup_usage": 0,
            "sup_markup": 0,
            "sup_total": 0,
            "cost_total": 0,
            "cost_raw": 0,
            "cost_usage": 0,
            "cost_markup": 0,
        }
        if self.provider == Provider.PROVIDER_GCP:
            total_query["infra_credit"] = 0
            total_query["sup_credit"] = 0
            total_query["cost_credit"] = 0
        for query_set in total_queryset:
            codes = {
                Provider.PROVIDER_AWS: "currency_code",
                Provider.PROVIDER_AZURE: "currency",
                Provider.PROVIDER_GCP: "currency",
                Provider.OCP_ALL: "currency_code",
                Provider.OCP_AWS: "currency_code",
                Provider.OCP_AZURE: "currency",
                Provider.OCP_GCP: "currency",
            }
            base = query_set.get(codes.get(self.provider))
            exchange_rate = self._get_exchange_rate(base)
            generic_list = [
                "infra_total",
                "infra_raw",
                "infra_usage",
                "infra_markup",
                "sup_raw",
                "sup_total",
                "sup_usage",
                "sup_markup",
                "cost_total",
                "cost_raw",
                "cost_usage",
                "cost_markup",
            ]
            if self.provider == Provider.PROVIDER_GCP:
                generic_list += ["infra_credit", "sup_credit", "cost_credit"]
            for value in generic_list:
                orig_value = total_query[value]
                total_query[value] = orig_value + Decimal(query_set.get(value)) * Decimal(exchange_rate)
            for each in ["count", "usage"]:
                orig_value = total_query.get(each)
                new_val = query_set.get(each)
                if new_val is not None:
                    total_query[each] = (orig_value or 0) + Decimal(query_set.get(each, 0))
        return total_query

    @cached_property
    def query_table(self):
        """Return the database table or view to query against."""
        query_table = self._mapper.query_table
        report_type = self._report_type
        report_group = "default"

        if self.provider in (
            Provider.OCP_AWS,
            Provider.OCP_AZURE,
            Provider.OCP_ALL,
        ) and not check_view_filter_and_group_by_criteria(
            self.query_table_filter_keys, self.query_table_group_by_keys
        ):
            return query_table

        key_tuple = tuple(
            sorted(self.query_table_filter_keys.union(self.query_table_group_by_keys, self.query_table_access_keys))
        )
        if key_tuple:
            report_group = key_tuple

        # Special Casess for Network and Database Cards in the UI
        service_filter = set(self.parameters.get("filter", {}).get("service", []))
        if self.provider in (Provider.PROVIDER_AZURE, Provider.OCP_AZURE):
            service_filter = set(self.parameters.get("filter", {}).get("service_name", []))
        if report_type == "costs" and service_filter and not service_filter.difference(self.network_services):
            report_type = "network"
        elif report_type == "costs" and service_filter and not service_filter.difference(self.database_services):
            report_type = "database"

        try:
            query_table = self._mapper.views[report_type][report_group]
        except KeyError:
            msg = f"{report_group} for {report_type} has no entry in views. Using the default."
            LOG.warning(msg)
        return query_table

    def initialize_totals(self):
        """Initialize the total response column values."""
        query_sum = {}
        for value in self._mapper.report_type_map.get("aggregates").keys():
            query_sum[value] = 0
        return query_sum

    def get_tag_filter_keys(self):
        """Get tag keys from filter arguments."""
        tag_filters = []
        filters = self.parameters.get("filter", {})
        for filt in filters:
            if filt in self._tag_keys:
                tag_filters.append(filt)
        return tag_filters

    def get_tag_group_by_keys(self):
        """Get tag keys from group by arguments."""
        tag_groups = []
        filters = self.parameters.get("group_by", {})
        for filt in filters:
            if filt in self._tag_keys:
                tag_groups.append(filt)
        return tag_groups

    def _build_custom_filter_list(self, filter_type, method, filter_list):
        """Replace filter list items from custom method."""
        if filter_type == "infrastructures" and method:
            for item in filter_list:
                custom_list = method(item, self.tenant)
                if not custom_list:
                    random_name = "".join(random.choices(string.ascii_lowercase + string.digits, k=5))
                    custom_list = [random_name]
                filter_list.remove(item)
                filter_list = list(set(filter_list + custom_list))
        return filter_list

    def _get_search_filter(self, filters):
        """Populate the query filter collection for search filters.

        Args:
            filters (QueryFilterCollection): collection of query filters
        Returns:
            (QueryFilterCollection): populated collection of query filters

        """
        # define filter parameters using API query params.
        fields = self._mapper._provider_map.get("filters")
        access_filters = QueryFilterCollection()
        for q_param, filt in fields.items():
            access = self.parameters.get_access(q_param, list())
            group_by = self.parameters.get_group_by(q_param, list())
            filter_ = self.parameters.get_filter(q_param, list())
            list_ = list(set(group_by + filter_))  # uniquify the list
            if list_ and not ReportQueryHandler.has_wildcard(list_):
                if isinstance(filt, list):
                    for _filt in filt:
                        for item in list_:
                            q_filter = QueryFilter(parameter=item, **_filt)
                            filters.add(q_filter)
                else:
                    list_ = self._build_custom_filter_list(q_param, filt.get("custom"), list_)
                    for item in list_:
                        q_filter = QueryFilter(parameter=item, **filt)
                        filters.add(q_filter)
            if access:
                access_filt = copy.deepcopy(filt)
                self.set_access_filters(access, access_filt, access_filters)

        # Update filters with tag filters
        filters = self._set_tag_filters(filters)
        filters = self._set_operator_specified_tag_filters(filters, "and")
        filters = self._set_operator_specified_tag_filters(filters, "or")

        # Update filters that specifiy and or or in the query parameter
        and_composed_filters = self._set_operator_specified_filters("and")
        or_composed_filters = self._set_operator_specified_filters("or")
        multi_field_or_composed_filters = self._set_or_filters()
        composed_filters = filters.compose()
        composed_filters = composed_filters & and_composed_filters & or_composed_filters
        if access_filters:
            composed_access_filters = access_filters.compose()
            composed_filters = composed_filters & composed_access_filters
        if multi_field_or_composed_filters:
            composed_filters = composed_filters & multi_field_or_composed_filters
        LOG.debug(f"_get_search_filter: {composed_filters}")
        return composed_filters

    def _set_or_filters(self):
        """Create a composed filter collection of ORed filters.

        This is designed to handle specific cases in the provider_map
        not to accomodate user input via the API.

        """
        filters = QueryFilterCollection()
        or_filter = self._mapper._report_type_map.get("or_filter", [])
        for filt in or_filter:
            q_filter = QueryFilter(**filt)
            filters.add(q_filter)

        return filters.compose(logical_operator="or")

    def _set_tag_filters(self, filters):
        """Create tag_filters."""
        tag_column = self._mapper.tag_column
        tag_filters = self.get_tag_filter_keys()
        tag_group_by = self.get_tag_group_by_keys()
        tag_filters.extend(tag_group_by)
        tag_filters = [tag for tag in tag_filters if "and:" not in tag and "or:" not in tag]
        for tag in tag_filters:
            # Update the filter to use the label column name
            tag_db_name = tag_column + "__" + strip_tag_prefix(tag)
            filt = {"field": tag_db_name, "operation": "icontains"}
            group_by = self.parameters.get_group_by(tag, list())
            filter_ = self.parameters.get_filter(tag, list())
            list_ = list(set(group_by + filter_))  # uniquify the list
            if list_ and not ReportQueryHandler.has_wildcard(list_):
                for item in list_:
                    q_filter = QueryFilter(parameter=item, **filt)
                    filters.add(q_filter)
        return filters

    def _set_operator_specified_tag_filters(self, filters, operator):
        """Create tag_filters."""
        tag_column = self._mapper.tag_column
        tag_filters = self.get_tag_filter_keys()
        tag_group_by = self.get_tag_group_by_keys()
        tag_filters.extend(tag_group_by)
        tag_filters = [tag for tag in tag_filters if operator + ":" in tag]
        for tag in tag_filters:
            # Update the filter to use the label column name
            tag_db_name = tag_column + "__" + strip_tag_prefix(tag)
            filt = {"field": tag_db_name, "operation": "icontains"}
            group_by = self.parameters.get_group_by(tag, list())
            filter_ = self.parameters.get_filter(tag, list())
            list_ = list(set(group_by + filter_))  # uniquify the list
            if list_ and not ReportQueryHandler.has_wildcard(list_):
                for item in list_:
                    q_filter = QueryFilter(parameter=item, logical_operator=operator, **filt)
                    filters.add(q_filter)
        return filters

    def _set_operator_specified_filters(self, operator):
        """Set any filters using AND instead of OR."""
        fields = self._mapper._provider_map.get("filters")
        filters = QueryFilterCollection()
        composed_filter = Q()

        for q_param, filt in fields.items():
            q_param = operator + ":" + q_param
            group_by = self.parameters.get_group_by(q_param, list())
            filter_ = self.parameters.get_filter(q_param, list())
            list_ = list(set(group_by + filter_))  # uniquify the list
            logical_operator = operator
            # This is a flexibilty feature allowing a user to set
            # a single and: value and still get a result instead
            # of erroring on validation
            if len(list_) < 2:
                logical_operator = "or"
            if list_ and not ReportQueryHandler.has_wildcard(list_):
                if isinstance(filt, list):
                    for _filt in filt:
                        filt_filters = QueryFilterCollection()
                        for item in list_:
                            q_filter = QueryFilter(parameter=item, logical_operator=logical_operator, **_filt)
                            filt_filters.add(q_filter)
                        # List filter are a complex mix of and/or logic
                        # Each filter in the list must be ORed together
                        # regardless of the operator on the item in the filter
                        # Ex:
                        # (OR:
                        #     (AND:
                        #         ('cluster_alias__icontains', 'ni'),
                        #         ('cluster_alias__icontains', 'se')
                        #     ),
                        #     (AND:
                        #         ('cluster_id__icontains', 'ni'),
                        #         ('cluster_id__icontains', 'se')
                        #     )
                        # )
                        composed_filter = composed_filter | filt_filters.compose()
                else:
                    list_ = self._build_custom_filter_list(q_param, filt.get("custom"), list_)
                    for item in list_:
                        q_filter = QueryFilter(parameter=item, logical_operator=logical_operator, **filt)
                        filters.add(q_filter)
        if filters:
            composed_filter = composed_filter & filters.compose()
        return composed_filter

    def _get_filter(self, delta=False):
        """Create dictionary for filter parameters.

        Args:
            delta (Boolean): Construct timeframe for delta
        Returns:
            (Dict): query filter dictionary

        """
        if "gcp_filters" in dir(self._mapper) and self._mapper.gcp_filters:
            filters = super()._get_gcp_filter(delta)
        else:
            filters = super()._get_filter(delta)

        # set up filters for instance-type and storage queries.
        for filter_map in self._mapper._report_type_map.get("filter"):
            filters.add(**filter_map)

        # define filter parameters using API query params.
        composed_filters = self._get_search_filter(filters)

        LOG.debug(f"_get_filter: {composed_filters}")
        return composed_filters

    def _get_group_by(self):
        """Create list for group_by parameters."""
        group_by = []
        for item in self.group_by_options:
            group_data = self.parameters.get_group_by(item)
            if not group_data:
                group_data = self.parameters.get_group_by("and:" + item)
            if not group_data:
                group_data = self.parameters.get_group_by("or:" + item)
            if group_data:
                try:
                    group_pos = self.parameters.url_data.index(item)
                except ValueError:
                    # if we are grouping by org unit we are inserting a group by account
                    # and popping off the org_unit_id group by - but here we need to get the position
                    # for org_unit_id
                    if item == "account" and "org_unit_id" in self.parameters.url_data:
                        group_pos = self.parameters.url_data.index("org_unit_id")
                if (item, group_pos) not in group_by:
                    group_by.append((item, group_pos))

        tag_group_by = self._get_tag_group_by()
        group_by.extend(tag_group_by)
        group_by = sorted(group_by, key=lambda g_item: g_item[1])
        group_by = [item[0] for item in group_by]

        # This is a current workaround for AWS instance-types reports
        # It is implied that limiting is performed by account/region and
        # not by instance type when those group by params are used.
        # For that ranking to work we can't also group by instance_type.
        inherent_group_by = self._mapper._report_type_map.get("group_by")
        if inherent_group_by and not (group_by and self._limit):
            group_by = group_by + list(set(inherent_group_by) - set(group_by))
        return group_by

    def _get_tag_group_by(self):
        """Create list of tag based group by parameters."""
        group_by = []
        tag_column = self._mapper.tag_column
        tag_groups = self.get_tag_group_by_keys()
        for tag in tag_groups:
            tag_db_name = tag_column + "__" + strip_tag_prefix(tag)
            group_data = self.parameters.get_group_by(tag)
            if group_data:
                tag = quote_plus(tag)
                group_pos = self.parameters.url_data.index(tag)
                group_by.append((tag_db_name, group_pos))
        return group_by

    @property
    def annotations(self):
        """Create dictionary for query annotations.

        Args:
            fields (dict): Fields to create annotations for

        Returns:
            (Dict): query annotations dictionary

        """
        raise NotImplementedError("Annotations must be defined by sub-classes.")

    @staticmethod
    def _group_data_by_list(group_by_list, group_index, data):
        """Group data by list.

        Args:
            group_by_list (List): list of strings to group data by
            data    (List): list of query results
        Returns:
            (Dict): dictionary of grouped query results or the original data

        """
        group_by_list_len = len(group_by_list)
        if group_index >= group_by_list_len:
            return data

        out_data = OrderedDict()
        curr_group = group_by_list[group_index]

        for key, group in groupby(data, lambda by: by.get(curr_group)):
            grouped = list(group)
            grouped = ReportQueryHandler._group_data_by_list(group_by_list, (group_index + 1), grouped)
            if type(key) == list:
                key = "Others"
            datapoint = out_data.get(key)
            if datapoint and isinstance(datapoint, dict):
                if isinstance(grouped, OrderedDict) and isinstance(datapoint, OrderedDict):
                    datapoint_keys = list(datapoint.keys())
                    grouped_keys = list(grouped.keys())
                    intersect_keys = list(set(datapoint_keys).intersection(grouped_keys))
                    if intersect_keys != []:
                        for inter_key in intersect_keys:
                            if isinstance(grouped[inter_key], dict):
                                grouped[inter_key].update(datapoint[inter_key])
                out_data[key].update(grouped)
            elif datapoint and isinstance(datapoint, list):
                out_data[key] = grouped + datapoint
            else:
                out_data[key] = grouped

        return out_data

    def _apply_group_null_label(self, data, groupby=None):
        """Apply any no-{group} labels needed before grouping data.

        Args:
            data (Dict): A row of the queried data
            group_by (list): An optional list of groups
        Returns:
            (Dict): Data updated with no-group labels

        """
        tag_prefix = self._mapper.tag_column + "__"
        if groupby is None:
            return data

        for group in groupby:
            if group in data and data.get(group) is None:
                value = group
                if group.startswith(tag_prefix):
                    value = group[len(tag_prefix) :]  # noqa
                group_label = f"no-{value}"
                data[group] = group_label

        return data

    def _apply_group_by(self, query_data, group_by=None):
        """Group data by date for given time interval then group by list.

        Args:
            query_data  (List(Dict)): Queried data
            group_by (list): An optional list of groups
        Returns:
            (Dict): Dictionary of grouped dictionaries

        """
        bucket_by_date = OrderedDict()

        if group_by is None:
            group_by = self._get_group_by()

        for item in self.time_interval:
            date_string = self.date_to_string(item)
            bucket_by_date[date_string] = []

        for result in query_data:
            if self._limit and result.get("rank"):
                del result["rank"]
            self._apply_group_null_label(result, group_by)
            date_string = result.get("date")
            date_bucket = bucket_by_date.get(date_string)
            if date_bucket is not None:
                date_bucket.append(result)

        for date, data_list in bucket_by_date.items():
            grouped = ReportQueryHandler._group_data_by_list(group_by, 0, data_list)
            bucket_by_date[date] = grouped
        return bucket_by_date

    def _initialize_response_output(self, parameters):
        """Initialize output response object."""
        output = copy.deepcopy(parameters.parameters)
        # remove access from the output
        output.pop("access")

        return output

    def _pack_data_object(self, data, **kwargs):  # noqa: C901
        """Pack data into object format."""
        tag_prefix = self._mapper.tag_column + "__"
        if not isinstance(data, dict):
            return data

        all_pack_keys = ["date", "delta_value", "delta_percent"]
        kwargs_values = kwargs.values()
        for pack_def in kwargs_values:
            remove_keys = []
            key_items = pack_def.get("keys")
            key_units = pack_def.get("units")
            if isinstance(key_items, dict):
                for data_key, group_info in key_items.items():
                    value = data.get(data_key)
                    units = data.get(key_units)
                    if value is not None and units is not None:
                        group_key = group_info.get("group")
                        new_key = group_info.get("key")
                        if data.get(group_key):
                            if isinstance(data[group_key], str):
                                # This if is to overwrite the "cost": "no-cost"
                                # that is provided by the order_by function.
                                data[group_key] = {}
                            data[group_key][new_key] = {"value": value, "units": units}
                        else:
                            data[group_key] = {}
                            data[group_key][new_key] = {"value": value, "units": units}
                        remove_keys.append(data_key)
            else:
                if key_items:
                    all_pack_keys += key_items
                for key in key_items:
                    units = data.get(key_units)
                    value = data.get(key)
                    if value is not None and units is not None:
                        data[key] = {"value": value, "units": units}
            if units is not None:
                del data[key_units]
            for key in remove_keys:
                del data[key]
        delete_keys = []
        new_data = {}
        for data_key in data.keys():
            if data_key.startswith(tag_prefix):
                new_tag = data_key[len(tag_prefix) :]  # noqa
                if new_tag in all_pack_keys:
                    new_data["tag:" + new_tag] = data[data_key]
                else:
                    new_data[new_tag] = data[data_key]
                delete_keys.append(data_key)
        for del_key in delete_keys:
            if data.get(del_key):
                del data[del_key]
        data.update(new_data)
        return data

    def _get_base_currency(self, source_uuid):
        """Look up the report base currency."""
        provider_table_map = {
            Provider.PROVIDER_AWS: AWSCostSummaryByAccountP,
            Provider.PROVIDER_AZURE: AzureCostSummaryByAccountP,
            Provider.PROVIDER_GCP: GCPCostSummaryByAccountP,
            Provider.OCP_ALL: OCPAllCostSummaryPT,
            Provider.OCP_AWS: OCPAWSCostSummaryP,
            Provider.OCP_AZURE: OCPAzureCostSummaryP,
            Provider.OCP_GCP: OCPGCPCostSummaryP,
        }
        try:
            base_currency = provider_table_map.get(self.provider).objects.filter(source_uuid=source_uuid).first()
            if self.provider in [Provider.PROVIDER_AWS, Provider.OCP_ALL, Provider.OCP_AWS]:
                return base_currency.currency_code
            else:
                return base_currency.currency
        except Exception as e:
            LOG.error(e)
        return KOKU_DEFAULT_CURRENCY

    def _get_exchange_rate(self, base_currency):
        """Look up the exchange rate for the target currency."""
        exchange_rates = {}
        for currency in [self.currency, base_currency]:
            try:
                exchange_rate = ExchangeRates.objects.get(currency_type=currency.lower())
                exchange_rates[currency] = exchange_rate.exchange_rate
            except Exception as e:
                LOG.error(e)
                return 1
        return Decimal(exchange_rates[self.currency] / exchange_rates[base_currency])

    def _apply_total_exchange(self, data):
        source_uuid = data.get("source_uuid")
        base_currency = KOKU_DEFAULT_CURRENCY
        exchange_rate = 1
        if source_uuid:
            base_currency = self._get_base_currency(source_uuid[0])
            exchange_rate = self._get_exchange_rate(base_currency)
        for key, value in data.items():
            if key in ["infrastructure", "supplementary", "cost"]:
                for in_key, in_value in value.items():
                    for this_key, this_value in in_value.items():
                        if this_key in ["units"]:
                            # change to currency code
                            in_value[this_key] = self.currency
                        elif this_key in ["value"]:
                            in_value[this_key] = Decimal(this_value) * Decimal(exchange_rate)
                            # multiply and override
                        value[in_key] = in_value

        return data

    def _apply_exchange_rate(self, data):
        """Apply the exchange rate to the data."""
        for dictionary in data:
            new_values = []
            for key, values in dictionary.items():
                if type(values) == list:
                    for day in values:
                        if type(day) == dict:
                            day = self._apply_total_exchange(day)
                        new_values.append(day)
                    dictionary[key] = new_values
        return data

    def format_for_ui_recursive(
<<<<<<< HEAD
        self,
        groupby,
        out_data,
        org_unit_applied=False,
        level=-1,
        org_id=None,
        org_type=None,
        order_mapping={},
        order_numbers={},
=======
        self, groupby, out_data, org_unit_applied=False, level=-1, org_id=None, org_type=None, extra_deltas=None
>>>>>>> 4d3f2d76
    ):
        """Format the data for the UI."""
        level += 1
        overall = []

        if out_data:
            if org_unit_applied:
                groupby = ["org_entitie"] + groupby
                if "account" in groupby:
                    groupby.remove("account")
            if level == len(groupby):
                new_value = []
                for value in out_data:
                    # org_applied = False
                    # if "org_entitie" in groupby:
                    #     org_applied = True
<<<<<<< HEAD
                    new_values, order_mapping, order_numbers = self.aggregate_currency_codes_ui(
                        value, order_mapping, order_numbers
                    )
                    LOG.info(f"order_mapping: {pformat(order_mapping)}")
                    LOG.info(f"order_numbers: {pformat(order_numbers)}")
=======
                    new_values = self.aggregate_currency_codes_ui(value, extra_deltas)
>>>>>>> 4d3f2d76
                    new_value.append(new_values)
                return new_value
            else:
                group = groupby[level]
                if group.startswith("tags"):
                    group = group[6:]
                elif group.startswith("pod_labels__"):
                    group = group[12:]
                for value in out_data:
                    new_out_data = value.get(group + "s")
                    org_id = value.get("id")
                    org_type = value.get("type")
                    value[group + "s"] = self.format_for_ui_recursive(
                        groupby,
                        new_out_data,
                        level=level,
                        org_id=org_id,
                        org_type=org_type,
                        order_mapping=order_mapping,
                        order_numbers=order_numbers,
                    )
                    overall.append(value)
        return overall

    def get_codes(self):
        codes = {
            Provider.PROVIDER_AWS: "currency_codes",
            Provider.PROVIDER_AZURE: "currencys",
            Provider.PROVIDER_GCP: "currencys",
            Provider.OCP_AZURE: "currencys",
            Provider.OCP_GCP: "currencys",
            Provider.OCP_AWS: "currency_codes",
            Provider.OCP_ALL: "currency_codes",
            Provider.PROVIDER_OCP: "source_uuid_ids",
        }
        if self.provider == Provider.PROVIDER_OCP:
            if self.query_table == OCPUsageLineItemDailySummary:
                codes[Provider.PROVIDER_OCP] = "source_uuids"
        return codes

<<<<<<< HEAD
    def aggregate_currency_codes_ui(self, out_data, order_mapping, order_numbers):
=======
    def aggregate_currency_codes_ui(self, out_data, extra_deltas):
>>>>>>> 4d3f2d76
        """Aggregate currency code info for UI."""
        codes = self.get_codes()
        currency_codes = out_data.get(codes.get(self.provider))
        if self.provider != Provider.PROVIDER_OCP:
            total_query = self.aggregate_currency_codes(currency_codes)
            total_query_list = [total_query]
            if not total_query.get("date"):
                total_query_list = []
            out_data["values"] = total_query_list
            currencys = out_data.pop(codes.get(self.provider))
            out_data["currencys"] = currencys
        else:
<<<<<<< HEAD
            total_query, new_codes, meta_data = self.aggregate_currency_codes(currency_codes)
=======
            if self.provider == Provider.PROVIDER_OCP:
                total_query, new_codes = self.aggregate_currency_codes(currency_codes, extra_deltas)
            else:
                total_query, new_codes = self.aggregate_currency_codes(currency_codes)
>>>>>>> 4d3f2d76
            total_query_list = [total_query]
            if not total_query.get("date"):
                total_query_list = []
            out_data["values"] = total_query_list
            currency_list = []
            for key, value in new_codes.items():
                cur_dictionary = {"currency": key, "values": [value]}
                currency_list.append(cur_dictionary)
            out_data.pop(codes.get(self.provider))
            out_data["currencys"] = currency_list
            group_by_key = meta_data.get("group_by_key")
            date = meta_data.get("date")
            group_by = out_data.get(group_by_key)
            if group_by_key:
                if order_mapping.get(date):
                    dict_to_update = order_mapping[date]
                    dict_to_update[group_by] = out_data
                else:
                    order_mapping[date] = {group_by: out_data}
            order_numbers.update(meta_data.get("order_numbers", {}))
        return out_data, order_mapping, order_numbers

    def aggregate_currency_codes(self, currency_codes):  # noqa: C901
        """Aggregate and format the data after currency."""
        total_query = {
            "date": None,
            "source_uuid": [],
            "infrastructure": {
                "raw": {"value": 0, "units": self.currency},
                "markup": {"value": 0, "units": self.currency},
                "usage": {"value": 0, "units": self.currency},
                "total": {"value": 0, "units": self.currency},
            },
            "supplementary": {
                "raw": {"value": 0, "units": self.currency},
                "markup": {"value": 0, "units": self.currency},
                "usage": {"value": 0, "units": self.currency},
                "total": {"value": 0, "units": self.currency},
            },
            "cost": {
                "raw": {"value": 0, "units": self.currency},
                "markup": {"value": 0, "units": self.currency},
                "usage": {"value": 0, "units": self.currency},
                "total": {"value": 0, "units": self.currency},
            },
        }
        if self.provider == Provider.PROVIDER_GCP:
            values_example = {
                "raw": {"value": 0, "units": self.currency},
                "markup": {"value": 0, "units": self.currency},
                "usage": {"value": 0, "units": self.currency},
                "credit": {"value": 0, "units": self.currency},
                "total": {"value": 0, "units": self.currency},
            }
            total_query["infrastructure"] = copy.deepcopy(values_example)
            total_query["supplementary"] = copy.deepcopy(values_example)
            total_query["cost"] = copy.deepcopy(values_example)
        for currency_entry in currency_codes:
            values = currency_entry.get("values")
            for data in values:
                data_keys = data.keys()
                # remove currency/currency code from data keys
                remove_keys = ["currency", "currency_code"]
                keys = list(filter(lambda w: w not in remove_keys, data_keys))
                for key in keys:
                    if key in ["infrastructure", "supplementary", "cost"]:
                        generic_list = ["raw", "markup", "usage", "total"]
                        if self.provider == Provider.PROVIDER_GCP:
                            generic_list.append("credit")
                        for each in generic_list:
                            orig_value = total_query.get(key).get(each).get("value")
                            total_query[key][each]["value"] = Decimal(data.get(key).get(each).get("value")) + Decimal(
                                orig_value
                            )
                    elif key in ["count", "usage"]:
                        check_val = data.get(key)
                        if check_val:
                            orig_value = total_query.get(key)
                            if not orig_value:
                                count_usage = {"value": 0, "units": None}
                                total_query[key] = copy.deepcopy(count_usage)
                            total_query_val = total_query.get(key).get("value")
                            total_query[key]["value"] = Decimal(data.get(key).get("value")) + Decimal(total_query_val)
                            total_query[key]["units"] = data.get(key).get("units")
                    else:
                        base_val = total_query.get(key)
                        new_val = data.get(key)
                        if key in ["clusters", "source_uuid"]:
                            if not isinstance(base_val, list):
                                base_val = [base_val]
                            if not isinstance(new_val, list):
                                new_val = [new_val]
                        elif key in ["delta_value", "delta_percent"]:
                            if new_val:
                                total_query[key] = total_query.get(key, 0) + data.get(key)
                        if base_val and not isinstance(base_val, str):
                            new_val = list(filter(None, (base_val + new_val)))
                        total_query[key] = new_val
        return total_query

    def _transform_data(self, groups, group_index, data):
        """Transform dictionary data points to lists."""
        tag_prefix = self._mapper.tag_column + "__"
        groups_len = len(groups)
        if not groups or group_index >= groups_len:
            pack = self._mapper.PACK_DEFINITIONS
            for item in data:
                self._pack_data_object(item, **pack)
            return data

        out_data = []
        label = "values"
        group_type = groups[group_index]
        next_group_index = group_index + 1

        if next_group_index < groups_len:
            label = groups[next_group_index] + "s"
            if label.startswith(tag_prefix):
                label = label[len(tag_prefix) :]  # noqa

        for group, group_value in data.items():
            group_title = group_type
            if group_type.startswith(tag_prefix):
                group_title = group_type[len(tag_prefix) :]  # noqa
            group_label = group
            if group is None:
                group_label = f"no-{group_title}"
            cur = {group_title: group_label, label: self._transform_data(groups, next_group_index, group_value)}
            out_data.append(cur)
        if self.provider != Provider.PROVIDER_OCP:
            out_data = self._apply_exchange_rate(out_data)
        return out_data

    def order_by(self, data, order_fields):
        """Order a list of dictionaries by dictionary keys.

        Args:
            data (list): Query data that has been converted from QuerySet to list.
            order_fields (list): The list of dictionary keys to order by.

        Returns
            (list): The sorted/ordered list

        """
        numeric_ordering = [
            "date",
            "rank",
            "delta",
            "delta_percent",
            "total",
            "usage",
            "request",
            "limit",
            "sup_total",
            "infra_total",
            "cost_total",
        ]
        tag_str = "tag:"
        db_tag_prefix = self._mapper.tag_column + "__"
        sorted_data = data
        for field in reversed(order_fields):
            reverse = False
            field = field.replace("delta", "delta_percent")
            if field.startswith("-"):
                reverse = True
                field = field[1:]
            if field in numeric_ordering:
                sorted_data = sorted(
                    sorted_data, key=lambda entry: (entry[field] is None, entry[field]), reverse=reverse
                )
            elif tag_str in field:
                tag_index = field.index(tag_str) + len(tag_str)
                tag = db_tag_prefix + field[tag_index:]
                sorted_data = sorted(sorted_data, key=lambda entry: (entry[tag] is None, entry[tag]), reverse=reverse)
            else:
                for line_data in sorted_data:
                    if not line_data.get(field):
                        line_data[field] = f"no-{field}"
                sorted_data = sorted(
                    sorted_data,
                    key=lambda entry: (bool(re.match(r"other*", entry[field].lower())), entry[field].lower()),
                    reverse=reverse,
                )

        return sorted_data

    def get_tag_order_by(self, tag):
        """Generate an OrderBy clause forcing JSON column->key to be used.

        This is only for helping to create a Window() for purposes of grouping
        by tag.

        Args:
            tag (str): The Django formatted tag string
                       Ex. pod_labels__key

        Returns:
            OrderBy: A Django OrderBy clause using raw SQL

        """
        descending = True if self.order_direction == "desc" else False
        tag_column, tag_value = tag.split("__")
        return OrderBy(RawSQL(f"{tag_column} -> %s", (tag_value,)), descending=descending)

    def _percent_delta(self, a, b):
        """Calculate a percent delta.

        Args:
            a (int or float or Decimal) the current value
            b (int or float or Decimal) the previous value

        Returns:
            (Decimal) (a - b) / b * 100

            Returns Decimal(0) if b is zero or rounds to 0.00.

        """
        if round(b, 2) == 0:
            return None
        try:
            return Decimal((a - b) / b * 100)
        except (DivisionByZero, ZeroDivisionError, InvalidOperation):
            return None

    def check_missing_rank_value(self, rank_value):
        """Check to see ranked values is missing.

        If it is missing, it converts it to no-{group_by}

        rank_value: string or None value
        """
        if rank_value:
            return rank_value
        group_by_value = self._get_group_by()
        check_tag_group_by = is_grouped_by_tag(self.parameters)
        if check_tag_group_by:
            tag_value = check_tag_group_by[0].split(":")[1]
            rank_value = f"no-{tag_value}"
        else:
            rank_value = f"no-{group_by_value[0]}"
        return rank_value

    def _group_by_ranks(self, query, data):  # noqa: C901
        """Handle grouping data by filter limit."""
        group_by_value = self._get_group_by()
        gb = group_by_value if group_by_value else ["date"]
        tag_column = self._mapper.tag_column
        rank_orders = []

        rank_annotations = {}
        if "delta" in self.order:
            if "__" in self._delta:
                a, b = self._delta.split("__")
                rank_annotations = {a: self.report_annotations[a], b: self.report_annotations[b]}
                rank_orders.append(getattr(F(a) / F(b), self.order_direction)())
            else:
                rank_annotations = {self._delta: self.report_annotations[self._delta]}
                rank_orders.append(getattr(F(self._delta), self.order_direction)())
        elif self._limit and "offset" in self.parameters.get("filter", {}) and self.parameters.get("order_by"):
            if self.report_annotations.get(self.order_field):
                rank_annotations = {self.order_field: self.report_annotations.get(self.order_field)}
            # AWS is special and account alias is a foreign key field so special_rank was annotated on the query
            if self.order_field == "account_alias":
                rank_orders.append(getattr(F("special_rank"), self.order_direction)())
            else:
                rank_orders.append(getattr(F(self.order_field), self.order_direction)())
        else:
            for key, val in self.default_ordering.items():
                order_field, order_direction = key, val
            rank_annotations = {order_field: self.report_annotations.get(order_field)}
            rank_orders.append(getattr(F(order_field), order_direction)())

        if tag_column in gb[0]:
            rank_orders.append(self.get_tag_order_by(gb[0]))

        # this is a sub-query, but not really.
        # in the future, this could be accomplished using CTEs.
        rank_by_total = Window(expression=Rank(), order_by=rank_orders)
        if rank_annotations:
            ranks = (
                query.annotate(**self.annotations)
                .values(*group_by_value)
                .annotate(**rank_annotations)
                .annotate(rank=rank_by_total)
            )
        else:
            ranks = query.annotate(**self.annotations).values(*group_by_value).annotate(rank=rank_by_total)

        rankings = []
        for rank in ranks:
            rank_value = rank.get(group_by_value[0])
            rank_value = self.check_missing_rank_value(rank_value)
            if rank_value not in rankings:
                rankings.append(rank_value)

        for query_return in data:
            query_return = self._apply_group_null_label(query_return, gb)

        return self._ranked_list(data, rankings)

    def _ranked_list(self, data_list, ranks=None):
        """Get list of ranked items less than top.

        Args:
            data_list (List(Dict)): List of ranked data points from the same bucket
            ranks (List): list of ranks to use; overrides ranking that may present in data_list.
        Returns:
            List(Dict): List of data points meeting the rank criteria

        """
        if ranks:
            self.max_rank = len(ranks)
        elif data_list:
            self.max_rank = max(entry.get("rank", 0) for entry in data_list)

        date_grouped_data, account_alias_map = self.date_group_data(data_list)
        if ranks:
            padded_data = OrderedDict()
            for date in date_grouped_data:
                padded_data[date] = self._zerofill_ranks(date_grouped_data[date], ranks, account_alias_map)
        else:
            padded_data = date_grouped_data

        rank_limited_data = OrderedDict()
        is_offset = "offset" in self.parameters.get("filter", {})
        for date in padded_data:
            ranked_list = self._perform_rank_summation(padded_data[date], is_offset, ranks)
            rank_limited_data[date] = ranked_list

        return self.unpack_date_grouped_data(rank_limited_data)

    def _zerofill_ranks(self, data, ranks, account_alias_map):
        """Ensure the data set has at least one entry from every ranked category."""
        rank_field = self._get_group_by()[0]

        data_ranks = [item[rank_field] for item in data]
        missing = list(set(ranks) - set(data_ranks))

        row_defaults = {
            "str": "",
            "int": 0,
            "float": 0.0,
            "dict": {},
            "list": [],
            "Decimal": Decimal(0),
            "NoneType": None,
            "UUID": None,
        }
        empty_row = {key: row_defaults[str(type(val).__name__)] for key, val in data[0].items()}
        missed_data = []
        for missed in missing:
            ranked_empty_row = copy.deepcopy(empty_row)
            ranked_empty_row[rank_field] = missed
            ranked_empty_row["date"] = data[0].get("date")
            if rank_field == "account":
                ranked_empty_row["account_alias"] = account_alias_map.get(missed, missed)
            missed_data.append(ranked_empty_row)
        new_data = data + missed_data
        return new_data

    def _perform_rank_summation(self, entry, is_offset=False, ranks=[]):  # noqa: C901
        """Do the rank limiting for _ranked_list().

        Args:
            entry (dict)
            is_offset (bool)
            ranks (list)
        """
        other = None
        ranked_list = []
        others_list = []
        other_sums = {column: 0 for column in self._mapper.sum_columns}

        for data in entry:
            if other is None:
                other = copy.deepcopy(data)

            if ranks:
                ranked_value = data.get(self._get_group_by()[0])
                ranked_value = self.check_missing_rank_value(ranked_value)
                rank = ranks.index(ranked_value) + 1
                data["rank"] = rank
            else:
                rank = data.get("rank", 1)

            if rank > self._offset and rank <= self._limit + self._offset:
                ranked_list.append(data)
            else:
                others_list.append(data)
                for column in self._mapper.sum_columns:
                    other_sums[column] += data.get(column) if data.get(column) else 0

        if other is not None and others_list and not is_offset:
            num_others = len(others_list)
            others_label = "Others"

            if num_others == 1:
                others_label = "Other"

            other.update(other_sums)
            other["rank"] = self._limit + 1
            group_by = self._get_group_by()

            for group in group_by:
                other[group] = others_label

            if "account" in group_by:
                other["account_alias"] = others_label

            if "cluster" in group_by:
                other["cluster_alias"] = others_label
                clusters_list = []
                source_uuids_list = []
                for entry in others_list:
                    clusters_list.extend(entry.get("clusters", []))
                    source_uuid = entry.get("source_uuid", [])
                    if source_uuid and type(source_uuid) != list:
                        source_uuids_list.append(source_uuid)
                    else:
                        source_uuids_list.extend(source_uuid)
                other["clusters"] = list(set(clusters_list))
                other["source_uuid"] = list(set(source_uuids_list))
                exclusions = []
            else:
                # delete these labels from the Others category if we're not
                # grouping by cluster.
                exclusions = ["cluster", "cluster_alias"]

            for exclude in exclusions:
                if exclude in other:
                    del other[exclude]

            ranked_list.append(other)

        return ranked_list

    def date_group_data(self, data_list):
        """Group data by date."""
        date_grouped_data = defaultdict(list)
        account_alias_map = {}
        for data in data_list:
            key = data.get("date")
            alias = data.get("account_alias")
            if alias:
                account_alias_map[data.get("account")] = alias
            date_grouped_data[key].append(data)
        return date_grouped_data, account_alias_map

    def unpack_date_grouped_data(self, date_grouped_data):
        """Return date grouped data to a flatter form."""
        return_data = []
        for date, values in date_grouped_data.items():
            for value in values:
                return_data.append(value)
        return return_data

    def _create_previous_totals(self, previous_query, query_group_by):
        """Get totals from the time period previous to the current report.

        Args:
            previous_query (Query): A Django ORM query
            query_group_by (dict): The group by dict for the current report
        Returns:
            (dict) A dictionary keyed off the grouped values for the report

        """
        date_delta = self._get_date_delta()
        # Added deltas for each grouping
        # e.g. date, account, region, availability zone, et cetera
        previous_sums = previous_query.annotate(**self.annotations)
        delta_field = self._mapper._report_type_map.get("delta_key").get(self._delta)
        delta_annotation = {self._delta: delta_field}
        previous_sums = previous_sums.values(*query_group_by).annotate(**delta_annotation)
        previous_dict = OrderedDict()
        for row in previous_sums:
            date = self.string_to_date(row["date"])
            date = date + date_delta
            row["date"] = self.date_to_string(date)
            key = tuple(row[key] for key in query_group_by)
            try:
                previous_dict[json_dumps(key)] = row[self._delta]
            except TypeError:
                previous_dict[json_dumps(str(key))] = row[self._delta]

        return previous_dict

    def _get_previous_totals_filter(self, filter_dates):
        """Filter previous time range to exlude days from the current range.

        Specifically this covers days in the current range that have not yet
        happened, but that data exists for in the previous range.

        Args:
            filter_dates (list) A list of date strings of dates to filter

        Returns:
            (django.db.models.query_utils.Q) The OR date filter

        """
        date_delta = self._get_date_delta()
        prev_total_filters = None

        for i in range(len(filter_dates)):
            date = self.string_to_date(filter_dates[i])
            date = date - date_delta
            filter_dates[i] = self.date_to_string(date)

        for date in filter_dates:
            if prev_total_filters:
                prev_total_filters = prev_total_filters | Q(usage_start=date)
            else:
                prev_total_filters = Q(usage_start=date)
        return prev_total_filters

    def add_deltas(self, query_data, query_sum):  # noqa: C901
        """Calculate and add cost deltas to a result set.

        Args:
            query_data (list) The existing query data from execute_query
            query_sum (list) The sum returned by calculate_totals

        Returns:
            (dict) query data with new with keys "value" and "percent"

        """
        delta_group_by = ["date"] + self._get_group_by()
        codes = self.get_codes()
        delta_group_by.append(codes.get(self.provider)[:-1])
        delta_filter = self._get_filter(delta=True)
        previous_query = self.query_table.objects.filter(delta_filter)
        previous_dict = self._create_previous_totals(previous_query, delta_group_by)
        for row in query_data:
            key = tuple(row[key] for key in delta_group_by)
            try:
                previous_total = previous_dict.get(json_dumps(key)) or 0
                if previous_total != 0:
                    previous_dict.pop(json_dumps(key))
            except TypeError:
                previous_total = previous_dict.get(json_dumps(str(key))) or 0
                if previous_total != 0:
                    previous_dict.pop(json_dumps(str(key)))
            current_total = row.get(self._delta) or 0
            row["delta_value"] = current_total - previous_total
            row["delta_percent"] = self._percent_delta(current_total, previous_total)
        # Calculate the delta on the total aggregate
        if self._delta in query_sum:
            if isinstance(query_sum.get(self._delta), dict):
                current_total_sum = Decimal(query_sum.get(self._delta, {}).get("value") or 0)
            else:
                current_total_sum = Decimal(query_sum.get(self._delta) or 0)
        else:
            if isinstance(query_sum.get("cost"), dict):
                current_total_sum = Decimal(query_sum.get("cost", {}).get("total").get("value") or 0)
            else:
                current_total_sum = Decimal(query_sum.get("cost") or 0)
        delta_field = self._mapper._report_type_map.get("delta_key").get(self._delta)
        prev_total_sum = previous_query.aggregate(value=delta_field)
        dates_to_keep = {}
        if self.resolution == "daily":
            dates = [entry.get("date") for entry in query_data]
            dates_copy = copy.deepcopy(dates)
            prev_total_filters = self._get_previous_totals_filter(dates)
            if prev_total_filters:
                prev_total_sum = previous_query.filter(prev_total_filters).aggregate(value=delta_field)
            for key in previous_dict.keys():
                for date in set(dates_copy):
                    if date in key:
                        dates_to_keep[date] = previous_dict.get(key)

        prev_total_sum = Decimal(prev_total_sum.get("value") or 0)

        total_delta = current_total_sum - prev_total_sum
        total_delta_percent = self._percent_delta(current_total_sum, prev_total_sum)

        self.query_delta = {"value": total_delta, "percent": total_delta_percent}

        if self.order_field == "delta":
            reverse = True if self.order_direction == "desc" else False
            query_data = sorted(
                list(query_data), key=lambda x: (x.get("delta_value", 0), x.get("delta_percent", 0)), reverse=reverse
            )
        return query_data, dates_to_keep<|MERGE_RESOLUTION|>--- conflicted
+++ resolved
@@ -729,7 +729,6 @@
         return data
 
     def format_for_ui_recursive(
-<<<<<<< HEAD
         self,
         groupby,
         out_data,
@@ -737,11 +736,9 @@
         level=-1,
         org_id=None,
         org_type=None,
+        extra_deltas=None,
         order_mapping={},
         order_numbers={},
-=======
-        self, groupby, out_data, org_unit_applied=False, level=-1, org_id=None, org_type=None, extra_deltas=None
->>>>>>> 4d3f2d76
     ):
         """Format the data for the UI."""
         level += 1
@@ -758,15 +755,11 @@
                     # org_applied = False
                     # if "org_entitie" in groupby:
                     #     org_applied = True
-<<<<<<< HEAD
                     new_values, order_mapping, order_numbers = self.aggregate_currency_codes_ui(
-                        value, order_mapping, order_numbers
+                        value, extra_deltas, order_mapping, order_numbers
                     )
                     LOG.info(f"order_mapping: {pformat(order_mapping)}")
                     LOG.info(f"order_numbers: {pformat(order_numbers)}")
-=======
-                    new_values = self.aggregate_currency_codes_ui(value, extra_deltas)
->>>>>>> 4d3f2d76
                     new_value.append(new_values)
                 return new_value
             else:
@@ -807,11 +800,7 @@
                 codes[Provider.PROVIDER_OCP] = "source_uuids"
         return codes
 
-<<<<<<< HEAD
-    def aggregate_currency_codes_ui(self, out_data, order_mapping, order_numbers):
-=======
-    def aggregate_currency_codes_ui(self, out_data, extra_deltas):
->>>>>>> 4d3f2d76
+    def aggregate_currency_codes_ui(self, out_data, extra_deltas, order_mapping, order_numbers):
         """Aggregate currency code info for UI."""
         codes = self.get_codes()
         currency_codes = out_data.get(codes.get(self.provider))
@@ -824,14 +813,10 @@
             currencys = out_data.pop(codes.get(self.provider))
             out_data["currencys"] = currencys
         else:
-<<<<<<< HEAD
-            total_query, new_codes, meta_data = self.aggregate_currency_codes(currency_codes)
-=======
             if self.provider == Provider.PROVIDER_OCP:
-                total_query, new_codes = self.aggregate_currency_codes(currency_codes, extra_deltas)
+                otal_query, new_codes, meta_data = self.aggregate_currency_codes(currency_codes, extra_deltas)
             else:
-                total_query, new_codes = self.aggregate_currency_codes(currency_codes)
->>>>>>> 4d3f2d76
+                otal_query, new_codes, meta_data = self.aggregate_currency_codes(currency_codes)
             total_query_list = [total_query]
             if not total_query.get("date"):
                 total_query_list = []
