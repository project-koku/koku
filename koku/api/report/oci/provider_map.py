--- conflicted
+++ resolved
@@ -345,13 +345,8 @@
                         },
                         "delta_key": {"usage": Sum("usage_amount")},
                         "filter": [
-<<<<<<< HEAD
-                            {"field": "product_service", "operation": "icontains", "parameter": "BLOCK_STORAGE"},
-                            {"field": "unit", "operation": "in", "parameter": ["GB_MS", "BYTES_MS", "BYTES"]},
-=======
                             {"field": "unit", "operation": "exact", "parameter": "GB-Mo"},
                             {"field": "product_service", "operation": "icontains", "parameter": "STORAGE"},
->>>>>>> ac759813
                         ],
                         "cost_units_key": "currency",
                         "cost_units_fallback": "USD",
