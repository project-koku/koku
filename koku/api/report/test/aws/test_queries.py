#
# Copyright 2021 Red Hat Inc.
# SPDX-License-Identifier: Apache-2.0
#
"""Test the Report Queries."""
import operator
from collections import OrderedDict
from datetime import datetime
from datetime import timedelta
from decimal import Decimal
from functools import reduce
from unittest import skip
from unittest.mock import patch
from unittest.mock import PropertyMock

from dateutil.relativedelta import relativedelta
from django.db.models import Count
from django.db.models import DecimalField
from django.db.models import F
from django.db.models import Q
from django.db.models import Sum
from django.db.models import Value
from django.db.models.functions import Coalesce
from django.urls import reverse
from rest_framework.exceptions import ValidationError
from tenant_schemas.utils import tenant_context

from api.iam.test.iam_test_case import IamTestCase
from api.report.aws.query_handler import AWSReportQueryHandler
from api.report.aws.serializers import AWSExcludeSerializer
from api.report.aws.view import AWSCostView
from api.report.aws.view import AWSInstanceTypeView
from api.report.aws.view import AWSStorageView
from api.report.constants import AWS_CATEGORY_PREFIX
from api.report.constants import TAG_PREFIX
from api.report.queries import strip_prefix
from api.report.test.aws.test_views import _calculate_accounts_and_subous
from api.report.test.util.constants import AWS_CONSTANTS
from api.tags.aws.queries import AWSTagQueryHandler
from api.tags.aws.view import AWSTagView
from api.utils import DateHelper
from api.utils import materialized_view_month_start
from reporting.models import AWSComputeSummaryByAccountP
from reporting.models import AWSComputeSummaryP
from reporting.models import AWSCostEntryBill
from reporting.models import AWSCostEntryLineItemDailySummary
from reporting.models import AWSCostSummaryByAccountP
from reporting.models import AWSCostSummaryByRegionP
from reporting.models import AWSCostSummaryByServiceP
from reporting.models import AWSCostSummaryP
from reporting.models import AWSDatabaseSummaryP
from reporting.models import AWSNetworkSummaryP
from reporting.models import AWSStorageSummaryByAccountP
from reporting.models import AWSStorageSummaryP
from reporting.provider.aws.models import AWSOrganizationalUnit


def get_account_ailases():
    """Get the account aliases and return them in a list."""
    accounts = AWSCostEntryLineItemDailySummary.objects.values(
        "account_alias__account_alias", "usage_account_id"
    ).distinct()
    account_aliases = []
    account_alias_mapping = {}
    for account in accounts:
        account_al = account.get("account_alias__account_alias")
        account_aliases.append(account_al)
        account_alias_mapping[account.get("usage_account_id")] = account_al
    return account_aliases, account_alias_mapping


class AWSReportQueryTest(IamTestCase):
    """Tests the report queries."""

    def setUp(self):
        """Set up the customer view tests."""
        self.dh = DateHelper()
        super().setUp()
        with tenant_context(self.tenant):
            self.accounts = AWSCostEntryLineItemDailySummary.objects.values("usage_account_id").distinct()
            self.accounts = [entry.get("usage_account_id") for entry in self.accounts]

            self.services = AWSCostEntryLineItemDailySummary.objects.values("product_code").distinct()
            self.services = [entry.get("product_code") for entry in self.services]

            self.availability_zone = (
                AWSCostEntryLineItemDailySummary.objects.filter(
                    availability_zone__isnull=False, usage_start__gte=self.dh.this_month_start
                )
                .values("availability_zone")
                .distinct()
                .first()
                .get("availability_zone")
            )
            self.availability_zone_count_cur_mo = (
                AWSCostEntryLineItemDailySummary.objects.filter(usage_start__gte=self.dh.this_month_start)
                .distinct()
                .values_list("availability_zone")
                .count()
            )
            self.region = AWSCostEntryLineItemDailySummary.objects.values("region").distinct().first().get("region")
            self.region_count = AWSCostEntryLineItemDailySummary.objects.aggregate(Count("region", distinct=True)).get(
                "region__count"
            )
            self.account_count = AWSCostEntryLineItemDailySummary.objects.aggregate(
                Count("usage_account_id", distinct=True)
            ).get("usage_account_id__count")
            self.account_alias = (
                AWSCostEntryLineItemDailySummary.objects.values("account_alias__account_alias")
                .distinct()
                .first()
                .get("account_alias__account_alias")
            )
            self.account_aliases = get_account_ailases()[0]
            self.account_alias_mapping = get_account_ailases()[1]
            self.organizational_unit = (
                AWSCostEntryLineItemDailySummary.objects.values("organizational_unit__org_unit_id")
                .distinct()
                .first()
                .get("organizational_unit__org_unit_id")
            )
            self.aws_category_tuple = AWS_CONSTANTS["cost_category"]
            # this mapping is based on the aws_org_tree.yml that populates the data for tests
            # it takes into account the sub orgs that should show up for each org based on
            # whether or not they have accounts under them in the range
            # for example, OU_002 & 0U_004 do not show up under R_001 because OU_004 was deleted
            # before the range began & OU_002 had no accounts during the range
            self.ou_to_account_subou_map = {
                "R_001": {"accounts": ["9999999999990"], "org_units": ["OU_001"], "org_unit_path": "R_001"},
                "OU_001": {
                    "accounts": ["9999999999991", "9999999999992"],
                    "org_units": ["OU_005"],
                    "org_unit_path": "R_001&OU_001",
                },
                "OU_002": {"accounts": [], "org_units": ["OU_003"], "org_unit_path": "R_001&OU_002"},
                "OU_003": {"accounts": ["9999999999993"], "org_units": [], "org_unit_path": "R_001&OU_002&OU_003"},
                "OU_004": {"accounts": [], "org_units": [], "org_unit_path": "R_001&OU_004"},
                "OU_005": {"accounts": [], "org_units": [], "org_unit_path": "R_001&OU_001&OU_005"},
            }

    def calculate_total(self, handler):
        """Return expected total cost for the query."""
        filters = handler._get_filter()
        with tenant_context(self.tenant):
            return (
                AWSCostEntryLineItemDailySummary.objects.filter(filters)
                .aggregate(
                    cost=Sum(
                        Coalesce(F("unblended_cost"), Value(0, output_field=DecimalField()))
                        + Coalesce(F("markup_cost"), Value(0, output_field=DecimalField()))
                    )
                )
                .get("cost")
            )

    def calculate_total_filters(self, filters):
        """Return expected total cost for the query."""
        with tenant_context(self.tenant):
            return (
                AWSCostEntryLineItemDailySummary.objects.filter(**filters)
                .aggregate(
                    cost=Sum(
                        Coalesce(F("unblended_cost"), Value(0, output_field=DecimalField()))
                        + Coalesce(F("markup_cost"), Value(0, output_field=DecimalField()))
                    )
                )
                .get("cost")
            )

    def test_apply_group_null_label(self):
        """Test adding group label for null values."""
        url = "?"
        query_params = self.mocked_query_params(url, AWSCostView)
        handler = AWSReportQueryHandler(query_params)
        groups = ["region"]
        data = {"region": None, "units": "USD"}
        expected = {"region": "No-region", "units": "USD"}
        out_data = handler._apply_group_null_label(data, groups)
        self.assertEqual(expected, out_data)

        data = {"region": "us-east", "units": "USD"}
        expected = {"region": "us-east", "units": "USD"}
        out_data = handler._apply_group_null_label(data, groups)
        self.assertEqual(expected, out_data)

        groups = []
        out_data = handler._apply_group_null_label(data, groups)
        self.assertEqual(expected, out_data)

    def test_transform_null_group(self):
        """Test transform data with null group value."""
        url = "?"
        query_params = self.mocked_query_params(url, AWSCostView)
        handler = AWSReportQueryHandler(query_params)
        groups = ["region"]
        group_index = 0
        data = {None: [{"region": "No-region", "units": "USD"}]}
        expected = [{"region": "No-region", "values": [{"region": "No-region", "units": "USD"}]}]
        out_data = handler._transform_data(groups, group_index, data)
        self.assertEqual(expected, out_data)

        data = {"us-east": [{"region": "us-east", "units": "USD"}]}
        expected = [{"region": "us-east", "values": [{"region": "us-east", "units": "USD"}]}]
        out_data = handler._transform_data(groups, group_index, data)
        self.assertEqual(expected, out_data)

        data = {None: {"region": "No-region", "units": "USD"}}
        expected = [{"region": "No-region", "values": {"region": "No-region", "units": "USD"}}]
        out_data = handler._transform_data(groups, group_index, data)
        self.assertEqual(expected, out_data)

    def test_transform_null_group_with_limit(self):
        """Test transform data with null group value."""
        url = "?filter[limit]=1&group_by[account]=*"
        query_params = self.mocked_query_params(url, AWSCostView)
        handler = AWSReportQueryHandler(query_params)
        groups = ["region"]
        group_index = 0
        data = {None: [{"region": "No-region", "units": "USD"}]}
        expected = [{"region": "No-region", "values": [{"region": "No-region", "units": "USD"}]}]
        out_data = handler._transform_data(groups, group_index, data)
        self.assertEqual(expected, out_data)

        data = {"us-east": [{"region": "us-east", "units": "USD"}]}
        expected = [{"region": "us-east", "values": [{"region": "us-east", "units": "USD"}]}]
        out_data = handler._transform_data(groups, group_index, data)
        self.assertEqual(expected, out_data)

        data = {None: {"region": "No-region", "units": "USD"}}
        expected = [{"region": "No-region", "values": {"region": "No-region", "units": "USD"}}]
        out_data = handler._transform_data(groups, group_index, data)
        self.assertEqual(expected, out_data)

    def test_get_group_by_with_group_by_and_limit_params(self):
        """Test the _get_group_by method with limit and group by params."""
        expected = ["account"]
        url = "?group_by[account]=*&filter[limit]=1"
        query_params = self.mocked_query_params(url, AWSInstanceTypeView)
        handler = AWSReportQueryHandler(query_params)
        group_by = handler._get_group_by()
        self.assertEqual(expected, group_by)

    def test_get_group_by_with_group_by_and_no_limit_params(self):
        """Test the _get_group_by method with group by params."""
        expected = ["account", "instance_type"]
        url = "?group_by[account]=*"
        query_params = self.mocked_query_params(url, AWSInstanceTypeView)
        handler = AWSReportQueryHandler(query_params)
        group_by = handler._get_group_by()
        self.assertEqual(expected, group_by)

    def test_get_group_by_with_limit_and_no_group_by_params(self):
        """Test the _get_group_by method with limit params."""
        expected = ["instance_type"]
        param = "?filter[limit]=1"
        query_params = self.mocked_query_params(
            param, AWSInstanceTypeView, path="/api/cost-management/v1/reports/azure/instance-types/"
        )
        handler = AWSReportQueryHandler(query_params)
        group_by = handler._get_group_by()
        self.assertEqual(expected, group_by)

    def test_get_resolution_empty_day_time_scope(self):
        """Test get_resolution returns default when time_scope is month."""
        url = "?filter[time_scope_value]=-10"
        query_params = self.mocked_query_params(url, AWSCostView)
        handler = AWSReportQueryHandler(query_params)
        self.assertEqual(handler.resolution, "daily")

    def test_get_time_scope_units_empty_default(self):
        """Test get_time_scope_units returns default when query params are empty."""
        url = "?"
        query_params = self.mocked_query_params(url, AWSCostView)
        handler = AWSReportQueryHandler(query_params)
        self.assertEqual(handler.get_time_scope_units(), "day")

    def test_get_time_scope_units_existing_value(self):
        """Test get_time_scope_units returns month when time_scope is month."""
        url = "?filter[time_scope_units]=month"
        query_params = self.mocked_query_params(url, AWSCostView)
        handler = AWSReportQueryHandler(query_params)
        self.assertEqual(handler.get_time_scope_units(), "month")

    def test_get_time_scope_value_empty_default(self):
        """Test get_time_scope_value returns default when query params are empty."""
        url = "?"
        query_params = self.mocked_query_params(url, AWSCostView)
        handler = AWSReportQueryHandler(query_params)
        self.assertEqual(handler.get_time_scope_value(), -10)

    def test_get_time_scope_value_existing_value(self):
        """Test validationerror for invalid time_scope_value."""
        url = "?filter[time_scope_value]=9999"
        with self.assertRaises(ValidationError):
            self.mocked_query_params(url, AWSCostView)

    def test_get_time_frame_filter_current_month(self):
        """Test _get_time_frame_filter for current month."""
        url = "?filter[time_scope_units]=month&filter[time_scope_value]=-1&filter[resolution]=daily"
        query_params = self.mocked_query_params(url, AWSCostView)
        handler = AWSReportQueryHandler(query_params)
        start = handler.start_datetime
        end = handler.end_datetime
        interval = handler.time_interval
        self.assertEqual(start, DateHelper().this_month_start)
        self.assertEqual(end.date(), DateHelper().today.date())
        self.assertIsInstance(interval, list)
        self.assertEqual(len(interval), DateHelper().today.day)

    def test_get_time_frame_filter_previous_month(self):
        """Test _get_time_frame_filter for previous month."""
        url = "?filter[time_scope_units]=month&filter[time_scope_value]=-2&filter[resolution]=daily"
        query_params = self.mocked_query_params(url, AWSCostView)
        handler = AWSReportQueryHandler(query_params)
        start = handler.start_datetime
        end = handler.end_datetime
        interval = handler.time_interval
        self.assertEqual(start, DateHelper().last_month_start)
        self.assertEqual(end, DateHelper().last_month_end)
        self.assertIsInstance(interval, list)
        self.assertTrue(len(interval) >= 28)

    def test_get_time_frame_filter_2_months_ago(self):
        """Test _get_time_frame_filter for 2 months ago."""
        url = "?filter[time_scope_units]=month&filter[time_scope_value]=-3&filter[resolution]=daily"
        query_params = self.mocked_query_params(url, AWSCostView)
        handler = AWSReportQueryHandler(query_params)
        start = handler.start_datetime
        end = handler.end_datetime
        interval = handler.time_interval
        dh = DateHelper()
        self.assertEqual(start, dh.relative_month_start(-2))
        self.assertEqual(end, dh.relative_month_end(-2))
        self.assertIsInstance(interval, list)
        self.assertEqual(len(interval), end.day)

    def test_get_time_frame_filter_90_days_ago(self):
        """Test _get_time_frame_filter for 90 days ago month."""
        url = "?filter[time_scope_units]=day&filter[time_scope_value]=-90&filter[resolution]=daily"
        query_params = self.mocked_query_params(url, AWSCostView)
        handler = AWSReportQueryHandler(query_params)
        start = handler.start_datetime.date()
        end = handler.end_datetime.date()
        interval = handler.time_interval
        dh = DateHelper()
        today = dh.today
        self.assertEqual(start, dh.n_days_ago(today, 89).date())
        self.assertEqual(end, dh.today.date())
        self.assertIsInstance(interval, list)
        self.assertEqual(len(interval), 90)

    def test_get_time_frame_filter_last_ten(self):
        """Test _get_time_frame_filter for last ten days."""
        url = "?filter[time_scope_units]=day&filter[time_scope_value]=-10&filter[resolution]=daily"
        query_params = self.mocked_query_params(url, AWSCostView)
        handler = AWSReportQueryHandler(query_params)
        dh = DateHelper()
        nine_days_ago = dh.n_days_ago(dh.today, 9)
        start = handler.start_datetime.replace(hour=0, minute=0, second=0, microsecond=0)
        end = handler.end_datetime.replace(hour=0, minute=0, second=0, microsecond=0)
        interval = handler.time_interval
        self.assertEqual(start, nine_days_ago)
        self.assertEqual(end, dh.today)
        self.assertIsInstance(interval, list)
        self.assertTrue(len(interval) == 10)

    def test_get_time_frame_filter_last_thirty(self):
        """Test _get_time_frame_filter for last thirty days."""
        url = "?filter[time_scope_units]=day&filter[time_scope_value]=-30&filter[resolution]=daily"
        query_params = self.mocked_query_params(url, AWSCostView)
        handler = AWSReportQueryHandler(query_params)
        dh = DateHelper()
        twenty_nine_days_ago = dh.n_days_ago(dh.today, 29)
        start = handler.start_datetime.replace(hour=0, minute=0, second=0, microsecond=0)
        end = handler.end_datetime.replace(hour=0, minute=0, second=0, microsecond=0)
        interval = handler.time_interval
        self.assertEqual(start, twenty_nine_days_ago)
        self.assertEqual(end, dh.today)
        self.assertIsInstance(interval, list)
        self.assertTrue(len(interval) == 30)

    def test_execute_take_defaults(self):
        """Test execute_query for current month on daily breakdown."""
        url = "?"
        query_params = self.mocked_query_params(url, AWSCostView)
        handler = AWSReportQueryHandler(query_params)
        query_output = handler.execute_query()
        self.assertIsNotNone(query_output.get("data"))
        self.assertIsNotNone(query_output.get("total"))
        total = query_output.get("total")
        self.assertIsNotNone(total.get("cost"))

    def test_execute_query_current_month_daily(self):
        """Test execute_query for current month on daily breakdown."""
        url = "?filter[time_scope_units]=month&filter[time_scope_value]=-1&filter[resolution]=daily"
        query_params = self.mocked_query_params(url, AWSCostView)
        handler = AWSReportQueryHandler(query_params)
        query_output = handler.execute_query()
        total_cost_total = query_output.get("total", {}).get("cost", {}).get("total")
        self.assertIsNotNone(total_cost_total)
        self.assertAlmostEqual(total_cost_total.get("value"), self.calculate_total(handler), 6)

    def test_execute_query_current_month_monthly(self):
        """Test execute_query for current month on monthly breakdown."""
        url = "?filter[time_scope_units]=month&filter[time_scope_value]=-1&filter[resolution]=monthly"
        query_params = self.mocked_query_params(url, AWSCostView)
        handler = AWSReportQueryHandler(query_params)
        query_output = handler.execute_query()
        total_cost_total = query_output.get("total", {}).get("cost", {}).get("total")
        self.assertIsNotNone(query_output.get("data"))
        self.assertIsNotNone(query_output.get("total"))
        self.assertAlmostEqual(total_cost_total.get("value"), self.calculate_total(handler), 6)

    def test_execute_query_current_month_by_service(self):
        """Test execute_query for current month on monthly breakdown by service."""
        url = "?filter[time_scope_units]=month&filter[time_scope_value]=-1&filter[resolution]=monthly&group_by[service]=*"  # noqa: E501
        query_params = self.mocked_query_params(url, AWSCostView)
        handler = AWSReportQueryHandler(query_params)
        query_output = handler.execute_query()
        data = query_output.get("data")
        total_cost_total = query_output.get("total", {}).get("cost", {}).get("total")
        self.assertIsNotNone(data)
        self.assertIsNotNone(total_cost_total)
        self.assertAlmostEqual(total_cost_total.get("value"), self.calculate_total(handler), 6)

        cmonth_str = DateHelper().this_month_start.strftime("%Y-%m")
        for data_item in data:
            month_val = data_item.get("date")
            month_data = data_item.get("services")
            self.assertEqual(month_val, cmonth_str)
            self.assertIsInstance(month_data, list)
            for month_item in month_data:
                service = month_item.get("service")
                self.assertIn(service, self.services)
                self.assertIsInstance(month_item.get("values"), list)

    def test_execute_query_by_filtered_service(self):
        """Test execute_query monthly breakdown by filtered service."""
        url = "?filter[time_scope_units]=month&filter[time_scope_value]=-1&filter[resolution]=monthly&group_by[service]=AmazonEC2"  # noqa: E501
        query_params = self.mocked_query_params(url, AWSCostView)
        handler = AWSReportQueryHandler(query_params)
        query_output = handler.execute_query()
        data = query_output.get("data")
        total_cost_total = query_output.get("total", {}).get("cost", {}).get("total")
        self.assertIsNotNone(data)
        self.assertIsNotNone(total_cost_total)
        self.assertAlmostEqual(total_cost_total.get("value"), self.calculate_total(handler), 6)

        cmonth_str = DateHelper().this_month_start.strftime("%Y-%m")
        for data_item in data:
            month_val = data_item.get("date")
            month_data = data_item.get("services")
            self.assertEqual(month_val, cmonth_str)
            self.assertIsInstance(month_data, list)
            for month_item in month_data:
                compute = month_item.get("service")
                self.assertEqual(compute, "AmazonEC2")
                self.assertIsInstance(month_item.get("values"), list)

    def test_query_by_partial_filtered_service(self):
        """Test execute_query monthly breakdown by filtered service."""
        url = "?filter[time_scope_units]=month&filter[time_scope_value]=-1&filter[resolution]=monthly&group_by[service]=eC2"  # noqa: E501
        query_params = self.mocked_query_params(url, AWSCostView)
        handler = AWSReportQueryHandler(query_params)
        query_output = handler.execute_query()
        data = query_output.get("data")
        total_cost_total = query_output.get("total", {}).get("cost", {}).get("total")
        self.assertIsNotNone(data)
        self.assertIsNotNone(total_cost_total)
        self.assertAlmostEqual(total_cost_total.get("value"), self.calculate_total(handler), 6)

        cmonth_str = DateHelper().this_month_start.strftime("%Y-%m")
        for data_item in data:
            month_val = data_item.get("date")
            month_data = data_item.get("services")
            self.assertEqual(month_val, cmonth_str)
            self.assertIsInstance(month_data, list)
            for month_item in month_data:
                compute = month_item.get("service")
                self.assertEqual(compute, "AmazonEC2")
                self.assertIsInstance(month_item.get("values"), list)

    def test_execute_query_current_month_by_account(self):
        """Test execute_query for current month on monthly breakdown by account."""
        url = "?filter[time_scope_units]=month&filter[time_scope_value]=-1&filter[resolution]=monthly&group_by[account]=*"  # noqa: E501
        query_params = self.mocked_query_params(url, AWSCostView)
        handler = AWSReportQueryHandler(query_params)
        query_output = handler.execute_query()
        data = query_output.get("data")
        total_cost_total = query_output.get("total", {}).get("cost", {}).get("total")
        self.assertIsNotNone(data)
        self.assertIsNotNone(total_cost_total)
        self.assertAlmostEqual(total_cost_total.get("value"), self.calculate_total(handler), 6)

        cmonth_str = DateHelper().this_month_start.strftime("%Y-%m")
        for data_item in data:
            month_val = data_item.get("date")
            month_data = data_item.get("accounts")
            self.assertEqual(month_val, cmonth_str)
            self.assertIsInstance(month_data, list)
            for month_item in month_data:
                account = month_item.get("account")
                self.assertIn(account, self.accounts)
                self.assertIsInstance(month_item.get("values"), list)

    def test_execute_query_by_account_by_service(self):
        """Test execute_query for current month breakdown by account by service."""
        url = "?filter[time_scope_units]=month&filter[time_scope_value]=-1&filter[resolution]=monthly&group_by[account]=*&group_by[service]=*"  # noqa: E501
        query_params = self.mocked_query_params(url, AWSCostView)
        handler = AWSReportQueryHandler(query_params)
        query_output = handler.execute_query()
        data = query_output.get("data")
        total_cost_total = query_output.get("total", {}).get("cost", {}).get("total")
        self.assertIsNotNone(data)
        self.assertIsNotNone(total_cost_total)
        self.assertAlmostEqual(total_cost_total.get("value"), self.calculate_total(handler), 6)

        cmonth_str = DateHelper().this_month_start.strftime("%Y-%m")
        for data_item in data:
            month_val = data_item.get("date")
            month_data = data_item.get("accounts")
            self.assertEqual(month_val, cmonth_str)
            self.assertIsInstance(month_data, list)
            for month_item in month_data:
                account = month_item.get("account")
                self.assertIn(account, self.accounts)
                self.assertIsInstance(month_item.get("services"), list)

    def test_execute_query_curr_month_by_account_w_limit(self):
        """Test execute_query for current month on monthly breakdown by account with limit."""

        url = "?filter[time_scope_units]=month&filter[time_scope_value]=-1&filter[resolution]=monthly&filter[limit]=2&group_by[account]=*"  # noqa: E501
        query_params = self.mocked_query_params(url, AWSCostView)
        handler = AWSReportQueryHandler(query_params)
        query_output = handler.execute_query()
        data = query_output.get("data")
        total_cost_total = query_output.get("total", {}).get("cost", {}).get("total")
        self.assertIsNotNone(data)
        self.assertIsNotNone(total_cost_total)
        self.assertAlmostEqual(total_cost_total.get("value"), self.calculate_total(handler), 6)

        cmonth_str = DateHelper().this_month_start.strftime("%Y-%m")
        for data_item in data:
            month_val = data_item.get("date")
            month_data = data_item.get("accounts")
            self.assertEqual(month_val, cmonth_str)
            self.assertIsInstance(month_data, list)
            for month_item in month_data:
                self.assertIsInstance(month_item.get("account"), str)
                self.assertIsInstance(month_item.get("values"), list)

    def test_execute_query_curr_month_by_account_w_order(self):
        """Test execute_query for current month on monthly breakdown by account with asc order."""

        url = "?filter[time_scope_units]=month&filter[time_scope_value]=-1&filter[resolution]=monthly&group_by[account]=*&order_by[cost]=asc"  # noqa: E501
        query_params = self.mocked_query_params(url, AWSCostView)
        handler = AWSReportQueryHandler(query_params)
        query_output = handler.execute_query()
        data = query_output.get("data")
        total_cost_total = query_output.get("total", {}).get("cost", {}).get("total")
        self.assertIsNotNone(data)
        self.assertIsNotNone(total_cost_total)
        self.assertAlmostEqual(total_cost_total.get("value"), self.calculate_total(handler), 6)

        cmonth_str = DateHelper().this_month_start.strftime("%Y-%m")
        for data_item in data:
            month_val = data_item.get("date")
            month_data = data_item.get("accounts")
            self.assertEqual(month_val, cmonth_str)
            self.assertIsInstance(month_data, list)
            self.assertEqual(len(month_data), self.account_count)
            current_total = 0
            for month_item in month_data:
                self.assertIsInstance(month_item.get("account"), str)
                self.assertIsInstance(month_item.get("values"), list)
                data_point_total = month_item.get("values")[0].get("cost", {}).get("total", {}).get("value")
                self.assertIsNotNone(data_point_total)
                self.assertLess(current_total, data_point_total)
                current_total = data_point_total

    def test_execute_query_curr_month_by_account_w_order_by_account_alias(self):
        """Test execute_query for current month on monthly breakdown by account with asc order."""

        url = f"?filter[time_scope_units]=month&filter[time_scope_value]=-1&filter[resolution]=monthly&group_by[account]={self.account_alias}&order_by[account_alias]=asc"  # noqa: E501
        query_params = self.mocked_query_params(url, AWSCostView)
        handler = AWSReportQueryHandler(query_params)
        query_output = handler.execute_query()
        data = query_output.get("data")
        total_cost_total = query_output.get("total", {}).get("cost", {}).get("total")
        self.assertIsNotNone(data)
        self.assertIsNotNone(total_cost_total)
        self.assertAlmostEqual(total_cost_total.get("value"), self.calculate_total(handler), 6)

        cmonth_str = DateHelper().this_month_start.strftime("%Y-%m")
        for data_item in data:
            month_val = data_item.get("date")
            month_data = data_item.get("accounts")
            self.assertEqual(month_val, cmonth_str)
            self.assertIsInstance(month_data, list)
            self.assertEqual(len(month_data), 1)
            current = ""
            for month_item in month_data:
                self.assertIsInstance(month_item.get("account"), str)
                self.assertIsInstance(month_item.get("values"), list)
                self.assertIsNotNone(month_item.get("values")[0].get("account"))
                data_point = month_item.get("values")[0].get("account_alias")
                self.assertLess(current, data_point)
                current = data_point

    def test_execute_query_curr_month_by_region(self):
        """Test execute_query for current month on monthly breakdown by region."""
        url = "?filter[time_scope_units]=month&filter[time_scope_value]=-1&filter[resolution]=monthly&group_by[region]=*"  # noqa: E501
        query_params = self.mocked_query_params(url, AWSCostView)
        handler = AWSReportQueryHandler(query_params)
        query_output = handler.execute_query()
        data = query_output.get("data")
        total_cost_total = query_output.get("total", {}).get("cost", {}).get("total")
        self.assertIsNotNone(data)
        self.assertIsNotNone(total_cost_total)
        self.assertAlmostEqual(total_cost_total.get("value"), self.calculate_total(handler), 6)

        cmonth_str = DateHelper().this_month_start.strftime("%Y-%m")
        for data_item in data:
            month_val = data_item.get("date")
            month_data = data_item.get("regions")
            self.assertEqual(month_val, cmonth_str)
            self.assertIsInstance(month_data, list)
            self.assertEqual(len(month_data), self.region_count)
            for month_item in month_data:
                self.assertIsInstance(month_item.get("region"), str)
                self.assertIsInstance(month_item.get("values"), list)
                self.assertIsNotNone(month_item.get("values")[0].get("cost"))

    def test_execute_query_curr_month_by_filtered_region(self):
        """Test execute_query for current month on monthly breakdown by filtered region."""
        url = f"?filter[time_scope_units]=month&filter[time_scope_value]=-1&filter[resolution]=monthly&group_by[region]={self.region}"  # noqa: E501
        query_params = self.mocked_query_params(url, AWSCostView)
        handler = AWSReportQueryHandler(query_params)
        query_output = handler.execute_query()
        data = query_output.get("data")
        total_cost_total = query_output.get("total", {}).get("cost", {}).get("total")
        #
        self.assertIsNotNone(total_cost_total)
        self.assertGreater(total_cost_total.get("value"), 0)

        cmonth_str = DateHelper().this_month_start.strftime("%Y-%m")
        for data_item in data:
            month_val = data_item.get("date")
            month_data = data_item.get("regions")
            self.assertEqual(month_val, cmonth_str)
            self.assertIsInstance(month_data, list)
            for month_item in month_data:
                self.assertIsInstance(month_item.get("region"), str)
                self.assertIsInstance(month_item.get("values"), list)
                self.assertIsNotNone(month_item.get("values")[0].get("cost"))

    def test_execute_query_curr_month_by_avail_zone(self):
        """Test execute_query for current month on monthly breakdown by avail_zone."""
        url = "?filter[time_scope_units]=month&filter[time_scope_value]=-1&filter[resolution]=monthly&group_by[az]=*"  # noqa: E501
        query_params = self.mocked_query_params(url, AWSCostView)
        handler = AWSReportQueryHandler(query_params)
        query_output = handler.execute_query()
        data = query_output.get("data")
        total_cost_total = query_output.get("total", {}).get("cost", {}).get("total")
        self.assertIsNotNone(data)
        self.assertIsNotNone(total_cost_total)
        self.assertAlmostEqual(total_cost_total.get("value"), self.calculate_total(handler), 6)

        cmonth_str = DateHelper().this_month_start.strftime("%Y-%m")
        for data_item in data:
            month_val = data_item.get("date")
            month_data = data_item.get("azs")
            self.assertEqual(month_val, cmonth_str)
            self.assertIsInstance(month_data, list)
            self.assertEqual(len(month_data), self.availability_zone_count_cur_mo)
            for month_item in month_data:
                self.assertIsInstance(month_item.get("az"), str)
                self.assertIsInstance(month_item.get("values"), list)
                self.assertIsNotNone(month_item.get("values")[0].get("cost"))

    def test_execute_query_curr_month_by_filtered_avail_zone(self):
        """Test execute_query for current month on monthly breakdown by filtered avail_zone."""
        url = f"?filter[time_scope_units]=month&filter[time_scope_value]=-1&filter[resolution]=monthly&group_by[az]={self.availability_zone}"  # noqa: E501
        query_params = self.mocked_query_params(url, AWSCostView)
        handler = AWSReportQueryHandler(query_params)
        query_output = handler.execute_query()

        data = query_output.get("data")
        self.assertIsNotNone(data)
        self.assertIsNotNone(query_output.get("total"))
        total = query_output.get("total")
        self.assertIsNotNone(total.get("cost"))

        cmonth_str = DateHelper().this_month_start.strftime("%Y-%m")
        for data_item in data:
            month_val = data_item.get("date")
            month_data = data_item.get("azs")
            self.assertEqual(month_val, cmonth_str)
            self.assertIsInstance(month_data, list)
            self.assertEqual(1, len(month_data))
            for month_item in month_data:
                self.assertIsInstance(month_item.get("az"), str)
                self.assertIsInstance(month_item.get("values"), list)
                self.assertIsNotNone(month_item.get("values")[0].get("cost"))

    def test_execute_query_current_month_filter_account(self):
        """Test execute_query for current month on monthly filtered by account."""
        url = f"?filter[time_scope_units]=month&filter[time_scope_value]=-1&filter[resolution]=monthly&filter[account]={self.account_alias}"  # noqa: E501
        query_params = self.mocked_query_params(url, AWSCostView)
        handler = AWSReportQueryHandler(query_params)
        query_output = handler.execute_query()
        data = query_output.get("data")
        total_cost_total = query_output.get("total", {}).get("cost", {}).get("total")
        self.assertIsNotNone(data)
        self.assertIsNotNone(total_cost_total)
        self.assertAlmostEqual(total_cost_total.get("value"), self.calculate_total(handler), 6)

        cmonth_str = DateHelper().this_month_start.strftime("%Y-%m")
        for data_item in data:
            month_val = data_item.get("date")
            month_data = data_item.get("values")
            self.assertEqual(month_val, cmonth_str)
            self.assertIsInstance(month_data, list)

    def test_execute_query_current_month_filter_service(self):
        """Test execute_query for current month on monthly filtered by service."""
        url = "?filter[time_scope_units]=month&filter[time_scope_value]=-1&filter[resolution]=monthly&filter[service]=AmazonEC2"  # noqa: E501
        query_params = self.mocked_query_params(url, AWSCostView)
        handler = AWSReportQueryHandler(query_params)
        query_output = handler.execute_query()

        data = query_output.get("data")
        total_cost_total = query_output.get("total", {}).get("cost", {}).get("total")
        self.assertIsNotNone(data)
        self.assertIsNotNone(total_cost_total)
        self.assertAlmostEqual(total_cost_total.get("value"), self.calculate_total(handler), 6)

        cmonth_str = DateHelper().this_month_start.strftime("%Y-%m")
        for data_item in data:
            month_val = data_item.get("date")
            month_data = data_item.get("values")
            self.assertEqual(month_val, cmonth_str)
            self.assertIsInstance(month_data, list)

    def test_execute_query_current_month_filter_region(self):
        """Test execute_query for current month on monthly filtered by region."""
        url = f"?filter[time_scope_units]=month&filter[time_scope_value]=-1&filter[resolution]=monthly&filter[region]={self.region}"  # noqa: E501
        query_params = self.mocked_query_params(url, AWSCostView)
        handler = AWSReportQueryHandler(query_params)
        query_output = handler.execute_query()
        data = query_output.get("data")
        total_cost_total = query_output.get("total", {}).get("cost", {}).get("total")
        self.assertIsNotNone(data)
        self.assertIsNotNone(total_cost_total)
        self.assertGreater(total_cost_total.get("value"), 0)

        cmonth_str = DateHelper().this_month_start.strftime("%Y-%m")
        for data_item in data:
            month_val = data_item.get("date")
            month_data = data_item.get("values")
            self.assertEqual(month_val, cmonth_str)
            self.assertIsInstance(month_data, list)

    def test_execute_query_current_month_filter_avail_zone(self):
        """Test execute_query for current month on monthly filtered by avail_zone."""
        url = f"?filter[time_scope_units]=month&filter[time_scope_value]=-1&filter[resolution]=monthly&filter[az]={self.availability_zone}"  # noqa: E501
        query_params = self.mocked_query_params(url, AWSCostView)
        handler = AWSReportQueryHandler(query_params)
        query_output = handler.execute_query()
        data = query_output.get("data")
        total_cost_total = query_output.get("total", {}).get("cost", {}).get("total")
        self.assertIsNotNone(data)
        self.assertIsNotNone(total_cost_total)
        self.assertAlmostEqual(total_cost_total.get("value"), self.calculate_total(handler), 6)

        cmonth_str = DateHelper().this_month_start.strftime("%Y-%m")
        for data_item in data:
            month_val = data_item.get("date")
            month_data = data_item.get("values")
            self.assertEqual(month_val, cmonth_str)
            self.assertIsInstance(month_data, list)

    def test_execute_query_current_month_exclude_service(self):
        """Test execute_query for current month on monthly excluded by service."""
        url = "?filter[time_scope_units]=month&filter[time_scope_value]=-1&filter[resolution]=monthly&exclude[service]=AmazonEC2"  # noqa: E501
        query_params = self.mocked_query_params(url, AWSCostView)
        handler = AWSReportQueryHandler(query_params)
        query_output = handler.execute_query()

        data = query_output.get("data")
        total_cost_total = query_output.get("total", {}).get("cost", {}).get("total")
        self.assertIsNotNone(data)
        self.assertIsNotNone(total_cost_total)

    def test_aws_category_api_options_monthly(self):
        """Test execute_query for current month on monthly filter aws_category"""
        base_url = "?filter[time_scope_units]=month&filter[time_scope_value]=-1&filter[resolution]=monthly"
        aws_cat_dict = self.aws_category_tuple[0]
        aws_cat_key = list(aws_cat_dict.keys())[0]
        filter_args = {
            "usage_start__gte": self.dh.this_month_start,
            "usage_start__lte": self.dh.today,
            f"cost_category__{aws_cat_key}__icontains": aws_cat_dict[aws_cat_key],
        }
        group_by_key = f"&group_by[{AWS_CATEGORY_PREFIX}{aws_cat_key}]=*"
        filter_key = f"&filter[{AWS_CATEGORY_PREFIX}{aws_cat_key}]={aws_cat_dict[aws_cat_key]}"
        exclude_key = f"&exclude[{AWS_CATEGORY_PREFIX}{aws_cat_key}]={aws_cat_dict[aws_cat_key]}"
        results = {}
        for sub_url in [group_by_key, filter_key, exclude_key]:
            with self.subTest(sub_url=sub_url):
                url = base_url + sub_url
                query_params = self.mocked_query_params(url, AWSCostView, reverse("reports-aws-costs"))
                handler = AWSReportQueryHandler(query_params)
                query_output = handler.execute_query()
                data = query_output.get("data")
                total_cost_total = query_output.get("total", {}).get("cost", {}).get("total")
                self.assertIsNotNone(data)
                self.assertIsNotNone(total_cost_total)
                results[sub_url] = total_cost_total.get("value")
        # Validate filter
        self.assertLess(results[filter_key], results[group_by_key])
        self.assertEqual(results[filter_key], self.calculate_total_filters(filter_args))
        # Validate Exclude
        excluded_expected = results[group_by_key] - results[filter_key]
        self.assertEqual(results[exclude_key], excluded_expected)

    def test_aws_category_sub_strucuture(self):
        """Test execute_query for current month on monthly filter aws_category"""
        aws_cat_key = None
        for dikt in self.aws_category_tuple:
            if isinstance(dikt, dict):
                if not aws_cat_key:
                    aws_cat_key = list(dikt.keys())[0]
                    expected_values = [f"No-{aws_cat_key}", dikt[aws_cat_key]]
                else:
                    if dikt.get(aws_cat_key):
                        expected_values.append(dikt[aws_cat_key])

        base_url = "?filter[time_scope_units]=month&filter[time_scope_value]=-1&filter[resolution]=monthly"
        url = base_url + f"&group_by[{AWS_CATEGORY_PREFIX}{aws_cat_key}]=*"
        query_params = self.mocked_query_params(url, AWSCostView, reverse("reports-aws-costs"))
        handler = AWSReportQueryHandler(query_params)
        query_output = handler.execute_query()
        data = query_output.get("data")
        total_cost_total = query_output.get("total", {}).get("cost", {}).get("total", {}).get("value")
        self.assertIsNotNone(data)
        sub_totals = []
        for date in data:
            categories_list = date.get(f"{aws_cat_key}s")
            self.assertIsNotNone(categories_list)
            for cate in categories_list:
                self.assertIsNotNone(cate.get(aws_cat_key))
                self.assertIn(cate[aws_cat_key], expected_values)
                date_dict = cate.get("values")[0]
                sub_totals.append(date_dict.get("cost", {}).get("total", {}).get("value"))
        self.assertAlmostEqual(total_cost_total, sum(sub_totals), 6)

    def test_aws_category_multiple_filter(self):
        """Test execute_query for current month on monthly filter aws_category"""
        url = "?filter[time_scope_units]=month&filter[time_scope_value]=-1&filter[resolution]=monthly"
        # build url & expected values
        expected_value = []
        for idx in [0, 1]:
            dikt = self.aws_category_tuple[idx]
            key = list(dikt.keys())[0]
            substring = f"&filter[or:{AWS_CATEGORY_PREFIX}{key}]={dikt[key]}"
            url = url + substring
            filter_args = {
                "usage_start__gte": self.dh.this_month_start,
                "usage_start__lte": self.dh.today,
                f"cost_category__{key}__icontains": dikt[key],
            }
            expected_value.append(self.calculate_total_filters(filter_args))
        query_params = self.mocked_query_params(url, AWSCostView, reverse("reports-aws-costs"))
        handler = AWSReportQueryHandler(query_params)
        query_output = handler.execute_query()
        data = query_output.get("data")
        total_cost_total = query_output.get("total", {}).get("cost", {}).get("total", {}).get("value")
        self.assertIsNotNone(total_cost_total)
        self.assertIsNotNone(data)
        self.assertAlmostEqual(sum(expected_value), total_cost_total)

    def test_aws_category_multiple_exclude(self):
        """Test execute_query for current month on monthly filter aws_category"""
        base_url = ["?filter[time_scope_units]=month", "&filter[time_scope_value]=-1", "&filter[resolution]=monthly"]
        exclude_url = "".join(base_url)
        # build url & expected values
        expected_value = []
        for idx in [0, 1]:
            dikt = self.aws_category_tuple[idx]
            key = list(dikt.keys())[0]
            substring = f"&exclude[or:{AWS_CATEGORY_PREFIX}{key}]={dikt[key]}"
            exclude_url = exclude_url + substring
            filter_args = {
                "usage_start__gte": self.dh.this_month_start,
                "usage_start__lte": self.dh.today,
                f"cost_category__{key}__icontains": dikt[key],
            }
            expected_value.append(self.calculate_total_filters(filter_args))
        aws_cat_dict = self.aws_category_tuple[0]
        aws_cat_key = list(aws_cat_dict.keys())[0]
        group_url = "".join(base_url) + f"&group_by[{AWS_CATEGORY_PREFIX}{aws_cat_key}]=*"
        results = {}
        for url in [exclude_url, group_url]:
            query_params = self.mocked_query_params(url, AWSCostView, reverse("reports-aws-costs"))
            handler = AWSReportQueryHandler(query_params)
            query_output = handler.execute_query()
            data = query_output.get("data")
            total_cost_total = query_output.get("total", {}).get("cost", {}).get("total", {}).get("value")
            results[url] = total_cost_total
        difference = results[group_url] - results[exclude_url]
        self.assertIsNotNone(total_cost_total)
        self.assertIsNotNone(data)
        self.assertAlmostEqual(sum(expected_value), difference)

    @patch("api.query_params.QueryParameters.accept_type", new_callable=PropertyMock)
    def test_execute_query_current_month_filter_avail_zone_csv(self, mock_accept):
        """Test execute_query for current month on monthly filtered by avail_zone for csv."""
        mock_accept.return_value = "text/csv"
        url = f"?filter[time_scope_units]=month&filter[time_scope_value]=-1&filter[resolution]=monthly&filter[az]={self.availability_zone}"  # noqa: E501
        query_params = self.mocked_query_params(url, AWSCostView)
        handler = AWSReportQueryHandler(query_params)
        query_output = handler.execute_query()
        data = query_output.get("data")
        total_cost_total = query_output.get("total", {}).get("cost", {}).get("total")
        self.assertIsNotNone(data)
        self.assertIsNotNone(query_output.get("total"))
        self.assertAlmostEqual(total_cost_total.get("value"), self.calculate_total(handler), 6)

    @patch("api.query_params.QueryParameters.accept_type", new_callable=PropertyMock)
    def test_execute_query_curr_month_by_account_w_limit_csv(self, mock_accept):
        """Test execute_query for current month on monthly by account with limt as csv."""
        mock_accept.return_value = "text/csv"

        url = f"?filter[time_scope_units]=month&filter[time_scope_value]=-1&filter[resolution]=monthly&filter[limit]=1&group_by[account]={self.account_alias}"  # noqa: E501
        query_params = self.mocked_query_params(url, AWSCostView)
        handler = AWSReportQueryHandler(query_params)
        query_output = handler.execute_query()
        data = query_output.get("data")
        total_cost_total = query_output.get("total", {}).get("cost", {}).get("total")
        self.assertIsNotNone(data)
        self.assertIsNotNone(total_cost_total)
        self.assertAlmostEqual(total_cost_total.get("value", {}), self.calculate_total(handler), 6)

        cmonth_str = DateHelper().this_month_start.strftime("%Y-%m")
        self.assertEqual(len(data), 1)
        for data_item in data:
            month = data_item.get("date")
            self.assertEqual(month, cmonth_str)

    def test_execute_query_w_delta(self):
        """Test grouped by deltas."""
        dh = DateHelper()
        current_total = Decimal(0)
        prev_total = Decimal(0)

        # fetch the expected sums from the DB.
        with tenant_context(self.tenant):
            curr = AWSCostEntryLineItemDailySummary.objects.filter(
                usage_start__gte=dh.this_month_start,
                usage_start__lte=dh.today,
                account_alias__account_alias=self.account_alias,
            ).aggregate(value=Sum(F("unblended_cost") + F("markup_cost")))
            current_total = Decimal(curr.get("value"))

            prev = AWSCostEntryLineItemDailySummary.objects.filter(
                usage_start__gte=dh.last_month_start,
                usage_start__lte=dh.today - relativedelta(months=1),
                account_alias__account_alias=self.account_alias,
            ).aggregate(value=Sum(F("unblended_cost") + F("markup_cost")))
            prev_total = Decimal(prev.get("value"))

        expected_delta_value = Decimal(current_total - prev_total)
        expected_delta_percent = Decimal((current_total - prev_total) / prev_total * 100)

        url = f"?filter[time_scope_units]=month&filter[time_scope_value]=-1&filter[resolution]=monthly&group_by[account]={self.account_alias}&delta=cost"  # noqa: E501
        path = reverse("reports-aws-costs")
        query_params = self.mocked_query_params(url, AWSCostView, path)
        handler = AWSReportQueryHandler(query_params)

        # test the calculations
        query_output = handler.execute_query()
        data = query_output.get("data")
        self.assertIsNotNone(data)
        values = data[0].get("accounts", [])[0].get("values", [])[0]
        result_delta_value = values.get("delta_value")
        result_delta_percent = values.get("delta_percent")

        self.assertIsNotNone(result_delta_percent)
        self.assertIsNotNone(result_delta_value)
        self.assertEqual(result_delta_value, expected_delta_value)
        self.assertEqual(result_delta_percent, expected_delta_percent)

        delta = query_output.get("delta")
        self.assertIsNotNone(delta.get("value"))
        self.assertIsNotNone(delta.get("percent"))
        self.assertEqual(delta.get("value"), expected_delta_value)
        self.assertEqual(delta.get("percent"), expected_delta_percent)

    def test_execute_query_w_delta_no_previous_data(self):
        """Test deltas with no previous data."""

        url = "?filter[time_scope_value]=-2&delta=cost"
        path = reverse("reports-aws-costs")
        query_params = self.mocked_query_params(url, AWSCostView, path)
        handler = AWSReportQueryHandler(query_params)
        expected_delta_value = Decimal(self.calculate_total(handler))
        expected_delta_percent = None
        query_output = handler.execute_query()
        data = query_output.get("data")
        self.assertIsNotNone(data)

        delta = query_output.get("delta")
        self.assertIsNotNone(delta.get("value"))
        self.assertIsNone(delta.get("percent"))
        self.assertAlmostEqual(delta.get("value"), expected_delta_value, 6)
        self.assertEqual(delta.get("percent"), expected_delta_percent)

    def test_execute_query_orderby_delta(self):
        """Test execute_query with ordering by delta ascending."""
        url = "?filter[time_scope_units]=month&filter[time_scope_value]=-1&filter[resolution]=monthly&order_by[delta]=asc&group_by[account]=*&delta=cost"  # noqa: E501
        path = reverse("reports-openshift-aws-costs")
        query_params = self.mocked_query_params(url, AWSCostView, path)
        handler = AWSReportQueryHandler(query_params)
        query_output = handler.execute_query()
        data = query_output.get("data")
        self.assertIsNotNone(data)

        cmonth_str = DateHelper().this_month_start.strftime("%Y-%m")
        for data_item in data:
            month_val = data_item.get("date")
            month_data = data_item.get("accounts")
            self.assertEqual(month_val, cmonth_str)
            self.assertIsInstance(month_data, list)
            for month_item in month_data:
                self.assertIsInstance(month_item.get("account"), str)
                self.assertIsInstance(month_item.get("values"), list)
                self.assertIsNotNone(month_item.get("values")[0].get("delta_percent"))

    def test_execute_query_with_account_alias(self):
        """Test execute_query when account alias is avaiable."""
        url = "?filter[time_scope_units]=month&filter[time_scope_value]=-1&filter[resolution]=monthly&filter[limit]=2&group_by[account]=*"  # noqa: E501
        query_params = self.mocked_query_params(url, AWSCostView)
        handler = AWSReportQueryHandler(query_params)
        query_output = handler.execute_query()
        data = query_output.get("data")

        account_alias = data[0].get("accounts")[0].get("values")[0].get("account_alias")

        self.assertIn(account_alias, self.account_aliases)

    def test_execute_query_orderby_alias(self):
        """Test execute_query when account alias is avaiable."""
        # execute query
        url = "?filter[time_scope_units]=month&filter[time_scope_value]=-1&filter[resolution]=monthly&group_by[account]=*&order_by[account_alias]=asc"  # noqa: E501
        query_params = self.mocked_query_params(url, AWSCostView)
        handler = AWSReportQueryHandler(query_params)
        query_output = handler.execute_query()
        data = query_output.get("data")

        # test query output
        actual = OrderedDict()
        for datum in data:
            for account in datum.get("accounts"):
                for value in account.get("values"):
                    actual[value.get("account_alias")] = value.get("account")

        for account_id, account_alias in self.account_alias_mapping.items():
            self.assertEqual(actual.get(account_alias), account_id)

    def test_calculate_total(self):
        """Test that calculated totals return correctly."""
        url = "?filter[time_scope_units]=month&filter[time_scope_value]=-1&filter[resolution]=monthly"
        query_params = self.mocked_query_params(url, AWSCostView)
        handler = AWSReportQueryHandler(query_params)
        expected_units = "USD"
        with tenant_context(self.tenant):
            result = handler.calculate_total(**{"cost_units": expected_units})
        cost_total_value = result.get("cost", {}).get("total", {}).get("value")
        cost_total_units = result.get("cost", {}).get("total", {}).get("units")
        self.assertIsNotNone(cost_total_value)
        self.assertIsNotNone(cost_total_units)
        self.assertAlmostEqual(cost_total_value, self.calculate_total(handler), 6)
        self.assertEqual(cost_total_units, expected_units)

    def test_percent_delta(self):
        """Test _percent_delta() utility method."""
        url = "?"
        query_params = self.mocked_query_params(url, AWSCostView)
        handler = AWSReportQueryHandler(query_params)
        self.assertEqual(handler._percent_delta(10, 5), 100)

    @patch("api.report.queries.ReportQueryHandler.is_aws", new_callable=PropertyMock)
    def test_rank_list(self, mock_is_aws):
        """Test rank list limit with account alias."""
        mock_is_aws.return_value = True
        url = "?filter[time_scope_units]=month&filter[time_scope_value]=-1&filter[resolution]=monthly&filter[limit]=2&group_by[account]=*"  # noqa: E501
        query_params = self.mocked_query_params(url, AWSCostView)
        handler = AWSReportQueryHandler(query_params)
        ranks = [
            {"account": "1", "account_alias": "1", "rank": 1, "source_uuid": ["1"]},
            {"account": "2", "account_alias": "2", "rank": 2, "source_uuid": ["2"]},
            {"account": "3", "account_alias": "3", "rank": 3, "source_uuid": ["3"]},
            {"account": "4", "account_alias": "4", "rank": 4, "source_uuid": ["4"]},
        ]

        data_list = [
            {
                "account": "1",
                "date": "2022-04",
                "account_alias": "1",
                "cost_markup": 1,
                "cost_raw": 1,
                "cost_total": 1,
                "cost_usage": 1,
                "infra_markup": 1,
                "infra_raw": 1,
                "infra_total": 1,
                "infra_usage": 1,
                "sup_markup": 1,
                "sup_raw": 1,
                "sup_total": 1,
                "sup_usage": 1,
                "cost_units": "USD",
                "source_uuid": ["1"],
            },
            {
                "account": "2",
                "date": "2022-04",
                "account_alias": "2",
                "cost_markup": 1,
                "cost_raw": 1,
                "cost_total": 1,
                "cost_usage": 1,
                "infra_markup": 1,
                "infra_raw": 1,
                "infra_total": 1,
                "infra_usage": 1,
                "sup_markup": 1,
                "sup_raw": 1,
                "sup_total": 1,
                "sup_usage": 1,
                "cost_units": "USD",
                "source_uuid": ["2"],
            },
            {
                "account": "3",
                "date": "2022-04",
                "account_alias": "3",
                "cost_markup": 1,
                "cost_raw": 1,
                "cost_total": 1,
                "cost_usage": 1,
                "infra_markup": 1,
                "infra_raw": 1,
                "infra_total": 1,
                "infra_usage": 1,
                "sup_markup": 1,
                "sup_raw": 1,
                "sup_total": 1,
                "sup_usage": 1,
                "cost_units": "USD",
                "source_uuid": ["3"],
            },
            {
                "account": "4",
                "date": "2022-04",
                "account_alias": "4",
                "cost_markup": 1,
                "cost_raw": 1,
                "cost_total": 1,
                "cost_usage": 1,
                "infra_markup": 1,
                "infra_raw": 1,
                "infra_total": 1,
                "infra_usage": 1,
                "sup_markup": 1,
                "sup_raw": 1,
                "sup_total": 1,
                "sup_usage": 1,
                "cost_units": "USD",
                "source_uuid": ["4"],
            },
        ]
        expected = [
            {
                "account": "1",
                "date": "2022-04",
                "account_alias": "1",
                "cost_markup": 1,
                "cost_raw": 1,
                "cost_total": 1,
                "cost_usage": 1,
                "infra_markup": 1,
                "infra_raw": 1,
                "infra_total": 1,
                "infra_usage": 1,
                "sup_markup": 1,
                "sup_raw": 1,
                "sup_total": 1,
                "sup_usage": 1,
                "cost_units": "USD",
                "source_uuid": ["1"],
                "rank": 1,
            },
            {
                "account": "2",
                "date": "2022-04",
                "account_alias": "2",
                "cost_markup": 1,
                "cost_raw": 1,
                "cost_total": 1,
                "cost_usage": 1,
                "infra_markup": 1,
                "infra_raw": 1,
                "infra_total": 1,
                "infra_usage": 1,
                "sup_markup": 1,
                "sup_raw": 1,
                "sup_total": 1,
                "sup_usage": 1,
                "cost_units": "USD",
                "source_uuid": ["2"],
                "rank": 2,
            },
            {
                "account": "Others",
                "account_alias": "Others",
                "date": "2022-04",
                "cost_markup": 2,
                "cost_raw": 2,
                "cost_total": 2,
                "cost_usage": 2,
                "infra_markup": 2,
                "infra_raw": 2,
                "infra_total": 2,
                "infra_usage": 2,
                "sup_markup": 2,
                "sup_raw": 2,
                "sup_total": 2,
                "sup_usage": 2,
                "cost_units": "USD",
                "rank": 3,
                "source_uuid": ["3", "4"],
            },
        ]
        ranked_list = handler._ranked_list(data_list, ranks)
        for i in range(len(ranked_list)):
            for key in ranked_list[i]:
                self.assertEqual(ranked_list[i][key], expected[i][key])

    def test_rank_list_no_account(self):
        """Test rank list limit with out account alias."""
        url = "?filter[time_scope_units]=month&filter[time_scope_value]=-1&filter[resolution]=monthly&filter[limit]=2&group_by[service]=*"  # noqa: E501
        query_params = self.mocked_query_params(url, AWSCostView)
        handler = AWSReportQueryHandler(query_params)

        ranks = [
            {"service": "1", "rank": 1, "source_uuid": ["1"]},
            {"service": "2", "rank": 2, "source_uuid": ["1"]},
            {"service": "3", "rank": 3, "source_uuid": ["1"]},
            {"service": "4", "rank": 4, "source_uuid": ["1"]},
        ]

        data_list = [
            {
                "service": "1",
                "date": "2022-04",
                "source_uuid": ["1"],
                "cost_units": "USD",
                "cost_markup": 1,
                "cost_raw": 1,
                "cost_total": 1,
                "cost_usage": 1,
                "infra_markup": 1,
                "infra_raw": 1,
                "infra_total": 1,
                "infra_usage": 1,
                "sup_markup": 1,
                "sup_raw": 1,
                "sup_total": 1,
                "sup_usage": 1,
            },
            {
                "service": "2",
                "date": "2022-04",
                "source_uuid": ["1"],
                "cost_units": "USD",
                "cost_markup": 1,
                "cost_raw": 1,
                "cost_total": 1,
                "cost_usage": 1,
                "infra_markup": 1,
                "infra_raw": 1,
                "infra_total": 1,
                "infra_usage": 1,
                "sup_markup": 1,
                "sup_raw": 1,
                "sup_total": 1,
                "sup_usage": 1,
            },
            {
                "service": "3",
                "date": "2022-04",
                "source_uuid": ["1"],
                "cost_units": "USD",
                "cost_markup": 1,
                "cost_raw": 1,
                "cost_total": 1,
                "cost_usage": 1,
                "infra_markup": 1,
                "infra_raw": 1,
                "infra_total": 1,
                "infra_usage": 1,
                "sup_markup": 1,
                "sup_raw": 1,
                "sup_total": 1,
                "sup_usage": 1,
            },
            {
                "service": "4",
                "date": "2022-04",
                "source_uuid": ["1"],
                "cost_units": "USD",
                "cost_markup": 1,
                "cost_raw": 1,
                "cost_total": 1,
                "cost_usage": 1,
                "infra_markup": 1,
                "infra_raw": 1,
                "infra_total": 1,
                "infra_usage": 1,
                "sup_markup": 1,
                "sup_raw": 1,
                "sup_total": 1,
                "sup_usage": 1,
            },
        ]
        expected = [
            {
                "service": "1",
                "date": "2022-04",
                "source_uuid": ["1"],
                "rank": 1,
                "cost_units": "USD",
                "cost_markup": 1,
                "cost_raw": 1,
                "cost_total": 1,
                "cost_usage": 1,
                "infra_markup": 1,
                "infra_raw": 1,
                "infra_total": 1,
                "infra_usage": 1,
                "sup_markup": 1,
                "sup_raw": 1,
                "sup_total": 1,
                "sup_usage": 1,
            },
            {
                "service": "2",
                "date": "2022-04",
                "source_uuid": ["1"],
                "rank": 2,
                "cost_units": "USD",
                "cost_markup": 1,
                "cost_raw": 1,
                "cost_total": 1,
                "cost_usage": 1,
                "infra_markup": 1,
                "infra_raw": 1,
                "infra_total": 1,
                "infra_usage": 1,
                "sup_markup": 1,
                "sup_raw": 1,
                "sup_total": 1,
                "sup_usage": 1,
            },
            {
                "service": "Others",
                "date": "2022-04",
                "source_uuid": ["1"],
                "rank": 3,
                "cost_units": "USD",
                "cost_markup": 2,
                "cost_raw": 2,
                "cost_total": 2,
                "cost_usage": 2,
                "infra_markup": 2,
                "infra_raw": 2,
                "infra_total": 2,
                "infra_usage": 2,
                "sup_markup": 2,
                "sup_raw": 2,
                "sup_total": 2,
                "sup_usage": 2,
            },
        ]
        ranked_list = handler._ranked_list(data_list, ranks)
        for i in range(len(ranked_list)):
            for key in ranked_list[i]:
                self.assertEqual(ranked_list[i][key], expected[i][key])

    def test_rank_list_with_offset(self):
        """Test rank list limit and offset with account alias."""
        url = "?filter[time_scope_units]=month&filter[time_scope_value]=-1&filter[resolution]=monthly&filter[limit]=1&filter[offset]=1&group_by[account]=*"  # noqa: E501
        query_params = self.mocked_query_params(url, AWSCostView)
        handler = AWSReportQueryHandler(query_params)
        ranks = [
            {"account": "1", "rank": 1, "source_uuid": ["1"]},
            {"account": "2", "rank": 2, "source_uuid": ["2"]},
            {"account": "3", "rank": 3, "source_uuid": ["3"]},
            {"account": "4", "rank": 4, "source_uuid": ["4"]},
        ]

        data_list = [
            {
                "account": "1",
                "date": "2022-04",
                "account_alias": "1",
                "cost_markup": 1,
                "cost_raw": 1,
                "cost_total": 1,
                "cost_usage": 1,
                "infra_markup": 1,
                "infra_raw": 1,
                "infra_total": 1,
                "infra_usage": 1,
                "sup_markup": 1,
                "sup_raw": 1,
                "sup_total": 1,
                "sup_usage": 1,
                "cost_units": "USD",
                "source_uuid": ["1"],
            },
            {
                "account": "2",
                "date": "2022-04",
                "account_alias": "2",
                "cost_markup": 1,
                "cost_raw": 1,
                "cost_total": 1,
                "cost_usage": 1,
                "infra_markup": 1,
                "infra_raw": 1,
                "infra_total": 1,
                "infra_usage": 1,
                "sup_markup": 1,
                "sup_raw": 1,
                "sup_total": 1,
                "sup_usage": 1,
                "cost_units": "USD",
                "source_uuid": ["2"],
            },
            {
                "account": "3",
                "date": "2022-04",
                "account_alias": "3",
                "cost_markup": 1,
                "cost_raw": 1,
                "cost_total": 1,
                "cost_usage": 1,
                "infra_markup": 1,
                "infra_raw": 1,
                "infra_total": 1,
                "infra_usage": 1,
                "sup_markup": 1,
                "sup_raw": 1,
                "sup_total": 1,
                "sup_usage": 1,
                "cost_units": "USD",
                "source_uuid": ["3"],
            },
            {
                "account": "4",
                "date": "2022-04",
                "account_alias": "4",
                "cost_markup": 1,
                "cost_raw": 1,
                "cost_total": 1,
                "cost_usage": 1,
                "infra_markup": 1,
                "infra_raw": 1,
                "infra_total": 1,
                "infra_usage": 1,
                "sup_markup": 1,
                "sup_raw": 1,
                "sup_total": 1,
                "sup_usage": 1,
                "cost_units": "USD",
                "source_uuid": ["4"],
            },
        ]
        expected = [
            {
                "account": "2",
                "date": "2022-04",
                "account_alias": "2",
                "cost_markup": 1,
                "cost_raw": 1,
                "cost_total": 1,
                "cost_usage": 1,
                "infra_markup": 1,
                "infra_raw": 1,
                "infra_total": 1,
                "infra_usage": 1,
                "sup_markup": 1,
                "sup_raw": 1,
                "sup_total": 1,
                "sup_usage": 1,
                "cost_units": "USD",
                "source_uuid": ["2"],
                "rank": 2,
            },
        ]
        ranked_list = handler._ranked_list(data_list, ranks)
        for i in range(len(ranked_list)):
            for key in ranked_list[i]:
                self.assertEqual(ranked_list[i][key], expected[i][key])

    @patch("api.report.queries.ReportQueryHandler.is_aws", new_callable=PropertyMock)
    def test_rank_list_zerofill_account(self, mock_is_aws):
        """Test rank list limit with account alias, ensuring we zero-fill missing ranks and populate account_alias."""
        mock_is_aws.return_value = True
        url = "?filter[time_scope_units]=month&filter[time_scope_value]=-1&filter[resolution]=daily&filter[limit]=10&group_by[account]=*&order_by[account_alias]=asc"  # noqa: E501
        query_params = self.mocked_query_params(url, AWSCostView)
        handler = AWSReportQueryHandler(query_params)
        ranks = [
            {"account": "1", "account_alias": "acct 1", "rank": 4, "source_uuid": ["1"]},
            {"account": "2", "account_alias": "acct 2", "rank": 3, "source_uuid": ["1"]},
            {"account": "3", "account_alias": "acct 3", "rank": 1, "source_uuid": ["1"]},
            {"account": "4", "account_alias": "acct 4", "rank": 2, "source_uuid": ["1"]},
            {"account": "5", "account_alias": "5", "rank": 5, "source_uuid": ["1"]},
        ]

        data_list = [
            {
                "date": "2000-01-01",
                "account": "1",
                "account_alias": "acct 1",
                "cost_markup": 1,
                "cost_raw": 1,
                "cost_total": 1,
                "cost_usage": 1,
                "infra_markup": 1,
                "infra_raw": 1,
                "infra_total": 1,
                "infra_usage": 1,
                "sup_markup": 1,
                "sup_raw": 1,
                "sup_total": 1,
                "sup_usage": 1,
                "cost_units": "USD",
                "source_uuid": ["1"],
            },
            {
                "date": "2000-01-01",
                "account": "2",
                "account_alias": "acct 2",
                "cost_markup": 1,
                "cost_raw": 1,
                "cost_total": 1,
                "cost_usage": 1,
                "infra_markup": 1,
                "infra_raw": 1,
                "infra_total": 1,
                "infra_usage": 1,
                "sup_markup": 1,
                "sup_raw": 1,
                "sup_total": 1,
                "sup_usage": 1,
                "cost_units": "USD",
                "source_uuid": ["1"],
            },
            {
                "date": "2000-01-01",
                "account": "3",
                "account_alias": "acct 3",
                "cost_markup": 1,
                "cost_raw": 1,
                "cost_total": 1,
                "cost_usage": 1,
                "infra_markup": 1,
                "infra_raw": 1,
                "infra_total": 1,
                "infra_usage": 1,
                "sup_markup": 1,
                "sup_raw": 1,
                "sup_total": 1,
                "sup_usage": 1,
                "cost_units": "USD",
                "source_uuid": ["1"],
            },
            {
                "date": "2000-01-01",
                "account": "4",
                "account_alias": "acct 4",
                "cost_markup": 1,
                "cost_raw": 1,
                "cost_total": 1,
                "cost_usage": 1,
                "infra_markup": 1,
                "infra_raw": 1,
                "infra_total": 1,
                "infra_usage": 1,
                "sup_markup": 1,
                "sup_raw": 1,
                "sup_total": 1,
                "sup_usage": 1,
                "cost_units": "USD",
                "source_uuid": ["1"],
            },
            {
                "date": "2000-01-01",
                "account": "5",
                "account_alias": "5",
                "cost_markup": 1,
                "cost_raw": 1,
                "cost_total": 1,
                "cost_usage": 1,
                "infra_markup": 1,
                "infra_raw": 1,
                "infra_total": 1,
                "infra_usage": 1,
                "sup_markup": 1,
                "sup_raw": 1,
                "sup_total": 1,
                "sup_usage": 1,
                "cost_units": "USD",
                "source_uuid": ["1"],
            },
            {
                "date": "2000-01-02",
                "account": "1",
                "account_alias": "acct 1",
                "cost_markup": 1,
                "cost_raw": 1,
                "cost_total": 1,
                "cost_usage": 1,
                "infra_markup": 1,
                "infra_raw": 1,
                "infra_total": 1,
                "infra_usage": 1,
                "sup_markup": 1,
                "sup_raw": 1,
                "sup_total": 1,
                "sup_usage": 1,
                "cost_units": "USD",
                "source_uuid": ["1"],
            },
            {
                "date": "2000-01-02",
                "account": "2",
                "account_alias": "acct 2",
                "cost_markup": 1,
                "cost_raw": 1,
                "cost_total": 1,
                "cost_usage": 1,
                "infra_markup": 1,
                "infra_raw": 1,
                "infra_total": 1,
                "infra_usage": 1,
                "sup_markup": 1,
                "sup_raw": 1,
                "sup_total": 1,
                "sup_usage": 1,
                "cost_units": "USD",
                "source_uuid": ["1"],
            },
            {
                "date": "2000-01-02",
                "account": "3",
                "account_alias": "acct 3",
                "cost_markup": 1,
                "cost_raw": 1,
                "cost_total": 1,
                "cost_usage": 1,
                "infra_markup": 1,
                "infra_raw": 1,
                "infra_total": 1,
                "infra_usage": 1,
                "sup_markup": 1,
                "sup_raw": 1,
                "sup_total": 1,
                "sup_usage": 1,
                "cost_units": "USD",
                "source_uuid": ["1"],
            },
            {
                "date": "2000-01-03",
                "account": "2",
                "account_alias": "acct 2",
                "cost_markup": 1,
                "cost_raw": 1,
                "cost_total": 1,
                "cost_usage": 1,
                "infra_markup": 1,
                "infra_raw": 1,
                "infra_total": 1,
                "infra_usage": 1,
                "sup_markup": 1,
                "sup_raw": 1,
                "sup_total": 1,
                "sup_usage": 1,
                "cost_units": "USD",
                "source_uuid": ["1"],
            },
            {
                "date": "2000-01-03",
                "account": "3",
                "account_alias": "acct 3",
                "cost_markup": 1,
                "cost_raw": 1,
                "cost_total": 1,
                "cost_usage": 1,
                "infra_markup": 1,
                "infra_raw": 1,
                "infra_total": 1,
                "infra_usage": 1,
                "sup_markup": 1,
                "sup_raw": 1,
                "sup_total": 1,
                "sup_usage": 1,
                "cost_units": "USD",
                "source_uuid": ["1"],
            },
            {
                "date": "2000-01-03",
                "account": "4",
                "account_alias": "acct 4",
                "cost_markup": 1,
                "cost_raw": 1,
                "cost_total": 1,
                "cost_usage": 1,
                "infra_markup": 1,
                "infra_raw": 1,
                "infra_total": 1,
                "infra_usage": 1,
                "sup_markup": 1,
                "sup_raw": 1,
                "sup_total": 1,
                "sup_usage": 1,
                "cost_units": "USD",
                "source_uuid": ["1"],
            },
        ]

        expected = [
            {
                "date": "2000-01-01",
                "account": "1",
                "account_alias": "acct 1",
                "cost_markup": 1,
                "cost_raw": 1,
                "cost_total": 1,
                "cost_usage": 1,
                "infra_markup": 1,
                "infra_raw": 1,
                "infra_total": 1,
                "infra_usage": 1,
                "sup_markup": 1,
                "sup_raw": 1,
                "sup_total": 1,
                "sup_usage": 1,
                "cost_units": "USD",
                "source_uuid": ["1"],
                "rank": 4,
            },
            {
                "date": "2000-01-01",
                "account": "2",
                "account_alias": "acct 2",
                "cost_markup": 1,
                "cost_raw": 1,
                "cost_total": 1,
                "cost_usage": 1,
                "infra_markup": 1,
                "infra_raw": 1,
                "infra_total": 1,
                "infra_usage": 1,
                "sup_markup": 1,
                "sup_raw": 1,
                "sup_total": 1,
                "sup_usage": 1,
                "cost_units": "USD",
                "source_uuid": ["1"],
                "rank": 3,
            },
            {
                "date": "2000-01-01",
                "account": "3",
                "account_alias": "acct 3",
                "cost_markup": 1,
                "cost_raw": 1,
                "cost_total": 1,
                "cost_usage": 1,
                "infra_markup": 1,
                "infra_raw": 1,
                "infra_total": 1,
                "infra_usage": 1,
                "sup_markup": 1,
                "sup_raw": 1,
                "sup_total": 1,
                "sup_usage": 1,
                "cost_units": "USD",
                "source_uuid": ["1"],
                "rank": 1,
            },
            {
                "date": "2000-01-01",
                "account": "4",
                "account_alias": "acct 4",
                "cost_markup": 1,
                "cost_raw": 1,
                "cost_total": 1,
                "cost_usage": 1,
                "infra_markup": 1,
                "infra_raw": 1,
                "infra_total": 1,
                "infra_usage": 1,
                "sup_markup": 1,
                "sup_raw": 1,
                "sup_total": 1,
                "sup_usage": 1,
                "cost_units": "USD",
                "source_uuid": ["1"],
                "rank": 2,
            },
            {
                "date": "2000-01-01",
                "account": "5",
                "account_alias": "5",
                "cost_markup": 1,
                "cost_raw": 1,
                "cost_total": 1,
                "cost_usage": 1,
                "infra_markup": 1,
                "infra_raw": 1,
                "infra_total": 1,
                "infra_usage": 1,
                "sup_markup": 1,
                "sup_raw": 1,
                "sup_total": 1,
                "sup_usage": 1,
                "cost_units": "USD",
                "source_uuid": ["1"],
                "rank": 5,
            },
            {
                "date": "2000-01-02",
                "account": "1",
                "account_alias": "acct 1",
                "cost_markup": 1,
                "cost_raw": 1,
                "cost_total": 1,
                "cost_usage": 1,
                "infra_markup": 1,
                "infra_raw": 1,
                "infra_total": 1,
                "infra_usage": 1,
                "sup_markup": 1,
                "sup_raw": 1,
                "sup_total": 1,
                "sup_usage": 1,
                "cost_units": "USD",
                "source_uuid": ["1"],
                "rank": 4,
            },
            {
                "date": "2000-01-02",
                "account": "2",
                "account_alias": "acct 2",
                "cost_markup": 1,
                "cost_raw": 1,
                "cost_total": 1,
                "cost_usage": 1,
                "infra_markup": 1,
                "infra_raw": 1,
                "infra_total": 1,
                "infra_usage": 1,
                "sup_markup": 1,
                "sup_raw": 1,
                "sup_total": 1,
                "sup_usage": 1,
                "cost_units": "USD",
                "source_uuid": ["1"],
                "rank": 3,
            },
            {
                "date": "2000-01-02",
                "account": "3",
                "account_alias": "acct 3",
                "cost_markup": 1,
                "cost_raw": 1,
                "cost_total": 1,
                "cost_usage": 1,
                "infra_markup": 1,
                "infra_raw": 1,
                "infra_total": 1,
                "infra_usage": 1,
                "sup_markup": 1,
                "sup_raw": 1,
                "sup_total": 1,
                "sup_usage": 1,
                "cost_units": "USD",
                "source_uuid": ["1"],
                "rank": 1,
            },
            {
                "date": "2000-01-02",
                "account": "5",
                "account_alias": "5",
                "cost_markup": 0,
                "cost_raw": 0,
                "cost_total": 0,
                "cost_usage": 0,
                "infra_markup": 0,
                "infra_raw": 0,
                "infra_total": 0,
                "infra_usage": 0,
                "sup_markup": 0,
                "sup_raw": 0,
                "sup_total": 0,
                "sup_usage": 0,
                "cost_units": "USD",
                "source_uuid": ["1"],
                "rank": 5,
            },
            {
                "date": "2000-01-02",
                "account": "4",
                "account_alias": "acct 4",
                "cost_markup": 0,
                "cost_raw": 0,
                "cost_total": 0,
                "cost_usage": 0,
                "infra_markup": 0,
                "infra_raw": 0,
                "infra_total": 0,
                "infra_usage": 0,
                "sup_markup": 0,
                "sup_raw": 0,
                "sup_total": 0,
                "sup_usage": 0,
                "cost_units": "USD",
                "source_uuid": ["1"],
                "rank": 2,
            },
            {
                "date": "2000-01-03",
                "account": "2",
                "account_alias": "acct 2",
                "cost_markup": 1,
                "cost_raw": 1,
                "cost_total": 1,
                "cost_usage": 1,
                "infra_markup": 1,
                "infra_raw": 1,
                "infra_total": 1,
                "infra_usage": 1,
                "sup_markup": 1,
                "sup_raw": 1,
                "sup_total": 1,
                "sup_usage": 1,
                "cost_units": "USD",
                "source_uuid": ["1"],
                "rank": 3,
            },
            {
                "date": "2000-01-03",
                "account": "3",
                "account_alias": "acct 3",
                "cost_markup": 1,
                "cost_raw": 1,
                "cost_total": 1,
                "cost_usage": 1,
                "infra_markup": 1,
                "infra_raw": 1,
                "infra_total": 1,
                "infra_usage": 1,
                "sup_markup": 1,
                "sup_raw": 1,
                "sup_total": 1,
                "sup_usage": 1,
                "cost_units": "USD",
                "source_uuid": ["1"],
                "rank": 1,
            },
            {
                "date": "2000-01-03",
                "account": "4",
                "account_alias": "acct 4",
                "cost_markup": 1,
                "cost_raw": 1,
                "cost_total": 1,
                "cost_usage": 1,
                "infra_markup": 1,
                "infra_raw": 1,
                "infra_total": 1,
                "infra_usage": 1,
                "sup_markup": 1,
                "sup_raw": 1,
                "sup_total": 1,
                "sup_usage": 1,
                "cost_units": "USD",
                "source_uuid": ["1"],
                "rank": 2,
            },
            {
                "date": "2000-01-03",
                "account": "5",
                "account_alias": "5",
                "cost_markup": 0,
                "cost_raw": 0,
                "cost_total": 0,
                "cost_usage": 0,
                "infra_markup": 0,
                "infra_raw": 0,
                "infra_total": 0,
                "infra_usage": 0,
                "sup_markup": 0,
                "sup_raw": 0,
                "sup_total": 0,
                "sup_usage": 0,
                "cost_units": "USD",
                "source_uuid": ["1"],
                "rank": 5,
            },
            {
                "date": "2000-01-03",
                "account": "1",
                "account_alias": "acct 1",
                "cost_markup": 0,
                "cost_raw": 0,
                "cost_total": 0,
                "cost_usage": 0,
                "infra_markup": 0,
                "infra_raw": 0,
                "infra_total": 0,
                "infra_usage": 0,
                "sup_markup": 0,
                "sup_raw": 0,
                "sup_total": 0,
                "sup_usage": 0,
                "cost_units": "USD",
                "source_uuid": ["1"],
                "rank": 4,
            },
        ]
        ranked_list = handler._ranked_list(data_list, ranks)
        ranked_list = sorted(ranked_list, key=lambda row: (row["date"], row["rank"]))
        expected = sorted(expected, key=lambda row: (row["date"], row["rank"]))
        for i in range(len(ranked_list)):
            for key in ranked_list[i]:
                self.assertEqual(ranked_list[i][key], expected[i][key])

    def test_rank_list_big_limit(self):
        """Test rank list limit with account alias, ensuring we return results with limited data."""
        params = "?filter[time_scope_units]=month&filter[time_scope_value]=-1&filter[resolution]=daily&filter[limit]=3"  # noqa: E501
        query_params = self.mocked_query_params(
            params, AWSInstanceTypeView, path="api/cost-management/v1/reports/aws/instance-types/"
        )
        handler = AWSReportQueryHandler(query_params)
        data_list = [
            {
                "date": "2000-01-01",
                "service": "AmazonEC2",
                "instance_type": "m1.large",
                "cost_markup": 1,
                "cost_raw": 1,
                "cost_total": 1,
                "cost_usage": 1,
                "infra_markup": 1,
                "infra_raw": 1,
                "infra_total": 1,
                "infra_usage": 1,
                "sup_markup": 1,
                "sup_raw": 1,
                "sup_total": 1,
                "sup_usage": 1,
                "usage": 1,
                "cost_units": "USD",
                "usage_units": "instances",
                "source_uuid": ["1"],
            },
            {
                "date": "2000-01-01",
                "service": "AmazonEC2",
                "instance_type": "m2.large",
                "cost_markup": 1,
                "cost_raw": 1,
                "cost_total": 1,
                "cost_usage": 1,
                "infra_markup": 1,
                "infra_raw": 1,
                "infra_total": 1,
                "infra_usage": 1,
                "sup_markup": 1,
                "sup_raw": 1,
                "sup_total": 1,
                "sup_usage": 1,
                "cost_markup": 1,
                "cost_raw": 1,
                "cost_total": 1,
                "cost_usage": 1,
                "infra_markup": 1,
                "infra_raw": 1,
                "infra_total": 1,
                "infra_usage": 1,
                "sup_markup": 1,
                "sup_raw": 1,
                "sup_total": 1,
                "sup_usage": 1,
                "usage": 1,
                "cost_units": "USD",
                "usage_units": "instances",
                "source_uuid": ["1"],
            },
        ]
        expected = [
            {
                "date": "2000-01-01",
                "service": "AmazonEC2",
                "instance_type": "m2.large",
                "cost_markup": 1,
                "cost_raw": 1,
                "cost_total": 1,
                "cost_usage": 1,
                "infra_markup": 1,
                "infra_raw": 1,
                "infra_total": 1,
                "infra_usage": 1,
                "sup_markup": 1,
                "sup_raw": 1,
                "sup_total": 1,
                "sup_usage": 1,
                "usage": 1,
                "cost_units": "USD",
                "usage_units": "instances",
                "rank": 1,
                "source_uuid": ["1"],
            },
            {
                "date": "2000-01-01",
                "service": "AmazonEC2",
                "instance_type": "m1.large",
                "cost_markup": 1,
                "cost_raw": 1,
                "cost_total": 1,
                "cost_usage": 1,
                "infra_markup": 1,
                "infra_raw": 1,
                "infra_total": 1,
                "infra_usage": 1,
                "sup_markup": 1,
                "sup_raw": 1,
                "sup_total": 1,
                "sup_usage": 1,
                "usage": 1,
                "cost_units": "USD",
                "usage_units": "instances",
                "rank": 2,
                "source_uuid": ["1"],
            },
        ]
        ranked_list = handler._ranked_list(
            data_list,
            ranks=[
                {"instance_type": "m2.large", "rank": 1, "source_uuid": ["1"]},
                {"instance_type": "m1.large", "rank": 2, "source_uuid": ["1"]},
            ],
        )
        for i in range(len(ranked_list)):
            for key in ranked_list[i]:
                self.assertEqual(ranked_list[i][key], expected[i][key])

    def test_query_costs_with_totals(self):
        """Test execute_query() - costs with totals.

        Query for instance_types, validating that cost totals are present.
        """

        url = "?filter[time_scope_units]=month&filter[time_scope_value]=-1&filter[resolution]=monthly&group_by[account]=*"  # noqa: E501
        query_params = self.mocked_query_params(url, AWSCostView)
        handler = AWSReportQueryHandler(query_params)
        query_output = handler.execute_query()
        data = query_output.get("data")
        self.assertIsNotNone(data)

        for data_item in data:
            accounts = data_item.get("accounts")
            for account in accounts:
                self.assertIsNotNone(account.get("values"))
                self.assertGreater(len(account.get("values")), 0)
                for value in account.get("values"):
                    cost_total = value.get("cost", {}).get("total", {}).get("value")
                    self.assertIsInstance(cost_total, Decimal)
                    self.assertGreater(cost_total, Decimal(0))

    def test_query_instance_types_with_totals(self):
        """Test execute_query() - instance types with totals.

        Query for instance_types, validating that cost totals are present.
        """

        url = "?filter[time_scope_units]=month&filter[time_scope_value]=-1&filter[resolution]=monthly&group_by[instance_type]=*"  # noqa: E501
        query_params = self.mocked_query_params(url, AWSInstanceTypeView)
        handler = AWSReportQueryHandler(query_params)
        query_output = handler.execute_query()
        data = query_output.get("data")
        self.assertIsNotNone(data)

        for data_item in data:
            instance_types = data_item.get("instance_types")
            for it in instance_types:
                self.assertIsNotNone(it.get("values"))
                self.assertGreater(len(it.get("values")), 0)
                for value in it.get("values"):
                    cost_total = value.get("cost", {}).get("total", {}).get("value")
                    self.assertIsInstance(cost_total, Decimal)
                    self.assertGreater(cost_total, Decimal(0))
                    self.assertIsInstance(value.get("usage", {}).get("value"), Decimal)
                    self.assertGreater(value.get("usage", {}).get("value"), Decimal(0))

    def test_query_storage_with_totals(self):
        """Test execute_query() - storage with totals.

        Query for storage, validating that cost totals are present.
        """
        url = "?filter[time_scope_units]=month&filter[time_scope_value]=-1&filter[resolution]=monthly&group_by[service]=*"  # noqa: E501
        query_params = self.mocked_query_params(url, AWSStorageView)
        handler = AWSReportQueryHandler(query_params)
        query_output = handler.execute_query()
        data = query_output.get("data")
        self.assertIsNotNone(data)

        for data_item in data:
            services = data_item.get("services")
            self.assertIsNotNone(services)
            for srv in services:
                # EBS is filed under the 'AmazonEC2' service.
                if srv.get("service") == "AmazonEC2":
                    self.assertIsNotNone(srv.get("values"))
                    self.assertGreater(len(srv.get("values")), 0)
                    for value in srv.get("values"):
                        cost_total = value.get("cost", {}).get("total", {}).get("value")
                        self.assertIsInstance(cost_total, Decimal)
                        self.assertGreater(cost_total, Decimal(0))
                        self.assertIsInstance(value.get("usage", {}).get("value"), Decimal)
                        self.assertGreater(value.get("usage", {}).get("value"), Decimal(0))

    def test_order_by(self):
        """Test that order_by returns properly sorted data."""
        today = datetime.utcnow()
        yesterday = today - timedelta(days=1)
        url = "?filter[time_scope_units]=month&filter[time_scope_value]=-1&filter[resolution]=monthly"  # noqa: E501
        query_params = self.mocked_query_params(url, AWSCostView)
        handler = AWSReportQueryHandler(query_params)

        unordered_data = [
            {"date": today, "delta_percent": 8, "total": 6.2, "rank": 2},
            {"date": yesterday, "delta_percent": 4, "total": 2.2, "rank": 1},
            {"date": today, "delta_percent": 7, "total": 8.2, "rank": 1},
            {"date": yesterday, "delta_percent": 4, "total": 2.2, "rank": 2},
        ]

        order_fields = ["date", "rank"]
        expected = [
            {"date": yesterday, "delta_percent": 4, "total": 2.2, "rank": 1},
            {"date": yesterday, "delta_percent": 4, "total": 2.2, "rank": 2},
            {"date": today, "delta_percent": 7, "total": 8.2, "rank": 1},
            {"date": today, "delta_percent": 8, "total": 6.2, "rank": 2},
        ]

        ordered_data = handler.order_by(unordered_data, order_fields)
        self.assertEqual(ordered_data, expected)

        order_fields = ["date", "-delta"]
        expected = [
            {"date": yesterday, "delta_percent": 4, "total": 2.2, "rank": 1},
            {"date": yesterday, "delta_percent": 4, "total": 2.2, "rank": 2},
            {"date": today, "delta_percent": 8, "total": 6.2, "rank": 2},
            {"date": today, "delta_percent": 7, "total": 8.2, "rank": 1},
        ]

        ordered_data = handler.order_by(unordered_data, order_fields)
        self.assertEqual(ordered_data, expected)

    def test_strip_tag_prefix(self):
        """Verify that our tag prefix is stripped from a string."""
        tag_str = "tag:project"
        result = strip_prefix(tag_str, TAG_PREFIX)
        self.assertEqual(result, tag_str.replace("tag:", ""))

    def test_execute_query_with_wildcard_tag_filter(self):
        """Test that data is filtered to include entries with tag key."""
        url = "?filter[time_scope_units]=month&filter[time_scope_value]=-1&filter[resolution]=monthly"  # noqa: E501
        query_params = self.mocked_query_params(url, AWSTagView)
        handler = AWSTagQueryHandler(query_params)
        tag_keys = handler.get_tag_keys(filters=False)
        self.assertNotEqual(tag_keys, [])
        filter_key = tag_keys[0]
        tag_keys = ["tag:" + tag for tag in tag_keys]

        with tenant_context(self.tenant):
            totals = AWSCostEntryLineItemDailySummary.objects.filter(
                usage_start__gte=self.dh.this_month_start, tags__has_key=filter_key
            ).aggregate(**{"cost": Sum(F("unblended_cost") + F("markup_cost"))})

        url = f"?filter[time_scope_units]=month&filter[time_scope_value]=-1&filter[resolution]=monthly&filter[tag:{filter_key}]=*"  # noqa: E501
        query_params = self.mocked_query_params(url, AWSCostView)
        handler = AWSReportQueryHandler(query_params)
        data = handler.execute_query()
        data_totals = data.get("total", {})
        result = data_totals.get("cost", {}).get("total", {}).get("value")
        self.assertEqual(result, totals["cost"])

    def test_execute_query_with_tag_group_by(self):
        """Test that data is grouped by tag key."""
        url = "?filter[time_scope_units]=month&filter[time_scope_value]=-1&filter[resolution]=monthly"  # noqa: E501
        query_params = self.mocked_query_params(url, AWSTagView)
        handler = AWSTagQueryHandler(query_params)
        tag_keys = handler.get_tag_keys(filters=False)
        self.assertNotEqual(tag_keys, [])
        group_by_key = tag_keys[0]
        tag_keys = ["tag:" + tag for tag in tag_keys]

        with tenant_context(self.tenant):
            totals = AWSCostEntryLineItemDailySummary.objects.filter(
                usage_start__gte=self.dh.this_month_start
            ).aggregate(**{"cost": Sum(F("unblended_cost") + F("markup_cost"))})

        url = f"?filter[time_scope_units]=month&filter[time_scope_value]=-1&filter[resolution]=monthly&group_by[tag:{group_by_key}]=*"  # noqa: E501
        query_params = self.mocked_query_params(url, AWSCostView)
        handler = AWSReportQueryHandler(query_params)

        data = handler.execute_query()
        data_totals = data.get("total", {})
        data = data.get("data", [])
        expected_keys = ["date", group_by_key + "s"]
        for entry in data:
            self.assertEqual(list(entry.keys()), expected_keys)
        result = data_totals.get("cost", {}).get("total", {}).get("value")
        self.assertEqual(totals["cost"], result)

    def test_execute_query_return_others_with_tag_group_by(self):
        """Test that data is grouped by tag key."""
        url = "?filter[time_scope_units]=month&filter[time_scope_value]=-1&filter[resolution]=monthly"  # noqa: E501
        query_params = self.mocked_query_params(url, AWSTagView)
        handler = AWSTagQueryHandler(query_params)
        tag_keys = handler.get_tag_keys(filters=False)
        self.assertNotEqual(tag_keys, [])
        group_by_key = tag_keys[0]
        tag_keys = ["tag:" + tag for tag in tag_keys]

        totals_key = "cost"
        with tenant_context(self.tenant):
            totals = (
                AWSCostEntryLineItemDailySummary.objects.filter(usage_start__gte=self.dh.this_month_start)
                .filter(**{"tags__has_key": group_by_key})
                .aggregate(**{totals_key: Sum(F("unblended_cost") + F("markup_cost"))})
            )
            others_totals = (
                AWSCostEntryLineItemDailySummary.objects.filter(usage_start__gte=self.dh.this_month_start)
                .exclude(**{"tags__has_key": group_by_key})
                .aggregate(**{totals_key: Sum(F("unblended_cost") + F("markup_cost"))})
            )

        url = f"?filter[time_scope_units]=month&filter[time_scope_value]=-1&filter[resolution]=monthly&group_by[or:tag:{group_by_key}]=*"  # noqa: E501
        query_params = self.mocked_query_params(url, AWSCostView)
        handler = AWSReportQueryHandler(query_params)

        data = handler.execute_query()
        data_totals = data.get("total", {})
        data = data.get("data", [])
        expected_keys = ["date", group_by_key + "s"]
        for entry in data:
            self.assertEqual(list(entry.keys()), expected_keys)
        result = data_totals.get(totals_key, {}).get("total", {}).get("value")
        self.assertAlmostEqual(result, (totals[totals_key] + others_totals[totals_key]), 6)

    def test_execute_query_with_tag_filter(self):
        """Test that data is filtered by tag key."""
        url = "?filter[time_scope_units]=month&filter[time_scope_value]=-1&filter[resolution]=monthly"  # noqa: E501
        query_params = self.mocked_query_params(url, AWSTagView)
        handler = AWSTagQueryHandler(query_params)
        tag_keys = handler.get_tag_keys(filters=False)
        self.assertNotEqual(tag_keys, [])
        filter_key = tag_keys[0]
        tag_keys = ["tag:" + tag for tag in tag_keys]

        with tenant_context(self.tenant):
            labels = (
                AWSCostEntryLineItemDailySummary.objects.filter(usage_start__gte=self.dh.this_month_start)
                .filter(tags__has_key=filter_key)
                .values(*["tags"])
                .all()
            )
            label_of_interest = labels[0]
            filter_value = label_of_interest.get("tags", {}).get(filter_key)

            totals = (
                AWSCostEntryLineItemDailySummary.objects.filter(usage_start__gte=self.dh.this_month_start)
                .filter(**{f"tags__{filter_key}": filter_value})
                .aggregate(**{"cost": Sum(F("unblended_cost") + F("markup_cost"))})
            )

        url = f"?filter[time_scope_units]=month&filter[time_scope_value]=-1&filter[resolution]=monthly&group_by[tag:{filter_key}]={filter_value}"  # noqa: E501
        query_params = self.mocked_query_params(url, AWSCostView)
        handler = AWSReportQueryHandler(query_params)
        data = handler.execute_query()
        data_totals = data.get("total", {})
        result = data_totals.get("cost", {}).get("total", {}).get("value")
        self.assertEqual(result, totals["cost"])

    @skip("COST-2544")
    def test_execute_query_with_org_unit_group_by(self):
        """Test that when data is grouped by org_unit_id, the totals add up correctly."""

        # helper function so that we don't have to repeat these steps for each ou
        def check_accounts_subous_totals(org_unit):
            """Check that the accounts, sub_ous, and totals are correct for each group_by."""
            with tenant_context(self.tenant):
                url = f"?group_by[org_unit_id]={org_unit}"
                query_params = self.mocked_query_params(url, AWSCostView, "costs")
                handler = AWSReportQueryHandler(query_params)
                data = handler.execute_query()
                # grab the accounts and sub_ous and compare with the expected results
                path = self.ou_to_account_subou_map.get(org_unit).get("org_unit_path")
                ten_days_ago = self.dh.n_days_ago(self.dh.today, 9)
                expected = AWSCostEntryLineItemDailySummary.objects.filter(
                    usage_start__gte=ten_days_ago,
                    usage_start__lte=self.dh.today,
                    organizational_unit__org_unit_path__icontains=path,
                ).aggregate(
                    **{
                        "cost_total": Sum(
                            Coalesce(F("unblended_cost"), Value(0, output_field=DecimalField()))
                            + Coalesce(F("markup_cost"), Value(0, output_field=DecimalField()))
                        )
                    }
                )
                cost_total = data.get("total").get("cost").get("total").get("value")
                infra_total = data.get("total").get("infrastructure").get("total").get("value")
                expected_cost_total = expected.get("cost_total") or 0
                # infra and total cost match
                self.assertEqual(cost_total, expected_cost_total)
                self.assertEqual(infra_total, expected_cost_total)
                # test the org units and accounts returned are correct
                accounts_and_sub_ous = _calculate_accounts_and_subous(data.get("data"))
                for account in self.ou_to_account_subou_map.get(org_unit).get("accounts"):
                    self.assertIn(account, accounts_and_sub_ous)
                for sub_ou in self.ou_to_account_subou_map.get(org_unit).get("org_units"):
                    self.assertIn(sub_ou, accounts_and_sub_ous)

        # for each org defined in our yaml file assert that everything is as expected
        orgs_to_check = self.ou_to_account_subou_map.keys()
        for org in orgs_to_check:
            with self.subTest(org=org):
                check_accounts_subous_totals(org)

    @skip("Fix after currency support goes in")
    def test_execute_query_with_multiple_or_org_unit_group_by(self):
        """Test that when data has multiple grouped by org_unit_id, the totals add up correctly."""
        ou_to_compare = ["OU_001", "OU_002"]
        with tenant_context(self.tenant):
            url = f"?group_by[or:org_unit_id]={ou_to_compare[0]}&group_by[or:org_unit_id]={ou_to_compare[1]}"
            query_params = self.mocked_query_params(url, AWSCostView, "costs")
            handler = AWSReportQueryHandler(query_params)
            data = handler.execute_query()

            # grab the accounts and sub_ous and compare the expected results
            expected_cost_total = []
            expected_accounts_and_sub_ous = []
            for org_unit in ou_to_compare:
                # Since the or: is suppose to do the union of a OU_001 & OU_002 then
                # we can the expected cost to include both as well as the expected_accounts_and_sub_ous
                path = self.ou_to_account_subou_map.get(org_unit).get("org_unit_path")
                ten_days_ago = self.dh.n_days_ago(self.dh.today, 9)
                expected = AWSCostEntryLineItemDailySummary.objects.filter(
                    usage_start__gte=ten_days_ago,
                    usage_start__lte=self.dh.today,
                    organizational_unit__org_unit_path__icontains=path,
                ).aggregate(
                    **{
                        "cost_total": Sum(
                            Coalesce(F("unblended_cost"), Value(0, output_field=DecimalField()))
                            + Coalesce(F("markup_cost"), Value(0, output_field=DecimalField()))
                        )
                    }
                )
                cost_total = expected.get("cost_total")
                self.assertIsNotNone(cost_total)
                expected_cost_total.append(cost_total)
                # Figure out expected accounts & sub orgs
                sub_orgs = self.ou_to_account_subou_map.get(org_unit).get("org_units")
                accounts = self.ou_to_account_subou_map.get(org_unit).get("accounts")
                expected_accounts_and_sub_ous = list(set(expected_accounts_and_sub_ous + sub_orgs + accounts))
            # infra and total cost match
            cost_total = data.get("total").get("cost").get("total").get("value")
            infra_total = data.get("total").get("infrastructure").get("total").get("value")
            expected_cost_total = sum(expected_cost_total)
            self.assertEqual(cost_total, expected_cost_total)
            self.assertEqual(infra_total, expected_cost_total)
            # test the org units and accounts returned are correct
            accounts_and_sub_ous = _calculate_accounts_and_subous(data.get("data"))
            for result in accounts_and_sub_ous:
                self.assertIn(result, expected_accounts_and_sub_ous)
            for expected in expected_accounts_and_sub_ous:
                self.assertIn(expected, accounts_and_sub_ous)

    def test_filter_org_unit(self):
        """Check that the total is correct when filtering by org_unit_id."""
        with tenant_context(self.tenant):
            org_unit = "R_001"
            org_group_by_url = f"?filter[org_unit_id]={org_unit}"
            query_params = self.mocked_query_params(org_group_by_url, AWSCostView)
            handler = AWSReportQueryHandler(query_params)
            org_data = handler.execute_query()
            # grab the expected totals
            ten_days_ago = self.dh.n_days_ago(self.dh.today, 9)
            expected = AWSCostEntryLineItemDailySummary.objects.filter(
                usage_start__gte=ten_days_ago,
                usage_start__lte=self.dh.today,
                organizational_unit__org_unit_path__icontains=org_unit,
            ).aggregate(
                **{
                    "cost_total": Sum(
                        Coalesce(F("unblended_cost"), Value(0, output_field=DecimalField()))
                        + Coalesce(F("markup_cost"), Value(0, output_field=DecimalField()))
                    )
                }
            )
            # grab the actual totals for the org_unit_id filter
            org_cost_total = org_data.get("total").get("cost").get("total").get("value")
            org_infra_total = org_data.get("total").get("infrastructure").get("total").get("value")
            # make sure they add up
            expected_cost_total = expected.get("cost_total") or 0
            # infra and total cost match
            self.assertEqual(org_cost_total, expected_cost_total)
            self.assertEqual(org_infra_total, expected_cost_total)

    def test_execute_query_current_month_filter_org_unit_group_by_account(self):
        """Check that the total is correct when filtering by org_unit_id and grouping by account."""
        start_date = self.dh.this_month_start
        end_date = self.dh.today
        org_units = []
        self.organizational_unit = "OU_001"
        org_unit_obj = self.ou_to_account_subou_map.get(self.organizational_unit)
        # get sub org units
        sub_org_units = org_unit_obj.get("org_units")
        # user has access to org unit hierarchy, that is sub org units and accounts
        org_units.append(self.organizational_unit)
        org_units.extend(sub_org_units)
        # get all accounts
        all_accts = list(self.account_alias_mapping.keys())
        self.account_alias = all_accts[0]

        with tenant_context(self.tenant):
            org_group_by_url = f"?filter[time_scope_units]=month&filter[time_scope_value]=-1&filter[resolution]=monthly&cost_type=unblended_cost&filter[org_unit_id]=OU_001&group_by[account]={self.account_alias}"  # noqa: E501
            query_params = self.mocked_query_params(org_group_by_url, AWSCostView)
            handler = AWSReportQueryHandler(query_params)
            org_data = handler.execute_query()
            # query filter to use
            query_filter = [
                Q(account_alias__account_alias__in=[self.account_alias]),
                Q(usage_account_id__in=[self.account_alias]),
                Q(organizational_unit__org_unit_id__in=org_units),
            ]

            # get expected totals
            expected = (
                AWSCostSummaryByAccountP.objects.filter(
                    usage_start__gte=start_date,
                    usage_start__lte=end_date,
                )
                .filter(reduce(operator.or_, query_filter))
                .aggregate(
                    **{
                        "cost_total": Sum(
                            Coalesce(F("unblended_cost"), Value(0, output_field=DecimalField()))
                            + Coalesce(F("markup_cost"), Value(0, output_field=DecimalField()))
                        )
                    }
                )
            )

            # grab the actual totals for the org_unit_id filter and account group by
            org_cost_total = org_data.get("total").get("cost").get("total").get("value")
            org_infra_total = org_data.get("total").get("infrastructure").get("total").get("value")
            expected_cost_total = expected.get("cost_total", 0)
            # infra and total cost match
            self.assertEqual(org_cost_total, expected_cost_total)
            self.assertEqual(org_infra_total, expected_cost_total)

    def test_execute_query_current_month_filter_org_unit_group_by_account_outside_ou(self):
        """Check that the total is correct when filtering by org_unit_id and grouping by account outside org unit."""
        start_date = self.dh.this_month_start
        end_date = self.dh.today
        org_units = []

        self.organizational_unit = "OU_001"
        org_unit_obj = self.ou_to_account_subou_map.get(self.organizational_unit)
        # get sub org units
        sub_org_units = org_unit_obj.get("org_units")
        # user has access to org unit hierarchy, that is sub org units and accounts
        org_units.append(self.organizational_unit)
        org_units.extend(sub_org_units)

        org_unit_accts = org_unit_obj.get("accounts")
        org_unit_tree_accts = []
        org_unit_tree_accts.extend(org_unit_accts)
        # get sub org unit accounts
        for sub_ou in sub_org_units:
            org_unit_tree_accts.extend(self.ou_to_account_subou_map.get(sub_ou).get("accounts"))
        all_accts = list(self.account_alias_mapping.keys())
        # select from account from non org unit accounts
        self.account_alias = list(set(all_accts) - set(org_unit_tree_accts))[0]
        sub_org_units.append(self.organizational_unit)

        with tenant_context(self.tenant):
            org_group_by_url = f"?filter[time_scope_units]=month&filter[time_scope_value]=-1&filter[resolution]=monthly&cost_type=unblended_cost&filter[org_unit_id]=OU_001&group_by[account]={self.account_alias}"  # noqa: E501
            self.test_read_access = {
                "aws.account": {"read": [self.account_alias]},
                "aws.organizational_unit": {"read": [self.organizational_unit]},
            }
            query_params = self.mocked_query_params(org_group_by_url, AWSCostView, access=self.test_read_access)
            handler = AWSReportQueryHandler(query_params)
            org_data = handler.execute_query()
            start_date = self.dh.this_month_start
            end_date = self.dh.today
            # query filter to use
            query_filter = [
                Q(account_alias__account_alias__in=[self.account_alias]),
                Q(usage_account_id__in=[self.account_alias]),
                Q(organizational_unit__org_unit_id__in=org_units),
            ]

            # get expected totals
            expected = (
                AWSCostSummaryByAccountP.objects.filter(
                    usage_start__gte=start_date,
                    usage_start__lte=end_date,
                )
                .filter(reduce(operator.or_, query_filter))
                .aggregate(
                    **{
                        "cost_total": Sum(
                            Coalesce(F("unblended_cost"), Value(0, output_field=DecimalField()))
                            + Coalesce(F("markup_cost"), Value(0, output_field=DecimalField()))
                        )
                    }
                )
            )

            # grab the actual totals for the org_unit_id filter and account group by
            org_cost_total = org_data.get("total").get("cost").get("total").get("value")
            org_infra_total = org_data.get("total").get("infrastructure").get("total").get("value")
            expected_cost_total = expected.get("cost_total", 0)
            # infra and total cost match
            self.assertEqual(org_cost_total, expected_cost_total)
            self.assertEqual(org_infra_total, expected_cost_total)

    def test_rename_org_unit(self):
        """Test that a renamed org unit only shows up once."""
        with tenant_context(self.tenant):
            # Check to make sure OU_001 was renamed in the default dummy data
            renamed_org_id = "OU_001"
            org_unit_names = AWSOrganizationalUnit.objects.filter(org_unit_id=renamed_org_id).values_list(
                "org_unit_name", flat=True
            )
            # Find expected alias
            self.assertGreaterEqual(len(org_unit_names), 2)
            expected_alias = (
                AWSOrganizationalUnit.objects.filter(org_unit_id=renamed_org_id)
                .order_by("org_unit_id", "-created_timestamp")
                .distinct("org_unit_id")
                .values_list("org_unit_name", flat=True)
            )
            self.assertEqual(len(expected_alias), 1)
            expected_alias = expected_alias[0]
            # Check to make sure all alias returns equal the expected for the renamed org unit
            org_unit = "R_001"
            url = f"?group_by[org_unit_id]={org_unit}"
            query_params = self.mocked_query_params(url, AWSCostView, "costs")
            handler = AWSReportQueryHandler(query_params)
            handler.execute_query()
            query_data = handler.query_data
            for element in query_data:
                for org_entity in element.get("org_entities"):
                    if org_entity.get("type") == "organizational_unit" and org_entity.get("id") == renamed_org_id:
                        org_values = org_entity.get("values", [])[0]
                        self.assertEqual(org_values.get("alias"), expected_alias)

    def test_filter_and_group_by_org_unit_match(self):
        """Test that the cost group_by and filter match."""
        org_unit_id_list = list(self.ou_to_account_subou_map.keys())
        with tenant_context(self.tenant):
            for org_unit_id in org_unit_id_list:
                filter_url = f"?filter[org_unit_id]={org_unit_id}"
                filter_params = self.mocked_query_params(filter_url, AWSCostView, "costs")
                filter_handler = AWSReportQueryHandler(filter_params)
                filter_total = filter_handler.execute_query().get("total", None)
                self.assertIsNotNone(filter_total)
                group_url = f"?group_by[org_unit_id]={org_unit_id}"
                group_params = self.mocked_query_params(group_url, AWSCostView, "costs")
                group_handler = AWSReportQueryHandler(group_params)
                group_total = group_handler.execute_query().get("total", None)
                self.assertIsNotNone(filter_total)
                for cost_type, filter_dict in filter_total.items():
                    group_dict = group_total[cost_type]
                    for breakdown in ["raw", "markup", "usage", "total"]:
                        with self.subTest(breakdown):
                            self.assertAlmostEqual(group_dict[breakdown]["value"], filter_dict[breakdown]["value"], 6)

    def test_group_by_and_filter_with_excluded_org_unit(self):
        """Test that the cost group_by and filter match."""
        excluded_org_unit = "OU_002"
        url = "?group_by[org_unit_id]=R_001&filter[org_unit_id]=R_001&exclude[org_unit_id]=OU_002"
        with patch("api.query_params.enable_negative_filtering") as unleash_flag:
            unleash_flag.return_value = True
            with tenant_context(self.tenant):
                _params = self.mocked_query_params(url, AWSCostView, "costs")
                _handler = AWSReportQueryHandler(_params)
                data = _handler.execute_query().get("data")
                for org_unit_data in data:
                    for org_unit in org_unit_data.get("org_entities"):
                        self.assertNotEqual(org_unit.get("id"), excluded_org_unit)

    def test_multi_group_by_parent_and_child(self):
        """Test that cost is not calculated twice in a multiple group by of parent and child."""
        with tenant_context(self.tenant):
            parent_org_unit = "R_001"
            child_org_unit = self.ou_to_account_subou_map.get(parent_org_unit, {}).get("org_units", [])
            self.assertNotEqual(child_org_unit, [])
            child_org_unit = child_org_unit[0]
            parent_url = f"?group_by[org_unit_id]={parent_org_unit}"
            query_params = self.mocked_query_params(parent_url, AWSCostView, "costs")
            handler = AWSReportQueryHandler(query_params)
            expected_total = handler.execute_query().get("total", None)
            self.assertIsNotNone(expected_total)
            # multiple group_by with one of the group by values is the child of the other parent
            multi_url = f"?group_by[or:org_unit_id]={parent_org_unit}&group_by[or:org_unit_id]={child_org_unit}"
            query_params = self.mocked_query_params(multi_url, AWSCostView, "costs")
            handler = AWSReportQueryHandler(query_params)
            result_total = handler.execute_query().get("total")
            for cost_type, expected_dict in expected_total.items():
                result_dict = result_total[cost_type]
                for breakdown in ["raw", "markup", "usage", "total"]:
                    with self.subTest(breakdown):
                        self.assertAlmostEqual(result_dict[breakdown]["value"], expected_dict[breakdown]["value"], 6)

    def test_multi_group_by_seperate_children(self):
        """Test cost sum of multi org_unit_id group by of children nodes"""
        with tenant_context(self.tenant):
            org_units = ["OU_001", "OU_002"]
            expected_costs = []
            for org_unit in org_units:
                url = f"?group_by[org_unit_id]={org_unit}"
                params = self.mocked_query_params(url, AWSCostView, "costs")
                handler = AWSReportQueryHandler(params)
                expected_cost = handler.execute_query().get("total", {}).get("cost", {}).get("total", {}).get("value")
                self.assertIsNotNone(expected_cost)
                expected_costs.append(expected_cost)
            # multiple group_by cost check
            multi_url = f"?group_by[or:org_unit_id]={org_units[0]}&group_by[or:org_unit_id]={org_units[1]}"
            multi_params = self.mocked_query_params(multi_url, AWSCostView, "costs")
            multi_handler = AWSReportQueryHandler(multi_params)
            multi_cost = multi_handler.execute_query().get("total", {}).get("cost", {}).get("total", {}).get("value")
            self.assertAlmostEqual(sum(expected_costs), multi_cost, 6)

    def test_multiple_group_by_alias_change(self):
        """Test that the data is correctly formatted to id & alias multi org_unit_id group bys"""
        with tenant_context(self.tenant):
            # https://issues.redhat.com/browse/COST-478
            # These group by options format the return to have an s on the group by
            # for example az is transformed into azs in the data return on the endpoint
            reformats_data = ["az", "region", "service", "product_family"]
            no_reformat = ["instance_type", "storage_type", "account"]
            group_by_options = reformats_data + no_reformat
            for group_by_option in group_by_options:
                group_by_url = f"?group_by[org_unit_id]=R_001&group_by[{group_by_option}]=*"
                params = self.mocked_query_params(group_by_url, AWSCostView, "costs")
                handler = AWSReportQueryHandler(params)
                handler.execute_query()
                passed = False
                for day in handler.query_data:
                    for org_entity in day.get("org_entities", []):
                        if group_by_option in reformats_data:
                            group_key = group_by_option + "s"
                            for group in org_entity.get(group_key, []):
                                for value in group.get("values", []):
                                    self.assertIsNotNone(value.get("id"))
                                    self.assertIsNotNone(value.get("alias"))
                                    passed = True
                        else:
                            for value in org_entity.get("values", []):
                                self.assertIsNotNone(value.get("id"))
                                self.assertIsNotNone(value.get("alias"))
                                passed = True
                self.assertTrue(passed)

    @patch("api.report.queries.ReportQueryHandler.is_aws", new_callable=PropertyMock)
    def test_limit_offset_order_by_group_by_ranks_account_alias(self, mock_is_aws):
        """Test execute_query with limit/offset/order_by for aws account alias."""
        # execute query
        mock_is_aws.return_value = True
        url = "?filter[limit]=2&filter[offset]=0&group_by[account]=*&order_by[account_alias]=asc"  # noqa: E501
        query_params = self.mocked_query_params(url, AWSCostView)
        handler = AWSReportQueryHandler(query_params)
        query_output = handler.execute_query()
        data = query_output.get("data")
        # test query output
        actual = OrderedDict()
        for datum in data:
            for account in datum.get("accounts"):
                for value in account.get("values"):
                    actual[value.get("account_alias")] = value.get("account")
        alias_order = ["account 001", "account 002"]
        for i, (account_alias, account_id) in enumerate(actual.items()):
            self.assertEqual(account_alias, alias_order[i])

    def test_limit_offset_order_by_group_by_ranks(self):
        """Test execute_query with limit/offset/order_by for aws cost."""
        # execute query
        url = "?filter[limit]=2&filter[offset]=0&group_by[account]=*&order_by[cost]=asc"  # noqa: E501
        query_params = self.mocked_query_params(url, AWSCostView)
        handler = AWSReportQueryHandler(query_params)
        query_output = handler.execute_query()
        data = query_output.get("data")
        # test query output
        actual = []
        expected = {}
        start = handler.start_datetime.date()
        for acc in self.accounts:
            with tenant_context(self.tenant):
                expected[acc] = (
                    AWSCostEntryLineItemDailySummary.objects.filter(usage_account_id=acc)
                    .filter(usage_start__gte=start)
                    .aggregate(
                        cost=Sum(
                            Coalesce(F("unblended_cost"), Value(0, output_field=DecimalField()))
                            + Coalesce(F("markup_cost"), Value(0, output_field=DecimalField()))
                        )
                    )
                    .get("cost")
                )
        expected = dict(sorted(expected.items(), key=lambda x: x[1])[:2])
        for datum in data:
            for account in datum.get("accounts"):
                for value in account.get("values"):
                    if value.get("account") not in actual:
                        actual.append(value.get("account"))
        for acc in actual:
            self.assertTrue(acc in expected)

    def test_aws_date_order_by_cost_desc(self):
        """Test that order of every other date matches the order of the `order_by` date."""
        # execute query
        yesterday = self.dh.yesterday.date()
        group_bys = {
            "account": AWSCostSummaryByAccountP,
            "service": AWSCostSummaryByServiceP,
            "region": AWSCostSummaryByRegionP,
            "product_family": AWSCostSummaryByServiceP,
        }
        for group_by, table in group_bys.items():
            with self.subTest(test=group_by):
                url = f"?filter[limit]=10&filter[offset]=0&order_by[cost]=desc&order_by[date]={yesterday}&group_by[{group_by}]=*"  # noqa: E501
                query_params = self.mocked_query_params(url, AWSCostView)
                handler = AWSReportQueryHandler(query_params)
                query_output = handler.execute_query()
                data = query_output.get("data")

                gb = group_by
                group_by_annotations = handler.annotations.get(group_by)
                cost_annotations = handler.report_annotations.get("cost_total")
                with tenant_context(self.tenant):
                    query = table.objects.filter(usage_start=str(yesterday)).annotate(**handler.annotations)
                    if group_by_annotations:
                        gb = "gb"
                        query = query.annotate(gb=group_by_annotations)
                    expected = list(query.values(gb).annotate(cost=cost_annotations).order_by("-cost", gb))
                correctlst = [field.get(gb) for field in expected]
                if correctlst and None in correctlst:
                    ind = correctlst.index(None)
                    correctlst[ind] = "No-" + group_by
                tested = False
                for element in data:
                    lst = [field.get(group_by) for field in element.get(group_by + "s", [])]
                    if lst and correctlst:
                        self.assertEqual(correctlst, lst)
                        tested = True
                self.assertTrue(tested)

    def test_aws_date_incorrect_date(self):
        wrong_date = "200BC"
        url = f"?order_by[cost]=desc&order_by[date]={wrong_date}&group_by[service]=*"
        with self.assertRaises(ValidationError):
            self.mocked_query_params(url, AWSCostView)

    def test_aws_out_of_range_under_date(self):
        wrong_date = materialized_view_month_start() - timedelta(days=1)
        url = f"?order_by[cost]=desc&order_by[date]={wrong_date}&group_by[service]=*"
        with self.assertRaises(ValidationError):
            self.mocked_query_params(url, AWSCostView)

    def test_aws_out_of_range_over_date(self):
        wrong_date = DateHelper().today.date() + timedelta(days=1)
        url = f"?order_by[cost]=desc&order_by[date]={wrong_date}&group_by[service]=*"
        with self.assertRaises(ValidationError):
            self.mocked_query_params(url, AWSCostView)

    def test_get_sub_org_units(self):
        """Check that the correct sub org units are returned."""
        with tenant_context(self.tenant):
            org_unit = "OU_001"
            org_group_by_url = f"?filter[org_unit_id]={org_unit}"
            query_params = self.mocked_query_params(org_group_by_url, AWSCostView)
            handler = AWSReportQueryHandler(query_params)
            sub_orgs = handler._get_sub_org_units([org_unit])
            sub_orgs_ids = []
            for sub_ou in sub_orgs:
                # grab the sub org ids
                sub_orgs_ids.append(sub_ou.org_unit_id)
            expected_sub_org_units = self.ou_to_account_subou_map.get(org_unit).get("org_units")
            self.assertEqual(sub_orgs_ids, expected_sub_org_units)

    @patch("api.query_params.enable_negative_filtering", return_value=True)
    def test_exclude_organizational_unit(self, _):
        """Test that the exclude feature works for all options."""
        exclude_opt = "org_unit_id"
        parent_org_unit = "R_001"
        child_org_unit = "OU_005"
        for view in [AWSCostView, AWSStorageView, AWSInstanceTypeView]:
            with self.subTest(view=view):
                # Grab overall value
                overall_url = f"?filter[{exclude_opt}]={parent_org_unit}"
                query_params = self.mocked_query_params(overall_url, view)
                handler = AWSReportQueryHandler(query_params)
                handler.execute_query()
                overall_total = handler.query_sum.get("cost", {}).get("total", {}).get("value")
                # Grab filtered value
                filtered_url = f"?filter[{exclude_opt}]={child_org_unit}"
                query_params = self.mocked_query_params(filtered_url, view)
                handler = AWSReportQueryHandler(query_params)
                handler.execute_query()
                filtered_total = handler.query_sum.get("cost", {}).get("total", {}).get("value")
                expected_total = overall_total - filtered_total
                # Test exclude
                exclude_url = (
                    f"?filter[{exclude_opt}]={parent_org_unit}&exclude[{exclude_opt}]={child_org_unit}"  # noqa: E501
                )
                query_params = self.mocked_query_params(exclude_url, view)
                handler = AWSReportQueryHandler(query_params)
                self.assertIsNotNone(handler.query_exclusions)
                handler.execute_query()
                excluded_total = handler.query_sum.get("cost", {}).get("total", {}).get("value")
                self.assertAlmostEqual(expected_total, excluded_total, 6)
                self.assertNotEqual(overall_total, excluded_total)


class AWSReportQueryLogicalAndTest(IamTestCase):
    """Tests the report queries."""

    def setUp(self):
        """Set up the customer view tests."""
        self.dh = DateHelper()
        super().setUp()

    def test_prefixed_logical_and(self):
        """Test prefixed logical AND."""
<<<<<<< HEAD

=======
>>>>>>> 737eb50c
        data_to_test = {
            "1": {
                "url": "?group_by[and:account]=a&group_by[and:account]=b&filter[time_scope_value]=-1&filter[time_scope_units]=month"  # noqa
            },
            "2": {"url": "?group_by[account]=ab&filter[time_scope_value]=-1&filter[time_scope_units]=month"},
            "3": {
                "url": "?group_by[and:account]=a&group_by[and:account]=b&group_by[and:account]=c&filter[time_scope_value]=-1&filter[time_scope_units]=month"  # noqa
            },
            "4": {
                "url": "?group_by[account]=a&group_by[account]=b&filter[time_scope_value]=-1&filter[time_scope_units]=month"  # noqa
            },
        }

        for key in data_to_test.keys():
            query_params = self.mocked_query_params(data_to_test[key]["url"], AWSCostView)
            query_handler = AWSReportQueryHandler(query_params)
            query_output = query_handler.execute_query()
            query_total = query_output.get("total", {}).get("cost", {}).get("total", {}).get("value")
            self.assertIsNotNone(query_total)
            data_to_test[key]["total"] = query_total

        # Query 1: (a AND b) == Query 2: (ab)
        self.assertEqual(data_to_test["1"]["total"], data_to_test["2"]["total"])
        # Query 3: (a AND b AND c) == 0
        self.assertEqual(data_to_test["3"]["total"], 0)  # Test c == 0
        # Query 4: (a OR b) > Query 1: (a AND b)
        self.assertGreater(data_to_test["4"]["total"], data_to_test["1"]["total"])


class AWSQueryHandlerTest(IamTestCase):
    """Test the report queries."""

    def setUp(self):
        """Set up the customer view tests."""
        self.dh = DateHelper()
        super().setUp()

    def test_group_by_star_does_not_override_filters(self):
        """Test Group By star does not override filters, with example below.

        This is an expected response. Notice that the only region is eu-west-3
        {'data': [{'date': '2019-11-30', 'regions': []},
        {'date': '2019-12-01',
        'regions': [{'region': 'eu-west-3',
                        'services': [{'instance_types': [{'instance_type': 'r5.2xlarge',
                                                        'values': [{'cost': {'units': 'USD',
                                                                            'value': Decimal('2405.158832135')},
                                                                    'count': {'units': 'instances',
                                                                                'value': 1},
                                                                    'date': '2019-12-01',
                                                                    'derived_cost': {'units': 'USD',
                                                                                    'value': Decimal('0')},
                                                                    'infrastructure_cost': {'units': 'USD',
                                                                                            'value': Decimal('2186.508029214')}, # noqa
                                                                    'instance_type': 'r5.2xlarge',
                                                                    'markup_cost': {'units': 'USD',
                                                                                     'value': Decimal('218.650802921')},
                                                                    'region': 'eu-west-3',
                                                                    'service': 'AmazonEC2',
                                                                    'usage': {'units': 'Hrs',
                                                                                'value': Decimal('3807.000000000')}}]}],
                                    'service': 'AmazonEC2'}]}]},
        {'date': '2019-12-02', 'regions': []},
        {'date': '2019-12-03', 'regions': []},
        {'date': '2019-12-04', 'regions': []},
        {'date': '2019-12-05', 'regions': []},
        {'date': '2019-12-06', 'regions': []},
        {'date': '2019-12-07', 'regions': []},
        {'date': '2019-12-08', 'regions': []},
        {'date': '2019-12-09', 'regions': []}],

        """

        # First Request:
        url = "?group_by[region]=*&filter[region]=eu-west-3&group_by[service]=AmazonEC2"
        query_params = self.mocked_query_params(url, AWSInstanceTypeView)
        handler = AWSReportQueryHandler(query_params)
        data = handler.execute_query()
        # Second Request:
        url2 = "?group_by[region]=eu-west-3&group_by[service]=AmazonEC2"
        query_params2 = self.mocked_query_params(url2, AWSInstanceTypeView)
        handler2 = AWSReportQueryHandler(query_params2)
        data2 = handler2.execute_query()
        # Assert the second request contains only eu-west-3 region
        for region_dict in data2["data"]:
            # For each date, assert that the region is eu-west-3
            for list_item in region_dict["regions"]:
                self.assertEqual("eu-west-3", list_item["region"])
        # Assert the first request contains only eu-west-3
        for region_dict in data["data"]:
            # For each date, assert that the region is eu-west-3
            for list_item in region_dict["regions"]:
                self.assertEqual("eu-west-3", list_item["region"])

    def test_filter_to_group_by(self):
        """Test the filter_to_group_by method."""
        url = "?group_by[region]=*&filter[region]=eu-west-3&group_by[service]=AmazonEC2"
        query_params = self.mocked_query_params(url, AWSInstanceTypeView)
        handler = AWSReportQueryHandler(query_params)
        query_params = handler.filter_to_order_by(query_params)

        self.assertEqual(["eu-west-3"], query_params._parameters["group_by"]["region"])

    def test_filter_to_group_by_3(self):
        """Test group_by[service]=something AND group_by[service]=*."""
        url = "?group_by[region]=*&filter[region]=eu-west-3&group_by[service]=AmazonEC2&group_by[service]=*&filter[service]=AmazonEC2"  # noqa
        query_params = self.mocked_query_params(url, AWSInstanceTypeView)
        handler = AWSReportQueryHandler(query_params)
        query_params = handler.filter_to_order_by(query_params)

        self.assertEqual(["eu-west-3"], query_params._parameters["group_by"]["region"])
        self.assertEqual(["AmazonEC2"], query_params._parameters["group_by"]["service"])

    def test_filter_to_group_by_star(self):
        """Test group_by star."""
        url = "?group_by[region]=*&group_by[service]=*"
        query_params = self.mocked_query_params(url, AWSInstanceTypeView)
        handler = AWSReportQueryHandler(query_params)
        query_params = handler.filter_to_order_by(query_params)
        self.assertEqual(["*"], query_params._parameters["group_by"]["region"])
        self.assertEqual(["*"], query_params._parameters["group_by"]["service"])

    def test_two_filters_and_group_by_star(self):
        """
        Test two filters for the same category.

        For example, group_by[service]=*&filter[service]=X&filter[service]=Y
        """
        url = "?group_by[region]=*&filter[region]=eu-west-3&filter[region]=us-west-1"
        query_params = self.mocked_query_params(url, AWSInstanceTypeView)
        handler = AWSReportQueryHandler(query_params)
        query_params = handler.filter_to_order_by(query_params)
        region_1_exists = False
        region_2_exists = False
        if "eu-west-3" in query_params._parameters["group_by"]["region"]:
            region_1_exists = True
        if "us-west-1" in query_params._parameters["group_by"]["region"]:
            region_2_exists = True
        # Both regions should be in the resulting group_by list.
        self.assertTrue(region_1_exists)
        self.assertTrue(region_2_exists)

    def test_query_no_account_group_check_tags_no_tags(self):
        """Test "tags_exist" is not present if not grouping by account, and has "check_tags" parameter."""
        url = "?filter[time_scope_units]=month&filter[time_scope_value]=-1&filter[resolution]=monthly&group_by[service]=AmazonEC2&check_tags=true"  # noqa: E501
        query_params = self.mocked_query_params(url, AWSCostView)
        handler = AWSReportQueryHandler(query_params)
        query_output = handler.execute_query()
        data = query_output.get("data")
        self.assertIsNotNone(data)

        for data_item in data:
            for account_item in data_item["services"]:
                for value_item in account_item["values"]:
                    self.assertTrue("tags_exist" not in value_item)

    def test_query_account_group_no_check_tags_no_tags(self):
        """Test "tags_exist" is not present if grouping by account, but missing "check_tags" parameter."""
        url = "?filter[time_scope_units]=month&filter[time_scope_value]=-1&filter[resolution]=monthly&group_by[account]=*"  # noqa: E501
        query_params = self.mocked_query_params(url, AWSCostView)
        handler = AWSReportQueryHandler(query_params)
        query_output = handler.execute_query()
        data = query_output.get("data")
        self.assertIsNotNone(data)

        for data_item in data:
            for account_item in data_item["accounts"]:
                for value_item in account_item["values"]:
                    self.assertTrue("tags_exist" not in value_item)

    def test_query_account_group_check_tags_has_tags(self):
        """Test "tags_exist" is present if grouping by account and has "check_tags" parameter."""
        url = "?filter[time_scope_units]=month&filter[time_scope_value]=-1&filter[resolution]=monthly&group_by[account]=*&check_tags=true"  # noqa: E501
        query_params = self.mocked_query_params(url, AWSCostView)
        handler = AWSReportQueryHandler(query_params)
        query_output = handler.execute_query()
        data = query_output.get("data")
        self.assertIsNotNone(data)

        for data_item in data:
            for account_item in data_item["accounts"]:
                for value_item in account_item["values"]:
                    self.assertTrue("tags_exist" in value_item)

    def test_query_account_group_no_check_tags_has_tags_base_table(self):
        """Test "tags_exist" is not present if grouping by account as well as
        another group and has"check_tags" parameter."""
        url = "?filter[time_scope_units]=month&filter[time_scope_value]=-1&filter[resolution]=monthly&group_by[or:account]=*&group_by[or:service]=AmazonEC2&check_tags=true"  # noqa: E501
        query_params = self.mocked_query_params(url, AWSCostView)
        handler = AWSReportQueryHandler(query_params)
        query_output = handler.execute_query()
        data = query_output.get("data")
        self.assertIsNotNone(data)

        for data_item in data:
            for account_item in data_item["accounts"]:
                for service_item in account_item["services"]:
                    for value_item in service_item["values"]:
                        self.assertTrue("tags_exist" in value_item)

    def test_query_cost_type_default(self):
        """Test "cost_type" is defaulted when not passed in."""
        url = "?filter[time_scope_units]=month&filter[time_scope_value]=-1&filter[resolution]=monthly&check_tags=true"  # noqa: E501
        query_params = self.mocked_query_params(url, AWSCostView)
        handler = AWSReportQueryHandler(query_params)
        query_output = handler.execute_query()
        cost_type = query_output.get("cost_type")
        self.assertEqual(cost_type, "unblended_cost")

    def test_query_cost_type_passed_in(self):
        """Test "cost_type" is recognized when passed in."""
        url = "?filter[time_scope_units]=month&filter[time_scope_value]=-1&filter[resolution]=monthly&check_tags=true&cost_type=blended_cost"  # noqa: E501
        query_params = self.mocked_query_params(url, AWSCostView)
        handler = AWSReportQueryHandler(query_params)
        query_output = handler.execute_query()
        cost_type = query_output.get("cost_type")
        self.assertEqual(cost_type, "blended_cost")

    def test_source_uuid_mapping(self):  # noqa: C901
        """Test source_uuid is mapped to the correct source."""
        with tenant_context(self.tenant):
            aws_uuids = AWSCostEntryLineItemDailySummary.objects.distinct().values_list("source_uuid", flat=True)
            expected_source_uuids = AWSCostEntryBill.objects.distinct().values_list("provider_id", flat=True)
            for aws_uuid in aws_uuids:
                self.assertIn(aws_uuid, expected_source_uuids)
        endpoints = [AWSCostView, AWSInstanceTypeView, AWSStorageView]
        source_uuid_list = []
        for endpoint in endpoints:
            for url in ["?", "?group_by[account]=*", "?group_by[region]=*", "?group_by[service]=*"]:
                query_params = self.mocked_query_params(url, endpoint)
                handler = AWSReportQueryHandler(query_params)
                query_output = handler.execute_query()
                for dictionary in query_output.get("data"):
                    for _, value in dictionary.items():
                        if isinstance(value, list):
                            for item in value:
                                if isinstance(item, dict):
                                    if "values" in item.keys():
                                        value = item["values"][0]
                                        source_uuid_list.extend(value.get("source_uuid"))
        self.assertNotEqual(source_uuid_list, [])
        for source_uuid in source_uuid_list:
            self.assertIn(source_uuid, expected_source_uuids)

    def test_query_table(self):
        """Test that the correct view is assigned by query table property."""
        test_cases = [
            ("?", AWSCostView, AWSCostSummaryP),
            ("?group_by[account]=*", AWSCostView, AWSCostSummaryByAccountP),
            ("?group_by[region]=*", AWSCostView, AWSCostSummaryByRegionP),
            ("?group_by[region]=*&group_by[account]=*", AWSCostView, AWSCostSummaryByRegionP),
            ("?group_by[service]=*", AWSCostView, AWSCostSummaryByServiceP),
            ("?group_by[service]=*&group_by[account]=*", AWSCostView, AWSCostSummaryByServiceP),
            ("?", AWSInstanceTypeView, AWSComputeSummaryP),
            ("?group_by[account]=*", AWSInstanceTypeView, AWSComputeSummaryByAccountP),
            ("?group_by[region]=*", AWSInstanceTypeView, AWSCostEntryLineItemDailySummary),
            ("?group_by[region]=*&group_by[account]=*", AWSInstanceTypeView, AWSCostEntryLineItemDailySummary),
            ("?group_by[service]=*", AWSInstanceTypeView, AWSCostEntryLineItemDailySummary),
            ("?group_by[service]=*&group_by[account]=*", AWSInstanceTypeView, AWSCostEntryLineItemDailySummary),
            ("?group_by[product_family]=*", AWSInstanceTypeView, AWSCostEntryLineItemDailySummary),
            ("?group_by[product_family]=*&group_by[account]=*", AWSInstanceTypeView, AWSCostEntryLineItemDailySummary),
            ("?group_by[instance_type]=*", AWSInstanceTypeView, AWSComputeSummaryP),
            ("?group_by[instance_type]=*&group_by[account]=*", AWSInstanceTypeView, AWSComputeSummaryByAccountP),
            ("?", AWSStorageView, AWSStorageSummaryP),
            ("?group_by[account]=*", AWSStorageView, AWSStorageSummaryByAccountP),
            ("?group_by[region]=*", AWSStorageView, AWSCostEntryLineItemDailySummary),
            ("?group_by[region]=*&group_by[account]=*", AWSStorageView, AWSCostEntryLineItemDailySummary),
            ("?group_by[service]=*", AWSStorageView, AWSCostEntryLineItemDailySummary),
            ("?group_by[service]=*&group_by[account]=*", AWSStorageView, AWSCostEntryLineItemDailySummary),
            ("?group_by[product_family]=*", AWSStorageView, AWSCostEntryLineItemDailySummary),
            ("?group_by[product_family]=*&group_by[account]=*", AWSStorageView, AWSCostEntryLineItemDailySummary),
            (
                (
                    "?filter[service]=AmazonRDS,AmazonDynamoDB,AmazonElastiCache,"
                    "AmazonNeptune,AmazonRedshift,AmazonDocumentDB"
                ),
                AWSCostView,
                AWSDatabaseSummaryP,
            ),
            (
                (
                    "?filter[service]=AmazonRDS,AmazonDynamoDB,AmazonElastiCache,"
                    "AmazonNeptune,AmazonRedshift,AmazonDocumentDB&group_by[account]=*"
                ),
                AWSCostView,
                AWSDatabaseSummaryP,
            ),
            (
                "?filter[service]=AmazonVPC,AmazonCloudFront,AmazonRoute53,AmazonAPIGateway",  # noqa: E501
                AWSCostView,
                AWSNetworkSummaryP,
            ),
            (
                "?filter[service]=AmazonVPC,AmazonCloudFront,AmazonRoute53,AmazonAPIGateway&group_by[account]=*",  # noqa: E501
                AWSCostView,
                AWSNetworkSummaryP,
            ),
        ]

        for test_case in test_cases:
            with self.subTest(test_case=test_case):
                url, view, table = test_case
                query_params = self.mocked_query_params(url, view)
                handler = AWSReportQueryHandler(query_params)
                self.assertEqual(handler.query_table, table)

    def test_aws_date_with_no_data(self):
        # This test will group by a date that is out of range for data generated.
        # The data will still return data because other dates will still generate data.
        yesterday = self.dh.yesterday.date()
        yesterday_month = self.dh.yesterday - relativedelta(months=2)

        url = f"?group_by[account]=*&order_by[cost]=desc&order_by[date]={yesterday_month.date()}&end_date={yesterday}&start_date={yesterday_month.date()}"  # noqa: E501
        query_params = self.mocked_query_params(url, AWSCostView)
        handler = AWSReportQueryHandler(query_params)
        query_output = handler.execute_query()
        data = query_output.get("data")
        self.assertIsNotNone(data)

    @patch("api.query_params.enable_negative_filtering", return_value=True)
    def test_exclude_functionality(self, _):
        """Test that the exclude feature works for all options."""
        exclude_opts = list(AWSExcludeSerializer._opfields)
        # Can't group by org_unit_id, tested separately
        exclude_opts.remove("org_unit_id")
        for exclude_opt in exclude_opts:
            for view in [AWSCostView, AWSStorageView, AWSInstanceTypeView]:
                with self.subTest(exclude_opt=exclude_opt, view=view):
                    overall_url = f"?group_by[{exclude_opt}]=*"
                    query_params = self.mocked_query_params(overall_url, view)
                    handler = AWSReportQueryHandler(query_params)
                    overall_output = handler.execute_query()
                    overall_total = handler.query_sum.get("cost", {}).get("total", {}).get("value")
                    opt_dict = overall_output.get("data", [{}])[0]
                    opt_dict = opt_dict.get(f"{exclude_opt}s")[0]
                    opt_value = opt_dict.get(exclude_opt)
                    # Grab filtered value
                    filtered_url = f"?group_by[{exclude_opt}]=*&filter[{exclude_opt}]={opt_value}"
                    query_params = self.mocked_query_params(filtered_url, view)
                    handler = AWSReportQueryHandler(query_params)
                    handler.execute_query()
                    filtered_total = handler.query_sum.get("cost", {}).get("total", {}).get("value")
                    expected_total = overall_total - filtered_total
                    # Test exclude
                    exclude_url = f"?group_by[{exclude_opt}]=*&exclude[{exclude_opt}]={opt_value}"
                    query_params = self.mocked_query_params(exclude_url, view)
                    handler = AWSReportQueryHandler(query_params)
                    self.assertIsNotNone(handler.query_exclusions)
                    excluded_output = handler.execute_query()
                    excluded_total = handler.query_sum.get("cost", {}).get("total", {}).get("value")
                    excluded_data = excluded_output.get("data")
                    # Check to make sure the value is not in the return
                    for date_dict in excluded_data:
                        grouping_list = date_dict.get(f"{exclude_opt}s", [])
                        self.assertIsNotNone(grouping_list)
                        for group_dict in grouping_list:
                            self.assertNotEqual(opt_value, group_dict.get(exclude_opt))
                    self.assertAlmostEqual(expected_total, excluded_total, 6)
                    self.assertNotEqual(overall_total, excluded_total)

    @patch("api.query_params.enable_negative_filtering", return_value=True)
    def test_exclude_tags(self, _):
        """Test that the exclude works for our tags."""
        query_params = self.mocked_query_params("?", AWSTagView)
        handler = AWSTagQueryHandler(query_params)
        tags = handler.get_tags()
        group_tag = None
        check_no_option = False
        exclude_vals = []
        for tag_dict in tags:
            if len(tag_dict.get("values")) > len(exclude_vals):
                group_tag = tag_dict.get("key")
                exclude_vals = tag_dict.get("values")
        url = f"?filter[time_scope_units]=month&filter[time_scope_value]=-1&filter[resolution]=daily&group_by[tag:{group_tag}]=*"  # noqa: E501
        query_params = self.mocked_query_params(url, AWSCostView)
        handler = AWSReportQueryHandler(query_params)
        data = handler.execute_query().get("data")
        if f"No-{group_tag}" in str(data):
            check_no_option = True
        previous_total = handler.query_sum.get("cost", {}).get("total", {}).get("value")
        for exclude_value in exclude_vals:
            url += f"&exclude[tag:{group_tag}]={exclude_value}"
            query_params = self.mocked_query_params(url, AWSCostView)
            handler = AWSReportQueryHandler(query_params)
            data = handler.execute_query()
            if check_no_option:
                self.assertIn(f"No-{group_tag}", str(data))
            current_total = handler.query_sum.get("cost", {}).get("total", {}).get("value")
            self.assertLess(current_total, previous_total)
            previous_total = current_total

    @patch("api.query_params.enable_negative_filtering", return_value=True)
    def test_multi_exclude_functionality(self, _):
        """Test that the exclude feature works for all options."""
        exclude_opts = list(AWSExcludeSerializer._opfields)
        exclude_opts.remove("org_unit_id")
        for ex_opt in exclude_opts:
            base_url = f"?group_by[{ex_opt}]=*&filter[time_scope_units]=month&filter[resolution]=monthly&filter[time_scope_value]=-1"  # noqa: E501
            for view in [AWSCostView, AWSStorageView, AWSInstanceTypeView]:
                query_params = self.mocked_query_params(base_url, view)
                handler = AWSReportQueryHandler(query_params)
                overall_output = handler.execute_query()
                opt_dict = overall_output.get("data", [{}])[0]
                opt_list = opt_dict.get(f"{ex_opt}s")
                exclude_one = None
                exclude_two = None
                for exclude_option in opt_list:
                    if "No-" not in exclude_option.get(ex_opt):
                        if not exclude_one:
                            exclude_one = exclude_option.get(ex_opt)
                        elif not exclude_two:
                            exclude_two = exclude_option.get(ex_opt)
                        else:
                            continue
                if not exclude_one or not exclude_two:
                    continue
                url = base_url + f"&exclude[or:{ex_opt}]={exclude_one}&exclude[or:{ex_opt}]={exclude_two}"
                with self.subTest(url=url, view=view, ex_opt=ex_opt):
                    query_params = self.mocked_query_params(url, view)
                    handler = AWSReportQueryHandler(query_params)
                    self.assertIsNotNone(handler.query_exclusions)
                    excluded_output = handler.execute_query()
                    excluded_data = excluded_output.get("data")
                    self.assertIsNotNone(excluded_data)
                    for date_dict in excluded_data:
                        grouping_list = date_dict.get(f"{ex_opt}s", [])
                        self.assertIsNotNone(grouping_list)
                        for group_dict in grouping_list:
                            self.assertNotIn(group_dict.get(ex_opt), [exclude_one, exclude_two])<|MERGE_RESOLUTION|>--- conflicted
+++ resolved
@@ -2969,10 +2969,6 @@
 
     def test_prefixed_logical_and(self):
         """Test prefixed logical AND."""
-<<<<<<< HEAD
-
-=======
->>>>>>> 737eb50c
         data_to_test = {
             "1": {
                 "url": "?group_by[and:account]=a&group_by[and:account]=b&filter[time_scope_value]=-1&filter[time_scope_units]=month"  # noqa
