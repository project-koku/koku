--- conflicted
+++ resolved
@@ -5,11 +5,8 @@
 """Test the OCP on AWS Report views."""
 import datetime
 import random
-<<<<<<< HEAD
+from unittest import skip
 from unittest.mock import patch
-=======
-from unittest import skip
->>>>>>> b3002e15
 from urllib.parse import quote_plus
 from urllib.parse import urlencode
 
@@ -472,12 +469,8 @@
                 result = data_totals.get(key, {}).get("value")
             self.assertEqual(result, expected)
 
-<<<<<<< HEAD
+    @skip("https://issues.redhat.com/browse/COST-2470")
     def test_execute_query_ocp_aws_storage_with_wildcard_tag_filter(self, mocked_exchange_rates):
-=======
-    @skip("https://issues.redhat.com/browse/COST-2470")
-    def test_execute_query_ocp_aws_storage_with_wildcard_tag_filter(self):
->>>>>>> b3002e15
         """Test that data is filtered to include entries with tag key."""
         with tenant_context(self.tenant):
             labels = (
