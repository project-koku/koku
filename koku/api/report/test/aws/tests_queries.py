#
# Copyright 2019 Red Hat, Inc.
#
# This program is free software: you can redistribute it and/or modify
# it under the terms of the GNU Affero General Public License as
# published by the Free Software Foundation, either version 3 of the
# License, or (at your option) any later version.
#
# This program is distributed in the hope that it will be useful,
# but WITHOUT ANY WARRANTY; without even the implied warranty of
# MERCHANTABILITY or FITNESS FOR A PARTICULAR PURPOSE.  See the
# GNU Affero General Public License for more details.
#
# You should have received a copy of the GNU Affero General Public License
# along with this program.  If not, see <https://www.gnu.org/licenses/>.
#
"""Test the Report Queries."""
import copy
from collections import defaultdict
from collections import OrderedDict
from datetime import datetime
from datetime import timedelta
from decimal import Decimal
from unittest.mock import patch
from unittest.mock import PropertyMock

from django.db.models import Count
from django.db.models import F
from django.db.models import Sum
from django.urls import reverse
from rest_framework.exceptions import ValidationError
from tenant_schemas.utils import tenant_context

from api.iam.test.iam_test_case import IamTestCase
from api.models import Provider
from api.provider.test import create_generic_provider
from api.report.aws.query_handler import AWSReportQueryHandler
from api.report.aws.view import AWSCostView
from api.report.aws.view import AWSInstanceTypeView
from api.report.aws.view import AWSStorageView
from api.report.queries import strip_tag_prefix
from api.report.test import FakeAWSCostData
from api.report.test.aws.helpers import AWSReportDataGenerator
from api.tags.aws.queries import AWSTagQueryHandler
from api.tags.aws.view import AWSTagView
from api.utils import DateHelper
from reporting.models import AWSCostEntryLineItemDaily
from reporting.models import AWSCostEntryLineItemDailySummary
from reporting.models import AWSCostEntryProduct


class AWSReportQueryTest(IamTestCase):
    """Tests the report queries."""

    def setUp(self):
        """Set up the customer view tests."""
        self.dh = DateHelper()
        super().setUp()
        _, self.provider = create_generic_provider(Provider.PROVIDER_AWS, self.request_context)
        self.fake_aws = FakeAWSCostData(self.provider)
        self.generator = AWSReportDataGenerator(self.tenant)
        self.generator.add_data_to_tenant(self.fake_aws)

    def test_apply_group_null_label(self):
        """Test adding group label for null values."""
        url = "?"
        query_params = self.mocked_query_params(url, AWSCostView)
        handler = AWSReportQueryHandler(query_params)
        groups = ["region"]
        data = {"region": None, "units": "USD"}
        expected = {"region": "no-region", "units": "USD"}
        out_data = handler._apply_group_null_label(data, groups)
        self.assertEqual(expected, out_data)

        data = {"region": "us-east", "units": "USD"}
        expected = {"region": "us-east", "units": "USD"}
        out_data = handler._apply_group_null_label(data, groups)
        self.assertEqual(expected, out_data)

        groups = []
        out_data = handler._apply_group_null_label(data, groups)
        self.assertEqual(expected, out_data)

    def test_transform_null_group(self):
        """Test transform data with null group value."""
        url = "?"
        query_params = self.mocked_query_params(url, AWSCostView)
        handler = AWSReportQueryHandler(query_params)
        groups = ["region"]
        group_index = 0
        data = {None: [{"region": "no-region", "units": "USD"}]}
        expected = [{"region": "no-region", "values": [{"region": "no-region", "units": "USD"}]}]
        out_data = handler._transform_data(groups, group_index, data)
        self.assertEqual(expected, out_data)

        data = {"us-east": [{"region": "us-east", "units": "USD"}]}
        expected = [{"region": "us-east", "values": [{"region": "us-east", "units": "USD"}]}]
        out_data = handler._transform_data(groups, group_index, data)
        self.assertEqual(expected, out_data)

        data = {None: {"region": "no-region", "units": "USD"}}
        expected = [{"region": "no-region", "values": {"region": "no-region", "units": "USD"}}]
        out_data = handler._transform_data(groups, group_index, data)
        self.assertEqual(expected, out_data)

    def test_get_group_by_with_group_by_and_limit_params(self):
        """Test the _get_group_by method with limit and group by params."""
        expected = ["account"]
        url = "?group_by[account]=*&filter[limit]=1"
        query_params = self.mocked_query_params(url, AWSInstanceTypeView)
        handler = AWSReportQueryHandler(query_params)
        group_by = handler._get_group_by()
        self.assertEqual(expected, group_by)

    def test_get_group_by_with_group_by_and_no_limit_params(self):
        """Test the _get_group_by method with group by params."""
        expected = ["account", "instance_type"]
        url = "?group_by[account]=*"
        query_params = self.mocked_query_params(url, AWSInstanceTypeView)
        handler = AWSReportQueryHandler(query_params)
        group_by = handler._get_group_by()
        self.assertEqual(expected, group_by)

    def test_get_group_by_with_limit_and_no_group_by_params(self):
        """Test the _get_group_by method with limit params."""
        expected = ["instance_type"]
        url = "?filter[limit]=1"
        query_params = self.mocked_query_params(url, AWSInstanceTypeView)
        handler = AWSReportQueryHandler(query_params)
        group_by = handler._get_group_by()
        self.assertEqual(expected, group_by)

    def test_get_resolution_empty_day_time_scope(self):
        """Test get_resolution returns default when time_scope is month."""
        url = "?filter[time_scope_value]=-10"
        query_params = self.mocked_query_params(url, AWSCostView)
        handler = AWSReportQueryHandler(query_params)
        self.assertEqual(handler.get_resolution(), "daily")

    def test_get_time_scope_units_empty_default(self):
        """Test get_time_scope_units returns default when query params are empty."""
        url = "?"
        query_params = self.mocked_query_params(url, AWSCostView)
        handler = AWSReportQueryHandler(query_params)
        self.assertEqual(handler.get_time_scope_units(), "day")

    def test_get_time_scope_units_existing_value(self):
        """Test get_time_scope_units returns month when time_scope is month."""
        url = "?filter[time_scope_units]=month"
        query_params = self.mocked_query_params(url, AWSCostView)
        handler = AWSReportQueryHandler(query_params)
        self.assertEqual(handler.get_time_scope_units(), "month")

    def test_get_time_scope_value_empty_default(self):
        """Test get_time_scope_value returns default when query params are empty."""
        url = "?"
        query_params = self.mocked_query_params(url, AWSCostView)
        handler = AWSReportQueryHandler(query_params)
        self.assertEqual(handler.get_time_scope_value(), -10)

    def test_get_time_scope_value_existing_value(self):
        """Test validationerror for invalid time_scope_value."""
        url = "?filter[time_scope_value]=9999"
        with self.assertRaises(ValidationError):
            self.mocked_query_params(url, AWSCostView)

    def test_get_time_frame_filter_current_month(self):
        """Test _get_time_frame_filter for current month."""
        url = "?filter[time_scope_units]=month&filter[time_scope_value]=-1&filter[resolution]=daily"
        query_params = self.mocked_query_params(url, AWSCostView)
        handler = AWSReportQueryHandler(query_params)
        start = handler.start_datetime
        end = handler.end_datetime
        interval = handler.time_interval
        self.assertEqual(start, DateHelper().this_month_start)
        self.assertEqual(end.date(), DateHelper().today.date())
        self.assertIsInstance(interval, list)
        self.assertEqual(len(interval), DateHelper().today.day)

    def test_get_time_frame_filter_previous_month(self):
        """Test _get_time_frame_filter for previous month."""
        url = "?filter[time_scope_units]=month&filter[time_scope_value]=-2&filter[resolution]=daily"
        query_params = self.mocked_query_params(url, AWSCostView)
        handler = AWSReportQueryHandler(query_params)
        start = handler.start_datetime
        end = handler.end_datetime
        interval = handler.time_interval
        self.assertEqual(start, DateHelper().last_month_start)
        self.assertEqual(end, DateHelper().last_month_end)
        self.assertIsInstance(interval, list)
        self.assertTrue(len(interval) >= 28)

    def test_get_time_frame_filter_last_ten(self):
        """Test _get_time_frame_filter for last ten days."""
        url = "?filter[time_scope_units]=day&filter[time_scope_value]=-10&filter[resolution]=daily"
        query_params = self.mocked_query_params(url, AWSCostView)
        handler = AWSReportQueryHandler(query_params)
        dh = DateHelper()
        nine_days_ago = dh.n_days_ago(dh.today, 9)
        start = handler.start_datetime.replace(hour=0, minute=0, second=0, microsecond=0)
        end = handler.end_datetime.replace(hour=0, minute=0, second=0, microsecond=0)
        interval = handler.time_interval
        self.assertEqual(start, nine_days_ago)
        self.assertEqual(end, dh.today)
        self.assertIsInstance(interval, list)
        self.assertTrue(len(interval) == 10)

    def test_get_time_frame_filter_last_thirty(self):
        """Test _get_time_frame_filter for last thirty days."""
        url = "?filter[time_scope_units]=day&filter[time_scope_value]=-30&filter[resolution]=daily"
        query_params = self.mocked_query_params(url, AWSCostView)
        handler = AWSReportQueryHandler(query_params)
        dh = DateHelper()
        twenty_nine_days_ago = dh.n_days_ago(dh.today, 29)
        start = handler.start_datetime.replace(hour=0, minute=0, second=0, microsecond=0)
        end = handler.end_datetime.replace(hour=0, minute=0, second=0, microsecond=0)
        interval = handler.time_interval
        self.assertEqual(start, twenty_nine_days_ago)
        self.assertEqual(end, dh.today)
        self.assertIsInstance(interval, list)
        self.assertTrue(len(interval) == 30)

    def test_execute_take_defaults(self):
        """Test execute_query for current month on daily breakdown."""
        url = "?"
        query_params = self.mocked_query_params(url, AWSCostView)
        handler = AWSReportQueryHandler(query_params)
        query_output = handler.execute_query()
        self.assertIsNotNone(query_output.get("data"))
        self.assertIsNotNone(query_output.get("total"))
        total = query_output.get("total")
        self.assertIsNotNone(total.get("cost"))

    def test_execute_query_current_month_daily(self):
        """Test execute_query for current month on daily breakdown."""
        url = "?filter[time_scope_units]=month&filter[time_scope_value]=-1&filter[resolution]=daily"
        query_params = self.mocked_query_params(url, AWSCostView)
        handler = AWSReportQueryHandler(query_params)
        query_output = handler.execute_query()
        self.assertIsNotNone(query_output.get("data"))
        self.assertIsNotNone(query_output.get("total"))
        total = query_output.get("total")
        self.assertIsNotNone(total.get("cost"))
        self.assertAlmostEqual(total.get("cost", {}).get("value"), self.generator.current_month_total, 6)

    def test_execute_query_current_month_monthly(self):
        """Test execute_query for current month on monthly breakdown."""
        url = "?filter[time_scope_units]=month&filter[time_scope_value]=-1&filter[resolution]=monthly"
        query_params = self.mocked_query_params(url, AWSCostView)
        handler = AWSReportQueryHandler(query_params)
        query_output = handler.execute_query()
        self.assertIsNotNone(query_output.get("data"))
        self.assertIsNotNone(query_output.get("total"))
        total = query_output.get("total")
        self.assertIsNotNone(total.get("cost"))
        self.assertAlmostEqual(total.get("cost", {}).get("value"), self.generator.current_month_total, 6)

    def test_execute_query_current_month_by_service(self):
        """Test execute_query for current month on monthly breakdown by service."""
        url = "?filter[time_scope_units]=month&filter[time_scope_value]=-1&filter[resolution]=monthly&group_by[service]=*"  # noqa: E501
        query_params = self.mocked_query_params(url, AWSCostView)
        handler = AWSReportQueryHandler(query_params)
        query_output = handler.execute_query()
        data = query_output.get("data")
        self.assertIsNotNone(data)
        self.assertIsNotNone(query_output.get("total"))
        total = query_output.get("total")
        self.assertIsNotNone(total.get("cost"))
        self.assertAlmostEqual(total.get("cost", {}).get("value"), self.generator.current_month_total, 6)

        cmonth_str = DateHelper().this_month_start.strftime("%Y-%m")
        for data_item in data:
            month_val = data_item.get("date")
            month_data = data_item.get("services")
            self.assertEqual(month_val, cmonth_str)
            self.assertIsInstance(month_data, list)
            for month_item in month_data:
                compute = month_item.get("service")
                self.assertEqual(compute, "AmazonEC2")
                self.assertIsInstance(month_item.get("values"), list)

    def test_execute_query_by_filtered_service(self):
        """Test execute_query monthly breakdown by filtered service."""
        url = "?filter[time_scope_units]=month&filter[time_scope_value]=-1&filter[resolution]=monthly&group_by[service]=AmazonEC2"  # noqa: E501
        query_params = self.mocked_query_params(url, AWSCostView)
        handler = AWSReportQueryHandler(query_params)
        query_output = handler.execute_query()
        data = query_output.get("data")
        self.assertIsNotNone(data)
        self.assertIsNotNone(query_output.get("total"))
        total = query_output.get("total")
        self.assertIsNotNone(total.get("cost"))
        self.assertAlmostEqual(total.get("cost", {}).get("value"), self.generator.current_month_total, 6)

        cmonth_str = DateHelper().this_month_start.strftime("%Y-%m")
        for data_item in data:
            month_val = data_item.get("date")
            month_data = data_item.get("services")
            self.assertEqual(month_val, cmonth_str)
            self.assertIsInstance(month_data, list)
            for month_item in month_data:
                compute = month_item.get("service")
                self.assertEqual(compute, "AmazonEC2")
                self.assertIsInstance(month_item.get("values"), list)

    def test_query_by_partial_filtered_service(self):
        """Test execute_query monthly breakdown by filtered service."""
        url = "?filter[time_scope_units]=month&filter[time_scope_value]=-1&filter[resolution]=monthly&group_by[service]=eC2"  # noqa: E501
        query_params = self.mocked_query_params(url, AWSCostView)
        handler = AWSReportQueryHandler(query_params)
        query_output = handler.execute_query()
        data = query_output.get("data")
        self.assertIsNotNone(data)
        self.assertIsNotNone(query_output.get("total"))
        total = query_output.get("total")
        self.assertIsNotNone(total.get("cost"))
        self.assertAlmostEqual(total.get("cost", {}).get("value"), self.generator.current_month_total, 6)

        cmonth_str = DateHelper().this_month_start.strftime("%Y-%m")
        for data_item in data:
            month_val = data_item.get("date")
            month_data = data_item.get("services")
            self.assertEqual(month_val, cmonth_str)
            self.assertIsInstance(month_data, list)
            for month_item in month_data:
                compute = month_item.get("service")
                self.assertEqual(compute, "AmazonEC2")
                self.assertIsInstance(month_item.get("values"), list)

    def test_execute_query_current_month_by_account(self):
        """Test execute_query for current month on monthly breakdown by account."""
        url = "?filter[time_scope_units]=month&filter[time_scope_value]=-1&filter[resolution]=monthly&group_by[account]=*"  # noqa: E501
        query_params = self.mocked_query_params(url, AWSCostView)
        handler = AWSReportQueryHandler(query_params)
        query_output = handler.execute_query()
        data = query_output.get("data")
        self.assertIsNotNone(data)
        self.assertIsNotNone(query_output.get("total"))
        total = query_output.get("total")
        self.assertIsNotNone(total.get("cost"))
        self.assertAlmostEqual(total.get("cost", {}).get("value"), self.generator.current_month_total, 6)

        cmonth_str = DateHelper().this_month_start.strftime("%Y-%m")
        for data_item in data:
            month_val = data_item.get("date")
            month_data = data_item.get("accounts")
            self.assertEqual(month_val, cmonth_str)
            self.assertIsInstance(month_data, list)
            for month_item in month_data:
                account = month_item.get("account")
                self.assertEqual(account, self.fake_aws.account_id)
                self.assertIsInstance(month_item.get("values"), list)

    def test_execute_query_by_account_by_service(self):
        """Test execute_query for current month breakdown by account by service."""
        url = "?filter[time_scope_units]=month&filter[time_scope_value]=-1&filter[resolution]=monthly&group_by[account]=*&group_by[service]=*"  # noqa: E501
        query_params = self.mocked_query_params(url, AWSCostView)
        handler = AWSReportQueryHandler(query_params)
        query_output = handler.execute_query()
        data = query_output.get("data")
        self.assertIsNotNone(data)
        self.assertIsNotNone(query_output.get("total"))
        total = query_output.get("total")
        self.assertIsNotNone(total.get("cost"))
        self.assertAlmostEqual(total.get("cost", {}).get("value"), self.generator.current_month_total, 6)

        cmonth_str = DateHelper().this_month_start.strftime("%Y-%m")
        for data_item in data:
            month_val = data_item.get("date")
            month_data = data_item.get("accounts")
            self.assertEqual(month_val, cmonth_str)
            self.assertIsInstance(month_data, list)
            for month_item in month_data:
                account = month_item.get("account")
                self.assertEqual(account, self.fake_aws.account_id)
                self.assertIsInstance(month_item.get("services"), list)

    def test_execute_query_with_counts(self):
        """Test execute_query with counts of unique resources."""
        with tenant_context(self.tenant):
            instance_type = AWSCostEntryProduct.objects.first().instance_type

        url = "?compute_count=true&filter[time_scope_units]=month&filter[time_scope_value]=-1&filter[resolution]=daily&group_by[instance_type]=*"  # noqa: E501
        query_params = self.mocked_query_params(url, AWSInstanceTypeView)
        handler = AWSReportQueryHandler(query_params)
        query_output = handler.execute_query()
        data = query_output.get("data")
        self.assertIsNotNone(data)
        self.assertIsNotNone(query_output.get("total"))

        total = query_output.get("total")
        self.assertIsNotNone(total.get("count"))
        self.assertEqual(total.get("count", {}).get("value"), 24)

        annotations = {"date": F("usage_start"), "count": Count("resource_id", distinct=True)}

<<<<<<< HEAD
        with tenant_context(self.tenant):
            expected_counts = AWSCostEntryLineItemDaily.objects.values(**annotations)
            count_dict = defaultdict(int)
            for item in expected_counts:
                count_dict[str(item["date"].date())] += item["count"]

            for data_item in data:
                instance_types = data_item.get("instance_types")
                expected_count = count_dict.get(data_item.get("date"))
                for it in instance_types:
                    if it["instance_type"] == instance_type:
                        actual_count = it["values"][0].get("count", {}).get("value")
                        self.assertEqual(actual_count, expected_count)
=======
        expected_counts = AWSCostEntryLineItemDaily.objects.values(**annotations)
        count_dict = defaultdict(int)
        for item in expected_counts:
            count_dict[str(item["date"])] += item["count"]

        for data_item in data:
            instance_types = data_item.get("instance_types")
            expected_count = count_dict.get(data_item.get("date"))
            for it in instance_types:
                if it["instance_type"] == instance_type:
                    actual_count = it["values"][0].get("count", {}).get("value")
                    self.assertEqual(actual_count, expected_count)
>>>>>>> 5db731c5

    def test_execute_query_without_counts(self):
        """Test execute_query without counts of unique resources."""
        with tenant_context(self.tenant):
            instance_type = AWSCostEntryProduct.objects.first().instance_type

        url = "?filter[time_scope_units]=month&filter[time_scope_value]=-1&filter[resolution]=daily&group_by[instance_type]=*"  # noqa: E501
        query_params = self.mocked_query_params(url, AWSInstanceTypeView)
        handler = AWSReportQueryHandler(query_params)
        query_output = handler.execute_query()
        data = query_output.get("data")
        self.assertIsNotNone(data)
        self.assertIsNotNone(query_output.get("total"))

        total = query_output.get("total")
        self.assertIsNone(total.get("count"))

        for data_item in data:
            instance_types = data_item.get("instance_types")
            for it in instance_types:
                if it["instance_type"] == instance_type:
                    actual_count = it["values"][0].get("count")
                    self.assertIsNone(actual_count)

    def test_execute_query_curr_month_by_account_w_limit(self):
        """Test execute_query for current month on monthly breakdown by account with limit."""
        self.generator.add_data_to_tenant(FakeAWSCostData(self.provider))

        url = "?filter[time_scope_units]=month&filter[time_scope_value]=-1&filter[resolution]=monthly&filter[limit]=2&group_by[account]=*"  # noqa: E501
        query_params = self.mocked_query_params(url, AWSCostView)
        handler = AWSReportQueryHandler(query_params)
        query_output = handler.execute_query()
        data = query_output.get("data")
        self.assertIsNotNone(data)
        self.assertIsNotNone(query_output.get("total"))
        total = query_output.get("total")
        self.assertIsNotNone(total.get("cost"))
        self.assertAlmostEqual(total.get("cost", {}).get("value"), self.generator.current_month_total, 6)

        cmonth_str = DateHelper().this_month_start.strftime("%Y-%m")
        for data_item in data:
            month_val = data_item.get("date")
            month_data = data_item.get("accounts")
            self.assertEqual(month_val, cmonth_str)
            self.assertIsInstance(month_data, list)
            self.assertEqual(2, len(month_data))
            for month_item in month_data:
                self.assertIsInstance(month_item.get("account"), str)
                self.assertIsInstance(month_item.get("values"), list)

    def test_execute_query_curr_month_by_account_w_order(self):
        """Test execute_query for current month on monthly breakdown by account with asc order."""
        self.generator.add_data_to_tenant(FakeAWSCostData(self.provider))

        url = "?filter[time_scope_units]=month&filter[time_scope_value]=-1&filter[resolution]=monthly&group_by[account]=*&order_by[cost]=asc"  # noqa: E501
        query_params = self.mocked_query_params(url, AWSCostView)
        handler = AWSReportQueryHandler(query_params)
        query_output = handler.execute_query()
        data = query_output.get("data")
        self.assertIsNotNone(data)
        self.assertIsNotNone(query_output.get("total"))
        total = query_output.get("total")
        self.assertIsNotNone(total.get("cost"))
        self.assertAlmostEqual(total.get("cost", {}).get("value"), self.generator.current_month_total, 6)

        cmonth_str = DateHelper().this_month_start.strftime("%Y-%m")
        for data_item in data:
            month_val = data_item.get("date")
            month_data = data_item.get("accounts")
            self.assertEqual(month_val, cmonth_str)
            self.assertIsInstance(month_data, list)
            self.assertEqual(len(month_data), 2)
            current_total = 0
            for month_item in month_data:
                self.assertIsInstance(month_item.get("account"), str)
                self.assertIsInstance(month_item.get("values"), list)
                self.assertIsNotNone(month_item.get("values")[0].get("cost", {}).get("value"))
                data_point_total = month_item.get("values")[0].get("cost", {}).get("value")
                self.assertLess(current_total, data_point_total)
                current_total = data_point_total

    def test_execute_query_curr_month_by_account_w_order_by_account_alias(self):
        """Test execute_query for current month on monthly breakdown by account with asc order."""
        self.generator.add_data_to_tenant(FakeAWSCostData(self.provider))

        url = "?filter[time_scope_units]=month&filter[time_scope_value]=-1&filter[resolution]=monthly&group_by[account]=*&order_by[account_alias]=asc"  # noqa: E501
        query_params = self.mocked_query_params(url, AWSCostView)
        handler = AWSReportQueryHandler(query_params)
        query_output = handler.execute_query()
        data = query_output.get("data")
        self.assertIsNotNone(data)
        self.assertIsNotNone(query_output.get("total"))
        total = query_output.get("total")
        self.assertIsNotNone(total.get("cost"))
        self.assertAlmostEqual(total.get("cost", {}).get("value"), self.generator.current_month_total, 6)

        cmonth_str = DateHelper().this_month_start.strftime("%Y-%m")
        for data_item in data:
            month_val = data_item.get("date")
            month_data = data_item.get("accounts")
            self.assertEqual(month_val, cmonth_str)
            self.assertIsInstance(month_data, list)
            self.assertEqual(len(month_data), 2)
            current = ""
            for month_item in month_data:
                self.assertIsInstance(month_item.get("account"), str)
                self.assertIsInstance(month_item.get("values"), list)
                self.assertIsNotNone(month_item.get("values")[0].get("account"))
                data_point = month_item.get("values")[0].get("account_alias")
                self.assertLess(current, data_point)
                current = data_point

    def test_execute_query_curr_month_by_region(self):
        """Test execute_query for current month on monthly breakdown by region."""
        url = (
            "?filter[time_scope_units]=month&filter[time_scope_value]=-1&filter[resolution]=monthly&group_by[region]=*"
        )  # noqa: E501
        query_params = self.mocked_query_params(url, AWSCostView)
        handler = AWSReportQueryHandler(query_params)
        query_output = handler.execute_query()
        data = query_output.get("data")
        self.assertIsNotNone(data)
        self.assertIsNotNone(query_output.get("total"))
        total = query_output.get("total")
        self.assertIsNotNone(total.get("cost"))
        self.assertAlmostEqual(total.get("cost", {}).get("value"), self.generator.current_month_total, 6)

        cmonth_str = DateHelper().this_month_start.strftime("%Y-%m")
        for data_item in data:
            month_val = data_item.get("date")
            month_data = data_item.get("regions")
            self.assertEqual(month_val, cmonth_str)
            self.assertIsInstance(month_data, list)
            self.assertEqual(1, len(month_data))
            for month_item in month_data:
                self.assertIsInstance(month_item.get("region"), str)
                self.assertIsInstance(month_item.get("values"), list)
                self.assertIsNotNone(month_item.get("values")[0].get("cost"))

    def test_execute_query_curr_month_by_filtered_region(self):
        """Test execute_query for current month on monthly breakdown by filtered region."""
        url = f"?filter[time_scope_units]=month&filter[time_scope_value]=-1&filter[resolution]=monthly&group_by[region]={self.fake_aws.region}"  # noqa: E501
        query_params = self.mocked_query_params(url, AWSCostView)
        handler = AWSReportQueryHandler(query_params)
        query_output = handler.execute_query()
        data = query_output.get("data")
        self.assertIsNotNone(data)
        self.assertIsNotNone(query_output.get("total"))
        total = query_output.get("total")
        self.assertIsNotNone(total.get("cost"))
        self.assertGreater(total.get("cost", {}).get("value"), 0)

        cmonth_str = DateHelper().this_month_start.strftime("%Y-%m")
        for data_item in data:
            month_val = data_item.get("date")
            month_data = data_item.get("regions")
            self.assertEqual(month_val, cmonth_str)
            self.assertIsInstance(month_data, list)
            for month_item in month_data:
                self.assertIsInstance(month_item.get("region"), str)
                self.assertIsInstance(month_item.get("values"), list)
                self.assertIsNotNone(month_item.get("values")[0].get("cost"))

    def test_execute_query_curr_month_by_avail_zone(self):
        """Test execute_query for current month on monthly breakdown by avail_zone."""
        url = (
            "?filter[time_scope_units]=month&filter[time_scope_value]=-1&filter[resolution]=monthly&group_by[az]=*"
        )  # noqa: E501
        query_params = self.mocked_query_params(url, AWSCostView)
        handler = AWSReportQueryHandler(query_params)
        query_output = handler.execute_query()
        data = query_output.get("data")
        self.assertIsNotNone(data)
        self.assertIsNotNone(query_output.get("total"))
        total = query_output.get("total")
        self.assertIsNotNone(total.get("cost"))
        self.assertAlmostEqual(total.get("cost", {}).get("value"), self.generator.current_month_total, 6)

        cmonth_str = DateHelper().this_month_start.strftime("%Y-%m")
        for data_item in data:
            month_val = data_item.get("date")
            month_data = data_item.get("azs")
            self.assertEqual(month_val, cmonth_str)
            self.assertIsInstance(month_data, list)
            self.assertEqual(len(month_data), 1)
            for month_item in month_data:
                self.assertIsInstance(month_item.get("az"), str)
                self.assertIsInstance(month_item.get("values"), list)
                self.assertIsNotNone(month_item.get("values")[0].get("cost"))

    def test_execute_query_curr_month_by_filtered_avail_zone(self):
        """Test execute_query for current month on monthly breakdown by filtered avail_zone."""
        url = f"?filter[time_scope_units]=month&filter[time_scope_value]=-1&filter[resolution]=monthly&group_by[az]={self.fake_aws.availability_zone}"  # noqa: E501
        query_params = self.mocked_query_params(url, AWSCostView)
        handler = AWSReportQueryHandler(query_params)
        query_output = handler.execute_query()

        data = query_output.get("data")
        self.assertIsNotNone(data)
        self.assertIsNotNone(query_output.get("total"))
        total = query_output.get("total")
        self.assertIsNotNone(total.get("cost"))

        cmonth_str = DateHelper().this_month_start.strftime("%Y-%m")
        for data_item in data:
            month_val = data_item.get("date")
            month_data = data_item.get("azs")
            self.assertEqual(month_val, cmonth_str)
            self.assertIsInstance(month_data, list)
            self.assertEqual(1, len(month_data))
            for month_item in month_data:
                self.assertIsInstance(month_item.get("az"), str)
                self.assertIsInstance(month_item.get("values"), list)
                self.assertIsNotNone(month_item.get("values")[0].get("cost"))

    def test_execute_query_current_month_filter_account(self):
        """Test execute_query for current month on monthly filtered by account."""
        url = f"?filter[time_scope_units]=month&filter[time_scope_value]=-1&filter[resolution]=monthly&filter[account]={self.fake_aws.account_alias}"  # noqa: E501
        query_params = self.mocked_query_params(url, AWSCostView)
        handler = AWSReportQueryHandler(query_params)
        query_output = handler.execute_query()
        data = query_output.get("data")
        self.assertIsNotNone(data)
        self.assertIsNotNone(query_output.get("total"))
        total = query_output.get("total")
        self.assertIsNotNone(total.get("cost"))
        self.assertAlmostEqual(total.get("cost", {}).get("value"), self.generator.current_month_total, 6)

        cmonth_str = DateHelper().this_month_start.strftime("%Y-%m")
        for data_item in data:
            month_val = data_item.get("date")
            month_data = data_item.get("values")
            self.assertEqual(month_val, cmonth_str)
            self.assertIsInstance(month_data, list)

    def test_execute_query_current_month_filter_service(self):
        """Test execute_query for current month on monthly filtered by service."""
        url = "?filter[time_scope_units]=month&filter[time_scope_value]=-1&filter[resolution]=monthly&filter[service]=AmazonEC2"  # noqa: E501
        query_params = self.mocked_query_params(url, AWSCostView)
        handler = AWSReportQueryHandler(query_params)
        query_output = handler.execute_query()

        data = query_output.get("data")
        self.assertIsNotNone(data)
        self.assertIsNotNone(query_output.get("total"))

        total = query_output.get("total")
        self.assertIsNotNone(total.get("cost"))
        self.assertAlmostEqual(total.get("cost", {}).get("value"), self.generator.current_month_total, 6)

        cmonth_str = DateHelper().this_month_start.strftime("%Y-%m")
        for data_item in data:
            month_val = data_item.get("date")
            month_data = data_item.get("values")
            self.assertEqual(month_val, cmonth_str)
            self.assertIsInstance(month_data, list)

    def test_execute_query_current_month_filter_region(self):
        """Test execute_query for current month on monthly filtered by region."""
        url = f"?filter[time_scope_units]=month&filter[time_scope_value]=-1&filter[resolution]=monthly&filter[region]={self.fake_aws.region}"  # noqa: E501
        query_params = self.mocked_query_params(url, AWSCostView)
        handler = AWSReportQueryHandler(query_params)
        query_output = handler.execute_query()
        data = query_output.get("data")
        self.assertIsNotNone(data)
        self.assertIsNotNone(query_output.get("total"))
        total = query_output.get("total")
        self.assertIsNotNone(total.get("cost"))
        self.assertGreater(total.get("cost", {}).get("value"), 0)

        cmonth_str = DateHelper().this_month_start.strftime("%Y-%m")
        for data_item in data:
            month_val = data_item.get("date")
            month_data = data_item.get("values")
            self.assertEqual(month_val, cmonth_str)
            self.assertIsInstance(month_data, list)

    def test_execute_query_current_month_filter_avail_zone(self):
        """Test execute_query for current month on monthly filtered by avail_zone."""
        url = f"?filter[time_scope_units]=month&filter[time_scope_value]=-1&filter[resolution]=monthly&filter[az]={self.fake_aws.availability_zone}"  # noqa: E501
        query_params = self.mocked_query_params(url, AWSCostView)
        handler = AWSReportQueryHandler(query_params)
        query_output = handler.execute_query()
        data = query_output.get("data")
        self.assertIsNotNone(data)
        self.assertIsNotNone(query_output.get("total"))
        total = query_output.get("total")
        self.assertIsNotNone(total.get("cost"))
        self.assertAlmostEqual(total.get("cost", {}).get("value"), self.generator.current_month_total, 6)

        cmonth_str = DateHelper().this_month_start.strftime("%Y-%m")
        for data_item in data:
            month_val = data_item.get("date")
            month_data = data_item.get("values")
            self.assertEqual(month_val, cmonth_str)
            self.assertIsInstance(month_data, list)

    @patch("api.query_params.QueryParameters.accept_type", new_callable=PropertyMock)
    def test_execute_query_current_month_filter_avail_zone_csv(self, mock_accept):
        """Test execute_query for current month on monthly filtered by avail_zone for csv."""
        mock_accept.return_value = "text/csv"
        url = f"?filter[time_scope_units]=month&filter[time_scope_value]=-1&filter[resolution]=monthly&filter[az]={self.fake_aws.availability_zone}"  # noqa: E501
        query_params = self.mocked_query_params(url, AWSCostView)
        handler = AWSReportQueryHandler(query_params)
        query_output = handler.execute_query()
        data = query_output.get("data")
        self.assertIsNotNone(data)
        self.assertIsNotNone(query_output.get("total"))
        total = query_output.get("total")
        self.assertIsNotNone(total.get("cost"))
        self.assertAlmostEqual(total.get("cost", {}).get("value"), self.generator.current_month_total, 6)

        cmonth_str = DateHelper().this_month_start.strftime("%Y-%m")
        self.assertEqual(len(data), 1)
        for data_item in data:
            month_val = data_item.get("date")
            self.assertEqual(month_val, cmonth_str)

    @patch("api.query_params.QueryParameters.accept_type", new_callable=PropertyMock)
    def test_execute_query_curr_month_by_account_w_limit_csv(self, mock_accept):
        """Test execute_query for current month on monthly by account with limt as csv."""
        mock_accept.return_value = "text/csv"
        self.generator.add_data_to_tenant(FakeAWSCostData(self.provider))

        url = "?filter[time_scope_units]=month&filter[time_scope_value]=-1&filter[resolution]=monthly&filter[limit]=2&group_by[account]=*"  # noqa: E501
        query_params = self.mocked_query_params(url, AWSCostView)
        handler = AWSReportQueryHandler(query_params)
        query_output = handler.execute_query()
        data = query_output.get("data")

        self.assertIsNotNone(data)
        self.assertIsNotNone(query_output.get("total"))
        total = query_output.get("total")
        self.assertIsNotNone(total.get("cost"))
        self.assertAlmostEqual(total.get("cost", {}).get("value"), self.generator.current_month_total, 6)

        cmonth_str = DateHelper().this_month_start.strftime("%Y-%m")
        self.assertEqual(len(data), 2)
        for data_item in data:
            month = data_item.get("date")
            self.assertEqual(month, cmonth_str)

    def test_execute_query_w_delta(self):
        """Test grouped by deltas."""
        dh = DateHelper()
        current_total = Decimal(0)
        prev_total = Decimal(0)

        previous_data = copy.deepcopy(self.fake_aws)
        previous_data.billing_period_end = dh.last_month_end
        previous_data.billing_period_start = dh.last_month_start
        previous_data.usage_end = dh.last_month_start + dh.one_day
        previous_data.usage_start = dh.last_month_start

        # add some current data.
        self.generator.add_data_to_tenant(self.fake_aws)
        # add some previous data.
        self.generator.add_data_to_tenant(previous_data)

        # fetch the expected sums from the DB.
        with tenant_context(self.tenant):
            curr = AWSCostEntryLineItemDailySummary.objects.filter(
                usage_start__gte=dh.this_month_start, usage_end__lte=dh.this_month_end
            ).aggregate(value=Sum(F("unblended_cost") + F("markup_cost")))
            current_total = Decimal(curr.get("value"))

            prev = AWSCostEntryLineItemDailySummary.objects.filter(
                usage_start__gte=dh.last_month_start, usage_end__lte=dh.last_month_end
            ).aggregate(value=Sum(F("unblended_cost") + F("markup_cost")))
            prev_total = Decimal(prev.get("value"))

        expected_delta_value = Decimal(current_total - prev_total)
        expected_delta_percent = Decimal((current_total - prev_total) / prev_total * 100)

        url = "?filter[time_scope_units]=month&filter[time_scope_value]=-1&filter[resolution]=monthly&group_by[account]=*&delta=cost"  # noqa: E501
        path = reverse("reports-aws-costs")
        query_params = self.mocked_query_params(url, AWSCostView, path)
        handler = AWSReportQueryHandler(query_params)

        # test the calculations
        query_output = handler.execute_query()
        data = query_output.get("data")
        self.assertIsNotNone(data)

        values = data[0].get("accounts", [])[0].get("values", [])[0]
        self.assertIn("delta_value", values)
        self.assertIn("delta_percent", values)
        self.assertEqual(values.get("delta_value"), expected_delta_value)
        self.assertEqual(values.get("delta_percent"), expected_delta_percent)

        delta = query_output.get("delta")
        self.assertIsNotNone(delta.get("value"))
        self.assertIsNotNone(delta.get("percent"))
        self.assertEqual(delta.get("value"), expected_delta_value)
        self.assertEqual(delta.get("percent"), expected_delta_percent)

    def test_execute_query_w_delta_no_previous_data(self):
        """Test deltas with no previous data."""
        expected_delta_value = Decimal(self.generator.current_month_total)
        expected_delta_percent = None

        url = "?filter[time_scope_value]=-1&delta=cost"
        path = reverse("reports-aws-costs")
        query_params = self.mocked_query_params(url, AWSCostView, path)
        handler = AWSReportQueryHandler(query_params)
        query_output = handler.execute_query()
        data = query_output.get("data")
        self.assertIsNotNone(data)

        delta = query_output.get("delta")
        self.assertIsNotNone(delta.get("value"))
        self.assertIsNone(delta.get("percent"))
        self.assertAlmostEqual(delta.get("value"), expected_delta_value, 6)
        self.assertEqual(delta.get("percent"), expected_delta_percent)

    def test_execute_query_orderby_delta(self):
        """Test execute_query with ordering by delta ascending."""
        dh = DateHelper()
        current_data = FakeAWSCostData(self.provider)
        previous_data = copy.deepcopy(current_data)
        previous_data.billing_period_end = dh.last_month_end
        previous_data.billing_period_start = dh.last_month_start
        previous_data.usage_end = dh.last_month_start + timedelta(days=1)
        previous_data.usage_start = dh.last_month_start + timedelta(days=1)

        # add some current data.
        self.generator.add_data_to_tenant(self.fake_aws)
        # add some previous data.
        self.generator.add_data_to_tenant(previous_data)

        # create another account id for the next loop
        current_data = FakeAWSCostData(self.provider)
        previous_data = copy.deepcopy(current_data)
        previous_data.billing_period_end = dh.last_month_end
        previous_data.billing_period_start = dh.last_month_start
        previous_data.usage_end = dh.last_month_start + timedelta(days=1)
        previous_data.usage_start = dh.last_month_start + timedelta(days=1)

        url = "?filter[time_scope_units]=month&filter[time_scope_value]=-1&filter[resolution]=monthly&order_by[delta]=asc&group_by[account]=*&delta=cost"  # noqa: E501
        path = reverse("reports-openshift-aws-costs")
        query_params = self.mocked_query_params(url, AWSCostView, path)
        handler = AWSReportQueryHandler(query_params)
        query_output = handler.execute_query()
        data = query_output.get("data")
        self.assertIsNotNone(data)

        cmonth_str = DateHelper().this_month_start.strftime("%Y-%m")
        for data_item in data:
            month_val = data_item.get("date")
            month_data = data_item.get("accounts")
            self.assertEqual(month_val, cmonth_str)
            self.assertIsInstance(month_data, list)
            for month_item in month_data:
                self.assertIsInstance(month_item.get("account"), str)
                self.assertIsInstance(month_item.get("values"), list)
                self.assertIsNone(month_item.get("values")[0].get("delta_percent"))

    def test_execute_query_with_account_alias(self):
        """Test execute_query when account alias is avaiable."""
        url = "?filter[time_scope_units]=month&filter[time_scope_value]=-1&filter[resolution]=monthly&filter[limit]=2&group_by[account]=*"  # noqa: E501
        query_params = self.mocked_query_params(url, AWSCostView)
        handler = AWSReportQueryHandler(query_params)
        query_output = handler.execute_query()
        data = query_output.get("data")

        account_alias = data[0].get("accounts")[0].get("values")[0].get("account_alias")
        self.assertEqual(account_alias, self.fake_aws.account_alias)

    def test_execute_query_orderby_alias(self):
        """Test execute_query when account alias is avaiable."""
        # generate test data
        expected = {self.fake_aws.account_alias: self.fake_aws.account_id}
        fake_data = FakeAWSCostData(self.provider)
        expected[fake_data.account_alias] = fake_data.account_id
        self.generator.add_data_to_tenant(fake_data)
        expected = OrderedDict(sorted(expected.items()))

        # execute query
        url = "?filter[time_scope_units]=month&filter[time_scope_value]=-1&filter[resolution]=monthly&group_by[account]=*&order_by[account_alias]=asc"  # noqa: E501
        query_params = self.mocked_query_params(url, AWSCostView)
        handler = AWSReportQueryHandler(query_params)
        query_output = handler.execute_query()
        data = query_output.get("data")

        # test query output
        actual = OrderedDict()
        for datum in data:
            for account in datum.get("accounts"):
                for value in account.get("values"):
                    actual[value.get("account_alias")] = value.get("account")

        self.assertEqual(actual, expected)

    def test_calculate_total(self):
        """Test that calculated totals return correctly."""
        url = "?filter[time_scope_units]=month&filter[time_scope_value]=-1&filter[resolution]=monthly"
        query_params = self.mocked_query_params(url, AWSCostView)
        handler = AWSReportQueryHandler(query_params)
        expected_units = "USD"
        with tenant_context(self.tenant):
            result = handler.calculate_total(**{"cost_units": expected_units})

        self.assertAlmostEqual(result.get("cost", {}).get("value"), self.generator.current_month_total, 6)
        self.assertEqual(result.get("cost", {}).get("units"), expected_units)

    def test_percent_delta(self):
        """Test _percent_delta() utility method."""
        url = "?"
        query_params = self.mocked_query_params(url, AWSCostView)
        handler = AWSReportQueryHandler(query_params)
        self.assertEqual(handler._percent_delta(10, 5), 100)

    def test_rank_list(self):
        """Test rank list limit with account alias."""
        url = "?filter[time_scope_units]=month&filter[time_scope_value]=-1&filter[resolution]=monthly&filter[limit]=2&group_by[account]=*"  # noqa: E501
        query_params = self.mocked_query_params(url, AWSCostView)
        handler = AWSReportQueryHandler(query_params)
        data_list = [
            {"account": "1", "account_alias": "1", "total": 5, "rank": 1},
            {"account": "2", "account_alias": "2", "total": 4, "rank": 2},
            {"account": "3", "account_alias": "3", "total": 3, "rank": 3},
            {"account": "4", "account_alias": "4", "total": 2, "rank": 4},
        ]
        expected = [
            {"account": "1", "account_alias": "1", "total": 5, "rank": 1},
            {"account": "2", "account_alias": "2", "total": 4, "rank": 2},
            {
                "account": "2 Others",
                "account_alias": "2 Others",
                "cost": 0,
                "markup_cost": 0,
                "derived_cost": 0,
                "infrastructure_cost": 0,
                "total": 5,
                "rank": 3,
            },
        ]
        ranked_list = handler._ranked_list(data_list)
        self.assertEqual(ranked_list, expected)

    def test_rank_list_no_account(self):
        """Test rank list limit with out account alias."""
        url = "?filter[time_scope_units]=month&filter[time_scope_value]=-1&filter[resolution]=monthly&filter[limit]=2&group_by[service]=*"  # noqa: E501
        query_params = self.mocked_query_params(url, AWSCostView)
        handler = AWSReportQueryHandler(query_params)
        data_list = [
            {"service": "1", "total": 5, "rank": 1},
            {"service": "2", "total": 4, "rank": 2},
            {"service": "3", "total": 3, "rank": 3},
            {"service": "4", "total": 2, "rank": 4},
        ]
        expected = [
            {"service": "1", "total": 5, "rank": 1},
            {"service": "2", "total": 4, "rank": 2},
            {
                "cost": 0,
                "derived_cost": 0,
                "infrastructure_cost": 0,
                "markup_cost": 0,
                "service": "2 Others",
                "total": 5,
                "rank": 3,
            },
        ]
        ranked_list = handler._ranked_list(data_list)
        self.assertEqual(ranked_list, expected)

    def test_rank_list_with_offset(self):
        """Test rank list limit and offset with account alias."""
        url = "?filter[time_scope_units]=month&filter[time_scope_value]=-1&filter[resolution]=monthly&filter[limit]=1&filter[offset]=1&group_by[account]=*"  # noqa: E501
        query_params = self.mocked_query_params(url, AWSCostView)
        handler = AWSReportQueryHandler(query_params)
        data_list = [
            {"account": "1", "account_alias": "1", "total": 5, "rank": 1},
            {"account": "2", "account_alias": "2", "total": 4, "rank": 2},
            {"account": "3", "account_alias": "3", "total": 3, "rank": 3},
            {"account": "4", "account_alias": "4", "total": 2, "rank": 4},
        ]
        expected = [{"account": "2", "account_alias": "2", "total": 4, "rank": 2}]
        ranked_list = handler._ranked_list(data_list)
        self.assertEqual(ranked_list, expected)

    def test_query_costs_with_totals(self):
        """Test execute_query() - costs with totals.

        Query for instance_types, validating that cost totals are present.
        """
        self.generator.add_data_to_tenant(FakeAWSCostData(self.provider), product="ec2")
        self.generator.add_data_to_tenant(FakeAWSCostData(self.provider), product="ebs")

        url = "?filter[time_scope_units]=month&filter[time_scope_value]=-1&filter[resolution]=monthly&group_by[account]=*"  # noqa: E501
        query_params = self.mocked_query_params(url, AWSCostView)
        handler = AWSReportQueryHandler(query_params)
        query_output = handler.execute_query()
        data = query_output.get("data")
        self.assertIsNotNone(data)

        for data_item in data:
            accounts = data_item.get("accounts")
            for account in accounts:
                self.assertIsNotNone(account.get("values"))
                self.assertGreater(len(account.get("values")), 0)
                for value in account.get("values"):
                    self.assertIsInstance(value.get("cost", {}).get("value"), Decimal)
                    self.assertGreater(value.get("cost", {}).get("value"), Decimal(0))

    def test_query_instance_types_with_totals(self):
        """Test execute_query() - instance types with totals.

        Query for instance_types, validating that cost totals are present.
        """
        self.generator.add_data_to_tenant(FakeAWSCostData(self.provider), product="ec2")

        url = "?filter[time_scope_units]=month&filter[time_scope_value]=-1&filter[resolution]=monthly&group_by[instance_type]=*"  # noqa: E501
        query_params = self.mocked_query_params(url, AWSInstanceTypeView)
        handler = AWSReportQueryHandler(query_params)
        query_output = handler.execute_query()
        data = query_output.get("data")
        self.assertIsNotNone(data)

        for data_item in data:
            instance_types = data_item.get("instance_types")
            for it in instance_types:
                self.assertIsNotNone(it.get("values"))
                self.assertGreater(len(it.get("values")), 0)
                for value in it.get("values"):
                    self.assertIsInstance(value.get("cost", {}).get("value"), Decimal)
                    self.assertGreater(value.get("cost", {}).get("value"), Decimal(0))
                    self.assertIsInstance(value.get("usage", {}).get("value"), Decimal)
                    self.assertGreater(value.get("usage", {}).get("value"), Decimal(0))

    def test_query_storage_with_totals(self):
        """Test execute_query() - storage with totals.

        Query for storage, validating that cost totals are present.
        """
        self.generator.add_data_to_tenant(FakeAWSCostData(self.provider), product="ebs")

        url = "?filter[time_scope_units]=month&filter[time_scope_value]=-1&filter[resolution]=monthly&group_by[service]=*"  # noqa: E501
        query_params = self.mocked_query_params(url, AWSStorageView)
        handler = AWSReportQueryHandler(query_params)
        query_output = handler.execute_query()
        data = query_output.get("data")
        self.assertIsNotNone(data)

        for data_item in data:
            services = data_item.get("services")
            self.assertIsNotNone(services)
            for srv in services:
                # EBS is filed under the 'AmazonEC2' service.
                if srv.get("service") == "AmazonEC2":
                    self.assertIsNotNone(srv.get("values"))
                    self.assertGreater(len(srv.get("values")), 0)
                    for value in srv.get("values"):
                        self.assertIsInstance(value.get("cost", {}).get("value"), Decimal)
                        self.assertGreater(value.get("cost", {}).get("value"), Decimal(0))
                        self.assertIsInstance(value.get("usage", {}).get("value"), Decimal)
                        self.assertGreater(value.get("usage", {}).get("value"), Decimal(0))

    def test_order_by(self):
        """Test that order_by returns properly sorted data."""
        today = datetime.utcnow()
        yesterday = today - timedelta(days=1)
        url = "?filter[time_scope_units]=month&filter[time_scope_value]=-1&filter[resolution]=monthly"  # noqa: E501
        query_params = self.mocked_query_params(url, AWSCostView)
        handler = AWSReportQueryHandler(query_params)

        unordered_data = [
            {"date": today, "delta_percent": 8, "total": 6.2, "rank": 2},
            {"date": yesterday, "delta_percent": 4, "total": 2.2, "rank": 1},
            {"date": today, "delta_percent": 7, "total": 8.2, "rank": 1},
            {"date": yesterday, "delta_percent": 4, "total": 2.2, "rank": 2},
        ]

        order_fields = ["date", "rank"]
        expected = [
            {"date": yesterday, "delta_percent": 4, "total": 2.2, "rank": 1},
            {"date": yesterday, "delta_percent": 4, "total": 2.2, "rank": 2},
            {"date": today, "delta_percent": 7, "total": 8.2, "rank": 1},
            {"date": today, "delta_percent": 8, "total": 6.2, "rank": 2},
        ]

        ordered_data = handler.order_by(unordered_data, order_fields)
        self.assertEqual(ordered_data, expected)

        order_fields = ["date", "-delta"]
        expected = [
            {"date": yesterday, "delta_percent": 4, "total": 2.2, "rank": 1},
            {"date": yesterday, "delta_percent": 4, "total": 2.2, "rank": 2},
            {"date": today, "delta_percent": 8, "total": 6.2, "rank": 2},
            {"date": today, "delta_percent": 7, "total": 8.2, "rank": 1},
        ]

        ordered_data = handler.order_by(unordered_data, order_fields)
        self.assertEqual(ordered_data, expected)

    def test_strip_tag_prefix(self):
        """Verify that our tag prefix is stripped from a string."""
        tag_str = "tag:project"
        result = strip_tag_prefix(tag_str)
        self.assertEqual(result, tag_str.replace("tag:", ""))

    def test_execute_query_with_wildcard_tag_filter(self):
        """Test that data is filtered to include entries with tag key."""
        url = "?filter[time_scope_units]=month&filter[time_scope_value]=-1&filter[resolution]=monthly"  # noqa: E501
        query_params = self.mocked_query_params(url, AWSTagView)
        handler = AWSTagQueryHandler(query_params)
        tag_keys = handler.get_tag_keys()
        filter_key = tag_keys[0]
        tag_keys = ["tag:" + tag for tag in tag_keys]

        with tenant_context(self.tenant):
            totals = AWSCostEntryLineItemDailySummary.objects.filter(
                usage_start__gte=self.dh.this_month_start
            ).aggregate(**{"cost": Sum(F("unblended_cost") + F("markup_cost"))})

        url = f"?filter[time_scope_units]=month&filter[time_scope_value]=-1&filter[resolution]=monthly&filter[tag:{filter_key}]=*"  # noqa: E501
        query_params = self.mocked_query_params(url, AWSCostView)
        handler = AWSReportQueryHandler(query_params)
        data = handler.execute_query()
        data_totals = data.get("total", {})
        for key in totals:
            result = data_totals.get(key, {}).get("value")
            self.assertEqual(result, totals[key])

    def test_execute_query_with_tag_group_by(self):
        """Test that data is grouped by tag key."""
        url = "?filter[time_scope_units]=month&filter[time_scope_value]=-1&filter[resolution]=monthly"  # noqa: E501
        query_params = self.mocked_query_params(url, AWSTagView)
        handler = AWSTagQueryHandler(query_params)
        tag_keys = handler.get_tag_keys()
        group_by_key = tag_keys[0]
        tag_keys = ["tag:" + tag for tag in tag_keys]

        with tenant_context(self.tenant):
            totals = AWSCostEntryLineItemDailySummary.objects.filter(
                usage_start__gte=self.dh.this_month_start
            ).aggregate(**{"cost": Sum(F("unblended_cost") + F("markup_cost"))})

        url = f"?filter[time_scope_units]=month&filter[time_scope_value]=-1&filter[resolution]=monthly&group_by[tag:{group_by_key}]=*"  # noqa: E501
        query_params = self.mocked_query_params(url, AWSCostView)
        handler = AWSReportQueryHandler(query_params)

        data = handler.execute_query()
        data_totals = data.get("total", {})
        data = data.get("data", [])
        expected_keys = ["date", group_by_key + "s"]
        for entry in data:
            self.assertEqual(list(entry.keys()), expected_keys)
        for key in totals:
            result = data_totals.get(key, {}).get("value")
            self.assertEqual(result, totals[key])

    def test_execute_query_return_others_with_tag_group_by(self):
        """Test that data is grouped by tag key."""
        url = f"?filter[time_scope_units]=month&filter[time_scope_value]=-1&filter[resolution]=monthly"  # noqa: E501
        query_params = self.mocked_query_params(url, AWSTagView)
        handler = AWSTagQueryHandler(query_params)
        tag_keys = handler.get_tag_keys()
        group_by_key = tag_keys[0]
        tag_keys = ["tag:" + tag for tag in tag_keys]

        with tenant_context(self.tenant):
            totals = (
                AWSCostEntryLineItemDailySummary.objects.filter(usage_start__gte=self.dh.this_month_start)
                .filter(**{"tags__has_key": group_by_key})
                .aggregate(**{"cost": Sum(F("unblended_cost") + F("markup_cost"))})
            )
            others_totals = (
                AWSCostEntryLineItemDailySummary.objects.filter(usage_start__gte=self.dh.this_month_start)
                .exclude(**{"tags__has_key": group_by_key})
                .aggregate(**{"cost": Sum(F("unblended_cost") + F("markup_cost"))})
            )

        url = f"?filter[time_scope_units]=month&filter[time_scope_value]=-1&filter[resolution]=monthly&group_by[or:tag:{group_by_key}]=*"  # noqa: E501
        query_params = self.mocked_query_params(url, AWSCostView)
        handler = AWSReportQueryHandler(query_params)

        data = handler.execute_query()
        data_totals = data.get("total", {})
        data = data.get("data", [])
        expected_keys = ["date", group_by_key + "s"]
        for entry in data:
            self.assertEqual(list(entry.keys()), expected_keys)
        for key in totals:
            result = data_totals.get(key, {}).get("value")
            self.assertAlmostEqual(result, (totals[key] + others_totals[key]), 6)

    def test_execute_query_with_tag_filter(self):
        """Test that data is filtered by tag key."""
        url = f"?filter[time_scope_units]=month&filter[time_scope_value]=-1&filter[resolution]=monthly"  # noqa: E501
        query_params = self.mocked_query_params(url, AWSTagView)
        handler = AWSTagQueryHandler(query_params)
        tag_keys = handler.get_tag_keys()
        filter_key = tag_keys[0]
        tag_keys = ["tag:" + tag for tag in tag_keys]

        with tenant_context(self.tenant):
            labels = (
                AWSCostEntryLineItemDailySummary.objects.filter(usage_start__gte=self.dh.this_month_start)
                .filter(tags__has_key=filter_key)
                .values(*["tags"])
                .all()
            )
            label_of_interest = labels[0]
            filter_value = label_of_interest.get("tags", {}).get(filter_key)

            totals = (
                AWSCostEntryLineItemDailySummary.objects.filter(usage_start__gte=self.dh.this_month_start)
                .filter(**{f"tags__{filter_key}": filter_value})
                .aggregate(**{"cost": Sum(F("unblended_cost") + F("markup_cost"))})
            )

        url = f"?filter[time_scope_units]=month&filter[time_scope_value]=-1&filter[resolution]=monthly&group_by[tag:{filter_key}]={filter_value}"  # noqa: E501
        query_params = self.mocked_query_params(url, AWSCostView)
        handler = AWSReportQueryHandler(query_params)

        data = handler.execute_query()
        data_totals = data.get("total", {})
        for key in totals:
            result = data_totals.get(key, {}).get("value")
            self.assertEqual(result, totals[key])


class AWSReportQueryLogicalAndTest(IamTestCase):
    """Tests the report queries."""

    def setUp(self):
        """Set up the customer view tests."""
        self.dh = DateHelper()
        super().setUp()
        _, self.provider = create_generic_provider(Provider.PROVIDER_AWS, self.request_context)
        self.fake_aws = FakeAWSCostData(self.provider)
        self.generator = AWSReportDataGenerator(self.tenant)

    def test_prefixed_logical_and(self):
        """Test prefixed logical AND."""
        # Create Test Accounts
        account_ab_fake_aws = FakeAWSCostData(self.provider, account_alias="ab")
        self.generator.add_data_to_tenant(account_ab_fake_aws, product="ec2")

        account_ac_fake_aws = FakeAWSCostData(self.provider, account_alias="ac")
        self.generator.add_data_to_tenant(account_ac_fake_aws, product="ec2")

        # Query 1 - a AND b
        query_1_url = "?group_by[and:account]=a&group_by[and:account]=b&filter[time_scope_value]=-1&filter[time_scope_units]=month"  # noqa
        query_1_params = self.mocked_query_params(query_1_url, AWSCostView)
        query_1_handler = AWSReportQueryHandler(query_1_params)
        query_1_output = query_1_handler.execute_query()
        query_1_total = query_1_output.get("total").get("cost").get("value", 0)

        # Query 2 - ab
        query_2_url = "?group_by[account]=ab&filter[time_scope_value]=-1&filter[time_scope_units]=month"  # noqa
        query_2_params = self.mocked_query_params(query_2_url, AWSCostView)
        query_2_handler = AWSReportQueryHandler(query_2_params)
        query_2_output = query_2_handler.execute_query()
        query_2_total = query_2_output.get("total").get("cost").get("value", 1)
        with self.subTest("query1 vs query2"):
            self.assertEqual(query_1_total, query_2_total)

        # Query 3 - (a AND b AND c) == 0
        query_3_url = "?group_by[and:account]=a&group_by[and:account]=b&group_by[and:account]=c&filter[time_scope_value]=-1&filter[time_scope_units]=month"  # noqa
        query_3_params = self.mocked_query_params(query_3_url, AWSCostView)
        query_3_handler = AWSReportQueryHandler(query_3_params)
        query_3_output = query_3_handler.execute_query()
        query_3_total = query_3_output.get("total").get("cost").get("value", 2)
        with self.subTest("query3 vs 0"):
            self.assertEqual(0, query_3_total)

        # Query 4 - (a OR b) > (a AND b)
        query_4_url = (
            "?group_by[account]=a&group_by[account]=b&filter[time_scope_value]=-1&filter[time_scope_units]=month"
        )  # noqa
        query_4_params = self.mocked_query_params(query_4_url, AWSCostView)
        query_4_handler = AWSReportQueryHandler(query_4_params)
        query_4_output = query_4_handler.execute_query()
        query_4_total = query_4_output.get("total").get("cost").get("value", 0)
        with self.subTest("query4 vs query1"):
            self.assertGreater(query_4_total, query_1_total)


class AWSQueryHandlerTest(IamTestCase):
    """Test the report queries."""

    def setUp(self):
        """Set up the customer view tests."""
        self.dh = DateHelper()
        super().setUp()
        _, self.provider = create_generic_provider(Provider.PROVIDER_AWS, self.request_context)
        self.fake_aws = FakeAWSCostData(self.provider)
        self.generator = AWSReportDataGenerator(self.tenant)
        self.generator.add_data_to_tenant(self.fake_aws)

    def test_group_by_star_does_not_override_filters(self):
        """Test Group By star does not override filters, with example below.

        This is an expected response. Notice that the only region is eu-west-3
        {'data': [{'date': '2019-11-30', 'regions': []},
        {'date': '2019-12-01',
        'regions': [{'region': 'eu-west-3',
                        'services': [{'instance_types': [{'instance_type': 'r5.2xlarge',
                                                        'values': [{'cost': {'units': 'USD',
                                                                            'value': Decimal('2405.158832135')},
                                                                    'count': {'units': 'instances',
                                                                                'value': 1},
                                                                    'date': '2019-12-01',
                                                                    'derived_cost': {'units': 'USD',
                                                                                    'value': Decimal('0')},
                                                                    'infrastructure_cost': {'units': 'USD',
                                                                                            'value': Decimal('2186.508029214')}, # noqa
                                                                    'instance_type': 'r5.2xlarge',
                                                                    'markup_cost': {'units': 'USD',
                                                                                     'value': Decimal('218.650802921')},
                                                                    'region': 'eu-west-3',
                                                                    'service': 'AmazonEC2',
                                                                    'usage': {'units': 'Hrs',
                                                                                'value': Decimal('3807.000000000')}}]}],
                                    'service': 'AmazonEC2'}]}]},
        {'date': '2019-12-02', 'regions': []},
        {'date': '2019-12-03', 'regions': []},
        {'date': '2019-12-04', 'regions': []},
        {'date': '2019-12-05', 'regions': []},
        {'date': '2019-12-06', 'regions': []},
        {'date': '2019-12-07', 'regions': []},
        {'date': '2019-12-08', 'regions': []},
        {'date': '2019-12-09', 'regions': []}],

        """
        self.generator.add_data_to_tenant(FakeAWSCostData(self.provider), product="ec2")
        self.generator.add_data_to_tenant(FakeAWSCostData(self.provider, region="eu-west-3"), product="ec2")
        self.generator.add_data_to_tenant(FakeAWSCostData(self.provider, region="us-west-1"), product="ec2")

        # First Request:
        url = "?group_by[region]=*&filter[region]=eu-west-3&group_by[service]=AmazonEC2"
        query_params = self.mocked_query_params(url, AWSInstanceTypeView)
        handler = AWSReportQueryHandler(query_params)
        data = handler.execute_query()
        # Second Request:
        url2 = "?group_by[region]=eu-west-3&group_by[service]=AmazonEC2"
        query_params2 = self.mocked_query_params(url2, AWSInstanceTypeView)
        handler2 = AWSReportQueryHandler(query_params2)
        data2 = handler2.execute_query()
        # Assert the second request contains only eu-west-3 region
        for region_dict in data2["data"]:
            # For each date, assert that the region is eu-west-3
            for list_item in region_dict["regions"]:
                self.assertEquals("eu-west-3", list_item["region"])
        # Assert the first request contains only eu-west-3
        for region_dict in data["data"]:
            # For each date, assert that the region is eu-west-3
            for list_item in region_dict["regions"]:
                self.assertEquals("eu-west-3", list_item["region"])

    def test_filter_to_group_by(self):
        """Test the filter_to_group_by method."""
        url = "?group_by[region]=*&filter[region]=eu-west-3&group_by[service]=AmazonEC2"
        query_params = self.mocked_query_params(url, AWSInstanceTypeView)
        handler = AWSReportQueryHandler(query_params)
        query_params = handler.filter_to_order_by(query_params)

        self.assertEqual(["eu-west-3"], query_params._parameters["group_by"]["region"])

    def test_filter_to_group_by_3(self):
        """Test group_by[service]=something AND group_by[service]=*."""
        url = "?group_by[region]=*&filter[region]=eu-west-3&group_by[service]=AmazonEC2&group_by[service]=*&filter[service]=AmazonEC2"  # noqa
        query_params = self.mocked_query_params(url, AWSInstanceTypeView)
        handler = AWSReportQueryHandler(query_params)
        query_params = handler.filter_to_order_by(query_params)

        self.assertEqual(["eu-west-3"], query_params._parameters["group_by"]["region"])
        self.assertEqual(["AmazonEC2"], query_params._parameters["group_by"]["service"])

    def test_filter_to_group_by_star(self):
        """Test group_by star."""
        url = "?group_by[region]=*&group_by[service]=*"
        query_params = self.mocked_query_params(url, AWSInstanceTypeView)
        handler = AWSReportQueryHandler(query_params)
        query_params = handler.filter_to_order_by(query_params)
        self.assertEqual(["*"], query_params._parameters["group_by"]["region"])
        self.assertEqual(["*"], query_params._parameters["group_by"]["service"])

    def test_two_filters_and_group_by_star(self):
        """
        Test two filters for the same category.

        For example, group_by[service]=*&filter[service]=X&filter[service]=Y
        """
        url = "?group_by[region]=*&filter[region]=eu-west-3&filter[region]=us-west-1"
        query_params = self.mocked_query_params(url, AWSInstanceTypeView)
        handler = AWSReportQueryHandler(query_params)
        query_params = handler.filter_to_order_by(query_params)
        region_1_exists = False
        region_2_exists = False
        if "eu-west-3" in query_params._parameters["group_by"]["region"]:
            region_1_exists = True
        if "us-west-1" in query_params._parameters["group_by"]["region"]:
            region_2_exists = True
        # Both regions should be in the resulting group_by list.
        self.assertTrue(region_1_exists)
        self.assertTrue(region_2_exists)

    def test_query_no_account_group_check_tags_no_tags(self):
        """Test "tags_exist" is not present if not grouping by account, and has "check_tags" parameter."""
        url = "?filter[time_scope_units]=month&filter[time_scope_value]=-1&filter[resolution]=monthly&group_by[service]=AmazonEC2&check_tags=true"  # noqa: E501
        query_params = self.mocked_query_params(url, AWSCostView)
        handler = AWSReportQueryHandler(query_params)
        query_output = handler.execute_query()
        data = query_output.get("data")
        self.assertIsNotNone(data)

        for data_item in data:
            for account_item in data_item["services"]:
                for value_item in account_item["values"]:
                    self.assertTrue("tags_exist" not in value_item)

    def test_query_account_group_no_check_tags_no_tags(self):
        """Test "tags_exist" is not present if grouping by account, but missing "check_tags" parameter."""
        url = "?filter[time_scope_units]=month&filter[time_scope_value]=-1&filter[resolution]=monthly&group_by[account]=*"  # noqa: E501
        query_params = self.mocked_query_params(url, AWSCostView)
        handler = AWSReportQueryHandler(query_params)
        query_output = handler.execute_query()
        data = query_output.get("data")
        self.assertIsNotNone(data)

        for data_item in data:
            for account_item in data_item["accounts"]:
                for value_item in account_item["values"]:
                    self.assertTrue("tags_exist" not in value_item)

    def test_query_account_group_check_tags_has_tags(self):
        """Test "tags_exist" is present if grouping by account and has "check_tags" parameter."""
        url = "?filter[time_scope_units]=month&filter[time_scope_value]=-1&filter[resolution]=monthly&group_by[account]=*&check_tags=true"  # noqa: E501
        query_params = self.mocked_query_params(url, AWSCostView)
        handler = AWSReportQueryHandler(query_params)
        query_output = handler.execute_query()
        data = query_output.get("data")
        self.assertIsNotNone(data)

        for data_item in data:
            for account_item in data_item["accounts"]:
                for value_item in account_item["values"]:
                    self.assertTrue("tags_exist" in value_item)

    def test_query_account_group_no_check_tags_has_tags_base_table(self):
        """Test "tags_exist" is not present if grouping by account as well as
           another group and has"check_tags" parameter."""
        url = "?filter[time_scope_units]=month&filter[time_scope_value]=-1&filter[resolution]=monthly&group_by[or:account]=*&group_by[or:service]=AmazonEC2&check_tags=true"  # noqa: E501
        query_params = self.mocked_query_params(url, AWSCostView)
        handler = AWSReportQueryHandler(query_params)
        query_output = handler.execute_query()
        data = query_output.get("data")
        self.assertIsNotNone(data)

        for data_item in data:
            for account_item in data_item["accounts"]:
                for service_item in account_item["services"]:
                    for value_item in service_item["values"]:
                        self.assertTrue("tags_exist" in value_item)<|MERGE_RESOLUTION|>--- conflicted
+++ resolved
@@ -394,21 +394,6 @@
 
         annotations = {"date": F("usage_start"), "count": Count("resource_id", distinct=True)}
 
-<<<<<<< HEAD
-        with tenant_context(self.tenant):
-            expected_counts = AWSCostEntryLineItemDaily.objects.values(**annotations)
-            count_dict = defaultdict(int)
-            for item in expected_counts:
-                count_dict[str(item["date"].date())] += item["count"]
-
-            for data_item in data:
-                instance_types = data_item.get("instance_types")
-                expected_count = count_dict.get(data_item.get("date"))
-                for it in instance_types:
-                    if it["instance_type"] == instance_type:
-                        actual_count = it["values"][0].get("count", {}).get("value")
-                        self.assertEqual(actual_count, expected_count)
-=======
         expected_counts = AWSCostEntryLineItemDaily.objects.values(**annotations)
         count_dict = defaultdict(int)
         for item in expected_counts:
@@ -421,7 +406,6 @@
                 if it["instance_type"] == instance_type:
                     actual_count = it["values"][0].get("count", {}).get("value")
                     self.assertEqual(actual_count, expected_count)
->>>>>>> 5db731c5
 
     def test_execute_query_without_counts(self):
         """Test execute_query without counts of unique resources."""
