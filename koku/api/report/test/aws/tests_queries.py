#
# Copyright 2021 Red Hat Inc.
# SPDX-License-Identifier: Apache-2.0
#
"""Test the Report Queries."""
import logging
from collections import defaultdict
from collections import OrderedDict
from datetime import datetime
from datetime import timedelta
from decimal import Decimal
from unittest.mock import patch
from unittest.mock import PropertyMock

from dateutil.relativedelta import relativedelta
from django.db.models import Count
from django.db.models import DecimalField
from django.db.models import F
from django.db.models import Func
from django.db.models import Sum
from django.db.models import Value
from django.db.models.functions import Coalesce
from django.urls import reverse
from rest_framework.exceptions import ValidationError
from tenant_schemas.utils import tenant_context

from api.iam.test.iam_test_case import IamTestCase
from api.report.aws.query_handler import AWSReportQueryHandler
from api.report.aws.view import AWSCostView
from api.report.aws.view import AWSInstanceTypeView
from api.report.aws.view import AWSStorageView
from api.report.queries import strip_tag_prefix
from api.report.test.aws.test_views import _calculate_accounts_and_subous
from api.tags.aws.queries import AWSTagQueryHandler
from api.tags.aws.view import AWSTagView
from api.utils import DateHelper
from api.utils import materialized_view_month_start
from reporting.models import AWSComputeSummaryByAccountP
from reporting.models import AWSComputeSummaryByRegionP
from reporting.models import AWSComputeSummaryByServiceP
from reporting.models import AWSComputeSummaryP
from reporting.models import AWSCostEntryBill
from reporting.models import AWSCostEntryLineItemDailySummary
from reporting.models import AWSCostEntryProduct
from reporting.models import AWSCostSummaryByAccountP
from reporting.models import AWSCostSummaryByRegionP
from reporting.models import AWSCostSummaryByServiceP
from reporting.models import AWSCostSummaryP
from reporting.models import AWSDatabaseSummaryP
from reporting.models import AWSNetworkSummaryP
from reporting.models import AWSStorageSummaryByAccountP
from reporting.models import AWSStorageSummaryByRegionP
from reporting.models import AWSStorageSummaryByServiceP
from reporting.models import AWSStorageSummaryP
from reporting.provider.aws.models import AWSOrganizationalUnit

LOG = logging.getLogger(__name__)


def get_account_ailases():
    """Get the account aliases and return them in a list."""
    accounts = AWSCostEntryLineItemDailySummary.objects.values(
        "account_alias__account_alias", "usage_account_id"
    ).distinct()
    account_aliases = []
    account_alias_mapping = {}
    for account in accounts:
        account_al = account.get("account_alias__account_alias")
        account_aliases.append(account_al)
        account_alias_mapping[account.get("usage_account_id")] = account_al
    return account_aliases, account_alias_mapping


class AWSReportQueryTest(IamTestCase):
    """Tests the report queries."""

    def setUp(self):
        """Set up the customer view tests."""
        self.dh = DateHelper()
        super().setUp()
        with tenant_context(self.tenant):
            self.accounts = AWSCostEntryLineItemDailySummary.objects.values("usage_account_id").distinct()
            self.accounts = [entry.get("usage_account_id") for entry in self.accounts]

            self.services = AWSCostEntryLineItemDailySummary.objects.values("product_code").distinct()
            self.services = [entry.get("product_code") for entry in self.services]

            self.availability_zone = (
                AWSCostEntryLineItemDailySummary.objects.filter(
                    availability_zone__isnull=False, usage_start__gte=self.dh.this_month_start
                )
                .values("availability_zone")
                .distinct()
                .first()
                .get("availability_zone")
            )
            self.availability_zone_count_cur_mo = (
                AWSCostEntryLineItemDailySummary.objects.filter(usage_start__gte=self.dh.this_month_start)
                .distinct()
                .values_list("availability_zone")
                .count()
            )
            self.region = AWSCostEntryLineItemDailySummary.objects.values("region").distinct().first().get("region")
            self.region_count = AWSCostEntryLineItemDailySummary.objects.aggregate(Count("region", distinct=True)).get(
                "region__count"
            )
            self.account_alias = (
                AWSCostEntryLineItemDailySummary.objects.values("account_alias__account_alias")
                .distinct()
                .first()
                .get("account_alias__account_alias")
            )
            self.account_aliases = get_account_ailases()[0]
            self.account_alias_mapping = get_account_ailases()[1]
            self.organizational_unit = (
                AWSCostEntryLineItemDailySummary.objects.values("organizational_unit__org_unit_id")
                .distinct()
                .first()
                .get("organizational_unit__org_unit_id")
            )
            # this mapping is based on the aws_org_tree.yml that populates the data for tests
            # it takes into account the sub orgs that should show up for each org based on
            # whether or not they have accounts under them in the range
            # for example, OU_002 & 0U_004 do not show up under R_001 because OU_004 was deleted
            # before the range began & OU_002 had no accounts during the range
            self.ou_to_account_subou_map = {
                "R_001": {"accounts": ["9999999999990"], "org_units": ["OU_001"], "org_unit_path": "R_001"},
                "OU_001": {
                    "accounts": ["9999999999991", "9999999999992"],
                    "org_units": [],
                    "org_unit_path": "R_001&OU_001",
                },
                "OU_002": {"accounts": [], "org_units": ["OU_003"], "org_unit_path": "R_001&OU_002"},
                "OU_003": {"accounts": ["9999999999993"], "org_units": [], "org_unit_path": "R_001&OU_002&OU_003"},
                "OU_004": {"accounts": [], "org_units": [], "org_unit_path": "R_001&OU_004"},
                "OU_005": {"accounts": [], "org_units": [], "org_unit_path": "R_001&OU_001&OU_005"},
            }

    def calculate_total(self, handler):
        """Return expected total cost for the query."""
        filters = handler._get_filter()
        with tenant_context(self.tenant):
            return (
                AWSCostEntryLineItemDailySummary.objects.filter(filters)
                .aggregate(
                    cost=Sum(
                        Coalesce(F("unblended_cost"), Value(0, output_field=DecimalField()))
                        + Coalesce(F("markup_cost"), Value(0, output_field=DecimalField()))
                    )
                )
                .get("cost")
            )

    def test_apply_group_null_label(self):
        """Test adding group label for null values."""
        url = "?"
        query_params = self.mocked_query_params(url, AWSCostView)
        handler = AWSReportQueryHandler(query_params)
        groups = ["region"]
        data = {"region": None, "units": "USD"}
        expected = {"region": "no-region", "units": "USD"}
        out_data = handler._apply_group_null_label(data, groups)
        self.assertEqual(expected, out_data)

        data = {"region": "us-east", "units": "USD"}
        expected = {"region": "us-east", "units": "USD"}
        out_data = handler._apply_group_null_label(data, groups)
        self.assertEqual(expected, out_data)

        groups = []
        out_data = handler._apply_group_null_label(data, groups)
        self.assertEqual(expected, out_data)

    def test_transform_null_group(self):
        """Test transform data with null group value."""
        url = "?"
        query_params = self.mocked_query_params(url, AWSCostView)
        handler = AWSReportQueryHandler(query_params)
        groups = ["region"]
        group_index = 0
        data = {None: [{"region": "no-region", "units": "USD"}]}
        expected = [{"region": "no-region", "values": [{"region": "no-region", "units": "USD"}]}]
        out_data = handler._transform_data(groups, group_index, data)
        self.assertEqual(expected, out_data)

        data = {"us-east": [{"region": "us-east", "units": "USD"}]}
        expected = [{"region": "us-east", "values": [{"region": "us-east", "units": "USD"}]}]
        out_data = handler._transform_data(groups, group_index, data)
        self.assertEqual(expected, out_data)

        data = {None: {"region": "no-region", "units": "USD"}}
        expected = [{"region": "no-region", "values": {"region": "no-region", "units": "USD"}}]
        out_data = handler._transform_data(groups, group_index, data)
        self.assertEqual(expected, out_data)

    def test_transform_null_group_with_limit(self):
        """Test transform data with null group value."""
        url = "?filter[limit]=1"
        query_params = self.mocked_query_params(url, AWSCostView)
        handler = AWSReportQueryHandler(query_params)
        groups = ["region"]
        group_index = 0
        data = {None: [{"region": "no-region", "units": "USD"}]}
        expected = [{"region": "no-region", "values": [{"region": "no-region", "units": "USD"}]}]
        out_data = handler._transform_data(groups, group_index, data)
        self.assertEqual(expected, out_data)

        data = {"us-east": [{"region": "us-east", "units": "USD"}]}
        expected = [{"region": "us-east", "values": [{"region": "us-east", "units": "USD"}]}]
        out_data = handler._transform_data(groups, group_index, data)
        self.assertEqual(expected, out_data)

        data = {None: {"region": "no-region", "units": "USD"}}
        expected = [{"region": "no-region", "values": {"region": "no-region", "units": "USD"}}]
        out_data = handler._transform_data(groups, group_index, data)
        self.assertEqual(expected, out_data)

    def test_get_group_by_with_group_by_and_limit_params(self):
        """Test the _get_group_by method with limit and group by params."""
        expected = ["account"]
        url = "?group_by[account]=*&filter[limit]=1"
        query_params = self.mocked_query_params(url, AWSInstanceTypeView)
        handler = AWSReportQueryHandler(query_params)
        group_by = handler._get_group_by()
        self.assertEqual(expected, group_by)

    def test_get_group_by_with_group_by_and_no_limit_params(self):
        """Test the _get_group_by method with group by params."""
        expected = ["account", "instance_type"]
        url = "?group_by[account]=*"
        query_params = self.mocked_query_params(url, AWSInstanceTypeView)
        handler = AWSReportQueryHandler(query_params)
        group_by = handler._get_group_by()
        self.assertEqual(expected, group_by)

    def test_get_group_by_with_limit_and_no_group_by_params(self):
        """Test the _get_group_by method with limit params."""
        expected = ["instance_type"]
        url = "?filter[limit]=1"
        query_params = self.mocked_query_params(url, AWSInstanceTypeView)
        handler = AWSReportQueryHandler(query_params)
        group_by = handler._get_group_by()
        self.assertEqual(expected, group_by)

    def test_get_resolution_empty_day_time_scope(self):
        """Test get_resolution returns default when time_scope is month."""
        url = "?filter[time_scope_value]=-10"
        query_params = self.mocked_query_params(url, AWSCostView)
        handler = AWSReportQueryHandler(query_params)
        self.assertEqual(handler.resolution, "daily")

    def test_get_time_scope_units_empty_default(self):
        """Test get_time_scope_units returns default when query params are empty."""
        url = "?"
        query_params = self.mocked_query_params(url, AWSCostView)
        handler = AWSReportQueryHandler(query_params)
        self.assertEqual(handler.get_time_scope_units(), "day")

    def test_get_time_scope_units_existing_value(self):
        """Test get_time_scope_units returns month when time_scope is month."""
        url = "?filter[time_scope_units]=month"
        query_params = self.mocked_query_params(url, AWSCostView)
        handler = AWSReportQueryHandler(query_params)
        self.assertEqual(handler.get_time_scope_units(), "month")

    def test_get_time_scope_value_empty_default(self):
        """Test get_time_scope_value returns default when query params are empty."""
        url = "?"
        query_params = self.mocked_query_params(url, AWSCostView)
        handler = AWSReportQueryHandler(query_params)
        self.assertEqual(handler.get_time_scope_value(), -10)

    def test_get_time_scope_value_existing_value(self):
        """Test validationerror for invalid time_scope_value."""
        url = "?filter[time_scope_value]=9999"
        with self.assertRaises(ValidationError):
            self.mocked_query_params(url, AWSCostView)

    def test_get_time_frame_filter_current_month(self):
        """Test _get_time_frame_filter for current month."""
        url = "?filter[time_scope_units]=month&filter[time_scope_value]=-1&filter[resolution]=daily"
        query_params = self.mocked_query_params(url, AWSCostView)
        handler = AWSReportQueryHandler(query_params)
        start = handler.start_datetime
        end = handler.end_datetime
        interval = handler.time_interval
        self.assertEqual(start, DateHelper().this_month_start)
        self.assertEqual(end.date(), DateHelper().today.date())
        self.assertIsInstance(interval, list)
        self.assertEqual(len(interval), DateHelper().today.day)

    def test_get_time_frame_filter_previous_month(self):
        """Test _get_time_frame_filter for previous month."""
        url = "?filter[time_scope_units]=month&filter[time_scope_value]=-2&filter[resolution]=daily"
        query_params = self.mocked_query_params(url, AWSCostView)
        handler = AWSReportQueryHandler(query_params)
        start = handler.start_datetime
        end = handler.end_datetime
        interval = handler.time_interval
        self.assertEqual(start, DateHelper().last_month_start)
        self.assertEqual(end, DateHelper().last_month_end)
        self.assertIsInstance(interval, list)
        self.assertTrue(len(interval) >= 28)

    def test_get_time_frame_filter_2_months_ago(self):
        """Test _get_time_frame_filter for 2 months ago."""
        url = "?filter[time_scope_units]=month&filter[time_scope_value]=-3&filter[resolution]=daily"
        query_params = self.mocked_query_params(url, AWSCostView)
        handler = AWSReportQueryHandler(query_params)
        start = handler.start_datetime
        end = handler.end_datetime
        interval = handler.time_interval
        dh = DateHelper()
        self.assertEqual(start, dh.relative_month_start(-2))
        self.assertEqual(end, dh.relative_month_end(-2))
        self.assertIsInstance(interval, list)
        self.assertEqual(len(interval), end.day)

    def test_get_time_frame_filter_90_days_ago(self):
        """Test _get_time_frame_filter for 90 days ago month."""
        url = "?filter[time_scope_units]=day&filter[time_scope_value]=-90&filter[resolution]=daily"
        query_params = self.mocked_query_params(url, AWSCostView)
        handler = AWSReportQueryHandler(query_params)
        start = handler.start_datetime.date()
        end = handler.end_datetime.date()
        interval = handler.time_interval
        dh = DateHelper()
        today = dh.today
        self.assertEqual(start, dh.n_days_ago(today, 89).date())
        self.assertEqual(end, dh.today.date())
        self.assertIsInstance(interval, list)
        self.assertEqual(len(interval), 90)

    def test_get_time_frame_filter_last_ten(self):
        """Test _get_time_frame_filter for last ten days."""
        url = "?filter[time_scope_units]=day&filter[time_scope_value]=-10&filter[resolution]=daily"
        query_params = self.mocked_query_params(url, AWSCostView)
        handler = AWSReportQueryHandler(query_params)
        dh = DateHelper()
        nine_days_ago = dh.n_days_ago(dh.today, 9)
        start = handler.start_datetime.replace(hour=0, minute=0, second=0, microsecond=0)
        end = handler.end_datetime.replace(hour=0, minute=0, second=0, microsecond=0)
        interval = handler.time_interval
        self.assertEqual(start, nine_days_ago)
        self.assertEqual(end, dh.today)
        self.assertIsInstance(interval, list)
        self.assertTrue(len(interval) == 10)

    def test_get_time_frame_filter_last_thirty(self):
        """Test _get_time_frame_filter for last thirty days."""
        url = "?filter[time_scope_units]=day&filter[time_scope_value]=-30&filter[resolution]=daily"
        query_params = self.mocked_query_params(url, AWSCostView)
        handler = AWSReportQueryHandler(query_params)
        dh = DateHelper()
        twenty_nine_days_ago = dh.n_days_ago(dh.today, 29)
        start = handler.start_datetime.replace(hour=0, minute=0, second=0, microsecond=0)
        end = handler.end_datetime.replace(hour=0, minute=0, second=0, microsecond=0)
        interval = handler.time_interval
        self.assertEqual(start, twenty_nine_days_ago)
        self.assertEqual(end, dh.today)
        self.assertIsInstance(interval, list)
        self.assertTrue(len(interval) == 30)

    def test_execute_take_defaults(self):
        """Test execute_query for current month on daily breakdown."""
        url = "?"
        query_params = self.mocked_query_params(url, AWSCostView)
        handler = AWSReportQueryHandler(query_params)
        query_output = handler.execute_query()
        self.assertIsNotNone(query_output.get("data"))
        self.assertIsNotNone(query_output.get("total"))
        total = query_output.get("total")
        self.assertIsNotNone(total.get("cost"))

    def test_execute_query_current_month_daily(self):
        """Test execute_query for current month on daily breakdown."""
        url = "?filter[time_scope_units]=month&filter[time_scope_value]=-1&filter[resolution]=daily"
        query_params = self.mocked_query_params(url, AWSCostView)
        handler = AWSReportQueryHandler(query_params)
        query_output = handler.execute_query()
        total_cost_total = query_output.get("total", {}).get("cost", {}).get("total")
        self.assertIsNotNone(total_cost_total)
        self.assertAlmostEqual(total_cost_total.get("value"), self.calculate_total(handler), 6)

    def test_execute_query_current_month_monthly(self):
        """Test execute_query for current month on monthly breakdown."""
        url = "?filter[time_scope_units]=month&filter[time_scope_value]=-1&filter[resolution]=monthly"
        query_params = self.mocked_query_params(url, AWSCostView)
        handler = AWSReportQueryHandler(query_params)
        query_output = handler.execute_query()
        total_cost_total = query_output.get("total", {}).get("cost", {}).get("total")
        self.assertIsNotNone(query_output.get("data"))
        self.assertIsNotNone(query_output.get("total"))
        self.assertAlmostEqual(total_cost_total.get("value"), self.calculate_total(handler), 6)

    def test_execute_query_current_month_by_service(self):
        """Test execute_query for current month on monthly breakdown by service."""
        url = "?filter[time_scope_units]=month&filter[time_scope_value]=-1&filter[resolution]=monthly&group_by[service]=*"  # noqa: E501
        query_params = self.mocked_query_params(url, AWSCostView)
        handler = AWSReportQueryHandler(query_params)
        query_output = handler.execute_query()
        data = query_output.get("data")
        total_cost_total = query_output.get("total", {}).get("cost", {}).get("total")
        self.assertIsNotNone(data)
        self.assertIsNotNone(total_cost_total)
        self.assertAlmostEqual(total_cost_total.get("value"), self.calculate_total(handler), 6)

        cmonth_str = DateHelper().this_month_start.strftime("%Y-%m")
        for data_item in data:
            month_val = data_item.get("date")
            month_data = data_item.get("services")
            self.assertEqual(month_val, cmonth_str)
            self.assertIsInstance(month_data, list)
            for month_item in month_data:
                service = month_item.get("service")
                self.assertIn(service, self.services)
                self.assertIsInstance(month_item.get("values"), list)

    def test_execute_query_by_filtered_service(self):
        """Test execute_query monthly breakdown by filtered service."""
        url = "?filter[time_scope_units]=month&filter[time_scope_value]=-1&filter[resolution]=monthly&group_by[service]=AmazonEC2"  # noqa: E501
        query_params = self.mocked_query_params(url, AWSCostView)
        handler = AWSReportQueryHandler(query_params)
        query_output = handler.execute_query()
        data = query_output.get("data")
        total_cost_total = query_output.get("total", {}).get("cost", {}).get("total")
        self.assertIsNotNone(data)
        self.assertIsNotNone(total_cost_total)
        self.assertAlmostEqual(total_cost_total.get("value"), self.calculate_total(handler), 6)

        cmonth_str = DateHelper().this_month_start.strftime("%Y-%m")
        for data_item in data:
            month_val = data_item.get("date")
            month_data = data_item.get("services")
            self.assertEqual(month_val, cmonth_str)
            self.assertIsInstance(month_data, list)
            for month_item in month_data:
                compute = month_item.get("service")
                self.assertEqual(compute, "AmazonEC2")
                self.assertIsInstance(month_item.get("values"), list)

    def test_query_by_partial_filtered_service(self):
        """Test execute_query monthly breakdown by filtered service."""
        url = "?filter[time_scope_units]=month&filter[time_scope_value]=-1&filter[resolution]=monthly&group_by[service]=eC2"  # noqa: E501
        query_params = self.mocked_query_params(url, AWSCostView)
        handler = AWSReportQueryHandler(query_params)
        query_output = handler.execute_query()
        data = query_output.get("data")
        total_cost_total = query_output.get("total", {}).get("cost", {}).get("total")
        self.assertIsNotNone(data)
        self.assertIsNotNone(total_cost_total)
        self.assertAlmostEqual(total_cost_total.get("value"), self.calculate_total(handler), 6)

        cmonth_str = DateHelper().this_month_start.strftime("%Y-%m")
        for data_item in data:
            month_val = data_item.get("date")
            month_data = data_item.get("services")
            self.assertEqual(month_val, cmonth_str)
            self.assertIsInstance(month_data, list)
            for month_item in month_data:
                compute = month_item.get("service")
                self.assertEqual(compute, "AmazonEC2")
                self.assertIsInstance(month_item.get("values"), list)

    def test_execute_query_current_month_by_account(self):
        """Test execute_query for current month on monthly breakdown by account."""
        url = "?filter[time_scope_units]=month&filter[time_scope_value]=-1&filter[resolution]=monthly&group_by[account]=*"  # noqa: E501
        query_params = self.mocked_query_params(url, AWSCostView)
        handler = AWSReportQueryHandler(query_params)
        query_output = handler.execute_query()
        data = query_output.get("data")
        total_cost_total = query_output.get("total", {}).get("cost", {}).get("total")
        self.assertIsNotNone(data)
        self.assertIsNotNone(total_cost_total)
        self.assertAlmostEqual(total_cost_total.get("value"), self.calculate_total(handler), 6)

        cmonth_str = DateHelper().this_month_start.strftime("%Y-%m")
        for data_item in data:
            month_val = data_item.get("date")
            month_data = data_item.get("accounts")
            self.assertEqual(month_val, cmonth_str)
            self.assertIsInstance(month_data, list)
            for month_item in month_data:
                account = month_item.get("account")
                self.assertIn(account, self.accounts)
                self.assertIsInstance(month_item.get("values"), list)

    def test_execute_query_by_account_by_service(self):
        """Test execute_query for current month breakdown by account by service."""
        url = "?filter[time_scope_units]=month&filter[time_scope_value]=-1&filter[resolution]=monthly&group_by[account]=*&group_by[service]=*"  # noqa: E501
        query_params = self.mocked_query_params(url, AWSCostView)
        handler = AWSReportQueryHandler(query_params)
        query_output = handler.execute_query()
        data = query_output.get("data")
        total_cost_total = query_output.get("total", {}).get("cost", {}).get("total")
        self.assertIsNotNone(data)
        self.assertIsNotNone(total_cost_total)
        self.assertAlmostEqual(total_cost_total.get("value"), self.calculate_total(handler), 6)

        cmonth_str = DateHelper().this_month_start.strftime("%Y-%m")
        for data_item in data:
            month_val = data_item.get("date")
            month_data = data_item.get("accounts")
            self.assertEqual(month_val, cmonth_str)
            self.assertIsInstance(month_data, list)
            for month_item in month_data:
                account = month_item.get("account")
                self.assertIn(account, self.accounts)
                self.assertIsInstance(month_item.get("services"), list)

    def test_execute_query_with_counts(self):
        """Test execute_query with counts of unique resources."""
        url = "?compute_count=true&filter[time_scope_units]=month&filter[time_scope_value]=-1&filter[resolution]=daily&group_by[instance_type]=*"  # noqa: E501
        query_params = self.mocked_query_params(url, AWSInstanceTypeView)
        handler = AWSReportQueryHandler(query_params)
        query_output = handler.execute_query()
        data = query_output.get("data")
        self.assertIsNotNone(data)
        self.assertIsNotNone(query_output.get("total"))

        total = query_output.get("total")
        self.assertIsNotNone(total.get("count"))

        annotations = {
            "date": F("usage_start"),
            "type": F("instance_type"),
            "resource_id": Func(F("resource_ids"), function="unnest"),
        }

        with tenant_context(self.tenant):
            expected_counts = (
                AWSCostEntryLineItemDailySummary.objects.filter(
                    instance_type__isnull=False, usage_start__gte=self.dh.this_month_start
                )
                .values(**annotations)
                .distinct()
            )

            total_count = (
                AWSCostEntryLineItemDailySummary.objects.filter(
                    instance_type__isnull=False, usage_start__gte=self.dh.this_month_start
                )
                .values(**{"resource_id": Func(F("resource_ids"), function="unnest")})
                .distinct()
                .count()
            )

            count_dict = defaultdict(dict)
            for item in expected_counts:
                if "i-" in item["resource_id"]:
                    if item["type"] in count_dict[str(item["date"])]:
                        count_dict[str(item["date"])][item["type"]] += 1
                    else:
                        count_dict[str(item["date"])][item["type"]] = 1

        for data_item in data:
            instance_types = data_item.get("instance_types")
            for it in instance_types:
                expected_count = count_dict.get(data_item.get("date")).get(it["instance_type"])
                actual_count = it["values"][0].get("count", {}).get("value", 0)
                self.assertEqual(actual_count, expected_count)
        self.assertEqual(total.get("count", {}).get("value"), total_count)

    def test_execute_query_without_counts(self):
        """Test execute_query without counts of unique resources."""
        with tenant_context(self.tenant):
            instance_type = AWSCostEntryProduct.objects.first().instance_type

        url = "?filter[time_scope_units]=month&filter[time_scope_value]=-1&filter[resolution]=daily&group_by[instance_type]=*"  # noqa: E501
        query_params = self.mocked_query_params(url, AWSInstanceTypeView)
        handler = AWSReportQueryHandler(query_params)
        query_output = handler.execute_query()
        data = query_output.get("data")
        self.assertIsNotNone(data)
        self.assertIsNotNone(query_output.get("total"))

        total = query_output.get("total")
        self.assertIsNone(total.get("count"))

        for data_item in data:
            instance_types = data_item.get("instance_types")
            for it in instance_types:
                if it["instance_type"] == instance_type:
                    actual_count = it["values"][0].get("count")
                    self.assertIsNone(actual_count)

    def test_execute_query_curr_month_by_account_w_limit(self):
        """Test execute_query for current month on monthly breakdown by account with limit."""

        url = "?filter[time_scope_units]=month&filter[time_scope_value]=-1&filter[resolution]=monthly&filter[limit]=2&group_by[account]=*"  # noqa: E501
        query_params = self.mocked_query_params(url, AWSCostView)
        handler = AWSReportQueryHandler(query_params)
        query_output = handler.execute_query()
        data = query_output.get("data")
        total_cost_total = query_output.get("total", {}).get("cost", {}).get("total")
        self.assertIsNotNone(data)
        self.assertIsNotNone(total_cost_total)
        self.assertAlmostEqual(total_cost_total.get("value"), self.calculate_total(handler), 6)

        cmonth_str = DateHelper().this_month_start.strftime("%Y-%m")
        for data_item in data:
            month_val = data_item.get("date")
            month_data = data_item.get("accounts")
            self.assertEqual(month_val, cmonth_str)
            self.assertIsInstance(month_data, list)
            for month_item in month_data:
                self.assertIsInstance(month_item.get("account"), str)
                self.assertIsInstance(month_item.get("values"), list)

    def test_execute_query_curr_month_by_account_w_order(self):
        """Test execute_query for current month on monthly breakdown by account with asc order."""

        url = "?filter[time_scope_units]=month&filter[time_scope_value]=-1&filter[resolution]=monthly&group_by[account]=*&order_by[cost]=asc"  # noqa: E501
        query_params = self.mocked_query_params(url, AWSCostView)
        handler = AWSReportQueryHandler(query_params)
        query_output = handler.execute_query()
        data = query_output.get("data")
        total_cost_total = query_output.get("total", {}).get("cost", {}).get("total")
        self.assertIsNotNone(data)
        self.assertIsNotNone(total_cost_total)
        self.assertAlmostEqual(total_cost_total.get("value"), self.calculate_total(handler), 6)

        cmonth_str = DateHelper().this_month_start.strftime("%Y-%m")
        for data_item in data:
            month_val = data_item.get("date")
            month_data = data_item.get("accounts")
            self.assertEqual(month_val, cmonth_str)
            self.assertIsInstance(month_data, list)
            self.assertEqual(len(month_data), 6)
            current_total = 0
            for month_item in month_data:
                self.assertIsInstance(month_item.get("account"), str)
                self.assertIsInstance(month_item.get("values"), list)
                data_point_total = month_item.get("values")[0].get("cost", {}).get("total", {}).get("value")
                self.assertIsNotNone(data_point_total)
                self.assertLess(current_total, data_point_total)
                current_total = data_point_total

    def test_execute_query_curr_month_by_account_w_order_by_account_alias(self):
        """Test execute_query for current month on monthly breakdown by account with asc order."""

        url = f"?filter[time_scope_units]=month&filter[time_scope_value]=-1&filter[resolution]=monthly&group_by[account]={self.account_alias}&order_by[account_alias]=asc"  # noqa: E501
        query_params = self.mocked_query_params(url, AWSCostView)
        handler = AWSReportQueryHandler(query_params)
        query_output = handler.execute_query()
        data = query_output.get("data")
        total_cost_total = query_output.get("total", {}).get("cost", {}).get("total")
        self.assertIsNotNone(data)
        self.assertIsNotNone(total_cost_total)
        self.assertAlmostEqual(total_cost_total.get("value"), self.calculate_total(handler), 6)

        cmonth_str = DateHelper().this_month_start.strftime("%Y-%m")
        for data_item in data:
            month_val = data_item.get("date")
            month_data = data_item.get("accounts")
            self.assertEqual(month_val, cmonth_str)
            self.assertIsInstance(month_data, list)
            self.assertEqual(len(month_data), 1)
            current = ""
            for month_item in month_data:
                self.assertIsInstance(month_item.get("account"), str)
                self.assertIsInstance(month_item.get("values"), list)
                self.assertIsNotNone(month_item.get("values")[0].get("account"))
                data_point = month_item.get("values")[0].get("account_alias")
                self.assertLess(current, data_point)
                current = data_point

    def test_execute_query_curr_month_by_region(self):
        """Test execute_query for current month on monthly breakdown by region."""
        url = (
            "?filter[time_scope_units]=month&filter[time_scope_value]=-1&filter[resolution]=monthly&group_by[region]=*"
        )  # noqa: E501
        query_params = self.mocked_query_params(url, AWSCostView)
        handler = AWSReportQueryHandler(query_params)
        query_output = handler.execute_query()
        data = query_output.get("data")
        total_cost_total = query_output.get("total", {}).get("cost", {}).get("total")
        self.assertIsNotNone(data)
        self.assertIsNotNone(total_cost_total)
        self.assertAlmostEqual(total_cost_total.get("value"), self.calculate_total(handler), 6)

        cmonth_str = DateHelper().this_month_start.strftime("%Y-%m")
        for data_item in data:
            month_val = data_item.get("date")
            month_data = data_item.get("regions")
            self.assertEqual(month_val, cmonth_str)
            self.assertIsInstance(month_data, list)
            self.assertEqual(len(month_data), self.region_count)
            for month_item in month_data:
                self.assertIsInstance(month_item.get("region"), str)
                self.assertIsInstance(month_item.get("values"), list)
                self.assertIsNotNone(month_item.get("values")[0].get("cost"))

    def test_execute_query_curr_month_by_filtered_region(self):
        """Test execute_query for current month on monthly breakdown by filtered region."""
        url = f"?filter[time_scope_units]=month&filter[time_scope_value]=-1&filter[resolution]=monthly&group_by[region]={self.region}"  # noqa: E501
        query_params = self.mocked_query_params(url, AWSCostView)
        handler = AWSReportQueryHandler(query_params)
        query_output = handler.execute_query()
        data = query_output.get("data")
        total_cost_total = query_output.get("total", {}).get("cost", {}).get("total")
        #
        self.assertIsNotNone(total_cost_total)
        self.assertGreater(total_cost_total.get("value"), 0)

        cmonth_str = DateHelper().this_month_start.strftime("%Y-%m")
        for data_item in data:
            month_val = data_item.get("date")
            month_data = data_item.get("regions")
            self.assertEqual(month_val, cmonth_str)
            self.assertIsInstance(month_data, list)
            for month_item in month_data:
                self.assertIsInstance(month_item.get("region"), str)
                self.assertIsInstance(month_item.get("values"), list)
                self.assertIsNotNone(month_item.get("values")[0].get("cost"))

    def test_execute_query_curr_month_by_avail_zone(self):
        """Test execute_query for current month on monthly breakdown by avail_zone."""
        url = (
            "?filter[time_scope_units]=month&filter[time_scope_value]=-1&filter[resolution]=monthly&group_by[az]=*"
        )  # noqa: E501
        query_params = self.mocked_query_params(url, AWSCostView)
        handler = AWSReportQueryHandler(query_params)
        query_output = handler.execute_query()
        data = query_output.get("data")
        total_cost_total = query_output.get("total", {}).get("cost", {}).get("total")
        self.assertIsNotNone(data)
        self.assertIsNotNone(total_cost_total)
        self.assertAlmostEqual(total_cost_total.get("value"), self.calculate_total(handler), 6)

        cmonth_str = DateHelper().this_month_start.strftime("%Y-%m")
        for data_item in data:
            month_val = data_item.get("date")
            month_data = data_item.get("azs")
            self.assertEqual(month_val, cmonth_str)
            self.assertIsInstance(month_data, list)
            self.assertEqual(len(month_data), self.availability_zone_count_cur_mo)
            for month_item in month_data:
                self.assertIsInstance(month_item.get("az"), str)
                self.assertIsInstance(month_item.get("values"), list)
                self.assertIsNotNone(month_item.get("values")[0].get("cost"))

    def test_execute_query_curr_month_by_filtered_avail_zone(self):
        """Test execute_query for current month on monthly breakdown by filtered avail_zone."""
        url = f"?filter[time_scope_units]=month&filter[time_scope_value]=-1&filter[resolution]=monthly&group_by[az]={self.availability_zone}"  # noqa: E501
        query_params = self.mocked_query_params(url, AWSCostView)
        handler = AWSReportQueryHandler(query_params)
        query_output = handler.execute_query()

        data = query_output.get("data")
        self.assertIsNotNone(data)
        self.assertIsNotNone(query_output.get("total"))
        total = query_output.get("total")
        self.assertIsNotNone(total.get("cost"))

        cmonth_str = DateHelper().this_month_start.strftime("%Y-%m")
        for data_item in data:
            month_val = data_item.get("date")
            month_data = data_item.get("azs")
            self.assertEqual(month_val, cmonth_str)
            self.assertIsInstance(month_data, list)
            self.assertEqual(1, len(month_data))
            for month_item in month_data:
                self.assertIsInstance(month_item.get("az"), str)
                self.assertIsInstance(month_item.get("values"), list)
                self.assertIsNotNone(month_item.get("values")[0].get("cost"))

    def test_execute_query_current_month_filter_account(self):
        """Test execute_query for current month on monthly filtered by account."""
        url = f"?filter[time_scope_units]=month&filter[time_scope_value]=-1&filter[resolution]=monthly&filter[account]={self.account_alias}"  # noqa: E501
        query_params = self.mocked_query_params(url, AWSCostView)
        handler = AWSReportQueryHandler(query_params)
        query_output = handler.execute_query()
        data = query_output.get("data")
        total_cost_total = query_output.get("total", {}).get("cost", {}).get("total")
        self.assertIsNotNone(data)
        self.assertIsNotNone(total_cost_total)
        self.assertAlmostEqual(total_cost_total.get("value"), self.calculate_total(handler), 6)

        cmonth_str = DateHelper().this_month_start.strftime("%Y-%m")
        for data_item in data:
            month_val = data_item.get("date")
            month_data = data_item.get("values")
            self.assertEqual(month_val, cmonth_str)
            self.assertIsInstance(month_data, list)

    def test_execute_query_current_month_filter_service(self):
        """Test execute_query for current month on monthly filtered by service."""
        url = "?filter[time_scope_units]=month&filter[time_scope_value]=-1&filter[resolution]=monthly&filter[service]=AmazonEC2"  # noqa: E501
        query_params = self.mocked_query_params(url, AWSCostView)
        handler = AWSReportQueryHandler(query_params)
        query_output = handler.execute_query()

        data = query_output.get("data")
        total_cost_total = query_output.get("total", {}).get("cost", {}).get("total")
        self.assertIsNotNone(data)
        self.assertIsNotNone(total_cost_total)
        self.assertAlmostEqual(total_cost_total.get("value"), self.calculate_total(handler), 6)

        cmonth_str = DateHelper().this_month_start.strftime("%Y-%m")
        for data_item in data:
            month_val = data_item.get("date")
            month_data = data_item.get("values")
            self.assertEqual(month_val, cmonth_str)
            self.assertIsInstance(month_data, list)

    def test_execute_query_current_month_filter_region(self):
        """Test execute_query for current month on monthly filtered by region."""
        url = f"?filter[time_scope_units]=month&filter[time_scope_value]=-1&filter[resolution]=monthly&filter[region]={self.region}"  # noqa: E501
        query_params = self.mocked_query_params(url, AWSCostView)
        handler = AWSReportQueryHandler(query_params)
        query_output = handler.execute_query()
        data = query_output.get("data")
        total_cost_total = query_output.get("total", {}).get("cost", {}).get("total")
        self.assertIsNotNone(data)
        self.assertIsNotNone(total_cost_total)
        self.assertGreater(total_cost_total.get("value"), 0)

        cmonth_str = DateHelper().this_month_start.strftime("%Y-%m")
        for data_item in data:
            month_val = data_item.get("date")
            month_data = data_item.get("values")
            self.assertEqual(month_val, cmonth_str)
            self.assertIsInstance(month_data, list)

    def test_execute_query_current_month_filter_avail_zone(self):
        """Test execute_query for current month on monthly filtered by avail_zone."""
        url = f"?filter[time_scope_units]=month&filter[time_scope_value]=-1&filter[resolution]=monthly&filter[az]={self.availability_zone}"  # noqa: E501
        query_params = self.mocked_query_params(url, AWSCostView)
        handler = AWSReportQueryHandler(query_params)
        query_output = handler.execute_query()
        data = query_output.get("data")
        total_cost_total = query_output.get("total", {}).get("cost", {}).get("total")
        self.assertIsNotNone(data)
        self.assertIsNotNone(total_cost_total)
        self.assertAlmostEqual(total_cost_total.get("value"), self.calculate_total(handler), 6)

        cmonth_str = DateHelper().this_month_start.strftime("%Y-%m")
        for data_item in data:
            month_val = data_item.get("date")
            month_data = data_item.get("values")
            self.assertEqual(month_val, cmonth_str)
            self.assertIsInstance(month_data, list)

    @patch("api.query_params.QueryParameters.accept_type", new_callable=PropertyMock)
    def test_execute_query_current_month_filter_avail_zone_csv(self, mock_accept):
        """Test execute_query for current month on monthly filtered by avail_zone for csv."""
        mock_accept.return_value = "text/csv"
        url = f"?filter[time_scope_units]=month&filter[time_scope_value]=-1&filter[resolution]=monthly&filter[az]={self.availability_zone}"  # noqa: E501
        query_params = self.mocked_query_params(url, AWSCostView)
        handler = AWSReportQueryHandler(query_params)
        query_output = handler.execute_query()
        data = query_output.get("data")
        total_cost_total = query_output.get("total", {}).get("cost", {}).get("total")
        self.assertIsNotNone(data)
        self.assertIsNotNone(query_output.get("total"))
        self.assertAlmostEqual(total_cost_total.get("value"), self.calculate_total(handler), 6)

    @patch("api.query_params.QueryParameters.accept_type", new_callable=PropertyMock)
    def test_execute_query_curr_month_by_account_w_limit_csv(self, mock_accept):
        """Test execute_query for current month on monthly by account with limt as csv."""
        mock_accept.return_value = "text/csv"

        url = f"?filter[time_scope_units]=month&filter[time_scope_value]=-1&filter[resolution]=monthly&filter[limit]=1&group_by[account]={self.account_alias}"  # noqa: E501
        query_params = self.mocked_query_params(url, AWSCostView)
        handler = AWSReportQueryHandler(query_params)
        query_output = handler.execute_query()
        data = query_output.get("data")
        total_cost_total = query_output.get("total", {}).get("cost", {}).get("total")
        self.assertIsNotNone(data)
        self.assertIsNotNone(total_cost_total)
        self.assertAlmostEqual(total_cost_total.get("value", {}), self.calculate_total(handler), 6)

        cmonth_str = DateHelper().this_month_start.strftime("%Y-%m")
        self.assertEqual(len(data), 1)
        for data_item in data:
            month = data_item.get("date")
            self.assertEqual(month, cmonth_str)

    def test_execute_query_w_delta(self):
        """Test grouped by deltas."""
        dh = DateHelper()
        current_total = Decimal(0)
        prev_total = Decimal(0)

        # fetch the expected sums from the DB.
        with tenant_context(self.tenant):
            curr = AWSCostEntryLineItemDailySummary.objects.filter(
                usage_start__gte=dh.this_month_start,
                usage_end__lte=dh.today,
                account_alias__account_alias=self.account_alias,
            ).aggregate(value=Sum(F("unblended_cost") + F("markup_cost")))
            current_total = Decimal(curr.get("value"))

            prev = AWSCostEntryLineItemDailySummary.objects.filter(
                usage_start__gte=dh.last_month_start,
                usage_end__lte=dh.today - relativedelta(months=1),
                account_alias__account_alias=self.account_alias,
            ).aggregate(value=Sum(F("unblended_cost") + F("markup_cost")))
            prev_total = Decimal(prev.get("value"))

        expected_delta_value = Decimal(current_total - prev_total)
        expected_delta_percent = Decimal((current_total - prev_total) / prev_total * 100)

        url = f"?filter[time_scope_units]=month&filter[time_scope_value]=-1&filter[resolution]=monthly&group_by[account]={self.account_alias}&delta=cost"  # noqa: E501
        path = reverse("reports-aws-costs")
        query_params = self.mocked_query_params(url, AWSCostView, path)
        handler = AWSReportQueryHandler(query_params)

        # test the calculations
        query_output = handler.execute_query()
        data = query_output.get("data")
        self.assertIsNotNone(data)
        values = data[0].get("accounts", [])[0].get("values", [])[0]
        result_delta_value = values.get("delta_value")
        result_delta_percent = values.get("delta_percent")

        self.assertIsNotNone(result_delta_percent)
        self.assertIsNotNone(result_delta_value)
        self.assertEqual(result_delta_value, expected_delta_value)
        self.assertEqual(result_delta_percent, expected_delta_percent)

        delta = query_output.get("delta")
        self.assertIsNotNone(delta.get("value"))
        self.assertIsNotNone(delta.get("percent"))
        self.assertEqual(delta.get("value"), expected_delta_value)
        self.assertEqual(delta.get("percent"), expected_delta_percent)

    def test_execute_query_w_delta_no_previous_data(self):
        """Test deltas with no previous data."""

        url = "?filter[time_scope_value]=-2&delta=cost"
        path = reverse("reports-aws-costs")
        query_params = self.mocked_query_params(url, AWSCostView, path)
        handler = AWSReportQueryHandler(query_params)
        expected_delta_value = Decimal(self.calculate_total(handler))
        expected_delta_percent = None
        query_output = handler.execute_query()
        data = query_output.get("data")
        self.assertIsNotNone(data)

        delta = query_output.get("delta")
        self.assertIsNotNone(delta.get("value"))
        self.assertIsNone(delta.get("percent"))
        self.assertAlmostEqual(delta.get("value"), expected_delta_value, 6)
        self.assertEqual(delta.get("percent"), expected_delta_percent)

    def test_execute_query_orderby_delta(self):
        """Test execute_query with ordering by delta ascending."""
        url = "?filter[time_scope_units]=month&filter[time_scope_value]=-1&filter[resolution]=monthly&order_by[delta]=asc&group_by[account]=*&delta=cost"  # noqa: E501
        path = reverse("reports-openshift-aws-costs")
        query_params = self.mocked_query_params(url, AWSCostView, path)
        handler = AWSReportQueryHandler(query_params)
        query_output = handler.execute_query()
        data = query_output.get("data")
        self.assertIsNotNone(data)

        cmonth_str = DateHelper().this_month_start.strftime("%Y-%m")
        for data_item in data:
            month_val = data_item.get("date")
            month_data = data_item.get("accounts")
            self.assertEqual(month_val, cmonth_str)
            self.assertIsInstance(month_data, list)
            for month_item in month_data:
                self.assertIsInstance(month_item.get("account"), str)
                self.assertIsInstance(month_item.get("values"), list)
                self.assertIsNotNone(month_item.get("values")[0].get("delta_percent"))

    def test_execute_query_with_account_alias(self):
        """Test execute_query when account alias is avaiable."""
        url = "?filter[time_scope_units]=month&filter[time_scope_value]=-1&filter[resolution]=monthly&filter[limit]=2&group_by[account]=*"  # noqa: E501
        query_params = self.mocked_query_params(url, AWSCostView)
        handler = AWSReportQueryHandler(query_params)
        query_output = handler.execute_query()
        data = query_output.get("data")

        account_alias = data[0].get("accounts")[0].get("values")[0].get("account_alias")

        self.assertIn(account_alias, self.account_aliases)

    def test_execute_query_orderby_alias(self):
        """Test execute_query when account alias is avaiable."""
        # execute query
        url = "?filter[time_scope_units]=month&filter[time_scope_value]=-1&filter[resolution]=monthly&group_by[account]=*&order_by[account_alias]=asc"  # noqa: E501
        query_params = self.mocked_query_params(url, AWSCostView)
        handler = AWSReportQueryHandler(query_params)
        query_output = handler.execute_query()
        data = query_output.get("data")

        # test query output
        actual = OrderedDict()
        for datum in data:
            for account in datum.get("accounts"):
                for value in account.get("values"):
                    actual[value.get("account_alias")] = value.get("account")

        for account_id, account_alias in self.account_alias_mapping.items():
            self.assertEqual(actual.get(account_alias), account_id)

    def test_calculate_total(self):
        """Test that calculated totals return correctly."""
        url = "?filter[time_scope_units]=month&filter[time_scope_value]=-1&filter[resolution]=monthly"
        query_params = self.mocked_query_params(url, AWSCostView)
        handler = AWSReportQueryHandler(query_params)
        expected_units = "USD"
        with tenant_context(self.tenant):
            result = handler.calculate_total(**{"cost_units": expected_units})
        cost_total_value = result.get("cost", {}).get("total", {}).get("value")
        cost_total_units = result.get("cost", {}).get("total", {}).get("units")
        self.assertIsNotNone(cost_total_value)
        self.assertIsNotNone(cost_total_units)
        self.assertAlmostEqual(cost_total_value, self.calculate_total(handler), 6)
        self.assertEqual(cost_total_units, expected_units)

    def test_percent_delta(self):
        """Test _percent_delta() utility method."""
        url = "?"
        query_params = self.mocked_query_params(url, AWSCostView)
        handler = AWSReportQueryHandler(query_params)
        self.assertEqual(handler._percent_delta(10, 5), 100)

    def test_rank_list(self):
        """Test rank list limit with account alias."""
        url = "?filter[time_scope_units]=month&filter[time_scope_value]=-1&filter[resolution]=monthly&filter[limit]=2&group_by[account]=*"  # noqa: E501
        query_params = self.mocked_query_params(url, AWSCostView)
        handler = AWSReportQueryHandler(query_params)
        data_list = [
            {"account": "1", "account_alias": "1", "total": 5, "rank": 1},
            {"account": "2", "account_alias": "2", "total": 4, "rank": 2},
            {"account": "3", "account_alias": "3", "total": 3, "rank": 3},
            {"account": "4", "account_alias": "4", "total": 2, "rank": 4},
        ]
        expected = [
            {"account": "1", "account_alias": "1", "total": 5, "rank": 1},
            {"account": "2", "account_alias": "2", "total": 4, "rank": 2},
            {
                "account": "Others",
                "account_alias": "Others",
                "total": 5,
                "rank": 3,
                "cost_total": 0,
                "infra_total": 0,
                "sup_total": 0,
            },
        ]
        ranked_list = handler._ranked_list(data_list)
        self.assertEqual(ranked_list, expected)

    def test_rank_list_no_account(self):
        """Test rank list limit with out account alias."""
        url = "?filter[time_scope_units]=month&filter[time_scope_value]=-1&filter[resolution]=monthly&filter[limit]=2&group_by[service]=*"  # noqa: E501
        query_params = self.mocked_query_params(url, AWSCostView)
        handler = AWSReportQueryHandler(query_params)
        data_list = [
            {"service": "1", "total": 5, "rank": 1},
            {"service": "2", "total": 4, "rank": 2},
            {"service": "3", "total": 3, "rank": 3},
            {"service": "4", "total": 2, "rank": 4},
        ]
        expected = [
            {"service": "1", "total": 5, "rank": 1},
            {"service": "2", "total": 4, "rank": 2},
            {"service": "Others", "total": 5, "rank": 3, "cost_total": 0, "infra_total": 0, "sup_total": 0},
        ]
        ranked_list = handler._ranked_list(data_list)
        self.assertEqual(ranked_list, expected)

    def test_rank_list_with_offset(self):
        """Test rank list limit and offset with account alias."""
        url = "?filter[time_scope_units]=month&filter[time_scope_value]=-1&filter[resolution]=monthly&filter[limit]=1&filter[offset]=1&group_by[account]=*"  # noqa: E501
        query_params = self.mocked_query_params(url, AWSCostView)
        handler = AWSReportQueryHandler(query_params)
        data_list = [
            {"account": "1", "account_alias": "1", "total": 5, "rank": 1},
            {"account": "2", "account_alias": "2", "total": 4, "rank": 2},
            {"account": "3", "account_alias": "3", "total": 3, "rank": 3},
            {"account": "4", "account_alias": "4", "total": 2, "rank": 4},
        ]
        expected = [{"account": "2", "account_alias": "2", "total": 4, "rank": 2}]
        ranked_list = handler._ranked_list(data_list)
        self.assertEqual(ranked_list, expected)

    def test_rank_list_zerofill_account(self):
        """Test rank list limit with account alias, ensuring we zero-fill missing ranks and populate account_alias."""
        url = "?filter[time_scope_units]=month&filter[time_scope_value]=-1&filter[resolution]=daily&filter[limit]=10&group_by[account]=*&order_by[account_alias]=asc"  # noqa: E501
        query_params = self.mocked_query_params(url, AWSCostView)
        handler = AWSReportQueryHandler(query_params)
        data_list = [
            {
                "date": "2000-01-01",
                "account": "1",
                "account_alias": "acct 1",
                "infra_total": 0.01,
                "sup_total": 0.02,
                "cost_total": 0.03,
            },
            {
                "date": "2000-01-01",
                "account": "2",
                "account_alias": "acct 2",
                "infra_total": 0.02,
                "sup_total": 0.03,
                "cost_total": 0.05,
            },
            {
                "date": "2000-01-01",
                "account": "3",
                "account_alias": "acct 3",
                "infra_total": 0.03,
                "sup_total": 0.04,
                "cost_total": 0.07,
            },
            {
                "date": "2000-01-01",
                "account": "4",
                "account_alias": "acct 4",
                "infra_total": 0.04,
                "sup_total": 0.05,
                "cost_total": 0.09,
            },
            {"date": "2000-01-01", "account": "5", "infra_total": 0.04, "sup_total": 0.05, "cost_total": 0.09},
            {
                "date": "2000-01-02",
                "account": "1",
                "account_alias": "acct 1",
                "infra_total": 0.01,
                "sup_total": 0.02,
                "cost_total": 0.03,
            },
            {
                "date": "2000-01-02",
                "account": "2",
                "account_alias": "acct 2",
                "infra_total": 0.02,
                "sup_total": 0.03,
                "cost_total": 0.05,
            },
            {
                "date": "2000-01-02",
                "account": "3",
                "account_alias": "acct 3",
                "infra_total": 0.03,
                "sup_total": 0.04,
                "cost_total": 0.07,
            },
            {
                "date": "2000-01-03",
                "account": "2",
                "account_alias": "acct 2",
                "infra_total": 0.02,
                "sup_total": 0.03,
                "cost_total": 0.05,
            },
            {
                "date": "2000-01-03",
                "account": "3",
                "account_alias": "acct 3",
                "infra_total": 0.03,
                "sup_total": 0.04,
                "cost_total": 0.07,
            },
            {
                "date": "2000-01-03",
                "account": "4",
                "account_alias": "acct 4",
                "infra_total": 0.04,
                "sup_total": 0.05,
                "cost_total": 0.09,
            },
        ]
        expected = [
            {
                "date": "2000-01-01",
                "account": "1",
                "account_alias": "acct 1",
                "infra_total": 0.01,
                "sup_total": 0.02,
                "cost_total": 0.03,
                "rank": 4,
            },
            {
                "date": "2000-01-01",
                "account": "2",
                "account_alias": "acct 2",
                "infra_total": 0.02,
                "sup_total": 0.03,
                "cost_total": 0.05,
                "rank": 3,
            },
            {
                "date": "2000-01-01",
                "account": "3",
                "account_alias": "acct 3",
                "infra_total": 0.03,
                "sup_total": 0.04,
                "cost_total": 0.07,
                "rank": 1,
            },
            {
                "date": "2000-01-01",
                "account": "4",
                "account_alias": "acct 4",
                "infra_total": 0.04,
                "sup_total": 0.05,
                "cost_total": 0.09,
                "rank": 2,
            },
            {
                "date": "2000-01-01",
                "account": "5",
                "infra_total": 0.04,
                "sup_total": 0.05,
                "cost_total": 0.09,
                "rank": 5,
            },
            {
                "date": "2000-01-02",
                "account": "1",
                "account_alias": "acct 1",
                "infra_total": 0.01,
                "sup_total": 0.02,
                "cost_total": 0.03,
                "rank": 4,
            },
            {
                "date": "2000-01-02",
                "account": "2",
                "account_alias": "acct 2",
                "infra_total": 0.02,
                "sup_total": 0.03,
                "cost_total": 0.05,
                "rank": 3,
            },
            {
                "date": "2000-01-02",
                "account": "3",
                "account_alias": "acct 3",
                "infra_total": 0.03,
                "sup_total": 0.04,
                "cost_total": 0.07,
                "rank": 1,
            },
            {
                "date": "2000-01-02",
                "account": "5",
                "account_alias": "5",
                "infra_total": 0.0,
                "sup_total": 0.0,
                "cost_total": 0.0,
                "rank": 5,
            },
            {
                "date": "2000-01-02",
                "account": "4",
                "account_alias": "acct 4",
                "infra_total": 0.0,
                "sup_total": 0.0,
                "cost_total": 0.0,
                "rank": 2,
            },
            {
                "date": "2000-01-03",
                "account": "2",
                "account_alias": "acct 2",
                "infra_total": 0.02,
                "sup_total": 0.03,
                "cost_total": 0.05,
                "rank": 3,
            },
            {
                "date": "2000-01-03",
                "account": "3",
                "account_alias": "acct 3",
                "infra_total": 0.03,
                "sup_total": 0.04,
                "cost_total": 0.07,
                "rank": 1,
            },
            {
                "date": "2000-01-03",
                "account": "4",
                "account_alias": "acct 4",
                "infra_total": 0.04,
                "sup_total": 0.05,
                "cost_total": 0.09,
                "rank": 2,
            },
            {
                "date": "2000-01-03",
                "account": "5",
                "account_alias": "5",
                "infra_total": 0.0,
                "sup_total": 0.0,
                "cost_total": 0.0,
                "rank": 5,
            },
            {
                "date": "2000-01-03",
                "account": "1",
                "account_alias": "acct 1",
                "infra_total": 0.0,
                "sup_total": 0.0,
                "cost_total": 0.0,
                "rank": 4,
            },
        ]
        ranked_list = handler._ranked_list(data_list, ranks=["3", "4", "2", "1", "5"])
        for each in expected:
            self.assertIn(each, ranked_list)

    def test_rank_list_big_limit(self):
        """Test rank list limit with account alias, ensuring we return results with limited data."""
        url = (
            "?filter[time_scope_units]=month&filter[time_scope_value]=-1&filter[resolution]=daily&filter[limit]=3"
        )  # noqa: E501
        query_params = self.mocked_query_params(url, AWSInstanceTypeView)
        handler = AWSReportQueryHandler(query_params)
        data_list = [
            {
                "date": "2000-01-01",
                "service": "AmazonEC2",
                "instance_type": "m1.large",
                "infra_total": 0.01,
                "sup_total": 0.02,
                "cost_total": 0.03,
            },
            {
                "date": "2000-01-01",
                "service": "AmazonEC2",
                "instance_type": "m2.large",
                "infra_total": 0.02,
                "sup_total": 0.03,
                "cost_total": 0.05,
            },
        ]
        expected = [
            {
                "date": "2000-01-01",
                "service": "AmazonEC2",
                "instance_type": "m1.large",
                "infra_total": 0.01,
                "sup_total": 0.02,
                "cost_total": 0.03,
                "rank": 2,
            },
            {
                "date": "2000-01-01",
                "service": "AmazonEC2",
                "instance_type": "m2.large",
                "infra_total": 0.02,
                "sup_total": 0.03,
                "cost_total": 0.05,
                "rank": 1,
            },
        ]
        ranked_list = handler._ranked_list(data_list, ranks=["m2.large", "m1.large"])
        self.assertEqual(ranked_list, expected)

    def test_query_costs_with_totals(self):
        """Test execute_query() - costs with totals.

        Query for instance_types, validating that cost totals are present.
        """

        url = "?filter[time_scope_units]=month&filter[time_scope_value]=-1&filter[resolution]=monthly&group_by[account]=*"  # noqa: E501
        query_params = self.mocked_query_params(url, AWSCostView)
        handler = AWSReportQueryHandler(query_params)
        query_output = handler.execute_query()
        data = query_output.get("data")
        self.assertIsNotNone(data)

        for data_item in data:
            accounts = data_item.get("accounts")
            for account in accounts:
                self.assertIsNotNone(account.get("values"))
                self.assertGreater(len(account.get("values")), 0)
                for value in account.get("values"):
                    cost_total = value.get("cost", {}).get("total", {}).get("value")
                    self.assertIsInstance(cost_total, Decimal)
                    self.assertGreater(cost_total, Decimal(0))

    def test_query_instance_types_with_totals(self):
        """Test execute_query() - instance types with totals.

        Query for instance_types, validating that cost totals are present.
        """

        url = "?filter[time_scope_units]=month&filter[time_scope_value]=-1&filter[resolution]=monthly&group_by[instance_type]=*"  # noqa: E501
        query_params = self.mocked_query_params(url, AWSInstanceTypeView)
        handler = AWSReportQueryHandler(query_params)
        query_output = handler.execute_query()
        data = query_output.get("data")
        self.assertIsNotNone(data)

        for data_item in data:
            instance_types = data_item.get("instance_types")
            for it in instance_types:
                self.assertIsNotNone(it.get("values"))
                self.assertGreater(len(it.get("values")), 0)
                for value in it.get("values"):
                    cost_total = value.get("cost", {}).get("total", {}).get("value")
                    self.assertIsInstance(cost_total, Decimal)
                    self.assertGreater(cost_total, Decimal(0))
                    self.assertIsInstance(value.get("usage", {}).get("value"), Decimal)
                    self.assertGreater(value.get("usage", {}).get("value"), Decimal(0))

    def test_query_storage_with_totals(self):
        """Test execute_query() - storage with totals.

        Query for storage, validating that cost totals are present.
        """
        url = "?filter[time_scope_units]=month&filter[time_scope_value]=-1&filter[resolution]=monthly&group_by[service]=*"  # noqa: E501
        query_params = self.mocked_query_params(url, AWSStorageView)
        handler = AWSReportQueryHandler(query_params)
        query_output = handler.execute_query()
        data = query_output.get("data")
        self.assertIsNotNone(data)

        for data_item in data:
            services = data_item.get("services")
            self.assertIsNotNone(services)
            for srv in services:
                # EBS is filed under the 'AmazonEC2' service.
                if srv.get("service") == "AmazonEC2":
                    self.assertIsNotNone(srv.get("values"))
                    self.assertGreater(len(srv.get("values")), 0)
                    for value in srv.get("values"):
                        cost_total = value.get("cost", {}).get("total", {}).get("value")
                        self.assertIsInstance(cost_total, Decimal)
                        self.assertGreater(cost_total, Decimal(0))
                        self.assertIsInstance(value.get("usage", {}).get("value"), Decimal)
                        self.assertGreater(value.get("usage", {}).get("value"), Decimal(0))

    def test_order_by(self):
        """Test that order_by returns properly sorted data."""
        today = datetime.utcnow()
        yesterday = today - timedelta(days=1)
        url = "?filter[time_scope_units]=month&filter[time_scope_value]=-1&filter[resolution]=monthly"  # noqa: E501
        query_params = self.mocked_query_params(url, AWSCostView)
        handler = AWSReportQueryHandler(query_params)

        unordered_data = [
            {"date": today, "delta_percent": 8, "total": 6.2, "rank": 2},
            {"date": yesterday, "delta_percent": 4, "total": 2.2, "rank": 1},
            {"date": today, "delta_percent": 7, "total": 8.2, "rank": 1},
            {"date": yesterday, "delta_percent": 4, "total": 2.2, "rank": 2},
        ]

        order_fields = ["date", "rank"]
        expected = [
            {"date": yesterday, "delta_percent": 4, "total": 2.2, "rank": 1},
            {"date": yesterday, "delta_percent": 4, "total": 2.2, "rank": 2},
            {"date": today, "delta_percent": 7, "total": 8.2, "rank": 1},
            {"date": today, "delta_percent": 8, "total": 6.2, "rank": 2},
        ]

        ordered_data = handler.order_by(unordered_data, order_fields)
        self.assertEqual(ordered_data, expected)

        order_fields = ["date", "-delta"]
        expected = [
            {"date": yesterday, "delta_percent": 4, "total": 2.2, "rank": 1},
            {"date": yesterday, "delta_percent": 4, "total": 2.2, "rank": 2},
            {"date": today, "delta_percent": 8, "total": 6.2, "rank": 2},
            {"date": today, "delta_percent": 7, "total": 8.2, "rank": 1},
        ]

        ordered_data = handler.order_by(unordered_data, order_fields)
        self.assertEqual(ordered_data, expected)

    def test_strip_tag_prefix(self):
        """Verify that our tag prefix is stripped from a string."""
        tag_str = "tag:project"
        result = strip_tag_prefix(tag_str)
        self.assertEqual(result, tag_str.replace("tag:", ""))

    def test_execute_query_with_wildcard_tag_filter(self):
        """Test that data is filtered to include entries with tag key."""
        url = "?filter[time_scope_units]=month&filter[time_scope_value]=-1&filter[resolution]=monthly"  # noqa: E501
        query_params = self.mocked_query_params(url, AWSTagView)
        handler = AWSTagQueryHandler(query_params)
        tag_keys = handler.get_tag_keys()
        filter_key = tag_keys[0]
        tag_keys = ["tag:" + tag for tag in tag_keys]

        with tenant_context(self.tenant):
            totals = AWSCostEntryLineItemDailySummary.objects.filter(
                usage_start__gte=self.dh.this_month_start
            ).aggregate(**{"cost": Sum(F("unblended_cost") + F("markup_cost"))})

        url = f"?filter[time_scope_units]=month&filter[time_scope_value]=-1&filter[resolution]=monthly&filter[tag:{filter_key}]=*"  # noqa: E501
        query_params = self.mocked_query_params(url, AWSCostView)
        handler = AWSReportQueryHandler(query_params)
        data = handler.execute_query()
        data_totals = data.get("total", {})
        result = data_totals.get("cost", {}).get("total", {}).get("value")
        self.assertEqual(result, totals["cost"])

    def test_execute_query_with_tag_group_by(self):
        """Test that data is grouped by tag key."""
        url = "?filter[time_scope_units]=month&filter[time_scope_value]=-1&filter[resolution]=monthly"  # noqa: E501
        query_params = self.mocked_query_params(url, AWSTagView)
        handler = AWSTagQueryHandler(query_params)
        tag_keys = handler.get_tag_keys()
        group_by_key = tag_keys[0]
        tag_keys = ["tag:" + tag for tag in tag_keys]

        with tenant_context(self.tenant):
            totals = AWSCostEntryLineItemDailySummary.objects.filter(
                usage_start__gte=self.dh.this_month_start
            ).aggregate(**{"cost": Sum(F("unblended_cost") + F("markup_cost"))})

        url = f"?filter[time_scope_units]=month&filter[time_scope_value]=-1&filter[resolution]=monthly&group_by[tag:{group_by_key}]=*"  # noqa: E501
        query_params = self.mocked_query_params(url, AWSCostView)
        handler = AWSReportQueryHandler(query_params)

        data = handler.execute_query()
        data_totals = data.get("total", {})
        data = data.get("data", [])
        expected_keys = ["date", group_by_key + "s"]
        for entry in data:
            self.assertEqual(list(entry.keys()), expected_keys)
        result = data_totals.get("cost", {}).get("total", {}).get("value")
        self.assertEqual(totals["cost"], result)

    def test_execute_query_return_others_with_tag_group_by(self):
        """Test that data is grouped by tag key."""
        url = "?filter[time_scope_units]=month&filter[time_scope_value]=-1&filter[resolution]=monthly"  # noqa: E501
        query_params = self.mocked_query_params(url, AWSTagView)
        handler = AWSTagQueryHandler(query_params)
        tag_keys = handler.get_tag_keys()
        group_by_key = tag_keys[0]
        tag_keys = ["tag:" + tag for tag in tag_keys]

        totals_key = "cost"
        with tenant_context(self.tenant):
            totals = (
                AWSCostEntryLineItemDailySummary.objects.filter(usage_start__gte=self.dh.this_month_start)
                .filter(**{"tags__has_key": group_by_key})
                .aggregate(**{totals_key: Sum(F("unblended_cost") + F("markup_cost"))})
            )
            others_totals = (
                AWSCostEntryLineItemDailySummary.objects.filter(usage_start__gte=self.dh.this_month_start)
                .exclude(**{"tags__has_key": group_by_key})
                .aggregate(**{totals_key: Sum(F("unblended_cost") + F("markup_cost"))})
            )

        url = f"?filter[time_scope_units]=month&filter[time_scope_value]=-1&filter[resolution]=monthly&group_by[or:tag:{group_by_key}]=*"  # noqa: E501
        query_params = self.mocked_query_params(url, AWSCostView)
        handler = AWSReportQueryHandler(query_params)

        data = handler.execute_query()
        data_totals = data.get("total", {})
        data = data.get("data", [])
        expected_keys = ["date", group_by_key + "s"]
        for entry in data:
            self.assertEqual(list(entry.keys()), expected_keys)
        result = data_totals.get(totals_key, {}).get("total", {}).get("value")
        self.assertAlmostEqual(result, (totals[totals_key] + others_totals[totals_key]), 6)

    def test_execute_query_with_tag_filter(self):
        """Test that data is filtered by tag key."""
        url = "?filter[time_scope_units]=month&filter[time_scope_value]=-1&filter[resolution]=monthly"  # noqa: E501
        query_params = self.mocked_query_params(url, AWSTagView)
        handler = AWSTagQueryHandler(query_params)
        tag_keys = handler.get_tag_keys()
        filter_key = tag_keys[0]
        tag_keys = ["tag:" + tag for tag in tag_keys]

        with tenant_context(self.tenant):
            labels = (
                AWSCostEntryLineItemDailySummary.objects.filter(usage_start__gte=self.dh.this_month_start)
                .filter(tags__has_key=filter_key)
                .values(*["tags"])
                .all()
            )
            label_of_interest = labels[0]
            filter_value = label_of_interest.get("tags", {}).get(filter_key)

            totals = (
                AWSCostEntryLineItemDailySummary.objects.filter(usage_start__gte=self.dh.this_month_start)
                .filter(**{f"tags__{filter_key}": filter_value})
                .aggregate(**{"cost": Sum(F("unblended_cost") + F("markup_cost"))})
            )

        url = f"?filter[time_scope_units]=month&filter[time_scope_value]=-1&filter[resolution]=monthly&group_by[tag:{filter_key}]={filter_value}"  # noqa: E501
        query_params = self.mocked_query_params(url, AWSCostView)
        handler = AWSReportQueryHandler(query_params)
        data = handler.execute_query()
        data_totals = data.get("total", {})
        result = data_totals.get("cost", {}).get("total", {}).get("value")
        self.assertEqual(result, totals["cost"])

    def test_execute_query_with_org_unit_group_by(self):
        """Test that when data is grouped by org_unit_id, the totals add up correctly."""

        # helper function so that we don't have to repeat these steps for each ou
        def check_accounts_subous_totals(org_unit):
            """Check that the accounts, sub_ous, and totals are correct for each group_by."""
            with tenant_context(self.tenant):
                url = f"?group_by[org_unit_id]={org_unit}"
                query_params = self.mocked_query_params(url, AWSCostView, "costs")
                handler = AWSReportQueryHandler(query_params)
                data = handler.execute_query()
                # grab the accounts and sub_ous and compare with the expected results
                path = self.ou_to_account_subou_map.get(org_unit).get("org_unit_path")
                ten_days_ago = self.dh.n_days_ago(self.dh.today, 9)
                expected = AWSCostEntryLineItemDailySummary.objects.filter(
                    usage_start__gte=ten_days_ago,
                    usage_end__lte=self.dh.today,
                    organizational_unit__org_unit_path__icontains=path,
                ).aggregate(
                    **{
                        "cost_total": Sum(
                            Coalesce(F("unblended_cost"), Value(0, output_field=DecimalField()))
                            + Coalesce(F("markup_cost"), Value(0, output_field=DecimalField()))
                        )
                    }
                )
                cost_total = data.get("total").get("cost").get("total").get("value")
                infra_total = data.get("total").get("infrastructure").get("total").get("value")
                expected_cost_total = expected.get("cost_total") or 0
                # infra and total cost match
                self.assertEqual(cost_total, expected_cost_total)
                self.assertEqual(infra_total, expected_cost_total)
                # test the org units and accounts returned are correct
                accounts_and_sub_ous = _calculate_accounts_and_subous(data.get("data"))
                for account in self.ou_to_account_subou_map.get(org_unit).get("accounts"):
                    self.assertIn(account, accounts_and_sub_ous)
                for sub_ou in self.ou_to_account_subou_map.get(org_unit).get("org_units"):
                    self.assertIn(sub_ou, accounts_and_sub_ous)

        # for each org defined in our yaml file assert that everything is as expected
        orgs_to_check = self.ou_to_account_subou_map.keys()
        for org in orgs_to_check:
            with self.subTest(org=org):
                check_accounts_subous_totals(org)

    def test_execute_query_with_multiple_or_org_unit_group_by(self):
        """Test that when data has multiple grouped by org_unit_id, the totals add up correctly."""
        ou_to_compare = ["OU_001", "OU_002"]
        with tenant_context(self.tenant):
            url = f"?group_by[or:org_unit_id]={ou_to_compare[0]}&group_by[or:org_unit_id]={ou_to_compare[1]}"
            query_params = self.mocked_query_params(url, AWSCostView, "costs")
            handler = AWSReportQueryHandler(query_params)
            data = handler.execute_query()

            # grab the accounts and sub_ous and compare the expected results
            expected_cost_total = []
            expected_accounts_and_sub_ous = []
            for org_unit in ou_to_compare:
                # Since the or: is suppose to do the union of a OU_001 & OU_002 then
                # we can the expected cost to include both as well as the expected_accounts_and_sub_ous
                path = self.ou_to_account_subou_map.get(org_unit).get("org_unit_path")
                ten_days_ago = self.dh.n_days_ago(self.dh.today, 9)
                expected = AWSCostEntryLineItemDailySummary.objects.filter(
                    usage_start__gte=ten_days_ago,
                    usage_end__lte=self.dh.today,
                    organizational_unit__org_unit_path__icontains=path,
                ).aggregate(
                    **{
                        "cost_total": Sum(
                            Coalesce(F("unblended_cost"), Value(0, output_field=DecimalField()))
                            + Coalesce(F("markup_cost"), Value(0, output_field=DecimalField()))
                        )
                    }
                )
                cost_total = expected.get("cost_total")
                self.assertIsNotNone(cost_total)
                expected_cost_total.append(cost_total)
                # Figure out expected accounts & sub orgs
                sub_orgs = self.ou_to_account_subou_map.get(org_unit).get("org_units")
                accounts = self.ou_to_account_subou_map.get(org_unit).get("accounts")
                expected_accounts_and_sub_ous = list(set(expected_accounts_and_sub_ous + sub_orgs + accounts))
            # infra and total cost match
            cost_total = data.get("total").get("cost").get("total").get("value")
            infra_total = data.get("total").get("infrastructure").get("total").get("value")
            expected_cost_total = sum(expected_cost_total)
            self.assertEqual(cost_total, expected_cost_total)
            self.assertEqual(infra_total, expected_cost_total)
            # test the org units and accounts returned are correct
            accounts_and_sub_ous = _calculate_accounts_and_subous(data.get("data"))
            for result in accounts_and_sub_ous:
                self.assertIn(result, expected_accounts_and_sub_ous)
            for expected in expected_accounts_and_sub_ous:
                self.assertIn(expected, accounts_and_sub_ous)

    def test_filter_org_unit(self):
        """Check that the total is correct when filtering by org_unit_id."""
        with tenant_context(self.tenant):
            org_unit = "R_001"
            org_group_by_url = f"?filter[org_unit_id]={org_unit}"
            query_params = self.mocked_query_params(org_group_by_url, AWSCostView)
            handler = AWSReportQueryHandler(query_params)
            org_data = handler.execute_query()
            # grab the expected totals
            ten_days_ago = self.dh.n_days_ago(self.dh.today, 9)
            expected = AWSCostEntryLineItemDailySummary.objects.filter(
                usage_start__gte=ten_days_ago,
                usage_end__lte=self.dh.today,
                organizational_unit__org_unit_path__icontains=org_unit,
            ).aggregate(
                **{
                    "cost_total": Sum(
                        Coalesce(F("unblended_cost"), Value(0, output_field=DecimalField()))
                        + Coalesce(F("markup_cost"), Value(0, output_field=DecimalField()))
                    )
                }
            )
            # grab the actual totals for the org_unit_id filter
            org_cost_total = org_data.get("total").get("cost").get("total").get("value")
            org_infra_total = org_data.get("total").get("infrastructure").get("total").get("value")
            # make sure they add up
            expected_cost_total = expected.get("cost_total") or 0
            # infra and total cost match
            self.assertEqual(org_cost_total, expected_cost_total)
            self.assertEqual(org_infra_total, expected_cost_total)

    def test_rename_org_unit(self):
        """Test that a renamed org unit only shows up once."""
        with tenant_context(self.tenant):
            # Check to make sure OU_001 was renamed in the default dummy data
            renamed_org_id = "OU_001"
            org_unit_names = AWSOrganizationalUnit.objects.filter(org_unit_id=renamed_org_id).values_list(
                "org_unit_name", flat=True
            )
            # Find expected alias
            self.assertGreaterEqual(len(org_unit_names), 2)
            expected_alias = (
                AWSOrganizationalUnit.objects.filter(org_unit_id=renamed_org_id)
                .order_by("org_unit_id", "-created_timestamp")
                .distinct("org_unit_id")
                .values_list("org_unit_name", flat=True)
            )
            self.assertEqual(len(expected_alias), 1)
            expected_alias = expected_alias[0]
            # Check to make sure all alias returns equal the expected for the renamed org unit
            org_unit = "R_001"
            url = f"?group_by[org_unit_id]={org_unit}"
            query_params = self.mocked_query_params(url, AWSCostView, "costs")
            handler = AWSReportQueryHandler(query_params)
            handler.execute_query()
            query_data = handler.query_data
            for element in query_data:
                for org_entity in element.get("org_entities"):
                    if org_entity.get("type") == "organizational_unit" and org_entity.get("id") == renamed_org_id:
                        org_values = org_entity.get("values", [])[0]
                        self.assertEqual(org_values.get("alias"), expected_alias)

    def test_filter_and_group_by_org_unit_match(self):
        """Test that the cost group_by and filter match."""
        org_unit_id_list = list(self.ou_to_account_subou_map.keys())
        with tenant_context(self.tenant):
            for org_unit_id in org_unit_id_list:
                filter_url = f"?filter[org_unit_id]={org_unit_id}"
                filter_params = self.mocked_query_params(filter_url, AWSCostView, "costs")
                filter_handler = AWSReportQueryHandler(filter_params)
                filter_total = filter_handler.execute_query().get("total", None)
                self.assertIsNotNone(filter_total)
                group_url = f"?group_by[org_unit_id]={org_unit_id}"
                group_params = self.mocked_query_params(group_url, AWSCostView, "costs")
                group_handler = AWSReportQueryHandler(group_params)
                group_total = group_handler.execute_query().get("total", None)
                self.assertIsNotNone(filter_total)
                self.assertEqual(filter_total, group_total)

    def test_multi_group_by_parent_and_child(self):
        """Test that cost is not calculated twice in a multiple group by of parent and child."""
        with tenant_context(self.tenant):
            parent_org_unit = "R_001"
            child_org_unit = self.ou_to_account_subou_map.get(parent_org_unit, {}).get("org_units", [])
            self.assertNotEqual(child_org_unit, [])
            child_org_unit = child_org_unit[0]
            parent_url = f"?group_by[org_unit_id]={parent_org_unit}"
            query_params = self.mocked_query_params(parent_url, AWSCostView, "costs")
            handler = AWSReportQueryHandler(query_params)
            expected_total = handler.execute_query().get("total", None)
            self.assertIsNotNone(expected_total)
            # multiple group_by with one of the group by values is the child of the other parent
            multi_url = f"?group_by[or:org_unit_id]={parent_org_unit}&group_by[or:org_unit_id]={child_org_unit}"
            query_params = self.mocked_query_params(multi_url, AWSCostView, "costs")
            handler = AWSReportQueryHandler(query_params)
            result_total = handler.execute_query().get("total")
            self.assertEqual(expected_total, result_total)

    def test_multi_group_by_seperate_children(self):
        """Test cost sum of multi org_unit_id group by of children nodes"""
        with tenant_context(self.tenant):
            org_units = ["OU_001", "OU_002"]
            expected_costs = []
            for org_unit in org_units:
                url = f"?group_by[org_unit_id]={org_unit}"
                params = self.mocked_query_params(url, AWSCostView, "costs")
                handler = AWSReportQueryHandler(params)
                expected_cost = handler.execute_query().get("total", {}).get("cost", {}).get("total", {}).get("value")
                self.assertIsNotNone(expected_cost)
                expected_costs.append(expected_cost)
            # multiple group_by cost check
            multi_url = f"?group_by[or:org_unit_id]={org_units[0]}&group_by[or:org_unit_id]={org_units[1]}"
            multi_params = self.mocked_query_params(multi_url, AWSCostView, "costs")
            multi_handler = AWSReportQueryHandler(multi_params)
            multi_cost = multi_handler.execute_query().get("total", {}).get("cost", {}).get("total", {}).get("value")
            self.assertEqual(sum(expected_costs), multi_cost)

    def test_multiple_group_by_alias_change(self):
        """Test that the data is correctly formatted to id & alias multi org_unit_id group bys"""
        with tenant_context(self.tenant):
            # https://issues.redhat.com/browse/COST-478
            # These group by options format the return to have an s on the group by
            # for example az is transformed into azs in the data return on the endpoint
            reformats_data = ["az", "region", "service", "product_family"]
            no_reformat = ["instance_type", "storage_type", "account"]
            group_by_options = reformats_data + no_reformat
            for group_by_option in group_by_options:
                group_by_url = f"?group_by[org_unit_id]=R_001&group_by[{group_by_option}]=*"
                params = self.mocked_query_params(group_by_url, AWSCostView, "costs")
                handler = AWSReportQueryHandler(params)
                handler.execute_query()
                passed = False
                for day in handler.query_data:
                    for org_entity in day.get("org_entities", []):
                        if group_by_option in reformats_data:
                            group_key = group_by_option + "s"
                            for group in org_entity.get(group_key, []):
                                for value in group.get("values", []):
                                    self.assertIsNotNone(value.get("id"))
                                    self.assertIsNotNone(value.get("alias"))
                                    passed = True
                        else:
                            for value in org_entity.get("values", []):
                                self.assertIsNotNone(value.get("id"))
                                self.assertIsNotNone(value.get("alias"))
                                passed = True
                self.assertTrue(passed)

    def test_limit_offset_order_by_group_by_ranks_account_alias(self):
        """Test execute_query with limit/offset/order_by for aws account alias."""
        # execute query
        url = "?filter[limit]=2&filter[offset]=0&group_by[account]=*&order_by[account_alias]=asc"  # noqa: E501
        query_params = self.mocked_query_params(url, AWSCostView)
        handler = AWSReportQueryHandler(query_params)
        query_output = handler.execute_query()
        data = query_output.get("data")
        # test query output
        actual = OrderedDict()
        for datum in data:
            for account in datum.get("accounts"):
                for value in account.get("values"):
                    actual[value.get("account_alias")] = value.get("account")
        alias_order = ["account 001", "account 002"]
        for i, (account_alias, account_id) in enumerate(actual.items()):
            self.assertEqual(account_alias, alias_order[i])

    def test_limit_offset_order_by_group_by_ranks(self):
        """Test execute_query with limit/offset/order_by for aws cost."""
        # execute query
        url = "?filter[limit]=2&filter[offset]=0&group_by[account]=*&order_by[cost]=asc"  # noqa: E501
        query_params = self.mocked_query_params(url, AWSCostView)
        handler = AWSReportQueryHandler(query_params)
        query_output = handler.execute_query()
        data = query_output.get("data")
        # test query output
        actual = []
        expected = {}
        start = handler.start_datetime.date()
        for acc in self.accounts:
            with tenant_context(self.tenant):
                expected[acc] = (
                    AWSCostEntryLineItemDailySummary.objects.filter(usage_account_id=acc)
                    .filter(usage_start__gte=start)
                    .aggregate(
                        cost=Sum(
                            Coalesce(F("unblended_cost"), Value(0, output_field=DecimalField()))
                            + Coalesce(F("markup_cost"), Value(0, output_field=DecimalField()))
                        )
                    )
                    .get("cost")
                )
        expected = dict(sorted(expected.items(), key=lambda x: x[1])[:2])
        for datum in data:
            for account in datum.get("accounts"):
                for value in account.get("values"):
                    if value.get("account") not in actual:
                        actual.append(value.get("account"))
        for acc in actual:
            self.assertTrue(acc in expected)

    def test_aws_date_order_by_cost_desc(self):
        """Test that order of every other date matches the order of the `order_by` date."""
        # execute query
        yesterday = self.dh.yesterday.date()
<<<<<<< HEAD
        group_bys = {
            "account": AWSCostSummaryByAccount,
            "service": AWSCostSummaryByService,
            "region": AWSCostSummaryByRegion,
            "product_family": AWSCostSummaryByService,
        }
        for group_by, table in group_bys.items():
            with self.subTest(test=group_by):
                url = f"?order_by[cost]=desc&order_by[date]={yesterday}&group_by[{group_by}]=*"
                query_params = self.mocked_query_params(url, AWSCostView)
                handler = AWSReportQueryHandler(query_params)
                query_output = handler.execute_query()
                data = query_output.get("data")

                gb = group_by
                group_by_annotations = handler.annotations.get(group_by)
                cost_annotations = handler.report_annotations.get("cost_total")
                with tenant_context(self.tenant):
                    query = table.objects.filter(usage_start=str(yesterday))
                    if group_by_annotations:
                        gb = "gb"
                        query = query.annotate(gb=group_by_annotations)
                    expected = list(query.values(gb).annotate(cost=cost_annotations).order_by("-cost", gb))
                correctlst = [field.get(gb) for field in expected]
                if correctlst and None in correctlst:
                    ind = correctlst.index(None)
                    correctlst[ind] = "no-" + group_by
                for element in data:
                    lst = [field.get(group_by) for field in element.get(group_by + "s", [])]
                    if lst and correctlst:
                        self.assertEqual(correctlst, lst)
=======
        lst = []
        expected = {}
        url = f"?order_by[cost]=desc&order_by[date]={yesterday}&group_by[service]=*"  # noqa: E501
        query_params = self.mocked_query_params(url, AWSCostView)
        handler = AWSReportQueryHandler(query_params)
        query_output = handler.execute_query()
        data = query_output.get("data")
        for service in self.services:
            with tenant_context(self.tenant):
                service_holder = (
                    AWSCostEntryLineItemDailySummary.objects.filter(product_code=service)
                    .filter(usage_start=yesterday)
                    .aggregate(
                        cost=Sum(
                            Coalesce(F("unblended_cost"), Value(0, output_field=DecimalField()))
                            + Coalesce(F("markup_cost"), Value(0, output_field=DecimalField()))
                        )
                    )
                )

                expected[service] = service_holder["cost"]
        sorted_expected = dict(sorted(expected.items(), key=lambda item: item[1], reverse=True))
        correctlst = list(sorted_expected.keys())
        for element in data:
            for service in element.get("services"):
                lst.append(service.get("service"))
            if lst and correctlst:
                self.assertEqual(correctlst, lst)
            lst = []
>>>>>>> 17e2017b

    def test_aws_date_incorrect_date(self):
        wrong_date = "200BC"
        url = f"?order_by[cost]=desc&order_by[date]={wrong_date}&group_by[service]=*"
        with self.assertRaises(ValidationError):
            self.mocked_query_params(url, AWSCostView)

    def test_aws_out_of_range_under_date(self):
        wrong_date = materialized_view_month_start() - timedelta(days=1)
        url = f"?order_by[cost]=desc&order_by[date]={wrong_date}&group_by[service]=*"
        with self.assertRaises(ValidationError):
            self.mocked_query_params(url, AWSCostView)

    def test_aws_out_of_range_over_date(self):
        wrong_date = DateHelper().today.date() + timedelta(days=1)
        url = f"?order_by[cost]=desc&order_by[date]={wrong_date}&group_by[service]=*"
        with self.assertRaises(ValidationError):
            self.mocked_query_params(url, AWSCostView)


class AWSReportQueryLogicalAndTest(IamTestCase):
    """Tests the report queries."""

    def setUp(self):
        """Set up the customer view tests."""
        self.dh = DateHelper()
        super().setUp()

    def test_prefixed_logical_and(self):
        """Test prefixed logical AND."""
        # Create Test Accounts
        # account_ab_fake_aws = FakeAWSCostData(self.provider, account_alias="ab")
        # self.generator.add_data_to_tenant(account_ab_fake_aws, product="ec2")

        # account_ac_fake_aws = FakeAWSCostData(self.provider, account_alias="ac")
        # self.generator.add_data_to_tenant(account_ac_fake_aws, product="ec2")

        data_to_test = {
            "1": {
                "url": "?group_by[and:account]=a&group_by[and:account]=b&filter[time_scope_value]=-1&filter[time_scope_units]=month"  # noqa
            },
            "2": {"url": "?group_by[account]=ab&filter[time_scope_value]=-1&filter[time_scope_units]=month"},
            "3": {
                "url": "?group_by[and:account]=a&group_by[and:account]=b&group_by[and:account]=c&filter[time_scope_value]=-1&filter[time_scope_units]=month"  # noqa
            },
            "4": {
                "url": "?group_by[account]=a&group_by[account]=b&filter[time_scope_value]=-1&filter[time_scope_units]=month"  # noqa
            },
        }

        for key in data_to_test.keys():
            query_params = self.mocked_query_params(data_to_test[key]["url"], AWSCostView)
            query_handler = AWSReportQueryHandler(query_params)
            query_output = query_handler.execute_query()
            query_total = query_output.get("total", {}).get("cost", {}).get("total", {}).get("value")
            self.assertIsNotNone(query_total)
            data_to_test[key]["total"] = query_total

        # Query 1: (a AND b) == Query 2: (ab)
        self.assertEqual(data_to_test["1"]["total"], data_to_test["2"]["total"])
        # Query 3: (a AND b AND c) == 0
        self.assertEqual(data_to_test["3"]["total"], 0)  # Test c == 0
        # Query 4: (a OR b) > Query 1: (a AND b)
        self.assertGreater(data_to_test["4"]["total"], data_to_test["1"]["total"])


class AWSQueryHandlerTest(IamTestCase):
    """Test the report queries."""

    def setUp(self):
        """Set up the customer view tests."""
        self.dh = DateHelper()
        super().setUp()

    def test_group_by_star_does_not_override_filters(self):
        """Test Group By star does not override filters, with example below.

        This is an expected response. Notice that the only region is eu-west-3
        {'data': [{'date': '2019-11-30', 'regions': []},
        {'date': '2019-12-01',
        'regions': [{'region': 'eu-west-3',
                        'services': [{'instance_types': [{'instance_type': 'r5.2xlarge',
                                                        'values': [{'cost': {'units': 'USD',
                                                                            'value': Decimal('2405.158832135')},
                                                                    'count': {'units': 'instances',
                                                                                'value': 1},
                                                                    'date': '2019-12-01',
                                                                    'derived_cost': {'units': 'USD',
                                                                                    'value': Decimal('0')},
                                                                    'infrastructure_cost': {'units': 'USD',
                                                                                            'value': Decimal('2186.508029214')}, # noqa
                                                                    'instance_type': 'r5.2xlarge',
                                                                    'markup_cost': {'units': 'USD',
                                                                                     'value': Decimal('218.650802921')},
                                                                    'region': 'eu-west-3',
                                                                    'service': 'AmazonEC2',
                                                                    'usage': {'units': 'Hrs',
                                                                                'value': Decimal('3807.000000000')}}]}],
                                    'service': 'AmazonEC2'}]}]},
        {'date': '2019-12-02', 'regions': []},
        {'date': '2019-12-03', 'regions': []},
        {'date': '2019-12-04', 'regions': []},
        {'date': '2019-12-05', 'regions': []},
        {'date': '2019-12-06', 'regions': []},
        {'date': '2019-12-07', 'regions': []},
        {'date': '2019-12-08', 'regions': []},
        {'date': '2019-12-09', 'regions': []}],

        """

        # First Request:
        url = "?group_by[region]=*&filter[region]=eu-west-3&group_by[service]=AmazonEC2"
        query_params = self.mocked_query_params(url, AWSInstanceTypeView)
        handler = AWSReportQueryHandler(query_params)
        data = handler.execute_query()
        # Second Request:
        url2 = "?group_by[region]=eu-west-3&group_by[service]=AmazonEC2"
        query_params2 = self.mocked_query_params(url2, AWSInstanceTypeView)
        handler2 = AWSReportQueryHandler(query_params2)
        data2 = handler2.execute_query()
        # Assert the second request contains only eu-west-3 region
        for region_dict in data2["data"]:
            # For each date, assert that the region is eu-west-3
            for list_item in region_dict["regions"]:
                self.assertEquals("eu-west-3", list_item["region"])
        # Assert the first request contains only eu-west-3
        for region_dict in data["data"]:
            # For each date, assert that the region is eu-west-3
            for list_item in region_dict["regions"]:
                self.assertEquals("eu-west-3", list_item["region"])

    def test_filter_to_group_by(self):
        """Test the filter_to_group_by method."""
        url = "?group_by[region]=*&filter[region]=eu-west-3&group_by[service]=AmazonEC2"
        query_params = self.mocked_query_params(url, AWSInstanceTypeView)
        handler = AWSReportQueryHandler(query_params)
        query_params = handler.filter_to_order_by(query_params)

        self.assertEqual(["eu-west-3"], query_params._parameters["group_by"]["region"])

    def test_filter_to_group_by_3(self):
        """Test group_by[service]=something AND group_by[service]=*."""
        url = "?group_by[region]=*&filter[region]=eu-west-3&group_by[service]=AmazonEC2&group_by[service]=*&filter[service]=AmazonEC2"  # noqa
        query_params = self.mocked_query_params(url, AWSInstanceTypeView)
        handler = AWSReportQueryHandler(query_params)
        query_params = handler.filter_to_order_by(query_params)

        self.assertEqual(["eu-west-3"], query_params._parameters["group_by"]["region"])
        self.assertEqual(["AmazonEC2"], query_params._parameters["group_by"]["service"])

    def test_filter_to_group_by_star(self):
        """Test group_by star."""
        url = "?group_by[region]=*&group_by[service]=*"
        query_params = self.mocked_query_params(url, AWSInstanceTypeView)
        handler = AWSReportQueryHandler(query_params)
        query_params = handler.filter_to_order_by(query_params)
        self.assertEqual(["*"], query_params._parameters["group_by"]["region"])
        self.assertEqual(["*"], query_params._parameters["group_by"]["service"])

    def test_two_filters_and_group_by_star(self):
        """
        Test two filters for the same category.

        For example, group_by[service]=*&filter[service]=X&filter[service]=Y
        """
        url = "?group_by[region]=*&filter[region]=eu-west-3&filter[region]=us-west-1"
        query_params = self.mocked_query_params(url, AWSInstanceTypeView)
        handler = AWSReportQueryHandler(query_params)
        query_params = handler.filter_to_order_by(query_params)
        region_1_exists = False
        region_2_exists = False
        if "eu-west-3" in query_params._parameters["group_by"]["region"]:
            region_1_exists = True
        if "us-west-1" in query_params._parameters["group_by"]["region"]:
            region_2_exists = True
        # Both regions should be in the resulting group_by list.
        self.assertTrue(region_1_exists)
        self.assertTrue(region_2_exists)

    def test_query_no_account_group_check_tags_no_tags(self):
        """Test "tags_exist" is not present if not grouping by account, and has "check_tags" parameter."""
        url = "?filter[time_scope_units]=month&filter[time_scope_value]=-1&filter[resolution]=monthly&group_by[service]=AmazonEC2&check_tags=true"  # noqa: E501
        query_params = self.mocked_query_params(url, AWSCostView)
        handler = AWSReportQueryHandler(query_params)
        query_output = handler.execute_query()
        data = query_output.get("data")
        self.assertIsNotNone(data)

        for data_item in data:
            for account_item in data_item["services"]:
                for value_item in account_item["values"]:
                    self.assertTrue("tags_exist" not in value_item)

    def test_query_account_group_no_check_tags_no_tags(self):
        """Test "tags_exist" is not present if grouping by account, but missing "check_tags" parameter."""
        url = "?filter[time_scope_units]=month&filter[time_scope_value]=-1&filter[resolution]=monthly&group_by[account]=*"  # noqa: E501
        query_params = self.mocked_query_params(url, AWSCostView)
        handler = AWSReportQueryHandler(query_params)
        query_output = handler.execute_query()
        data = query_output.get("data")
        self.assertIsNotNone(data)

        for data_item in data:
            for account_item in data_item["accounts"]:
                for value_item in account_item["values"]:
                    self.assertTrue("tags_exist" not in value_item)

    def test_query_account_group_check_tags_has_tags(self):
        """Test "tags_exist" is present if grouping by account and has "check_tags" parameter."""
        url = "?filter[time_scope_units]=month&filter[time_scope_value]=-1&filter[resolution]=monthly&group_by[account]=*&check_tags=true"  # noqa: E501
        query_params = self.mocked_query_params(url, AWSCostView)
        handler = AWSReportQueryHandler(query_params)
        query_output = handler.execute_query()
        data = query_output.get("data")
        self.assertIsNotNone(data)

        for data_item in data:
            for account_item in data_item["accounts"]:
                for value_item in account_item["values"]:
                    self.assertTrue("tags_exist" in value_item)

    def test_query_account_group_no_check_tags_has_tags_base_table(self):
        """Test "tags_exist" is not present if grouping by account as well as
        another group and has"check_tags" parameter."""
        url = "?filter[time_scope_units]=month&filter[time_scope_value]=-1&filter[resolution]=monthly&group_by[or:account]=*&group_by[or:service]=AmazonEC2&check_tags=true"  # noqa: E501
        query_params = self.mocked_query_params(url, AWSCostView)
        handler = AWSReportQueryHandler(query_params)
        query_output = handler.execute_query()
        data = query_output.get("data")
        self.assertIsNotNone(data)

        for data_item in data:
            for account_item in data_item["accounts"]:
                for service_item in account_item["services"]:
                    for value_item in service_item["values"]:
                        self.assertTrue("tags_exist" in value_item)

    def test_query_cost_type_default(self):
        """Test "cost_type" is defaulted when not passed in."""
        url = (
            "?filter[time_scope_units]=month&filter[time_scope_value]=-1&filter[resolution]=monthly&check_tags=true"
        )  # noqa: E501
        query_params = self.mocked_query_params(url, AWSCostView)
        handler = AWSReportQueryHandler(query_params)
        query_output = handler.execute_query()
        cost_type = query_output.get("cost_type")
        self.assertEqual(cost_type, "unblended_cost")

    def test_query_cost_type_passed_in(self):
        """Test "cost_type" is recognized when passed in."""
        url = "?filter[time_scope_units]=month&filter[time_scope_value]=-1&filter[resolution]=monthly&check_tags=true&cost_type=blended_cost"  # noqa: E501
        query_params = self.mocked_query_params(url, AWSCostView)
        handler = AWSReportQueryHandler(query_params)
        query_output = handler.execute_query()
        cost_type = query_output.get("cost_type")
        self.assertEqual(cost_type, "blended_cost")

    def test_source_uuid_mapping(self):  # noqa: C901
        """Test source_uuid is mapped to the correct source."""
        with tenant_context(self.tenant):
            aws_uuids = AWSCostEntryLineItemDailySummary.objects.distinct().values_list("source_uuid", flat=True)
            expected_source_uuids = AWSCostEntryBill.objects.distinct().values_list("provider_id", flat=True)
            for aws_uuid in aws_uuids:
                self.assertIn(aws_uuid, expected_source_uuids)
        endpoints = [AWSCostView, AWSInstanceTypeView, AWSStorageView]
        source_uuid_list = []
        for endpoint in endpoints:
            for url in ["?", "?group_by[account]=*", "?group_by[region]=*", "?group_by[service]=*"]:
                query_params = self.mocked_query_params(url, endpoint)
                handler = AWSReportQueryHandler(query_params)
                query_output = handler.execute_query()
                for dictionary in query_output.get("data"):
                    for _, value in dictionary.items():
                        if isinstance(value, list):
                            for item in value:
                                if isinstance(item, dict):
                                    if "values" in item.keys():
                                        value = item["values"][0]
                                        source_uuid_list.extend(value.get("source_uuid"))
        self.assertNotEqual(source_uuid_list, [])
        for source_uuid in source_uuid_list:
            self.assertIn(source_uuid, expected_source_uuids)

    def test_query_table(self):
        """Test that the correct view is assigned by query table property."""
        test_cases = [
            ("?", AWSCostView, AWSCostSummaryP),
            ("?group_by[account]=*", AWSCostView, AWSCostSummaryByAccountP),
            ("?group_by[region]=*", AWSCostView, AWSCostSummaryByRegionP),
            ("?group_by[region]=*&group_by[account]=*", AWSCostView, AWSCostSummaryByRegionP),
            ("?group_by[service]=*", AWSCostView, AWSCostSummaryByServiceP),
            ("?group_by[service]=*&group_by[account]=*", AWSCostView, AWSCostSummaryByServiceP),
            ("?", AWSInstanceTypeView, AWSComputeSummaryP),
            ("?group_by[account]=*", AWSInstanceTypeView, AWSComputeSummaryByAccountP),
            ("?group_by[region]=*", AWSInstanceTypeView, AWSComputeSummaryByRegionP),
            ("?group_by[region]=*&group_by[account]=*", AWSInstanceTypeView, AWSComputeSummaryByRegionP),
            ("?group_by[service]=*", AWSInstanceTypeView, AWSComputeSummaryByServiceP),
            ("?group_by[service]=*&group_by[account]=*", AWSInstanceTypeView, AWSComputeSummaryByServiceP),
            ("?group_by[product_family]=*", AWSInstanceTypeView, AWSComputeSummaryByServiceP),
            ("?group_by[product_family]=*&group_by[account]=*", AWSInstanceTypeView, AWSComputeSummaryByServiceP),
            ("?group_by[instance_type]=*", AWSInstanceTypeView, AWSComputeSummaryP),
            ("?group_by[instance_type]=*&group_by[account]=*", AWSInstanceTypeView, AWSComputeSummaryP),
            ("?", AWSStorageView, AWSStorageSummaryP),
            ("?group_by[account]=*", AWSStorageView, AWSStorageSummaryByAccountP),
            ("?group_by[region]=*", AWSStorageView, AWSStorageSummaryByRegionP),
            ("?group_by[region]=*&group_by[account]=*", AWSStorageView, AWSStorageSummaryByRegionP),
            ("?group_by[service]=*", AWSStorageView, AWSStorageSummaryByServiceP),
            ("?group_by[service]=*&group_by[account]=*", AWSStorageView, AWSStorageSummaryByServiceP),
            ("?group_by[product_family]=*", AWSStorageView, AWSStorageSummaryByServiceP),
            ("?group_by[product_family]=*&group_by[account]=*", AWSStorageView, AWSStorageSummaryByServiceP),
            (
                (
                    "?filter[service]=AmazonRDS,AmazonDynamoDB,AmazonElastiCache,"
                    "AmazonNeptune,AmazonRedshift,AmazonDocumentDB"
                ),
                AWSCostView,
                AWSDatabaseSummaryP,
            ),
            (
                (
                    "?filter[service]=AmazonRDS,AmazonDynamoDB,AmazonElastiCache,"
                    "AmazonNeptune,AmazonRedshift,AmazonDocumentDB&group_by[account]=*"
                ),
                AWSCostView,
                AWSDatabaseSummaryP,
            ),
            (
                "?filter[service]=AmazonVPC,AmazonCloudFront,AmazonRoute53,AmazonAPIGateway",  # noqa: E501
                AWSCostView,
                AWSNetworkSummaryP,
            ),
            (
                "?filter[service]=AmazonVPC,AmazonCloudFront,AmazonRoute53,AmazonAPIGateway&group_by[account]=*",  # noqa: E501
                AWSCostView,
                AWSNetworkSummaryP,
            ),
        ]

        for test_case in test_cases:
            with self.subTest(test_case=test_case):
                url, view, table = test_case
                query_params = self.mocked_query_params(url, view)
                handler = AWSReportQueryHandler(query_params)
                self.assertEqual(handler.query_table, table)<|MERGE_RESOLUTION|>--- conflicted
+++ resolved
@@ -1889,12 +1889,11 @@
         """Test that order of every other date matches the order of the `order_by` date."""
         # execute query
         yesterday = self.dh.yesterday.date()
-<<<<<<< HEAD
         group_bys = {
-            "account": AWSCostSummaryByAccount,
-            "service": AWSCostSummaryByService,
-            "region": AWSCostSummaryByRegion,
-            "product_family": AWSCostSummaryByService,
+            "account": AWSCostSummaryByAccountP,
+            "service": AWSCostSummaryByServiceP,
+            "region": AWSCostSummaryByRegionP,
+            "product_family": AWSCostSummaryByServiceP,
         }
         for group_by, table in group_bys.items():
             with self.subTest(test=group_by):
@@ -1921,37 +1920,6 @@
                     lst = [field.get(group_by) for field in element.get(group_by + "s", [])]
                     if lst and correctlst:
                         self.assertEqual(correctlst, lst)
-=======
-        lst = []
-        expected = {}
-        url = f"?order_by[cost]=desc&order_by[date]={yesterday}&group_by[service]=*"  # noqa: E501
-        query_params = self.mocked_query_params(url, AWSCostView)
-        handler = AWSReportQueryHandler(query_params)
-        query_output = handler.execute_query()
-        data = query_output.get("data")
-        for service in self.services:
-            with tenant_context(self.tenant):
-                service_holder = (
-                    AWSCostEntryLineItemDailySummary.objects.filter(product_code=service)
-                    .filter(usage_start=yesterday)
-                    .aggregate(
-                        cost=Sum(
-                            Coalesce(F("unblended_cost"), Value(0, output_field=DecimalField()))
-                            + Coalesce(F("markup_cost"), Value(0, output_field=DecimalField()))
-                        )
-                    )
-                )
-
-                expected[service] = service_holder["cost"]
-        sorted_expected = dict(sorted(expected.items(), key=lambda item: item[1], reverse=True))
-        correctlst = list(sorted_expected.keys())
-        for element in data:
-            for service in element.get("services"):
-                lst.append(service.get("service"))
-            if lst and correctlst:
-                self.assertEqual(correctlst, lst)
-            lst = []
->>>>>>> 17e2017b
 
     def test_aws_date_incorrect_date(self):
         wrong_date = "200BC"
