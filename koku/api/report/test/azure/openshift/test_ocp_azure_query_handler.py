#
# Copyright 2021 Red Hat Inc.
# SPDX-License-Identifier: Apache-2.0
#
"""Test the Report Queries."""
import logging
from datetime import datetime
from datetime import timedelta
from decimal import Decimal
from decimal import ROUND_HALF_UP
from unittest.mock import patch
from unittest.mock import PropertyMock

from dateutil.relativedelta import relativedelta
<<<<<<< HEAD
from django.db.models import DecimalField
=======
from django.db import connection
>>>>>>> ab951b34
from django.db.models import F
from django.db.models import Sum
from django.urls import reverse
from rest_framework.exceptions import ValidationError
from tenant_schemas.utils import tenant_context

from api.iam.test.iam_test_case import IamTestCase
from api.models import Provider
from api.query_filter import QueryFilter
from api.report.azure.openshift.query_handler import OCPAzureReportQueryHandler
from api.report.azure.openshift.view import OCPAzureCostView
from api.report.azure.openshift.view import OCPAzureInstanceTypeView
from api.report.azure.openshift.view import OCPAzureStorageView
from api.utils import DateHelper
from api.utils import materialized_view_month_start
from reporting.models import AzureCostEntryBill
from reporting.models import OCPAzureComputeSummaryP
from reporting.models import OCPAzureCostLineItemDailySummary
from reporting.models import OCPAzureCostSummaryByAccountP
from reporting.models import OCPAzureCostSummaryByLocationP
from reporting.models import OCPAzureCostSummaryByServiceP
from reporting.models import OCPAzureCostSummaryP
from reporting.models import OCPAzureDatabaseSummaryP
from reporting.models import OCPAzureNetworkSummaryP
from reporting.models import OCPAzureStorageSummaryP

LOG = logging.getLogger(__name__)

AZURE_SERVICES = {
    "Bandwidth": ["Bandwidth"],
    "Log Analytics": ["Log Analytics"],
    "SQL Database": ["SQL DB Single Std"],
    "Storage": [
        "Blob Storage",
        "Files",
        "General Block Blob",
        "Premium SSD Managed Disks",
        "Queues v2",
        "Standard Page Blob",
        "Standard SSD Managed Disks",
        "Storage - Bandwidth",
        "Tables",
    ],
    "Virtual Machines": ["A Series", "A Series VM", "BS Series VM"],
    "Virtual Network": ["IP Addresses"],
}


class OCPAzureQueryHandlerTestNoData(IamTestCase):
    """Tests for the OCP report query handler with no data."""

    def setUp(self):
        """Set up the customer view tests."""
        super().setUp()
        self.dh = DateHelper()

        self.this_month_filter = {"usage_start__gte": self.dh.this_month_start.date()}
        self.ten_day_filter = {"usage_start__gte": self.dh.n_days_ago(self.dh.today, 9).date()}
        self.thirty_day_filter = {"usage_start__gte": self.dh.n_days_ago(self.dh.today, 29).date()}
        self.last_month_filter = {
            "usage_start__gte": self.dh.last_month_start.date(),
            "usage_end__lte": self.dh.last_month_end.date(),
        }

    def test_execute_sum_query_instance_types_1(self):
        """Test that the sum query runs properly for instance-types."""
        url = "?"
        query_params = self.mocked_query_params(url, OCPAzureInstanceTypeView)
        handler = OCPAzureReportQueryHandler(query_params)
        query_output = handler.execute_query()
        self.assertIsNotNone(query_output.get("data"))
        self.assertIsNotNone(query_output.get("total"))
        total = query_output.get("total")
        self.assertIsNotNone(total.get("cost"))
        self.assertIsInstance(total.get("cost"), dict)
        self.assertNotEqual(total.get("cost").get("total", {}).get("value"), 0)
        self.assertEqual(total.get("cost").get("total", {}).get("units"), "USD")
        self.assertIsNotNone(total.get("usage"))
        self.assertIsInstance(total.get("usage"), dict)
        self.assertNotEqual(total.get("usage").get("value"), 0)
        self.assertEqual(total.get("usage").get("units"), "Hrs")
        self.assertIsNotNone(total.get("count"))
        self.assertIsInstance(total.get("count"), dict)
        self.assertNotEqual(total.get("count").get("value"), 0)
        self.assertEqual(total.get("count").get("units"), "instances")


class OCPAzureQueryHandlerTest(IamTestCase):
    """Tests for the OCP report query handler."""

    def setUp(self):
        """Set up the customer view tests."""
        super().setUp()
        self.dh = DateHelper()

        # Use one of the test-runner created providers
        self.provider = Provider.objects.filter(type=Provider.PROVIDER_OCP).first()

        self.this_month_filter = {"usage_start__gte": self.dh.this_month_start}
        self.ten_day_filter = {"usage_start__gte": self.dh.n_days_ago(self.dh.today, 9)}
        self.thirty_day_filter = {"usage_start__gte": self.dh.n_days_ago(self.dh.today, 29)}
        self.last_month_filter = {
            "usage_start__gte": self.dh.last_month_start,
            "usage_end__lte": self.dh.last_month_end,
        }
        with tenant_context(self.tenant):
            self.services = OCPAzureCostLineItemDailySummary.objects.values("service_name").distinct()
            self.services = [entry.get("service_name") for entry in self.services]

    def get_totals_by_time_scope(self, aggregates, filters=None):
        """Return the total aggregates for a time period."""
        if filters is None:
            filters = self.ten_day_filter
        with tenant_context(self.tenant):
            return OCPAzureCostLineItemDailySummary.objects.filter(**filters).aggregate(**aggregates)

    def test_execute_sum_query_storage(self):
        """Test that the sum query runs properly."""
        url = "?"
        query_params = self.mocked_query_params(url, OCPAzureStorageView)
        handler = OCPAzureReportQueryHandler(query_params)
        query_output = handler.execute_query()
        self.assertIsNotNone(query_output.get("data"))
        self.assertIsNotNone(query_output.get("total"))

        aggregates = handler._mapper.report_type_map.get("aggregates")
        filt = {"service_name__contains": "Storage", "unit_of_measure__exact": "GB-Mo"}
        filt.update(self.ten_day_filter)
        current_totals = self.get_totals_by_time_scope(aggregates, filt)
        total = query_output.get("total")
        self.assertEqual(total.get("cost", {}).get("total", {}).get("value", 0), current_totals.get("cost_total", 1))

    def test_execute_sum_query_instance_types_2(self):
        """Test that the sum query runs properly."""
        url = "?"
        query_params = self.mocked_query_params(url, OCPAzureInstanceTypeView)
        handler = OCPAzureReportQueryHandler(query_params)
        query_output = handler.execute_query()
        self.assertIsNotNone(query_output.get("data"))
        self.assertIsNotNone(query_output.get("total"))

        aggregates = handler._mapper.report_type_map.get("aggregates")
        filters = {**self.ten_day_filter, "instance_type__isnull": False, "unit_of_measure__exact": "Hrs"}
        current_totals = self.get_totals_by_time_scope(aggregates, filters)
        total = query_output.get("total")
        self.assertEqual(total.get("cost", {}).get("total", {}).get("value", 0), current_totals.get("cost_total", 1))

    def test_execute_query_current_month_daily(self):
        """Test execute_query for current month on daily breakdown."""
        url = "?filter[time_scope_units]=month&filter[time_scope_value]=-1&filter[resolution]=daily"
        query_params = self.mocked_query_params(url, OCPAzureCostView)
        handler = OCPAzureReportQueryHandler(query_params)
        query_output = handler.execute_query()
        self.assertIsNotNone(query_output.get("data"))
        self.assertIsNotNone(query_output.get("total"))
        total = query_output.get("total")
        self.assertIsNotNone(total.get("cost"))

        aggregates = handler._mapper.report_type_map.get("aggregates")
        current_totals = self.get_totals_by_time_scope(aggregates, self.this_month_filter)
        self.assertEqual(total.get("cost", {}).get("total", {}).get("value", 0), current_totals.get("cost_total", 1))

    def test_execute_query_current_month_by_account(self):
        """Test execute_query for current month on monthly breakdown by account."""
        url = "?filter[time_scope_units]=month&filter[time_scope_value]=-1&filter[resolution]=monthly&group_by[subscription_guid]=*"  # noqa: E501
        query_params = self.mocked_query_params(url, OCPAzureCostView)
        handler = OCPAzureReportQueryHandler(query_params)
        query_output = handler.execute_query()
        data = query_output.get("data")
        self.assertIsNotNone(data)
        self.assertIsNotNone(query_output.get("total"))
        total = query_output.get("total")
        self.assertIsNotNone(total.get("cost"))

        aggregates = handler._mapper.report_type_map.get("aggregates")
        current_totals = self.get_totals_by_time_scope(aggregates, self.this_month_filter)
        self.assertEqual(total.get("cost", {}).get("total", {}).get("value", 0), current_totals.get("cost_total", 1))

        cmonth_str = DateHelper().this_month_start.strftime("%Y-%m")
        for data_item in data:
            month_val = data_item.get("date", "not-a-date")
            month_data = data_item.get("subscription_guids")
            self.assertEqual(month_val, cmonth_str)
            self.assertIsInstance(month_data, list)
            for month_item in month_data:
                self.assertIsInstance(month_item.get("values"), list)

    def test_execute_query_current_month_by_service(self):
        """Test execute_query for current month on monthly breakdown by service."""
        valid_services = list(AZURE_SERVICES.keys())
        url = "?filter[time_scope_units]=month&filter[time_scope_value]=-1&filter[resolution]=monthly&group_by[service_name]=*"  # noqa: E501
        query_params = self.mocked_query_params(url, OCPAzureCostView)
        handler = OCPAzureReportQueryHandler(query_params)
        query_output = handler.execute_query()
        data = query_output.get("data")
        self.assertIsNotNone(data)
        self.assertIsNotNone(query_output.get("total"))
        total = query_output.get("total")
        aggregates = handler._mapper.report_type_map.get("aggregates")
        current_totals = self.get_totals_by_time_scope(aggregates, self.this_month_filter)
        self.assertIsNotNone(total.get("cost"))
        self.assertEqual(total.get("cost", {}).get("total", {}).get("value", 0), current_totals.get("cost_total", 1))

        cmonth_str = self.dh.this_month_start.strftime("%Y-%m")
        for data_item in data:
            month_val = data_item.get("date", "not-a-date")
            month_data = data_item.get("service_names")
            self.assertEqual(month_val, cmonth_str)
            self.assertIsInstance(month_data, list)
            for month_item in month_data:
                name = month_item.get("service_name")
                self.assertIn(name, valid_services)
                self.assertIsInstance(month_item.get("values"), list)

    def test_execute_query_by_filtered_service(self):
        """Test execute_query monthly breakdown by filtered service."""
        with tenant_context(self.tenant):
            valid_services = [
                service[0]
                for service in OCPAzureCostLineItemDailySummary.objects.values_list("service_name").distinct()
            ]
            service = valid_services[0]
        url = f"?filter[time_scope_units]=month&filter[time_scope_value]=-1&filter[resolution]=monthly&group_by[service_name]={service}"  # noqa: E501
        query_params = self.mocked_query_params(url, OCPAzureCostView)
        handler = OCPAzureReportQueryHandler(query_params)
        query_output = handler.execute_query()
        data = query_output.get("data")
        total = query_output.get("total")
        self.assertIsNotNone(data)
        self.assertIsNotNone(total)
        aggregates = handler._mapper.report_type_map.get("aggregates")
        filters = {**self.this_month_filter, "service_name__icontains": service}
        for filt in handler._mapper.report_type_map.get("filter"):
            if filt:
                qf = QueryFilter(**filt)
                filters.update({qf.composed_query_string(): qf.parameter})
        current_totals = self.get_totals_by_time_scope(aggregates, filters)
        self.assertIsNotNone(total.get("cost"))
        self.assertEqual(total.get("cost", {}).get("total", {}).get("value", 0), current_totals.get("cost_total", 1))

        cmonth_str = self.dh.this_month_start.strftime("%Y-%m")
        for data_item in data:
            month_val = data_item.get("date", "not-a-date")
            month_data = data_item.get("service_names")
            self.assertEqual(month_val, cmonth_str)
            self.assertIsInstance(month_data, list)
            for month_item in month_data:
                name = month_item.get("service_name")
                self.assertIn(name, valid_services)
                self.assertIsInstance(month_item.get("values"), list)

    def test_execute_query_curr_month_by_subscription_guid_w_limit(self):
        """Test execute_query for current month on monthly breakdown by subscription_guid with limit."""
        url = "?filter[time_scope_units]=month&filter[time_scope_value]=-1&filter[resolution]=monthly&filter[limit]=2&group_by[subscription_guid]=*"  # noqa: E501
        query_params = self.mocked_query_params(url, OCPAzureCostView)
        handler = OCPAzureReportQueryHandler(query_params)
        query_output = handler.execute_query()
        data = query_output.get("data")
        self.assertIsNotNone(data)
        self.assertIsNotNone(query_output.get("total"))
        total = query_output.get("total")
        aggregates = handler._mapper.report_type_map.get("aggregates")
        current_totals = self.get_totals_by_time_scope(aggregates, self.this_month_filter)
        self.assertIsNotNone(total.get("cost"))
        self.assertEqual(total.get("cost", {}).get("total", {}).get("value", 0), current_totals.get("cost_total", 1))

        cmonth_str = DateHelper().this_month_start.strftime("%Y-%m")
        for data_item in data:
            month_val = data_item.get("date", "not-a-date")
            month_data = data_item.get("subscription_guids")
            self.assertEqual(month_val, cmonth_str)
            self.assertIsInstance(month_data, list)
            self.assertEqual(1, len(month_data))
            for month_item in month_data:
                self.assertIsInstance(month_item.get("subscription_guid"), str)
                self.assertIsInstance(month_item.get("values"), list)

    def test_execute_query_curr_month_by_subscription_guid_w_order(self):
        """Test execute_query for current month on monthly breakdown by subscription_guid with asc order."""
        url = "?filter[time_scope_units]=month&filter[time_scope_value]=-1&filter[resolution]=monthly&order_by[cost]=asc&group_by[subscription_guid]=*"  # noqa: E501
        query_params = self.mocked_query_params(url, OCPAzureCostView)
        handler = OCPAzureReportQueryHandler(query_params)
        query_output = handler.execute_query()
        data = query_output.get("data")
        self.assertIsNotNone(data)
        self.assertIsNotNone(query_output.get("total"))
        total = query_output.get("total")
        aggregates = handler._mapper.report_type_map.get("aggregates")
        current_totals = self.get_totals_by_time_scope(aggregates, self.this_month_filter)
        self.assertIsNotNone(total.get("cost"))
        self.assertEqual(total.get("cost", {}).get("total", {}).get("value", 0), current_totals.get("cost_total", 1))

        cmonth_str = self.dh.this_month_start.strftime("%Y-%m")
        for data_item in data:
            month_val = data_item.get("date", "not-a-date")
            month_data = data_item.get("subscription_guids")
            self.assertEqual(month_val, cmonth_str)
            self.assertIsInstance(month_data, list)
            self.assertEqual(len(month_data), 1)
            current_total = 0
            for month_item in month_data:
                self.assertIsInstance(month_item.get("subscription_guid"), str)
                self.assertIsInstance(month_item.get("values"), list)
                self.assertIsNotNone(month_item.get("values")[0].get("cost", {}).get("total", {}).get("value"))
                data_point_total = month_item.get("values")[0].get("cost", {}).get("total", {}).get("value")
                self.assertLess(current_total, data_point_total)
                current_total = data_point_total

    def test_execute_query_curr_month_by_subscription_guid_w_order_by_subscription_guid(self):
        """Test execute_query for current month on monthly breakdown by subscription_guid with asc order."""
        url = "?filter[time_scope_units]=month&filter[time_scope_value]=-1&filter[resolution]=monthly&order_by[subscription_guid]=asc&group_by[subscription_guid]=*"  # noqa: E501
        query_params = self.mocked_query_params(url, OCPAzureCostView)
        handler = OCPAzureReportQueryHandler(query_params)
        query_output = handler.execute_query()
        data = query_output.get("data")
        self.assertIsNotNone(data)
        self.assertIsNotNone(query_output.get("total"))
        total = query_output.get("total")
        aggregates = handler._mapper.report_type_map.get("aggregates")
        current_totals = self.get_totals_by_time_scope(aggregates, self.this_month_filter)
        self.assertIsNotNone(total.get("cost"))
        self.assertEqual(total.get("cost", {}).get("total", {}).get("value", 0), current_totals.get("cost_total", 1))

        cmonth_str = self.dh.this_month_start.strftime("%Y-%m")
        for data_item in data:
            month_val = data_item.get("date", "not-a-date")
            month_data = data_item.get("subscription_guids")
            self.assertEqual(month_val, cmonth_str)
            self.assertIsInstance(month_data, list)
            self.assertEqual(len(month_data), 1)
            current = "0"
            for month_item in month_data:
                self.assertIsInstance(month_item.get("subscription_guid"), str)
                self.assertIsInstance(month_item.get("values"), list)
                self.assertIsNotNone(month_item.get("values")[0].get("subscription_guid"))
                data_point = month_item.get("values")[0].get("subscription_guid")
                if data_point == "1 Other":
                    continue
                self.assertLess(current, data_point)
                current = data_point

    def test_execute_query_curr_month_by_cluster(self):
        """Test execute_query for current month on monthly breakdown by group_by cluster."""
        url = "?filter[time_scope_units]=month&filter[time_scope_value]=-1&filter[resolution]=monthly&group_by[cluster]=*"  # noqa: E501
        query_params = self.mocked_query_params(url, OCPAzureCostView)
        handler = OCPAzureReportQueryHandler(query_params)
        query_output = handler.execute_query()
        data = query_output.get("data")
        self.assertIsNotNone(data)
        self.assertIsNotNone(query_output.get("total"))
        total = query_output.get("total")
        aggregates = handler._mapper.report_type_map.get("aggregates")
        current_totals = self.get_totals_by_time_scope(aggregates, self.this_month_filter)
        self.assertIsNotNone(total.get("cost"))
        self.assertEqual(total.get("cost", {}).get("total", {}).get("value", 0), current_totals.get("cost_total", 1))

        cmonth_str = DateHelper().this_month_start.strftime("%Y-%m")
        for data_item in data:
            month_val = data_item.get("date", "not-a-date")
            month_data = data_item.get("clusters")
            self.assertEqual(month_val, cmonth_str)
            self.assertIsInstance(month_data, list)
            for month_item in month_data:
                self.assertIsInstance(month_item.get("cluster"), str)
                self.assertIsInstance(month_item.get("values"), list)
                self.assertIsNotNone(month_item.get("values")[0].get("cost"))

    def test_execute_query_by_filtered_cluster(self):
        """Test execute_query monthly breakdown by filtered cluster."""
        with tenant_context(self.tenant):
            cluster = OCPAzureCostLineItemDailySummary.objects.values("cluster_id")[0].get("cluster_id")
        url = f"?filter[time_scope_units]=month&filter[time_scope_value]=-1&filter[resolution]=monthly&group_by[cluster]={cluster}"  # noqa: E501
        query_params = self.mocked_query_params(url, OCPAzureCostView)
        handler = OCPAzureReportQueryHandler(query_params)
        query_output = handler.execute_query()
        data = query_output.get("data")
        self.assertIsNotNone(data)
        self.assertIsNotNone(query_output.get("total"))
        total = query_output.get("total")
        aggregates = handler._mapper.report_type_map.get("aggregates")
        filters = {**self.this_month_filter, "cluster_id__icontains": cluster}
        for filt in handler._mapper.report_type_map.get("filter"):
            if filt:
                qf = QueryFilter(**filt)
                filters.update({qf.composed_query_string(): qf.parameter})
        current_totals = self.get_totals_by_time_scope(aggregates, filters)
        self.assertIsNotNone(total.get("cost"))
        self.assertEqual(total.get("cost", {}).get("total", {}).get("value", 0), current_totals.get("cost_total", 1))

        cmonth_str = self.dh.this_month_start.strftime("%Y-%m")
        for data_item in data:
            month_val = data_item.get("date", "not-a-date")
            month_data = data_item.get("clusters")
            self.assertEqual(month_val, cmonth_str)
            self.assertIsInstance(month_data, list)
            for month_item in month_data:
                self.assertIsInstance(month_item.get("cluster"), str)
                self.assertIsInstance(month_item.get("values"), list)
                self.assertIsNotNone(month_item.get("values")[0].get("cost"))

    def test_execute_query_curr_month_by_filtered_resource_location(self):
        """Test execute_query for current month on monthly breakdown by filtered resource_location."""
        with tenant_context(self.tenant):
            location = (
                OCPAzureCostLineItemDailySummary.objects.filter(usage_start__gte=self.dh.this_month_start.date())
                .values("resource_location")[0]
                .get("resource_location")
            )
        url = f"?filter[time_scope_units]=month&filter[time_scope_value]=-1&filter[resolution]=monthly&group_by[resource_location]={location}"  # noqa: E501
        query_params = self.mocked_query_params(url, OCPAzureCostView)
        handler = OCPAzureReportQueryHandler(query_params)
        query_output = handler.execute_query()
        data = query_output.get("data")
        self.assertIsNotNone(data)
        self.assertIsNotNone(query_output.get("total"))
        total = query_output.get("total")
        aggregates = handler._mapper.report_type_map.get("aggregates")
        filters = {**self.this_month_filter, "resource_location__icontains": location}
        current_totals = self.get_totals_by_time_scope(aggregates, filters)
        self.assertIsNotNone(total.get("cost"))
        self.assertEqual(total.get("cost", {}).get("total", {}).get("value", 0), current_totals.get("cost_total", 1))

        cmonth_str = DateHelper().this_month_start.strftime("%Y-%m")
        for data_item in data:
            month_val = data_item.get("date", "not-a-date")
            month_data = data_item.get("resource_locations")
            self.assertEqual(month_val, cmonth_str)
            self.assertIsInstance(month_data, list)
            for month_item in month_data:
                self.assertIsInstance(month_item.get("resource_location"), str)
                self.assertIsInstance(month_item.get("values"), list)
                self.assertIsNotNone(month_item.get("values")[0].get("cost"))

    def test_execute_query_current_month_filter_subscription_guid(self):
        """Test execute_query for current month on monthly filtered by subscription_guid."""
        with tenant_context(self.tenant):
            guid = OCPAzureCostLineItemDailySummary.objects.values("subscription_guid")[0].get("subscription_guid")
        url = f"?filter[time_scope_units]=month&filter[time_scope_value]=-1&filter[resolution]=monthly&filter[subscription_guid]={guid}"  # noqa: E501
        query_params = self.mocked_query_params(url, OCPAzureCostView)
        handler = OCPAzureReportQueryHandler(query_params)
        query_output = handler.execute_query()
        data = query_output.get("data")
        self.assertIsNotNone(data)
        self.assertIsNotNone(query_output.get("total"))
        total = query_output.get("total")
        aggregates = handler._mapper.report_type_map.get("aggregates")
        filters = {**self.this_month_filter, "subscription_guid": guid}
        current_totals = self.get_totals_by_time_scope(aggregates, filters)
        self.assertIsNotNone(total.get("cost"))
        self.assertEqual(total.get("cost", {}).get("total", {}).get("value", 0), current_totals.get("cost_total", 1))

        cmonth_str = self.dh.this_month_start.strftime("%Y-%m")
        for data_item in data:
            month_val = data_item.get("date", "not-a-date")
            month_data = data_item.get("values")
            self.assertEqual(month_val, cmonth_str)
            self.assertIsInstance(month_data, list)

    def test_execute_query_current_month_filter_service(self):
        """Test execute_query for current month on monthly filtered by service."""
        with tenant_context(self.tenant):
            service = OCPAzureCostLineItemDailySummary.objects.values("service_name")[0].get("service_name")
        url = f"?filter[time_scope_units]=month&filter[time_scope_value]=-1&filter[resolution]=monthly&filter[service_name]={service}"  # noqa: E501
        query_params = self.mocked_query_params(url, OCPAzureCostView)
        handler = OCPAzureReportQueryHandler(query_params)
        query_output = handler.execute_query()

        data = query_output.get("data")
        self.assertIsNotNone(data)
        self.assertIsNotNone(query_output.get("total"))

        total = query_output.get("total")
        aggregates = handler._mapper.report_type_map.get("aggregates")
        filters = {**self.this_month_filter, "service_name__icontains": service}
        for filt in handler._mapper.report_type_map.get("filter"):
            if filt:
                qf = QueryFilter(**filt)
                filters.update({qf.composed_query_string(): qf.parameter})
        current_totals = self.get_totals_by_time_scope(aggregates, filters)
        self.assertIsNotNone(total.get("cost"))
        self.assertEqual(total.get("cost", {}).get("total", {}).get("value", 0), current_totals.get("cost_total", 1))

        cmonth_str = self.dh.this_month_start.strftime("%Y-%m")
        for data_item in data:
            month_val = data_item.get("date", "not-a-date")
            month_data = data_item.get("values")
            self.assertEqual(month_val, cmonth_str)
            self.assertIsInstance(month_data, list)

    def test_execute_query_current_month_filter_resource_location(self):
        """Test execute_query for current month on monthly filtered by resource_location."""
        with tenant_context(self.tenant):
            location = (
                OCPAzureCostLineItemDailySummary.objects.filter(usage_start__gte=self.dh.this_month_start.date())
                .values("resource_location")[0]
                .get("resource_location")
            )
        url = f"?filter[time_scope_units]=month&filter[time_scope_value]=-1&filter[resolution]=monthly&filter[resource_location]={location}"  # noqa: E501
        query_params = self.mocked_query_params(url, OCPAzureCostView)
        handler = OCPAzureReportQueryHandler(query_params)
        query_output = handler.execute_query()
        data = query_output.get("data")
        self.assertIsNotNone(data)
        self.assertIsNotNone(query_output.get("total"))
        total = query_output.get("total")
        aggregates = handler._mapper.report_type_map.get("aggregates")
        filters = {**self.this_month_filter, "resource_location__icontains": location}
        current_totals = self.get_totals_by_time_scope(aggregates, filters)
        self.assertIsNotNone(total.get("cost"))
        self.assertEqual(total.get("cost", {}).get("total", {}).get("value", 0), current_totals.get("cost_total", 1))

        cmonth_str = DateHelper().this_month_start.strftime("%Y-%m")
        for data_item in data:
            month_val = data_item.get("date", "not-a-date")
            month_data = data_item.get("values")
            self.assertEqual(month_val, cmonth_str)
            self.assertIsInstance(month_data, list)

    @patch("api.query_params.QueryParameters.accept_type", new_callable=PropertyMock)
    def test_execute_query_current_month_filter_resource_location_csv(self, mock_accept):
        """Test execute_query on monthly filtered by resource_location for csv."""
        mock_accept.return_value = "text/csv"
        with tenant_context(self.tenant):
            location = (
                OCPAzureCostLineItemDailySummary.objects.filter(usage_start__gte=self.dh.this_month_start.date())
                .values("resource_location")[0]
                .get("resource_location")
            )
        url = f"?filter[time_scope_units]=month&filter[time_scope_value]=-1&filter[resolution]=monthly&filter[resource_location]={location}"  # noqa: E501
        query_params = self.mocked_query_params(url, OCPAzureCostView)
        handler = OCPAzureReportQueryHandler(query_params)
        query_output = handler.execute_query()
        data = query_output.get("data")
        self.assertIsNotNone(data)
        self.assertIsNotNone(query_output.get("total"))
        total = query_output.get("total")
        aggregates = handler._mapper.report_type_map.get("aggregates")
        filters = {**self.this_month_filter, "resource_location__icontains": location}
        current_totals = self.get_totals_by_time_scope(aggregates, filters)
        self.assertIsNotNone(total.get("cost"))
        self.assertEqual(total.get("cost", {}).get("total", {}).get("value", 0), current_totals.get("cost_total", 1))

        cmonth_str = DateHelper().this_month_start.strftime("%Y-%m")
        self.assertEqual(len(data), 1)
        for data_item in data:
            month_val = data_item.get("date", "not-a-date")
            self.assertEqual(month_val, cmonth_str)

    @patch("api.query_params.QueryParameters.accept_type", new_callable=PropertyMock)
    def test_execute_query_curr_month_by_subscription_guid_w_limit_csv(self, mock_accept):
        """Test execute_query for current month on monthly by subscription_guid with limt as csv."""
        mock_accept.return_value = "text/csv"

        url = "?filter[time_scope_units]=month&filter[time_scope_value]=-1&filter[resolution]=monthly&filter[limit]=2&group_by[subscription_guid]=*"  # noqa: E501
        query_params = self.mocked_query_params(url, OCPAzureCostView)
        handler = OCPAzureReportQueryHandler(query_params)
        query_output = handler.execute_query()
        data = query_output.get("data")

        self.assertIsNotNone(data)
        self.assertIsNotNone(query_output.get("total"))
        total = query_output.get("total")
        aggregates = handler._mapper.report_type_map.get("aggregates")
        current_totals = self.get_totals_by_time_scope(aggregates, self.this_month_filter)
        self.assertIsNotNone(total.get("cost"))
        self.assertEqual(total.get("cost", {}).get("total", {}).get("value", 0), current_totals.get("cost_total", 1))

        cmonth_str = self.dh.this_month_start.strftime("%Y-%m")
        self.assertEqual(len(data), 1)
        for data_item in data:
            month = data_item.get("date", "not-a-date")
            self.assertEqual(month, cmonth_str)

    def test_execute_query_w_delta(self):
        """Test grouped by deltas."""

        path = reverse("reports-openshift-azure-costs")
        url = "?filter[time_scope_units]=month&filter[time_scope_value]=-1&filter[resolution]=monthly&group_by[subscription_guid]=*&delta=cost"  # noqa: E501
        query_params = self.mocked_query_params(url, OCPAzureCostView, path)
        handler = OCPAzureReportQueryHandler(query_params)
        # test the calculations
        query_output = handler.execute_query()
        data = query_output.get("data")
        self.assertIsNotNone(data)

        subs = data[0].get("subscription_guids", [{}])
        if isinstance(self.dh.this_month_start, datetime):
            v_this_month_start = self.dh.this_month_start.date()
        else:
            v_this_month_start = self.dh.this_month_start
        if isinstance(self.dh.today, datetime):
            v_today = self.dh.today.date()
            v_today_last_month = (self.dh.today - relativedelta(months=1)).date()
        else:
            v_today = self.dh.today
            v_today_last_month = self.dh.today = relativedelta(months=1)
        if isinstance(self.dh.last_month_start, datetime):
            v_last_month_start = self.dh.last_month_start.date()
        else:
            v_last_month_start = self.dh.last_month_start

        for sub in subs:
            current_total = Decimal(0)
            prev_total = Decimal(0)

            # fetch the expected sums from the DB.
            with tenant_context(self.tenant):
                curr = OCPAzureCostLineItemDailySummary.objects.filter(
                    usage_start__gte=v_this_month_start,
                    usage_start__lte=v_today,
                    subscription_guid=sub.get("subscription_guid"),
                ).aggregate(value=Sum(F("pretax_cost") + F("markup_cost")))
                current_total = Decimal(curr.get("value"))

                prev = OCPAzureCostLineItemDailySummary.objects.filter(
                    usage_start__gte=v_last_month_start,
                    usage_start__lte=v_today_last_month,
                    subscription_guid=sub.get("subscription_guid"),
                ).aggregate(value=Sum(F("pretax_cost") + F("markup_cost")))
                prev_total = Decimal(prev.get("value", Decimal(0)))

            expected_delta_value = Decimal(current_total - prev_total)
            expected_delta_percent = Decimal((current_total - prev_total) / prev_total * 100)

            values = sub.get("values", [{}])[0]
            self.assertIn("delta_value", values)
            self.assertIn("delta_percent", values)
            self.assertEqual(values.get("delta_value", "str"), expected_delta_value)
            self.assertEqual(values.get("delta_percent", "str"), expected_delta_percent)

        current_total = Decimal(0)
        prev_total = Decimal(0)

        # fetch the expected sums from the DB.
        with tenant_context(self.tenant):
            curr = OCPAzureCostLineItemDailySummary.objects.filter(
                usage_start__gte=self.dh.this_month_start, usage_start__lte=self.dh.today
            ).aggregate(value=Sum(F("pretax_cost") + F("markup_cost")))
            current_total = Decimal(curr.get("value"))

            prev = OCPAzureCostLineItemDailySummary.objects.filter(
                usage_start__gte=self.dh.last_month_start, usage_start__lte=self.dh.today - relativedelta(months=1)
            ).aggregate(value=Sum(F("pretax_cost") + F("markup_cost")))
            prev_total = Decimal(prev.get("value"))

        expected_delta_value = Decimal(current_total - prev_total)
        expected_delta_percent = Decimal((current_total - prev_total) / prev_total * 100)

        delta = query_output.get("delta")
        self.assertIsNotNone(delta.get("value"))
        self.assertIsNotNone(delta.get("percent"))
        self.assertEqual(delta.get("value", "str"), expected_delta_value)
        self.assertEqual(delta.get("percent", "str"), expected_delta_percent)

    def test_execute_query_w_delta_no_previous_data(self):
        """Test deltas with no previous data."""
        url = "?filter[time_scope_value]=-2&delta=cost"
        path = reverse("reports-openshift-azure-costs")
        query_params = self.mocked_query_params(url, OCPAzureCostView, path)
        handler = OCPAzureReportQueryHandler(query_params)
        query_output = handler.execute_query()
        data = query_output.get("data")
        self.assertIsNotNone(data)
        total_cost = query_output.get("total", {}).get("cost", {}).get("total").get("value", 1)
        delta = query_output.get("delta")
        self.assertIsNotNone(delta.get("value"))
        self.assertIsNone(delta.get("percent", 0))
        self.assertEqual(delta.get("value", 0), total_cost)

    def test_execute_query_orderby_delta(self):
        """Test execute_query with ordering by delta ascending."""
        url = "?filter[time_scope_units]=month&filter[time_scope_value]=-1&filter[resolution]=monthly&order_by[delta]=asc&group_by[subscription_guid]=*&delta=cost"  # noqa: E501
        path = reverse("reports-openshift-azure-costs")
        query_params = self.mocked_query_params(url, OCPAzureCostView, path)
        handler = OCPAzureReportQueryHandler(query_params)
        query_output = handler.execute_query()
        data = query_output.get("data")
        self.assertIsNotNone(data)
        cmonth_str = self.dh.this_month_start.strftime("%Y-%m")
        for data_item in data:
            month_val = data_item.get("date", "not-a-date")
            month_data = data_item.get("subscription_guids")
            self.assertEqual(month_val, cmonth_str)
            self.assertIsInstance(month_data, list)
            for month_item in month_data:
                self.assertIsInstance(month_item.get("subscription_guid"), str)
                self.assertIsInstance(month_item.get("values"), list)
                self.assertIsInstance(month_item.get("values")[0].get("delta_value"), Decimal)

    def test_calculate_total(self):
        """Test that calculated totals return correctly."""
        url = "?filter[time_scope_units]=month&filter[time_scope_value]=-1&filter[resolution]=monthly"
        query_params = self.mocked_query_params(url, OCPAzureCostView)
        handler = OCPAzureReportQueryHandler(query_params)
        expected_units = "USD"
        with tenant_context(self.tenant):
            result = handler.calculate_total(**{"cost_units": expected_units})

        aggregates = handler._mapper.report_type_map.get("aggregates")
        current_totals = self.get_totals_by_time_scope(aggregates, self.this_month_filter)
        self.assertEqual(result.get("cost", {}).get("total", {}).get("value", 0), current_totals.get("cost_total", 1))
        self.assertEqual(result.get("cost", {}).get("total", {}).get("units", "not-USD"), expected_units)

    def test_percent_delta(self):
        """Test _percent_delta() utility method."""
        url = "?"
        query_params = self.mocked_query_params(url, OCPAzureCostView)
        handler = OCPAzureReportQueryHandler(query_params)
        self.assertEqual(handler._percent_delta(10, 5), 100)

    def test_rank_list_by_subscription_guid(self):
        """Test rank list limit with subscription_guid alias."""
        # No need to fill db
        url = "?filter[time_scope_units]=month&filter[time_scope_value]=-1&filter[resolution]=monthly&filter[limit]=2&group_by[subscription_guid]=*"  # noqa: E501
        query_params = self.mocked_query_params(url, OCPAzureCostView)
        handler = OCPAzureReportQueryHandler(query_params)
        data_list = [
            {"subscription_guid": "1", "total": 5, "rank": 1},
            {"subscription_guid": "2", "total": 4, "rank": 2},
            {"subscription_guid": "3", "total": 3, "rank": 3},
            {"subscription_guid": "4", "total": 2, "rank": 4},
        ]
        expected = [
            {"subscription_guid": "1", "total": 5, "rank": 1},
            {"subscription_guid": "2", "total": 4, "rank": 2},
            {"subscription_guid": "Others", "total": 5, "rank": 3, "cost_total": 0, "sup_total": 0, "infra_total": 0},
        ]
        ranked_list = handler._ranked_list(data_list)
        self.assertEqual(ranked_list, expected)

    def test_rank_list_by_service_name(self):
        """Test rank list limit with service_name grouping."""
        # No need to fill db
        url = "?filter[time_scope_units]=month&filter[time_scope_value]=-1&filter[resolution]=monthly&filter[limit]=2&group_by[service_name]=*"  # noqa: E501
        query_params = self.mocked_query_params(url, OCPAzureCostView)
        handler = OCPAzureReportQueryHandler(query_params)
        data_list = [
            {"service_name": "1", "total": 5, "rank": 1},
            {"service_name": "2", "total": 4, "rank": 2},
            {"service_name": "3", "total": 3, "rank": 3},
            {"service_name": "4", "total": 2, "rank": 4},
        ]
        expected = [
            {"service_name": "1", "total": 5, "rank": 1},
            {"service_name": "2", "total": 4, "rank": 2},
            {"service_name": "Others", "total": 5, "rank": 3, "cost_total": 0, "sup_total": 0, "infra_total": 0},
        ]
        ranked_list = handler._ranked_list(data_list)
        self.assertEqual(ranked_list, expected)

    def test_rank_list_with_offset(self):
        """Test rank list limit and offset with subscription_guid alias."""
        # No need to fill db
        url = "?filter[time_scope_units]=month&filter[time_scope_value]=-1&filter[resolution]=monthly&filter[limit]=1&filter[offset]=1&group_by[subscription_guid]=*"  # noqa: E501
        query_params = self.mocked_query_params(url, OCPAzureCostView)
        handler = OCPAzureReportQueryHandler(query_params)
        data_list = [
            {"subscription_guid": "1", "total": 5, "rank": 1},
            {"subscription_guid": "2", "total": 4, "rank": 2},
            {"subscription_guid": "3", "total": 3, "rank": 3},
            {"subscription_guid": "4", "total": 2, "rank": 4},
        ]
        expected = [{"subscription_guid": "2", "total": 4, "rank": 2}]
        ranked_list = handler._ranked_list(data_list)
        self.assertEqual(ranked_list, expected)

    def test_query_costs_with_totals(self):
        """Test execute_query() - costs with totals.

        Query for instance_types, validating that cost totals are present.

        """
        url = "?filter[time_scope_units]=month&filter[time_scope_value]=-1&filter[resolution]=monthly&group_by[subscription_guid]=*"  # noqa: E501
        query_params = self.mocked_query_params(url, OCPAzureCostView)
        handler = OCPAzureReportQueryHandler(query_params)
        query_output = handler.execute_query()
        data = query_output.get("data")
        self.assertIsNotNone(data)

        for data_item in data:
            subscription_guids = data_item.get("subscription_guids")
            for subscription_guid in subscription_guids:
                self.assertIsNotNone(subscription_guid.get("values"))
                self.assertGreater(len(subscription_guid.get("values")), 0)
                for value in subscription_guid.get("values"):
                    self.assertIsInstance(value.get("cost", {}).get("total", {}).get("value"), Decimal)
                    self.assertGreater(value.get("cost", {}).get("total", {}).get("value"), Decimal(0))

    def test_query_instance_types_with_totals(self):
        """Test execute_query() - instance types with totals.

        Query for instance_types, validating that cost totals are present.

        """
        url = "?filter[time_scope_units]=month&filter[time_scope_value]=-1&filter[resolution]=monthly&group_by[instance_type]=*"  # noqa: E501
        query_params = self.mocked_query_params(url, OCPAzureInstanceTypeView)
        handler = OCPAzureReportQueryHandler(query_params)
        query_output = handler.execute_query()
        data = query_output.get("data")
        self.assertIsNotNone(data)

        for data_item in data:
            instance_types = data_item.get("instance_types")
            for it in instance_types:
                self.assertIsNotNone(it.get("values"))
                self.assertGreater(len(it.get("values")), 0)
                for value in it.get("values"):
                    self.assertIsInstance(value.get("cost", {}).get("total", {}).get("value"), Decimal)
                    self.assertGreaterEqual(
                        value.get("cost", {}).get("total", {}).get("value").quantize(Decimal(".0001"), ROUND_HALF_UP),
                        Decimal(0),
                    )
                    # FIXME: usage doesn't have units yet. waiting on MSFT
                    # self.assertIsInstance(value.get('usage', {}).get('value'), Decimal)
                    # self.assertGreater(value.get('usage', {}).get('value'), Decimal(0))
                    self.assertIsInstance(value.get("usage", {}), dict)
                    self.assertGreaterEqual(
                        value.get("usage", {}).get("value", {}).quantize(Decimal(".0001"), ROUND_HALF_UP), Decimal(0)
                    )

    def test_query_storage_with_totals(self):
        """Test execute_query() - storage with totals.

        Query for storage, validating that cost totals are present.

        """
        url = "?filter[time_scope_units]=month&filter[time_scope_value]=-1&filter[resolution]=monthly&group_by[service_name]=*"  # noqa: E501
        query_params = self.mocked_query_params(url, OCPAzureStorageView)
        handler = OCPAzureReportQueryHandler(query_params)
        query_output = handler.execute_query()
        data = query_output.get("data")
        self.assertIsNotNone(data)

        for data_item in data:
            services = data_item.get("service_names")
            self.assertIsNotNone(services)
            for srv in services:
                self.assertIsNotNone(srv.get("values"))
                self.assertGreater(len(srv.get("values")), 0)
                for value in srv.get("values"):
                    self.assertIsInstance(value.get("cost", {}).get("total", {}).get("value"), Decimal)
                    self.assertGreater(value.get("cost", {}).get("total", {}).get("value"), Decimal(0))
                    # FIXME: usage doesn't have units yet. waiting on MSFT
                    # self.assertIsInstance(value.get('usage', {}).get('value'), Decimal)
                    # self.assertGreater(value.get('usage', {}).get('value'), Decimal(0))
                    self.assertIsInstance(value.get("usage", {}), dict)
                    self.assertGreater(value.get("usage", {}).get("value", {}), Decimal(0))

    def test_order_by(self):
        """Test that order_by returns properly sorted data."""
        # Do not need to fill db
        url = "?filter[time_scope_units]=month&filter[time_scope_value]=-1&filter[resolution]=monthly"
        query_params = self.mocked_query_params(url, OCPAzureCostView)
        handler = OCPAzureReportQueryHandler(query_params)

        unordered_data = [
            {"date": self.dh.today, "delta_percent": 8, "total": 6.2, "rank": 2},
            {"date": self.dh.yesterday, "delta_percent": 4, "total": 2.2, "rank": 1},
            {"date": self.dh.today, "delta_percent": 7, "total": 8.2, "rank": 1},
            {"date": self.dh.yesterday, "delta_percent": 4, "total": 2.2, "rank": 2},
        ]

        order_fields = ["date", "rank"]
        expected = [
            {"date": self.dh.yesterday, "delta_percent": 4, "total": 2.2, "rank": 1},
            {"date": self.dh.yesterday, "delta_percent": 4, "total": 2.2, "rank": 2},
            {"date": self.dh.today, "delta_percent": 7, "total": 8.2, "rank": 1},
            {"date": self.dh.today, "delta_percent": 8, "total": 6.2, "rank": 2},
        ]

        ordered_data = handler.order_by(unordered_data, order_fields)
        self.assertEqual(ordered_data, expected)

        order_fields = ["date", "-delta"]
        expected = [
            {"date": self.dh.yesterday, "delta_percent": 4, "total": 2.2, "rank": 1},
            {"date": self.dh.yesterday, "delta_percent": 4, "total": 2.2, "rank": 2},
            {"date": self.dh.today, "delta_percent": 8, "total": 6.2, "rank": 2},
            {"date": self.dh.today, "delta_percent": 7, "total": 8.2, "rank": 1},
        ]

        ordered_data = handler.order_by(unordered_data, order_fields)
        self.assertEqual(ordered_data, expected)

    def test_order_by_null_values(self):
        """Test that order_by returns properly sorted data with null data."""
        # Do not need to fill db
        url = "?filter[time_scope_units]=month&filter[time_scope_value]=-1&filter[resolution]=monthly"
        query_params = self.mocked_query_params(url, OCPAzureCostView)
        handler = OCPAzureReportQueryHandler(query_params)

        unordered_data = [
            {"node": None, "cluster": "cluster-1"},
            {"node": "alpha", "cluster": "cluster-2"},
            {"node": "bravo", "cluster": "cluster-3"},
            {"node": "oscar", "cluster": "cluster-4"},
        ]

        order_fields = ["node"]
        expected = [
            {"node": "alpha", "cluster": "cluster-2"},
            {"node": "bravo", "cluster": "cluster-3"},
            {"node": "no-node", "cluster": "cluster-1"},
            {"node": "oscar", "cluster": "cluster-4"},
        ]
        ordered_data = handler.order_by(unordered_data, order_fields)
        self.assertEqual(ordered_data, expected)

    def test_query_table(self):
        """Test that the correct view is assigned by query table property."""
        url = "?"
        query_params = self.mocked_query_params(url, OCPAzureCostView)
        handler = OCPAzureReportQueryHandler(query_params)
        self.assertEqual(handler.query_table, OCPAzureCostSummaryP)

        url = "?group_by[subscription_guid]=*"
        query_params = self.mocked_query_params(url, OCPAzureCostView)
        handler = OCPAzureReportQueryHandler(query_params)
        self.assertEqual(handler.query_table, OCPAzureCostSummaryByAccountP)

        url = "?group_by[resource_location]=*"
        query_params = self.mocked_query_params(url, OCPAzureCostView)
        handler = OCPAzureReportQueryHandler(query_params)
        self.assertEqual(handler.query_table, OCPAzureCostSummaryByLocationP)

        url = "?group_by[resource_location]=*&group_by[subscription_guid]=*"
        query_params = self.mocked_query_params(url, OCPAzureCostView)
        handler = OCPAzureReportQueryHandler(query_params)
        self.assertEqual(handler.query_table, OCPAzureCostSummaryByLocationP)

        url = "?group_by[service_name]=*"
        query_params = self.mocked_query_params(url, OCPAzureCostView)
        handler = OCPAzureReportQueryHandler(query_params)
        self.assertEqual(handler.query_table, OCPAzureCostSummaryByServiceP)

        url = "?group_by[service_name]=*&group_by[subscription_guid]=*"
        query_params = self.mocked_query_params(url, OCPAzureCostView)
        handler = OCPAzureReportQueryHandler(query_params)
        self.assertEqual(handler.query_table, OCPAzureCostSummaryByServiceP)

        url = "?"
        query_params = self.mocked_query_params(url, OCPAzureInstanceTypeView)
        handler = OCPAzureReportQueryHandler(query_params)
        self.assertEqual(handler.query_table, OCPAzureComputeSummaryP)

        url = "?group_by[subscription_guid]=*"
        query_params = self.mocked_query_params(url, OCPAzureInstanceTypeView)
        handler = OCPAzureReportQueryHandler(query_params)
        self.assertEqual(handler.query_table, OCPAzureComputeSummaryP)

        url = "?"
        query_params = self.mocked_query_params(url, OCPAzureStorageView)
        handler = OCPAzureReportQueryHandler(query_params)
        self.assertEqual(handler.query_table, OCPAzureStorageSummaryP)

        url = "?group_by[subscription_guid]=*"
        query_params = self.mocked_query_params(url, OCPAzureStorageView)
        handler = OCPAzureReportQueryHandler(query_params)
        self.assertEqual(handler.query_table, OCPAzureStorageSummaryP)

        url = (
            "?filter[service_name]=Virtual Network,VPN,DNS,Traffic Manager,"
            "ExpressRoute,Load Balancer,Application Gateway"
        )
        query_params = self.mocked_query_params(url, OCPAzureCostView)
        handler = OCPAzureReportQueryHandler(query_params)
        self.assertEqual(handler.query_table, OCPAzureNetworkSummaryP)

        url = (
            "?filter[service_name]=Virtual Network,VPN,DNS,Traffic Manager,"
            "ExpressRoute,Load Balancer,Application Gateway"
            "&group_by[subscription_guid]=*"
        )
        query_params = self.mocked_query_params(url, OCPAzureCostView)
        handler = OCPAzureReportQueryHandler(query_params)
        self.assertEqual(handler.query_table, OCPAzureNetworkSummaryP)

        url = "?filter[service_name]=Cosmos DB,Cache for Redis,Database"
        query_params = self.mocked_query_params(url, OCPAzureCostView)
        handler = OCPAzureReportQueryHandler(query_params)
        self.assertEqual(handler.query_table, OCPAzureDatabaseSummaryP)

        url = "?filter[service_name]=Cosmos DB,Cache for Redis,Database" "&group_by[subscription_guid]=*"
        query_params = self.mocked_query_params(url, OCPAzureCostView)
        handler = OCPAzureReportQueryHandler(query_params)
        self.assertEqual(handler.query_table, OCPAzureDatabaseSummaryP)

    def test_source_uuid_mapping(self):  # noqa: C901
        """Test source_uuid is mapped to the correct source."""
        endpoints = [OCPAzureCostView, OCPAzureInstanceTypeView, OCPAzureStorageView]
        with tenant_context(self.tenant):
            expected_source_uuids = list(AzureCostEntryBill.objects.distinct().values_list("provider_id", flat=True))
        source_uuid_list = []
        for endpoint in endpoints:
            urls = ["?"]
            if endpoint == OCPAzureCostView:
                urls.extend(
                    ["?group_by[subscription_guid]=*", "?group_by[resource_location]=*", "group_by[service_name]=*"]
                )
            for url in urls:
                query_params = self.mocked_query_params(url, endpoint)
                handler = OCPAzureReportQueryHandler(query_params)
                query_output = handler.execute_query()
                for dictionary in query_output.get("data"):
                    for _, value in dictionary.items():
                        if isinstance(value, list):
                            for item in value:
                                if isinstance(item, dict):
                                    if "values" in item.keys():
                                        value = item["values"][0]
                                        source_uuid_list.extend(value.get("source_uuid"))
        self.assertNotEquals(source_uuid_list, [])
        for source_uuid in source_uuid_list:
            self.assertIn(source_uuid, expected_source_uuids)

    def test_ocp_azure_date_order_by_cost_desc(self):
        """Test that order of every other date matches the order of the `order_by` date."""
        yesterday = self.dh.yesterday.date()
        url = f"?order_by[cost]=desc&order_by[date]={yesterday}&group_by[service_name]=*"
        query_params = self.mocked_query_params(url, OCPAzureCostView)
        handler = OCPAzureReportQueryHandler(query_params)
        query_output = handler.execute_query()
        data = query_output.get("data")
        cost_annotation = handler.report_annotations.get("cost_total")
        with tenant_context(self.tenant):
            expected = list(
                OCPAzureCostSummaryByService.objects.filter(usage_start=str(yesterday))
                .values("service_name")
                .annotate(cost=cost_annotation)
                .order_by("-cost")
            )
        correctlst = [service.get("service_name") for service in expected]
        for element in data:
            lst = [service.get("service_name") for service in element.get("service_names", [])]
            if lst and correctlst:
                self.assertEqual(correctlst, lst)

    def test_ocp_azure_date_incorrect_date(self):
        wrong_date = "200BC"
        url = f"?order_by[cost]=desc&order_by[date]={wrong_date}&group_by[service_name]=*"
        with self.assertRaises(ValidationError):
            self.mocked_query_params(url, OCPAzureCostView)

    def test_ocp_azure_out_of_range_under_date(self):
        wrong_date = materialized_view_month_start() - timedelta(days=1)
        url = f"?order_by[cost]=desc&order_by[date]={wrong_date}&group_by[service_name]=*"
        with self.assertRaises(ValidationError):
            self.mocked_query_params(url, OCPAzureCostView)

    def test_ocp_azure_out_of_range_over_date(self):
        wrong_date = DateHelper().today.date() + timedelta(days=1)
        url = f"?order_by[cost]=desc&order_by[date]={wrong_date}&group_by[service_name]=*"
        with self.assertRaises(ValidationError):
            self.mocked_query_params(url, OCPAzureCostView)<|MERGE_RESOLUTION|>--- conflicted
+++ resolved
@@ -12,11 +12,8 @@
 from unittest.mock import PropertyMock
 
 from dateutil.relativedelta import relativedelta
-<<<<<<< HEAD
 from django.db.models import DecimalField
-=======
 from django.db import connection
->>>>>>> ab951b34
 from django.db.models import F
 from django.db.models import Sum
 from django.urls import reverse
