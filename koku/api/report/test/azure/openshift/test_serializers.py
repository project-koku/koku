--- conflicted
+++ resolved
@@ -252,13 +252,9 @@
                 "subscription_guid": [FAKE.uuid4()],
             },
         }
-<<<<<<< HEAD
-
-        req = Mock(path="/api/cost-management/v1/reports/openshift/infrastructures/azure/costs/")
-        serializer = OCPAzureQueryParamSerializer(data=query_params, context={"request": req})
-=======
-        serializer = OCPAzureQueryParamSerializer(data=query_params, context=self.request_context)
->>>>>>> 324d084c
+
+        self.request_context["request"].path = "/api/cost-management/v1/reports/openshift/infrastructures/azure/costs/"
+        serializer = OCPAzureQueryParamSerializer(data=query_params, context=self.request_context)
         self.assertTrue(serializer.is_valid())
 
     def test_parse_query_ocp_params_success(self):
@@ -274,12 +270,8 @@
             },
             "units": "byte",
         }
-<<<<<<< HEAD
-        req = Mock(path="/api/cost-management/v1/reports/openshift/infrastructures/azure/costs/")
-        serializer = OCPAzureQueryParamSerializer(data=query_params, context={"request": req})
-=======
-        serializer = OCPAzureQueryParamSerializer(data=query_params, context=self.request_context)
->>>>>>> 324d084c
+        self.request_context["request"].path = "/api/cost-management/v1/reports/openshift/infrastructures/azure/costs/"
+        serializer = OCPAzureQueryParamSerializer(data=query_params, context=self.request_context)
         self.assertTrue(serializer.is_valid())
 
     def test_query_params_invalid_fields(self):
@@ -294,12 +286,8 @@
             },
             "invalid": "param",
         }
-<<<<<<< HEAD
-        req = Mock(path="/api/cost-management/v1/reports/openshift/infrastructures/azure/costs/")
-        serializer = OCPAzureQueryParamSerializer(data=query_params, context={"request": req})
-=======
-        serializer = OCPAzureQueryParamSerializer(data=query_params, context=self.request_context)
->>>>>>> 324d084c
+        self.request_context["request"].path = "/api/cost-management/v1/reports/openshift/infrastructures/azure/costs/"
+        serializer = OCPAzureQueryParamSerializer(data=query_params, context=self.request_context)
         with self.assertRaises(serializers.ValidationError):
             serializer.is_valid(raise_exception=True)
 
@@ -314,35 +302,23 @@
                 "subscription_guid": [FAKE.uuid4()],
             },
         }
-<<<<<<< HEAD
-        req = Mock(path="/api/cost-management/v1/reports/openshift/infrastructures/azure/costs/")
-        serializer = OCPAzureQueryParamSerializer(data=query_params, context={"request": req})
-=======
-        serializer = OCPAzureQueryParamSerializer(data=query_params, context=self.request_context)
->>>>>>> 324d084c
+        self.request_context["request"].path = "/api/cost-management/v1/reports/openshift/infrastructures/azure/costs/"
+        serializer = OCPAzureQueryParamSerializer(data=query_params, context=self.request_context)
         with self.assertRaises(serializers.ValidationError):
             serializer.is_valid(raise_exception=True)
 
     def test_parse_units(self):
         """Test pass while parsing units query params."""
         query_params = {"units": "bytes"}
-<<<<<<< HEAD
-        req = Mock(path="/api/cost-management/v1/reports/openshift/infrastructures/azure/costs/")
-        serializer = OCPAzureQueryParamSerializer(data=query_params, context={"request": req})
-=======
-        serializer = OCPAzureQueryParamSerializer(data=query_params, context=self.request_context)
->>>>>>> 324d084c
+        self.request_context["request"].path = "/api/cost-management/v1/reports/openshift/infrastructures/azure/costs/"
+        serializer = OCPAzureQueryParamSerializer(data=query_params, context=self.request_context)
         self.assertTrue(serializer.is_valid())
 
     def test_parse_units_failure(self):
         """Test failure while parsing units query params."""
         query_params = {"units": "bites"}
-<<<<<<< HEAD
-        req = Mock(path="/api/cost-management/v1/reports/openshift/infrastructures/azure/costs/")
-        serializer = OCPAzureQueryParamSerializer(data=query_params, context={"request": req})
-=======
-        serializer = OCPAzureQueryParamSerializer(data=query_params, context=self.request_context)
->>>>>>> 324d084c
+        self.request_context["request"].path = "/api/cost-management/v1/reports/openshift/infrastructures/azure/costs/"
+        serializer = OCPAzureQueryParamSerializer(data=query_params, context=self.request_context)
         with self.assertRaises(serializers.ValidationError):
             serializer.is_valid(raise_exception=True)
 
@@ -350,24 +326,16 @@
         """Test that tag keys are validated as fields."""
         tag_keys = ["valid_tag"]
         query_params = {"filter": {"valid_tag": "value"}}
-<<<<<<< HEAD
-        req = Mock(path="/api/cost-management/v1/reports/openshift/infrastructures/azure/costs/")
-        serializer = OCPAzureQueryParamSerializer(data=query_params, tag_keys=tag_keys, context={"request": req})
-=======
+        self.request_context["request"].path = "/api/cost-management/v1/reports/openshift/infrastructures/azure/costs/"
         serializer = OCPAzureQueryParamSerializer(data=query_params, tag_keys=tag_keys, context=self.request_context)
->>>>>>> 324d084c
         self.assertTrue(serializer.is_valid())
 
     def test_tag_keys_dynamic_field_validation_failure(self):
         """Test that invalid tag keys are not valid fields."""
         tag_keys = ["valid_tag"]
         query_params = {"filter": {"bad_tag": "value"}}
-<<<<<<< HEAD
-        req = Mock(path="/api/cost-management/v1/reports/openshift/infrastructures/azure/costs/")
-        serializer = OCPAzureQueryParamSerializer(data=query_params, tag_keys=tag_keys, context={"request": req})
-=======
+        self.request_context["request"].path = "/api/cost-management/v1/reports/openshift/infrastructures/azure/costs/"
         serializer = OCPAzureQueryParamSerializer(data=query_params, tag_keys=tag_keys, context=self.request_context)
->>>>>>> 324d084c
         with self.assertRaises(serializers.ValidationError):
             serializer.is_valid(raise_exception=True)
 
@@ -412,25 +380,17 @@
     def test_order_by_service_with_groupby(self):
         """Test that order_by[service_name] works with a matching group-by."""
         query_params = {"group_by": {"service_name": "asc"}, "order_by": {"service_name": "asc"}}
-<<<<<<< HEAD
-
-        req = Mock(path="/api/cost-management/v1/reports/openshift/infrastructures/azure/costs/")
-        serializer = OCPAzureQueryParamSerializer(data=query_params, context={"request": req})
-=======
-        serializer = OCPAzureQueryParamSerializer(data=query_params, context=self.request_context)
->>>>>>> 324d084c
+
+        self.request_context["request"].path = "/api/cost-management/v1/reports/openshift/infrastructures/azure/costs/"
+        serializer = OCPAzureQueryParamSerializer(data=query_params, context=self.request_context)
         self.assertTrue(serializer.is_valid())
 
     def test_order_by_service_without_groupby(self):
         """Test that order_by[service_name] fails without a matching group-by."""
         query_params = {"order_by": {"service_name": "asc"}}
-<<<<<<< HEAD
-
-        req = Mock(path="/api/cost-management/v1/reports/openshift/infrastructures/azure/costs/")
-        serializer = OCPAzureQueryParamSerializer(data=query_params, context={"request": req})
-=======
-        serializer = OCPAzureQueryParamSerializer(data=query_params, context=self.request_context)
->>>>>>> 324d084c
+
+        self.request_context["request"].path = "/api/cost-management/v1/reports/openshift/infrastructures/azure/costs/"
+        serializer = OCPAzureQueryParamSerializer(data=query_params, context=self.request_context)
         with self.assertRaises(serializers.ValidationError):
             serializer.is_valid(raise_exception=True)
 
@@ -443,13 +403,9 @@
             "filter": {"resolution": "daily", "time_scope_value": "-10", "time_scope_units": "day"},
             "invalid": "param",
         }
-<<<<<<< HEAD
-
-        req = Mock(path="/api/cost-management/v1/reports/openshift/infrastructures/azure/costs/")
-        serializer = OCPAzureQueryParamSerializer(data=query_params, context={"request": req})
-=======
-        serializer = OCPAzureQueryParamSerializer(data=query_params, context=self.request_context)
->>>>>>> 324d084c
+
+        self.request_context["request"].path = "/api/cost-management/v1/reports/openshift/infrastructures/azure/costs/"
+        serializer = OCPAzureQueryParamSerializer(data=query_params, context=self.request_context)
         with self.assertRaises(serializers.ValidationError):
             serializer.is_valid(raise_exception=True)
 
@@ -462,13 +418,9 @@
             "filter": {"resolution": "daily", "time_scope_value": "-10", "time_scope_units": "day"},
             "invalid": "param",
         }
-<<<<<<< HEAD
-
-        req = Mock(path="/api/cost-management/v1/reports/openshift/infrastructures/azure/costs/")
-        serializer = OCPAzureQueryParamSerializer(data=query_params, context={"request": req})
-=======
-        serializer = OCPAzureQueryParamSerializer(data=query_params, context=self.request_context)
->>>>>>> 324d084c
+
+        self.request_context["request"].path = "/api/cost-management/v1/reports/openshift/infrastructures/azure/costs/"
+        serializer = OCPAzureQueryParamSerializer(data=query_params, context=self.request_context)
         with self.assertRaises(serializers.ValidationError):
             serializer.is_valid(raise_exception=True)
 
@@ -479,10 +431,10 @@
             {"filter": {"limit": "1"}},
             {"filter": {"offset": "1"}},
         ]
-        req = Mock(path="/api/cost-management/v1/reports/openshift/infrastructures/azure/costs/")
+        self.request_context["request"].path = "/api/cost-management/v1/reports/openshift/infrastructures/azure/costs/"
         for param in param_failures_list:
             with self.subTest(param=param):
                 with self.assertRaises(serializers.ValidationError):
-                    serializer = OCPAzureQueryParamSerializer(data=param, context={"request": req})
+                    serializer = OCPAzureQueryParamSerializer(data=param, context=self.request_context)
                     self.assertFalse(serializer.is_valid())
                     serializer.is_valid(raise_exception=True)