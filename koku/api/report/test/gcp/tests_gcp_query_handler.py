--- conflicted
+++ resolved
@@ -10,11 +10,8 @@
 from unittest.mock import patch
 from unittest.mock import PropertyMock
 
-from django.db.models import DecimalField
 from django.db.models import F
 from django.db.models import Sum
-from django.db.models import Value
-from django.db.models.functions import Coalesce
 from django.urls import reverse
 from rest_framework.exceptions import ValidationError
 from tenant_schemas.utils import tenant_context
@@ -611,7 +608,6 @@
             month = data_item.get("date")
             self.assertEqual(month, cmonth_str)
 
-    @skip("Skipping for now due to beginning of month failure")
     def test_execute_query_w_delta(self):
         """Test grouped by deltas."""
         path = reverse("reports-gcp-costs")
@@ -1083,18 +1079,11 @@
     def test_gcp_date_order_by_cost_desc(self):
         """Test that order of every other date matches the order of the `order_by` date."""
         yesterday = self.dh.yesterday.date()
-<<<<<<< HEAD
         url = f"?order_by[cost]=desc&order_by[date]={yesterday}&group_by[service]=*"
-=======
-        lst = []
-        expected = {}
-        url = f"?order_by[cost]=desc&order_by[date]={yesterday}&group_by[service]=*"  # noqa: E501
->>>>>>> 17e2017b
-        query_params = self.mocked_query_params(url, GCPCostView)
-        handler = GCPReportQueryHandler(query_params)
-        query_output = handler.execute_query()
-        data = query_output.get("data")
-<<<<<<< HEAD
+        query_params = self.mocked_query_params(url, GCPCostView)
+        handler = GCPReportQueryHandler(query_params)
+        query_output = handler.execute_query()
+        data = query_output.get("data")
         svc_annotations = handler.annotations.get("service")
         cost_annotation = handler.report_annotations.get("cost_total")
         with tenant_context(self.tenant):
@@ -1106,25 +1095,6 @@
                 .order_by("-cost")
             )
         correctlst = [service.get("service") for service in expected]
-=======
-        # test query output
-        for service in self.services:
-            with tenant_context(self.tenant):
-                service_holder = (
-                    GCPCostEntryLineItemDailySummary.objects.filter(service_alias=service)
-                    .filter(usage_start=yesterday)
-                    .aggregate(
-                        cost=Sum(
-                            Coalesce(F("unblended_cost"), Value(0, output_field=DecimalField()))
-                            + Coalesce(F("markup_cost"), Value(0, output_field=DecimalField()))
-                        )
-                    )
-                )
-
-                expected[service] = service_holder["cost"]
-        sorted_expected = dict(sorted(expected.items(), key=lambda item: item[1], reverse=True))
-        correctlst = list(sorted_expected.keys())
->>>>>>> 17e2017b
         for element in data:
             lst = [service.get("service") for service in element.get("services", [])]
             if lst and correctlst:
