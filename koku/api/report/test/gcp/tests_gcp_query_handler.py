#
# Copyright 2020 Red Hat, Inc.
#
# This program is free software: you can redistribute it and/or modify
# it under the terms of the GNU Affero General Public License as
# published by the Free Software Foundation, either version 3 of the
# License, or (at your option) any later version.
#
# This program is distributed in the hope that it will be useful,
# but WITHOUT ANY WARRANTY; without even the implied warranty of
# MERCHANTABILITY or FITNESS FOR A PARTICULAR PURPOSE.  See the
# GNU Affero General Public License for more details.
#
# You should have received a copy of the GNU Affero General Public License
# along with this program.  If not, see <https://www.gnu.org/licenses/>.
#
"""Test GCP Report Queries."""
import logging
from datetime import datetime
from decimal import Decimal
from decimal import ROUND_HALF_UP
from unittest.mock import patch
from unittest.mock import PropertyMock

from dateutil.relativedelta import relativedelta
from django.db.models import F
from django.db.models import Sum
from django.urls import reverse
from tenant_schemas.utils import tenant_context

from api.iam.test.iam_test_case import IamTestCase
from api.query_filter import QueryFilter
from api.report.gcp.query_handler import GCPReportQueryHandler
from api.report.gcp.view import GCPCostView
from api.report.gcp.view import GCPInstanceTypeView
from api.utils import DateHelper
from reporting.models import GCPCostEntryBill
from reporting.models import GCPCostEntryLineItemDailySummary
from reporting.models import GCPCostSummary
from reporting.models import GCPCostSummaryByAccount
from reporting.models import GCPCostSummaryByProject
from reporting.models import GCPCostSummaryByService
from reporting.models import GCPTagsSummary

LOG = logging.getLogger(__name__)


class GCPReportQueryHandlerTest(IamTestCase):
    """Tests for the GCP report query handler."""

    def setUp(self):
        """Set up the customer view tests."""
        super().setUp()
        self.dh = DateHelper()
        self.this_month_filter = {"usage_start__gte": self.dh.this_month_start}
        self.ten_day_filter = {"usage_start__gte": self.dh.n_days_ago(self.dh.today, 9)}
        self.thirty_day_filter = {"usage_start__gte": self.dh.n_days_ago(self.dh.today, 29)}
        self.last_month_filter = {
            "usage_start__gte": self.dh.last_month_start,
            "usage_end__lte": self.dh.last_month_end,
        }

    def get_totals_by_time_scope(self, aggregates, filters=None):
        """Return the total aggregates for a time period."""
        if filters is None:
            filters = self.ten_day_filter
        with tenant_context(self.tenant):
            return GCPCostEntryLineItemDailySummary.objects.filter(**filters).aggregate(**aggregates)

    def get_totals_costs_by_time_scope(self, aggregates, filters=None):
        """Return the total costs aggregates for a time period."""
        if filters is None:
            filters = self.this_month_filter
        with tenant_context(self.tenant):
            result = GCPCostEntryLineItemDailySummary.objects.filter(**filters).aggregate(**aggregates)
            for key in result:
                if result[key] is None:
                    result[key] = Decimal(0)
            return result

    def test_execute_sum_query_costs(self):
        """Test that the sum query runs properly for the costs endpoint."""
        url = "?"
        query_params = self.mocked_query_params(url, GCPCostView)
        handler = GCPReportQueryHandler(query_params)
        aggregates = handler._mapper.report_type_map.get("aggregates")
        current_totals = self.get_totals_costs_by_time_scope(aggregates, self.ten_day_filter)
        query_output = handler.execute_query()
        self.assertIsNotNone(query_output.get("data"))
        self.assertIsNotNone(query_output.get("total"))
        total = query_output.get("total")
        # It is better to not use .get on current totals because if the key doesn't exist
        # you can end up comparing to empty .get() are equal.
        self.assertEqual(total.get("cost", {}).get("total").get("value"), current_totals["cost_total"])

    def test_execute_take_defaults(self):
        """Test execute_query for current month on daily breakdown."""
        url = "?"
        query_params = self.mocked_query_params(url, GCPCostView)
        handler = GCPReportQueryHandler(query_params)
        query_output = handler.execute_query()
        self.assertIsNotNone(query_output.get("data"))
        self.assertIsNotNone(query_output.get("total"))
        total = query_output.get("total")
        self.assertIsNotNone(total.get("cost"))

    def test_execute_query_current_month_daily(self):
        """Test execute_query for current month on daily breakdown."""
        url = "?filter[time_scope_units]=month&filter[time_scope_value]=-1&filter[resolution]=daily"
        query_params = self.mocked_query_params(url, GCPCostView)
        handler = GCPReportQueryHandler(query_params)
        query_output = handler.execute_query()
        self.assertIsNotNone(query_output.get("data"))
        self.assertIsNotNone(query_output.get("total"))
        total = query_output.get("total")
        aggregates = handler._mapper.report_type_map.get("aggregates")
        current_totals = self.get_totals_costs_by_time_scope(aggregates, self.this_month_filter)
        self.assertIsNotNone(total.get("cost"))
        self.assertEqual(total.get("cost", {}).get("total").get("value"), current_totals["cost_total"])

    def test_execute_query_current_month_monthly(self):
        """Test execute_query for current month on monthly breakdown."""
        url = "?filter[time_scope_units]=month&filter[time_scope_value]=-1&filter[resolution]=daily"
        query_params = self.mocked_query_params(url, GCPCostView)
        handler = GCPReportQueryHandler(query_params)
        query_output = handler.execute_query()
        self.assertIsNotNone(query_output.get("data"))
        self.assertIsNotNone(query_output.get("total"))
        total = query_output.get("total")
        aggregates = handler._mapper.report_type_map.get("aggregates")
        current_totals = self.get_totals_costs_by_time_scope(aggregates, self.this_month_filter)
        self.assertIsNotNone(total.get("cost"))
        self.assertEqual(total.get("cost", {}).get("total").get("value"), current_totals["cost_total"])

    def test_execute_query_current_month_by_service(self):
        """Test execute_query for current month on monthly breakdown by service."""
        with tenant_context(self.tenant):
            valid_services = [
                service[0]
                for service in GCPCostEntryLineItemDailySummary.objects.values_list("service_alias").distinct()
            ]
        url = "?filter[time_scope_units]=month&filter[time_scope_value]=-1&filter[resolution]=monthly&group_by[service]=*"  # noqa: E501
        query_params = self.mocked_query_params(url, GCPCostView)
        handler = GCPReportQueryHandler(query_params)
        query_output = handler.execute_query()
        data = query_output.get("data")
        self.assertIsNotNone(data)
        self.assertIsNotNone(query_output.get("total"))
        total = query_output.get("total")
        aggregates = handler._mapper.report_type_map.get("aggregates")
        current_totals = self.get_totals_costs_by_time_scope(aggregates, self.this_month_filter)
        self.assertIsNotNone(total.get("cost"))
        self.assertEqual(total.get("cost", {}).get("total").get("value"), current_totals["cost_total"])

        cmonth_str = self.dh.this_month_start.strftime("%Y-%m")
        for data_item in data:
            month_val = data_item.get("date")
            month_data = data_item.get("services")
            self.assertEqual(month_val, cmonth_str)
            self.assertIsInstance(month_data, list)
            for month_item in month_data:
                name = month_item.get("service")
                self.assertIn(name, valid_services)
                self.assertIsInstance(month_item.get("values"), list)

    def test_query_group_by_partial_filtered_service(self):
        """Test execute_query monthly breakdown by filtered service."""
        # This might change as we add more gcp generators to nise
        with tenant_context(self.tenant):
            valid_services = [
                service[0]
                for service in GCPCostEntryLineItemDailySummary.objects.values_list("service_alias").distinct()
            ]
            service = valid_services[0]
        url = f"?filter[time_scope_units]=month&filter[time_scope_value]=-1&filter[resolution]=monthly&group_by[service]={service}"  # noqa: E501
        query_params = self.mocked_query_params(url, GCPCostView)
        handler = GCPReportQueryHandler(query_params)
        query_output = handler.execute_query()
        data = query_output.get("data")
        self.assertIsNotNone(data)
        self.assertIsNotNone(query_output.get("total"))
        total = query_output.get("total")
        aggregates = handler._mapper.report_type_map.get("aggregates")
        filters = {**self.this_month_filter, "service_alias__icontains": service}
        for filt in handler._mapper.report_type_map.get("filter"):
            if filt:
                qf = QueryFilter(**filt)
                filters.update({qf.composed_query_string(): qf.parameter})
        current_totals = self.get_totals_costs_by_time_scope(aggregates, filters)
        self.assertIsNotNone(total.get("cost"))
        self.assertEqual(total.get("cost", {}).get("total").get("value"), current_totals["cost_total"])

        cmonth_str = self.dh.this_month_start.strftime("%Y-%m")
        for data_item in data:
            month_val = data_item.get("date")
            month_data = data_item.get("services")
            self.assertEqual(month_val, cmonth_str)
            self.assertIsInstance(month_data, list)
            for month_item in month_data:
                name = month_item.get("service")
                self.assertIn(name, valid_services)
                self.assertIsInstance(month_item.get("values"), list)

    def test_execute_query_by_filtered_service(self):
        """Test execute_query monthly breakdown by filtered service."""
        url = (
            "?filter[time_scope_units]=month&filter[time_scope_value]=-1&filter[resolution]=monthly&filter[service]=*"
        )  # noqa: E501
        query_params = self.mocked_query_params(url, GCPCostView)
        handler = GCPReportQueryHandler(query_params)
        query_output = handler.execute_query()
        data = query_output.get("data")
        self.assertIsNotNone(data)
        self.assertIsNotNone(query_output.get("total"))
        total = query_output.get("total")
        aggregates = handler._mapper.report_type_map.get("aggregates")
        current_totals = self.get_totals_costs_by_time_scope(aggregates, self.this_month_filter)
        self.assertIsNotNone(total.get("cost"))
        self.assertEqual(total.get("cost", {}).get("total").get("value"), current_totals["cost_total"])

        for data_item in data:
            self.assertIsInstance(data_item.get("values"), list)

    def test_query_by_partial_filtered_service(self):
        """Test execute_query monthly breakdown by filtered service."""
        with tenant_context(self.tenant):
            valid_services = [
                service[0] for service in GCPCostEntryLineItemDailySummary.objects.values_list("service_id").distinct()
            ]
            service = valid_services[0]
        url = f"?filter[time_scope_units]=month&filter[time_scope_value]=-1&filter[resolution]=monthly&filter[service]={service}"  # noqa: E501
        query_params = self.mocked_query_params(url, GCPCostView)
        handler = GCPReportQueryHandler(query_params)
        query_output = handler.execute_query()
        data = query_output.get("data")
        self.assertIsNotNone(data)
        self.assertIsNotNone(query_output.get("total"))
        total = query_output.get("total")
        aggregates = handler._mapper.report_type_map.get("aggregates")
        filters = {**self.this_month_filter, "service_id__icontains": service}
        for filt in handler._mapper.report_type_map.get("filter"):
            if filt:
                qf = QueryFilter(**filt)
                filters.update({qf.composed_query_string(): qf.parameter})
        current_totals = self.get_totals_costs_by_time_scope(aggregates, filters)
        self.assertIsNotNone(total.get("cost"))
        self.assertEqual(total.get("cost", {}).get("total").get("value"), current_totals["cost_total"])

        for data_item in data:
            self.assertIsInstance(data_item.get("values"), list)

    def test_execute_query_current_month_by_account(self):
        """Test execute_query for current month on monthly breakdown by account."""
        url = "?filter[time_scope_units]=month&filter[time_scope_value]=-1&filter[resolution]=monthly&group_by[account]=*"  # noqa: E501
        query_params = self.mocked_query_params(url, GCPCostView)
        handler = GCPReportQueryHandler(query_params)
        query_output = handler.execute_query()
        data = query_output.get("data")
        self.assertIsNotNone(data)
        self.assertIsNotNone(query_output.get("total"))
        total = query_output.get("total")
        aggregates = handler._mapper.report_type_map.get("aggregates")
        current_totals = self.get_totals_costs_by_time_scope(aggregates, self.this_month_filter)
        self.assertIsNotNone(total.get("cost"))
        self.assertEqual(total.get("cost", {}).get("total").get("value"), current_totals["cost_total"])

        cmonth_str = self.dh.this_month_start.strftime("%Y-%m")
        for data_item in data:
            month_val = data_item.get("date")
            month_data = data_item.get("accounts")
            self.assertEqual(month_val, cmonth_str)
            self.assertIsInstance(month_data, list)
            for month_item in month_data:
                self.assertIsNotNone(month_item.get("account"))
                self.assertIsInstance(month_item.get("values"), list)

    def test_execute_query_by_account_by_service(self):
        """Test execute_query for current month breakdown by account by service."""
        url = "?filter[time_scope_units]=month&filter[time_scope_value]=-1&filter[resolution]=monthly&group_by[account]=*&group_by[service]=*"  # noqa: E501
        query_params = self.mocked_query_params(url, GCPCostView)
        handler = GCPReportQueryHandler(query_params)
        query_output = handler.execute_query()
        data = query_output.get("data")
        self.assertIsNotNone(data)
        self.assertIsNotNone(query_output.get("total"))
        total = query_output.get("total")
        aggregates = handler._mapper.report_type_map.get("aggregates")
        current_totals = self.get_totals_costs_by_time_scope(aggregates, self.this_month_filter)
        self.assertIsNotNone(total.get("cost"))
        self.assertEqual(total.get("cost", {}).get("total").get("value"), current_totals["cost_total"])

        cmonth_str = DateHelper().this_month_start.strftime("%Y-%m")
        for data_item in data:
            month_val = data_item.get("date")
            month_data = data_item.get("accounts")
            self.assertEqual(month_val, cmonth_str)
            self.assertIsInstance(month_data, list)
            for month_item in month_data:
                self.assertIsNotNone(month_item.get("account"))
                self.assertIsInstance(month_item.get("services"), list)

    def test_execute_query_curr_month_by_service_w_limit(self):
        """Test execute_query for current month on monthly breakdown by service with limit."""
        # This might change as we add more gcp generators to nise
        limit = 1
        url = f"?filter[time_scope_units]=month&filter[time_scope_value]=-1&filter[resolution]=monthly&filter[limit]={limit}&group_by[service]=*"  # noqa: E501
        query_params = self.mocked_query_params(url, GCPCostView)
        handler = GCPReportQueryHandler(query_params)
        query_output = handler.execute_query()
        data = query_output.get("data")
        self.assertIsNotNone(data)
        self.assertIsNotNone(query_output.get("total"))
        total = query_output.get("total")
        aggregates = handler._mapper.report_type_map.get("aggregates")
        current_totals = self.get_totals_costs_by_time_scope(aggregates, self.this_month_filter)
        self.assertIsNotNone(total.get("cost"))
        self.assertEqual(total.get("cost", {}).get("total").get("value"), current_totals["cost_total"])

        cmonth_str = DateHelper().this_month_start.strftime("%Y-%m")
        for data_item in data:
            month_val = data_item.get("date")
            month_data = data_item.get("services")
            self.assertEqual(month_val, cmonth_str)
            self.assertIsInstance(month_data, list)
            self.assertEqual(len(month_data), limit + 1)
            other_string_created = False
            for month_item in month_data:
                service = month_item.get("service")
                self.assertIsInstance(service, str)
                if "Other" in service:
                    other_string_created = True
                self.assertIsInstance(month_item.get("values"), list)
            self.assertTrue(other_string_created)

    def test_execute_query_curr_month_by_account_w_order(self):
        """Test execute_query for current month on monthly breakdown by account with asc order."""
        url = "?filter[time_scope_units]=month&filter[time_scope_value]=-1&filter[resolution]=monthly&order_by[cost]=asc&group_by[account]=*"  # noqa: E501
        query_params = self.mocked_query_params(url, GCPCostView)
        handler = GCPReportQueryHandler(query_params)
        query_output = handler.execute_query()
        data = query_output.get("data")
        self.assertIsNotNone(data)
        self.assertIsNotNone(query_output.get("total"))
        total = query_output.get("total")
        aggregates = handler._mapper.report_type_map.get("aggregates")
        current_totals = self.get_totals_costs_by_time_scope(aggregates, self.this_month_filter)
        self.assertIsNotNone(total.get("cost"))
        self.assertEqual(total.get("cost", {}).get("total").get("value"), current_totals["cost_total"])

        cmonth_str = self.dh.this_month_start.strftime("%Y-%m")
        for data_item in data:
            month_val = data_item.get("date")
            month_data = data_item.get("accounts")
            self.assertEqual(month_val, cmonth_str)
            self.assertIsInstance(month_data, list)
            self.assertEqual(len(month_data), 1)
            current_total = 0
            for month_item in month_data:
                self.assertIsInstance(month_item.get("account"), str)
                self.assertIsInstance(month_item.get("values"), list)
                data_point_total = month_item.get("values")[0].get("cost", {}).get("total", {}).get("value")
                self.assertIsNotNone(data_point_total)
                self.assertLess(current_total, data_point_total)
                current_total = data_point_total

    def test_execute_query_curr_month_by_account_w_order_by_account(self):
        """Test execute_query for current month on monthly breakdown by account with asc order."""
        url = "?filter[time_scope_units]=month&filter[time_scope_value]=-1&filter[resolution]=monthly&order_by[account]=asc&group_by[account]=*"  # noqa: E501
        query_params = self.mocked_query_params(url, GCPCostView)
        handler = GCPReportQueryHandler(query_params)
        query_output = handler.execute_query()
        data = query_output.get("data")
        self.assertIsNotNone(data)
        self.assertIsNotNone(query_output.get("total"))
        total = query_output.get("total")
        aggregates = handler._mapper.report_type_map.get("aggregates")
        current_totals = self.get_totals_costs_by_time_scope(aggregates, self.this_month_filter)
        self.assertIsNotNone(total.get("cost"))
        self.assertEqual(total.get("cost", {}).get("total").get("value"), current_totals["cost_total"])

        cmonth_str = self.dh.this_month_start.strftime("%Y-%m")
        for data_item in data:
            month_val = data_item.get("date")
            month_data = data_item.get("accounts")
            self.assertEqual(month_val, cmonth_str)
            self.assertIsInstance(month_data, list)
            self.assertEqual(len(month_data), 1)
            current = "0"
            for month_item in month_data:
                self.assertIsInstance(month_item.get("account"), str)
                self.assertIsInstance(month_item.get("values"), list)
                self.assertIsNotNone(month_item.get("values")[0].get("account"))
                data_point = month_item.get("values")[0].get("account")
                if data_point == "1 Other":
                    continue
                self.assertLess(current, data_point)
                current = data_point

    def test_execute_query_curr_month_by_project(self):
        """Test execute_query for current month on monthly breakdown by project."""
        url = "?filter[time_scope_units]=month&filter[time_scope_value]=-1&filter[resolution]=monthly&group_by[project]=*"  # noqa: E501
        with tenant_context(self.tenant):
            project_count = (
                GCPCostEntryLineItemDailySummary.objects.filter(usage_start__gte=self.dh.this_month_start)
                .values_list("project_id")
                .distinct()
                .count()
            )
        query_params = self.mocked_query_params(url, GCPCostView)
        handler = GCPReportQueryHandler(query_params)
        query_output = handler.execute_query()
        data = query_output.get("data")
        self.assertIsNotNone(data)
        self.assertIsNotNone(query_output.get("total"))
        total = query_output.get("total")
        aggregates = handler._mapper.report_type_map.get("aggregates")
        current_totals = self.get_totals_costs_by_time_scope(aggregates, self.this_month_filter)
        self.assertIsNotNone(total.get("cost"))
        self.assertEqual(total.get("cost", {}).get("total").get("value"), current_totals["cost_total"])

        cmonth_str = DateHelper().this_month_start.strftime("%Y-%m")
        for data_item in data:
            month_val = data_item.get("date")
            month_data = data_item.get("projects")
            self.assertEqual(month_val, cmonth_str)
            self.assertIsInstance(month_data, list)
            self.assertEqual(len(month_data), project_count)
            for month_item in month_data:
                self.assertIsInstance(month_item.get("project"), str)
                self.assertIsInstance(month_item.get("values"), list)
                self.assertIsNotNone(month_item.get("values")[0].get("cost"))

    def test_execute_query_curr_month_by_filtered_project(self):
        """Test execute_query for current month on monthly breakdown by filtered project."""
        with tenant_context(self.tenant):
            project = (
                GCPCostEntryLineItemDailySummary.objects.filter(usage_start__gte=self.dh.this_month_start)
                .values("project_id")[0]
                .get("project_id")
            )
        url = f"?filter[time_scope_units]=month&filter[time_scope_value]=-1&filter[resolution]=monthly&group_by[project]={project}"  # noqa: E501
        query_params = self.mocked_query_params(url, GCPCostView)
        handler = GCPReportQueryHandler(query_params)
        query_output = handler.execute_query()
        data = query_output.get("data")
        self.assertIsNotNone(data)
        self.assertIsNotNone(query_output.get("total"))
        total = query_output.get("total")
        aggregates = handler._mapper.report_type_map.get("aggregates")
        filters = {**self.this_month_filter, "project_id": project}
        current_totals = self.get_totals_costs_by_time_scope(aggregates, filters)
        self.assertIsNotNone(total.get("cost"))
        self.assertEqual(total.get("cost", {}).get("total").get("value"), current_totals["cost_total"])

        cmonth_str = DateHelper().this_month_start.strftime("%Y-%m")
        for data_item in data:
            month_val = data_item.get("date")
            month_data = data_item.get("projects")
            self.assertEqual(month_val, cmonth_str)
            self.assertIsInstance(month_data, list)
            for month_item in month_data:
                self.assertIsInstance(month_item.get("project"), str)
                self.assertIsInstance(month_item.get("values"), list)
                self.assertIsNotNone(month_item.get("values")[0].get("cost"))

    def test_execute_query_current_month_filter_account(self):
        """Test execute_query for current month on monthly filtered by account."""
        with tenant_context(self.tenant):
            account = GCPCostEntryLineItemDailySummary.objects.filter(
                usage_start__gte=self.dh.this_month_start
            ).values("account_id")[0]
        url = f"?filter[time_scope_units]=month&filter[time_scope_value]=-1&filter[resolution]=monthly&filter[account]={account}"  # noqa: E501
        query_params = self.mocked_query_params(url, GCPCostView)
        handler = GCPReportQueryHandler(query_params)
        query_output = handler.execute_query()
        data = query_output.get("data")
        self.assertIsNotNone(data)
        self.assertIsNotNone(query_output.get("total"))
        total = query_output.get("total")
        aggregates = handler._mapper.report_type_map.get("aggregates")
        filters = {**self.this_month_filter, "account_id": account}
        current_totals = self.get_totals_costs_by_time_scope(aggregates, filters)
        self.assertIsNotNone(total.get("cost"))
        self.assertEqual(total.get("cost", {}).get("total").get("value"), current_totals["cost_total"])

        cmonth_str = self.dh.this_month_start.strftime("%Y-%m")
        for data_item in data:
            month_val = data_item.get("date")
            month_data = data_item.get("values")
            self.assertEqual(month_val, cmonth_str)
            self.assertIsInstance(month_data, list)

    def test_execute_query_current_month_filter_service(self):
        """Test execute_query for current month on monthly filtered by service."""
        with tenant_context(self.tenant):
            service = GCPCostEntryLineItemDailySummary.objects.values("service_id")[0].get("service_id")
        url = f"?filter[time_scope_units]=month&filter[time_scope_value]=-1&filter[resolution]=monthly&filter[service]={service}"  # noqa: E501
        query_params = self.mocked_query_params(url, GCPCostView)
        handler = GCPReportQueryHandler(query_params)
        query_output = handler.execute_query()

        data = query_output.get("data")
        self.assertIsNotNone(data)
        self.assertIsNotNone(query_output.get("total"))

        total = query_output.get("total")
        aggregates = handler._mapper.report_type_map.get("aggregates")
        filters = {**self.this_month_filter, "service_id__icontains": service}
        for filt in handler._mapper.report_type_map.get("filter"):
            if filt:
                qf = QueryFilter(**filt)
                filters.update({qf.composed_query_string(): qf.parameter})
        current_totals = self.get_totals_costs_by_time_scope(aggregates, filters)
        self.assertIsNotNone(total.get("cost"))
        self.assertEqual(total.get("cost", {}).get("total").get("value"), current_totals["cost_total"])

        cmonth_str = self.dh.this_month_start.strftime("%Y-%m")
        for data_item in data:
            month_val = data_item.get("date")
            month_data = data_item.get("values")
            self.assertEqual(month_val, cmonth_str)
            self.assertIsInstance(month_data, list)

    def test_execute_query_current_month_filter_region(self):
        """Test execute_query for current month on monthly filtered by region."""
        with tenant_context(self.tenant):
            region = (
                GCPCostEntryLineItemDailySummary.objects.filter(usage_start__gte=self.dh.this_month_start)
                .values("region")[0]
                .get("region")
            )
        url = f"?filter[time_scope_units]=month&filter[time_scope_value]=-1&filter[resolution]=monthly&filter[region]={region}"  # noqa: E501
        query_params = self.mocked_query_params(url, GCPCostView)
        handler = GCPReportQueryHandler(query_params)
        query_output = handler.execute_query()
        data = query_output.get("data")
        self.assertIsNotNone(data)
        self.assertIsNotNone(query_output.get("total"))
        total = query_output.get("total")
        aggregates = handler._mapper.report_type_map.get("aggregates")
        filters = {**self.this_month_filter, "region": region}
        current_totals = self.get_totals_costs_by_time_scope(aggregates, filters)
        self.assertIsNotNone(total.get("cost"))
        self.assertEqual(total.get("cost", {}).get("total").get("value"), current_totals["cost_total"])

        cmonth_str = DateHelper().this_month_start.strftime("%Y-%m")
        for data_item in data:
            month_val = data_item.get("date")
            month_data = data_item.get("values")
            self.assertEqual(month_val, cmonth_str)
            self.assertIsInstance(month_data, list)

    @patch("api.query_params.QueryParameters.accept_type", new_callable=PropertyMock)
    def test_execute_query_current_month_filter_region_csv(self, mock_accept):
        """Test execute_query on monthly filtered by region for csv."""
        with tenant_context(self.tenant):
            region = (
                GCPCostEntryLineItemDailySummary.objects.filter(usage_start__gte=self.dh.this_month_start)
                .values("region")[0]
                .get("region")
            )
        mock_accept.return_value = "text/csv"
        url = f"?filter[time_scope_units]=month&filter[time_scope_value]=-1&filter[resolution]=monthly&filter[region]={region}"  # noqa: E501
        query_params = self.mocked_query_params(url, GCPCostView)
        handler = GCPReportQueryHandler(query_params)
        query_output = handler.execute_query()
        data = query_output.get("data")
        self.assertIsNotNone(data)
        self.assertIsNotNone(query_output.get("total"))
        total = query_output.get("total")
        aggregates = handler._mapper.report_type_map.get("aggregates")
        filters = {**self.this_month_filter, "region": region}
        current_totals = self.get_totals_costs_by_time_scope(aggregates, filters)
        self.assertIsNotNone(total.get("cost"))
        self.assertEqual(total.get("cost", {}).get("total").get("value"), current_totals["cost_total"])

        cmonth_str = DateHelper().this_month_start.strftime("%Y-%m")
        self.assertEqual(len(data), 1)
        for data_item in data:
            month_val = data_item.get("date")
            self.assertEqual(month_val, cmonth_str)

    @patch("api.query_params.QueryParameters.accept_type", new_callable=PropertyMock)
    def test_execute_query_curr_month_by_account_w_limit_csv(self, mock_accept):
        """Test execute_query for current month on monthly by account with limt as csv."""
        mock_accept.return_value = "text/csv"

        url = "?filter[time_scope_units]=month&filter[time_scope_value]=-1&filter[resolution]=monthly&filter[limit]=2&group_by[account]=*"  # noqa: E501
        query_params = self.mocked_query_params(url, GCPCostView)
        handler = GCPReportQueryHandler(query_params)
        query_output = handler.execute_query()
        data = query_output.get("data")

        self.assertIsNotNone(data)
        self.assertIsNotNone(query_output.get("total"))
        total = query_output.get("total")
        aggregates = handler._mapper.report_type_map.get("aggregates")
        current_totals = self.get_totals_costs_by_time_scope(aggregates, self.this_month_filter)
        self.assertIsNotNone(total.get("cost"))
        self.assertEqual(total.get("cost", {}).get("total").get("value"), current_totals["cost_total"])

        cmonth_str = self.dh.this_month_start.strftime("%Y-%m")
        self.assertEqual(len(data), 1)
        for data_item in data:
            month = data_item.get("date")
            self.assertEqual(month, cmonth_str)

    def test_execute_query_w_delta(self):
        """Test grouped by deltas."""
        path = reverse("reports-gcp-costs")
        url = "?filter[time_scope_units]=month&filter[time_scope_value]=-1&filter[resolution]=monthly&group_by[account]=*&delta=cost"  # noqa: E501
        query_params = self.mocked_query_params(url, GCPCostView, path)
        handler = GCPReportQueryHandler(query_params)
        # test the calculations
        query_output = handler.execute_query()
        data = query_output.get("data")
        self.assertIsNotNone(data)

        accounts = data[0].get("accounts", [{}])
        if isinstance(self.dh.this_month_start, datetime):
            v_this_month_start = self.dh.this_month_start.date()
        else:
            v_this_month_start = self.dh.this_month_start
        if isinstance(self.dh.today, datetime):
            v_today = self.dh.today.date()
            v_today_last_month = (self.dh.today - relativedelta(months=1)).date()
        else:
            v_today = self.dh.today
            v_today_last_month = self.dh.today = relativedelta(months=1)
        if isinstance(self.dh.last_month_start, datetime):
            v_last_month_start = self.dh.last_month_start.date()
        else:
            v_last_month_start = self.dh.last_month_start

        for account in accounts:
            current_total = Decimal(0)
            prev_total = Decimal(0)

            # fetch the expected sums from the DB.
            with tenant_context(self.tenant):
                curr = GCPCostEntryLineItemDailySummary.objects.filter(
                    usage_start__gte=v_this_month_start, usage_start__lte=v_today, account_id=account.get("account")
                ).aggregate(value=Sum(F("unblended_cost") + F("markup_cost")))
                current_total = Decimal(curr.get("value"))

                prev = GCPCostEntryLineItemDailySummary.objects.filter(
                    usage_start__gte=v_last_month_start,
                    usage_start__lte=v_today_last_month,
                    account_id=account.get("account"),
                ).aggregate(value=Sum(F("unblended_cost") + F("markup_cost")))
                prev_total = Decimal(prev.get("value", Decimal(0)))

            expected_delta_value = Decimal(current_total - prev_total)
            expected_delta_percent = Decimal((current_total - prev_total) / prev_total * 100)

            values = account.get("values", [{}])[0]
            self.assertIn("delta_value", values)
            self.assertIn("delta_percent", values)
            self.assertEqual(values.get("delta_value"), expected_delta_value)
            self.assertEqual(values.get("delta_percent"), expected_delta_percent)

        current_total = Decimal(0)
        prev_total = Decimal(0)

        # fetch the expected sums from the DB.
        with tenant_context(self.tenant):
            curr = GCPCostEntryLineItemDailySummary.objects.filter(
                usage_start__gte=self.dh.this_month_start, usage_start__lte=self.dh.today
            ).aggregate(value=Sum(F("unblended_cost") + F("markup_cost")))
            current_total = Decimal(curr.get("value"))

            prev = GCPCostEntryLineItemDailySummary.objects.filter(
                usage_start__gte=self.dh.last_month_start, usage_start__lte=self.dh.today - relativedelta(months=1)
            ).aggregate(value=Sum(F("unblended_cost") + F("markup_cost")))
            prev_total = Decimal(prev.get("value"))

        expected_delta_value = Decimal(current_total - prev_total)
        expected_delta_percent = Decimal((current_total - prev_total) / prev_total * 100)

        delta = query_output.get("delta")
        self.assertIsNotNone(delta.get("value"))
        self.assertIsNotNone(delta.get("percent"))
        self.assertEqual(delta.get("value"), expected_delta_value)
        self.assertEqual(delta.get("percent"), expected_delta_percent)

    def test_execute_query_w_delta_no_previous_data(self):
        """Test deltas with no previous data."""
        url = "?filter[time_scope_value]=-2&delta=cost"
        path = reverse("reports-gcp-costs")
        query_params = self.mocked_query_params(url, GCPCostView, path)
        handler = GCPReportQueryHandler(query_params)
        query_output = handler.execute_query()
        data = query_output.get("data")
        self.assertIsNotNone(data)
        total_cost = query_output.get("total", {}).get("cost", {}).get("total")
        self.assertIsNotNone(total_cost)
        delta = query_output.get("delta")
        self.assertIsNotNone(delta.get("value"))
        self.assertIsNone(delta.get("percent"))
        self.assertEqual(delta.get("value"), total_cost.get("value"))
        self.assertEqual(delta.get("percent"), None)

    def test_execute_query_orderby_delta(self):
        """Test execute_query with ordering by delta ascending."""
        url = "?filter[time_scope_units]=month&filter[time_scope_value]=-1&filter[resolution]=monthly&order_by[delta]=asc&group_by[account]=*&delta=cost"  # noqa: E501
        path = reverse("reports-gcp-costs")
        query_params = self.mocked_query_params(url, GCPCostView, path)
        handler = GCPReportQueryHandler(query_params)
        query_output = handler.execute_query()
        data = query_output.get("data")
        self.assertIsNotNone(data)
        cmonth_str = self.dh.this_month_start.strftime("%Y-%m")
        for data_item in data:
            month_val = data_item.get("date")
            month_data = data_item.get("accounts")
            self.assertEqual(month_val, cmonth_str)
            self.assertIsInstance(month_data, list)
            for month_item in month_data:
                self.assertIsInstance(month_item.get("account"), str)
                self.assertIsInstance(month_item.get("values"), list)
                self.assertIsInstance(month_item.get("values")[0].get("delta_value"), Decimal)

    def test_calculate_total(self):
        """Test that calculated totals return correctly."""
        url = "?filter[time_scope_units]=month&filter[time_scope_value]=-1&filter[resolution]=monthly"
        query_params = self.mocked_query_params(url, GCPCostView)
        handler = GCPReportQueryHandler(query_params)
        expected_units = "USD"
        with tenant_context(self.tenant):
            result = handler.calculate_total(**{"cost_units": expected_units})

        aggregates = handler._mapper.report_type_map.get("aggregates")
        current_totals = self.get_totals_costs_by_time_scope(aggregates, self.this_month_filter)
        cost_total = result.get("cost", {}).get("total")
        self.assertIsNotNone(cost_total)
        self.assertEqual(cost_total.get("value"), current_totals["cost_total"])
        self.assertEqual(cost_total.get("units"), expected_units)

    def test_percent_delta(self):
        """Test _percent_delta() utility method."""
        url = "?"
        query_params = self.mocked_query_params(url, GCPCostView)
        handler = GCPReportQueryHandler(query_params)
        self.assertEqual(handler._percent_delta(10, 5), 100)

    def test_rank_list_by_account(self):
        """Test rank list limit with account alias."""
        url = "?filter[time_scope_units]=month&filter[time_scope_value]=-1&filter[resolution]=monthly&filter[limit]=2&group_by[account]=*"  # noqa: E501
        query_params = self.mocked_query_params(url, GCPCostView)
        handler = GCPReportQueryHandler(query_params)
        data_list = [
            {"account": "1", "total": 5, "rank": 1},
            {"account": "2", "total": 4, "rank": 2},
            {"account": "3", "total": 3, "rank": 3},
            {"account": "4", "total": 2, "rank": 4},
        ]
        expected = [
            {"account": "1", "total": 5, "rank": 1},
            {"account": "2", "total": 4, "rank": 2},
            {
                "account": "2 Others",
                "account_alias": "2 Others",
                "total": 5,
                "rank": 3,
                "cost_total": 0,
                "infra_total": 0,
                "sup_total": 0,
            },
        ]
        ranked_list = handler._ranked_list(data_list)
        self.assertEqual(ranked_list, expected)

    def test_rank_list_by_service_alias(self):
        """Test rank list limit with service_alias grouping."""
        # This might change as we add more gcp generators to nise
        url = "?filter[time_scope_units]=month&filter[time_scope_value]=-1&filter[resolution]=monthly&filter[limit]=2&group_by[service]=*"  # noqa: E501
        query_params = self.mocked_query_params(url, GCPCostView)
        handler = GCPReportQueryHandler(query_params)
        data_list = [
            {"service_alias": "1", "total": 5, "rank": 1},
            {"service_alias": "2", "total": 4, "rank": 2},
            {"service_alias": "3", "total": 3, "rank": 3},
            {"service_alias": "4", "total": 2, "rank": 4},
        ]
        expected = [
            {"service_alias": "1", "total": 5, "rank": 1},
            {"service_alias": "2", "total": 4, "rank": 2},
            {
                "service": "2 Others",
                "service_alias": "1",
                "total": 5,
                "rank": 3,
                "cost_total": 0,
                "infra_total": 0,
                "sup_total": 0,
            },
        ]
        ranked_list = handler._ranked_list(data_list)
        self.assertEqual(ranked_list, expected)

    def test_rank_list_with_offset(self):
        """Test rank list limit and offset with account alias."""
        url = "?filter[time_scope_units]=month&filter[time_scope_value]=-1&filter[resolution]=monthly&filter[limit]=1&filter[offset]=1&group_by[account]=*"  # noqa: E501
        query_params = self.mocked_query_params(url, GCPCostView)
        handler = GCPReportQueryHandler(query_params)
        data_list = [
            {"account": "1", "total": 5, "rank": 1},
            {"account": "2", "total": 4, "rank": 2},
            {"account": "3", "total": 3, "rank": 3},
            {"account": "4", "total": 2, "rank": 4},
        ]
        expected = [{"account": "2", "total": 4, "rank": 2}]
        ranked_list = handler._ranked_list(data_list)
        self.assertEqual(ranked_list, expected)

    def test_query_costs_with_totals(self):
        """Test execute_query() - costs with totals.

        Query for instance_types, validating that cost totals are present.

        """
        url = "?filter[time_scope_units]=month&filter[time_scope_value]=-1&filter[resolution]=monthly&group_by[account]=*"  # noqa: E501
        query_params = self.mocked_query_params(url, GCPCostView)
        handler = GCPReportQueryHandler(query_params)
        query_output = handler.execute_query()
        data = query_output.get("data")
        self.assertIsNotNone(data)

        for data_item in data:
            accounts = data_item.get("accounts")
            for account in accounts:
                self.assertIsNotNone(account.get("values"))
                self.assertGreater(len(account.get("values")), 0)
                for value in account.get("values"):
                    cost_total_value = value.get("cost", {}).get("total", {}).get("value")
                    self.assertIsInstance(cost_total_value, Decimal)
                    self.assertGreater(cost_total_value, Decimal(0))

    def test_order_by(self):
        """Test that order_by returns properly sorted data."""
        url = "?filter[time_scope_units]=month&filter[time_scope_value]=-1&filter[resolution]=monthly"
        query_params = self.mocked_query_params(url, GCPCostView)
        handler = GCPReportQueryHandler(query_params)

        unordered_data = [
            {"date": self.dh.today, "delta_percent": 8, "total": 6.2, "rank": 2},
            {"date": self.dh.yesterday, "delta_percent": 4, "total": 2.2, "rank": 1},
            {"date": self.dh.today, "delta_percent": 7, "total": 8.2, "rank": 1},
            {"date": self.dh.yesterday, "delta_percent": 4, "total": 2.2, "rank": 2},
        ]

        order_fields = ["date", "rank"]
        expected = [
            {"date": self.dh.yesterday, "delta_percent": 4, "total": 2.2, "rank": 1},
            {"date": self.dh.yesterday, "delta_percent": 4, "total": 2.2, "rank": 2},
            {"date": self.dh.today, "delta_percent": 7, "total": 8.2, "rank": 1},
            {"date": self.dh.today, "delta_percent": 8, "total": 6.2, "rank": 2},
        ]

        ordered_data = handler.order_by(unordered_data, order_fields)
        self.assertEqual(ordered_data, expected)

        order_fields = ["date", "-delta"]
        expected = [
            {"date": self.dh.yesterday, "delta_percent": 4, "total": 2.2, "rank": 1},
            {"date": self.dh.yesterday, "delta_percent": 4, "total": 2.2, "rank": 2},
            {"date": self.dh.today, "delta_percent": 8, "total": 6.2, "rank": 2},
            {"date": self.dh.today, "delta_percent": 7, "total": 8.2, "rank": 1},
        ]

        ordered_data = handler.order_by(unordered_data, order_fields)
        self.assertEqual(ordered_data, expected)

    def test_query_table(self):
        """Test that the correct view is assigned by query table property."""
        test_cases = [
            ("?", GCPCostView, GCPCostSummary),
            ("?group_by[account]=*", GCPCostView, GCPCostSummaryByAccount),
            ("?group_by[project]=*", GCPCostView, GCPCostSummaryByProject),
            ("?group_by[project]=*&group_by[account]=*", GCPCostView, GCPCostSummaryByProject),
            ("?group_by[service]=*", GCPCostView, GCPCostSummaryByService),
            ("?group_by[service]=*&group_by[account]=*", GCPCostView, GCPCostSummaryByService),
            (
                "?filter[service]=Database,Cosmos%20DB,Cache%20for%20Redis&group_by[account]=*",
                GCPCostView,
                GCPCostSummaryByService,
            ),
            (
                "?filter[service]=Virtual%20Network,VPN,DNS,Traffic%20Manager,ExpressRoute,Load%20Balancer,Application%20Gateway",  # noqa: E501
                GCPCostView,
                GCPCostSummaryByService,
            ),
            (
                "?filter[service]=Virtual%20Network,VPN,DNS,Traffic%20Manager,ExpressRoute,Load%20Balancer,Application%20Gateway&group_by[account]=*",  # noqa: E501
                GCPCostView,
                GCPCostSummaryByService,
            ),
        ]

        for test_case in test_cases:
            with self.subTest(test_case=test_case):
                url, view, table = test_case
                query_params = self.mocked_query_params(url, view)
                handler = GCPReportQueryHandler(query_params)
                self.assertEqual(handler.query_table, table)

    def test_source_uuid_mapping(self):  # noqa: C901
        """Test source_uuid is mapped to the correct source."""
        # Find the correct expected source uuid:
        with tenant_context(self.tenant):
            gcp_uuids = GCPCostEntryLineItemDailySummary.objects.distinct().values_list("source_uuid", flat=True)
            expected_source_uuids = GCPCostEntryBill.objects.distinct().values_list("provider_id", flat=True)
            for gcp_uuid in gcp_uuids:
                self.assertIn(gcp_uuid, expected_source_uuids)
        endpoints = [GCPCostView]
        source_uuid_list = []
        for endpoint in endpoints:
            urls = ["?"]
            if endpoint == GCPCostView:
                urls.extend(
                    ["?group_by[account]=*", "?group_by[project]=*", "group_by[region]=*", "?group_by[service]=*"]
                )
            for url in urls:
                query_params = self.mocked_query_params(url, endpoint)
                handler = GCPReportQueryHandler(query_params)
                query_output = handler.execute_query()
                for dictionary in query_output.get("data"):
                    for _, value in dictionary.items():
                        if isinstance(value, list):
                            for item in value:
                                if isinstance(item, dict):
                                    if "values" in item.keys():
                                        value = item["values"][0]
                                        source_uuid_list.extend(value.get("source_uuid"))
        self.assertNotEquals(source_uuid_list, [])
        for source_uuid in source_uuid_list:
            self.assertIn(source_uuid, expected_source_uuids)

    def test_execute_query_annotate(self):
        """Test that query enters cost unit and usage unit ."""
        with tenant_context(self.tenant):
            account = GCPCostEntryLineItemDailySummary.objects.filter(
                usage_start__gte=self.dh.this_month_start
            ).values("account_id")[0]
        url = f"?filter[time_scope_units]=month&filter[time_scope_value]=-1&filter[resolution]=monthly&filter[account]={account}"  # noqa: E501
        query_params = self.mocked_query_params(url, GCPCostView)
        handler = GCPReportQueryHandler(query_params)
        query_output = handler.execute_query()
        data = query_output.get("data")
        self.assertIsNotNone(data)
        self.assertIsNotNone(query_output.get("total"))
        total = query_output.get("total")
        aggregates = handler._mapper.report_type_map.get("aggregates")
        filters = {**self.this_month_filter, "account_id": account}
        current_totals = self.get_totals_costs_by_time_scope(aggregates, filters)
        self.assertIsNotNone(total.get("cost"))
        self.assertEqual(total.get("cost", {}).get("total").get("value"), current_totals["cost_total"])

        cmonth_str = self.dh.this_month_start.strftime("%Y-%m")
        for data_item in data:
            month_val = data_item.get("date")
            self.assertEqual(month_val, cmonth_str)

<<<<<<< HEAD
    def test_execute_sum_query_instance_type(self):
        """Test that the sum query runs properly."""
        url = "?"
        query_params = self.mocked_query_params(url, GCPInstanceTypeView)
        handler = GCPReportQueryHandler(query_params)

        aggregates = handler._mapper.report_type_map.get("aggregates")
        filters = self.ten_day_filter
        for filt in handler._mapper.report_type_map.get("filter"):
            qf = QueryFilter(**filt)
            filters.update({qf.composed_query_string(): qf.parameter})
        current_totals = self.get_totals_costs_by_time_scope(aggregates, filters)
        expected_cost_total = current_totals.get("cost_total")
        self.assertIsNotNone(expected_cost_total)
        query_output = handler.execute_query()

        self.assertIsNotNone(query_output.get("data"))
        self.assertIsNotNone(query_output.get("total"))
        total = query_output.get("total")
        self.assertIsNotNone(total.get("usage", {}).get("value"))
        self.assertEqual(total.get("usage", {}).get("value"), current_totals.get("usage"))
        result_cost_total = total.get("cost", {}).get("total", {}).get("value")
        self.assertIsNotNone(result_cost_total)
        self.assertEqual(result_cost_total, expected_cost_total)

    def test_query_instance_types_with_totals(self):
        """Test execute_query() - instance types with totals.

        Query for instance_types, validating that cost totals are present.

        """
        url = "?filter[time_scope_units]=month&filter[time_scope_value]=-1&filter[resolution]=monthly&group_by[instance_type]=*"  # noqa: E501
        query_params = self.mocked_query_params(url, GCPInstanceTypeView)
        handler = GCPReportQueryHandler(query_params)
        query_output = handler.execute_query()
        data = query_output.get("data")
        self.assertIsNotNone(data)

        for data_item in data:
            instance_types = data_item.get("instance_types")
            for it in instance_types:
                self.assertIsNotNone(it.get("values"))
                self.assertGreater(len(it.get("values")), 0)
                for value in it.get("values"):
                    cost_value = value.get("cost", {}).get("total", {}).get("value")
                    self.assertIsNotNone(cost_value)
                    self.assertIsInstance(cost_value, Decimal)
                    self.assertGreaterEqual(cost_value.quantize(Decimal(".0001"), ROUND_HALF_UP), Decimal(0))
                    self.assertIsInstance(value.get("usage", {}), dict)
                    self.assertGreaterEqual(
                        value.get("usage", {}).get("value", {}).quantize(Decimal(".0001"), ROUND_HALF_UP), Decimal(0)
                    )

    def test_execute_query_annotate_instance_types(self):
        """Test that query enters cost unit and usage unit ."""
        with tenant_context(self.tenant):
            account = GCPCostEntryLineItemDailySummary.objects.filter(
                usage_start__gte=self.dh.this_month_start
            ).values("account_id")[0]
        url = f"?filter[time_scope_units]=month&filter[time_scope_value]=-1&filter[resolution]=monthly&filter[account]={account}"  # noqa: E501
        query_params = self.mocked_query_params(url, GCPInstanceTypeView)
=======
    def test_execute_query_group_by_tag(self):
        """Test execute_query for current month on monthly breakdown by service."""
        with tenant_context(self.tenant):
            tag_object = GCPTagsSummary.objects.first()
            key = tag_object.key
            value = tag_object.values[0]
        url = f"?filter[time_scope_units]=month&filter[time_scope_value]=-1&filter[resolution]=monthly&group_by[tag:{key}]={value}"  # noqa: E501
        query_params = self.mocked_query_params(url, GCPCostView)
>>>>>>> 54bcc707
        handler = GCPReportQueryHandler(query_params)
        query_output = handler.execute_query()
        data = query_output.get("data")
        self.assertIsNotNone(data)
<<<<<<< HEAD
        self.assertIsNotNone(query_output.get("total"))
        total = query_output.get("total")
        aggregates = handler._mapper.report_type_map.get("aggregates")
        filters = {**self.this_month_filter, "account_id": account}
        current_totals = self.get_totals_costs_by_time_scope(aggregates, filters)
        expected_cost_total = current_totals.get("cost_total")
        self.assertIsNotNone(expected_cost_total)
        result_cost_total = total.get("cost", {}).get("total", {}).get("value")
        self.assertIsNotNone(result_cost_total)
        self.assertEqual(result_cost_total, expected_cost_total)

        cmonth_str = self.dh.this_month_start.strftime("%Y-%m")
        for data_item in data:
            month_val = data_item.get("date")
            self.assertEqual(month_val, cmonth_str)
=======
        self.assertIsNotNone(query_output.get("total"))
>>>>>>> 54bcc707
<|MERGE_RESOLUTION|>--- conflicted
+++ resolved
@@ -961,7 +961,6 @@
             month_val = data_item.get("date")
             self.assertEqual(month_val, cmonth_str)
 
-<<<<<<< HEAD
     def test_execute_sum_query_instance_type(self):
         """Test that the sum query runs properly."""
         url = "?"
@@ -1023,21 +1022,10 @@
             ).values("account_id")[0]
         url = f"?filter[time_scope_units]=month&filter[time_scope_value]=-1&filter[resolution]=monthly&filter[account]={account}"  # noqa: E501
         query_params = self.mocked_query_params(url, GCPInstanceTypeView)
-=======
-    def test_execute_query_group_by_tag(self):
-        """Test execute_query for current month on monthly breakdown by service."""
-        with tenant_context(self.tenant):
-            tag_object = GCPTagsSummary.objects.first()
-            key = tag_object.key
-            value = tag_object.values[0]
-        url = f"?filter[time_scope_units]=month&filter[time_scope_value]=-1&filter[resolution]=monthly&group_by[tag:{key}]={value}"  # noqa: E501
-        query_params = self.mocked_query_params(url, GCPCostView)
->>>>>>> 54bcc707
-        handler = GCPReportQueryHandler(query_params)
-        query_output = handler.execute_query()
-        data = query_output.get("data")
-        self.assertIsNotNone(data)
-<<<<<<< HEAD
+        handler = GCPReportQueryHandler(query_params)
+        query_output = handler.execute_query()
+        data = query_output.get("data")
+        self.assertIsNotNone(data)
         self.assertIsNotNone(query_output.get("total"))
         total = query_output.get("total")
         aggregates = handler._mapper.report_type_map.get("aggregates")
@@ -1053,6 +1041,17 @@
         for data_item in data:
             month_val = data_item.get("date")
             self.assertEqual(month_val, cmonth_str)
-=======
-        self.assertIsNotNone(query_output.get("total"))
->>>>>>> 54bcc707
+
+    def test_execute_query_group_by_tag(self):
+        """Test execute_query for current month on monthly breakdown by service."""
+        with tenant_context(self.tenant):
+            tag_object = GCPTagsSummary.objects.first()
+            key = tag_object.key
+            value = tag_object.values[0]
+        url = f"?filter[time_scope_units]=month&filter[time_scope_value]=-1&filter[resolution]=monthly&group_by[tag:{key}]={value}"  # noqa: E501
+        query_params = self.mocked_query_params(url, GCPCostView)
+        handler = GCPReportQueryHandler(query_params)
+        query_output = handler.execute_query()
+        data = query_output.get("data")
+        self.assertIsNotNone(data)
+        self.assertIsNotNone(query_output.get("total"))