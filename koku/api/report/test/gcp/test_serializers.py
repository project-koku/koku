#
# Copyright 2021 Red Hat Inc.
# SPDX-License-Identifier: Apache-2.0
#
"""Test GCP Serializer."""
from faker import Faker
from rest_framework import serializers

<<<<<<< HEAD
from api.iam.test.iam_test_case import IamTestCase
=======
from api.report.gcp.serializers import GCPExcludeSerializer
>>>>>>> 6eb612e7
from api.report.gcp.serializers import GCPFilterSerializer
from api.report.gcp.serializers import GCPGroupBySerializer
from api.report.gcp.serializers import GCPOrderBySerializer
from api.report.gcp.serializers import GCPQueryParamSerializer

FAKE = Faker()


<<<<<<< HEAD
class GCPFilterSerializerTest(IamTestCase):
=======
class GCPExcludeSerializerTest(TestCase):
    """Tests for the exclude serializer."""

    def test_parse_exclude_params_no_time(self):
        """Test parse of a exclude param no time exclude."""
        exclude_params = {"region": FAKE.word(), "account": FAKE.uuid4(), "service": FAKE.word()}
        serializer = GCPExcludeSerializer(data=exclude_params)
        self.assertTrue(serializer.is_valid())

    def test_exclude_params_invalid_fields(self):
        """Test parse of exclude params for invalid fields."""
        exclude_params = {"invalid": "param"}
        serializer = GCPExcludeSerializer(data=exclude_params)
        with self.assertRaises(serializers.ValidationError):
            serializer.is_valid(raise_exception=True)

    def test_tag_keys_dynamic_field_validation_success(self):
        """Test that tag keys are validated as fields."""
        tag_keys = ["valid_tag"]
        query_params = {"valid_tag": "value"}
        serializer = GCPExcludeSerializer(data=query_params, tag_keys=tag_keys)
        self.assertTrue(serializer.is_valid())

    def test_tag_keys_dynamic_field_validation_failure(self):
        """Test that invalid tag keys are not valid fields."""
        tag_keys = ["valid_tag"]
        query_params = {"bad_tag": "value"}
        serializer = GCPExcludeSerializer(data=query_params, tag_keys=tag_keys)
        with self.assertRaises(serializers.ValidationError):
            serializer.is_valid(raise_exception=True)

    def test_all_exclude_op_fields(self):
        """Test that the allowed fields pass."""
        for field in GCPExcludeSerializer._opfields:
            field = "and:" + field
            exclude_param = {field: ["1", "2"]}
            serializer = GCPExcludeSerializer(data=exclude_param)
            self.assertTrue(serializer.is_valid())
        for field in GCPExcludeSerializer._opfields:
            field = "or:" + field
            exclude_param = {field: ["1", "2"]}
            serializer = GCPExcludeSerializer(data=exclude_param)
            self.assertTrue(serializer.is_valid())


class GCPFilterSerializerTest(TestCase):
>>>>>>> 6eb612e7
    """Tests for the filter serializer."""

    def test_parse_filter_params_success(self):
        """Test parse of a filter param successfully."""
        filter_params = {
            "resolution": "daily",
            "time_scope_value": "-10",
            "time_scope_units": "day",
            "region": FAKE.word(),
            "account": FAKE.uuid4(),
            "gcp_project": FAKE.word(),
            "service": FAKE.word(),
        }
        serializer = GCPFilterSerializer(data=filter_params)
        self.assertTrue(serializer.is_valid())

    def test_parse_filter_params_no_time(self):
        """Test parse of a filter param no time filter."""
        filter_params = {"region": FAKE.word(), "account": FAKE.uuid4(), "service": FAKE.word()}
        serializer = GCPFilterSerializer(data=filter_params)
        self.assertTrue(serializer.is_valid())

    def test_filter_params_invalid_fields(self):
        """Test parse of filter params for invalid fields."""
        filter_params = {"invalid": "param"}
        serializer = GCPFilterSerializer(data=filter_params)
        with self.assertRaises(serializers.ValidationError):
            serializer.is_valid(raise_exception=True)

    def test_filter_params_invalid_time_scope_daily(self):
        """Test parse of filter params for invalid daily time_scope_units."""
        filter_params = {"resolution": "daily", "time_scope_value": "-1", "time_scope_units": "day"}
        serializer = GCPFilterSerializer(data=filter_params)
        with self.assertRaises(serializers.ValidationError):
            serializer.is_valid(raise_exception=True)

    def test_filter_params_invalid_time_scope_monthly(self):
        """Test parse of filter params for invalid month time_scope_units."""
        filter_params = {"resolution": "monthly", "time_scope_value": "-10", "time_scope_units": "month"}
        serializer = GCPFilterSerializer(data=filter_params)
        with self.assertRaises(serializers.ValidationError):
            serializer.is_valid(raise_exception=True)

    def test_filter_params_invalid_limit(self):
        """Test parse of filter params for invalid month time_scope_units."""
        filter_params = {
            "resolution": "monthly",
            "time_scope_value": "-1",
            "time_scope_units": "month",
            "limit": "invalid",
        }
        serializer = GCPFilterSerializer(data=filter_params)
        with self.assertRaises(serializers.ValidationError):
            serializer.is_valid(raise_exception=True)

    def test_filter_params_invalid_limit_time_scope_resolution(self):
        """Test parse of filter params for invalid resolution time_scope_units."""
        filter_params = {"resolution": "monthly", "time_scope_value": "-10", "time_scope_units": "day"}
        serializer = GCPFilterSerializer(data=filter_params)
        with self.assertRaises(serializers.ValidationError):
            serializer.is_valid(raise_exception=True)

    def test_tag_keys_dynamic_field_validation_success(self):
        """Test that tag keys are validated as fields."""
        tag_keys = ["valid_tag"]
        query_params = {"valid_tag": "value"}
        serializer = GCPFilterSerializer(data=query_params, tag_keys=tag_keys)
        self.assertTrue(serializer.is_valid())

    def test_tag_keys_dynamic_field_validation_failure(self):
        """Test that invalid tag keys are not valid fields."""
        tag_keys = ["valid_tag"]
        query_params = {"bad_tag": "value"}
        serializer = GCPFilterSerializer(data=query_params, tag_keys=tag_keys)
        with self.assertRaises(serializers.ValidationError):
            serializer.is_valid(raise_exception=True)

    def test_all_filter_op_fields(self):
        """Test that the allowed fields pass."""
        for field in GCPFilterSerializer._opfields:
            field = "and:" + field
            filter_param = {field: ["1", "2"]}
            serializer = GCPFilterSerializer(data=filter_param)
            self.assertTrue(serializer.is_valid())
        for field in GCPFilterSerializer._opfields:
            field = "or:" + field
            filter_param = {field: ["1", "2"]}
            serializer = GCPFilterSerializer(data=filter_param)
            self.assertTrue(serializer.is_valid())


class GCPGroupBySerializerTest(IamTestCase):
    """Tests for the group_by serializer."""

    def test_parse_group_by_params_success(self):
        """Test parse of a group_by param successfully."""
        group_by_options = ["account", "region", "service", "gcp_project"]
        for group_by in group_by_options:
            group_params = {group_by: [FAKE.uuid4()]}
            serializer = GCPGroupBySerializer(data=group_params)
            self.assertTrue(serializer.is_valid())

    def test_group_by_params_invalid_fields(self):
        """Test parse of group_by params for invalid fields."""
        group_params = {"resource_location": [FAKE.word()], "invalid": "param"}
        serializer = GCPGroupBySerializer(data=group_params)
        with self.assertRaises(serializers.ValidationError):
            serializer.is_valid(raise_exception=True)

    def test_group_by_params_string_list_fields(self):
        """Test group_by params for handling string to list fields."""
        group_params = {"gcp_project": FAKE.word()}
        serializer = GCPGroupBySerializer(data=group_params)
        validation = serializer.is_valid()
        self.assertTrue(validation)
        result = serializer.data.get("gcp_project")
        self.assertIsInstance(result, list)

    def test_tag_keys_dynamic_field_validation_success(self):
        """Test that tag keys are validated as fields."""
        tag_keys = ["valid_tag"]
        query_params = {"valid_tag": "*"}
        serializer = GCPGroupBySerializer(data=query_params, tag_keys=tag_keys)
        self.assertTrue(serializer.is_valid())

    def test_tag_keys_dynamic_field_validation_failure(self):
        """Test that invalid tag keys are not valid fields."""
        tag_keys = ["valid_tag"]
        query_params = {"bad_tag": "*"}
        serializer = GCPGroupBySerializer(data=query_params, tag_keys=tag_keys)
        with self.assertRaises(serializers.ValidationError):
            serializer.is_valid(raise_exception=True)

    def test_all_group_by_op_fields(self):
        """Test that the allowed fields pass."""
        for field in GCPGroupBySerializer._opfields:
            field = "and:" + field
            filter_param = {field: ["1", "2"]}
            serializer = GCPGroupBySerializer(data=filter_param)
            self.assertTrue(serializer.is_valid())
        for field in GCPGroupBySerializer._opfields:
            field = "or:" + field
            filter_param = {field: ["1", "2"]}
            serializer = GCPGroupBySerializer(data=filter_param)
            self.assertTrue(serializer.is_valid())


class GCPOrderBySerializerTest(IamTestCase):
    """Tests for the order_by serializer."""

    def test_parse_order_by_params_success(self):
        """Test parse of a order_by param successfully."""
        order_params = {"cost": "asc"}
        serializer = GCPOrderBySerializer(data=order_params)
        self.assertTrue(serializer.is_valid())

    def test_order_by_params_invalid_fields(self):
        """Test parse of order_by params for invalid fields."""
        order_params = {"cost": "asc", "invalid": "param"}
        serializer = GCPOrderBySerializer(data=order_params)
        with self.assertRaises(serializers.ValidationError):
            serializer.is_valid(raise_exception=True)


class GCPQueryParamSerializerTest(IamTestCase):
    """Tests for the handling query parameter parsing serializer."""

    def test_parse_query_params_success(self):
        """Test parse of a query params successfully."""
        query_params = {
            "group_by": {"gcp_project": [FAKE.word()]},
            "filter": {
                "resolution": "daily",
                "time_scope_value": "-10",
                "time_scope_units": "day",
                "account": [FAKE.uuid4()],
            },
        }
        self.request_context["request"].path = "/api/cost-management/v1/reports/gcp/costs/"
        serializer = GCPQueryParamSerializer(data=query_params, context=self.request_context)
        self.assertTrue(serializer.is_valid())

    def test_query_params_invalid_fields(self):
        """Test parse of query params for invalid fields."""
        query_params = {
            "group_by": {"account": [FAKE.word()]},
            "filter": {
                "resolution": "daily",
                "time_scope_value": "-10",
                "time_scope_units": "day",
                "resource_location": [FAKE.word()],
            },
            "invalid": "param",
        }
        self.request_context["request"].path = "/api/cost-management/v1/reports/gcp/costs/"
        serializer = GCPQueryParamSerializer(data=query_params, context=self.request_context)
        with self.assertRaises(serializers.ValidationError):
            serializer.is_valid(raise_exception=True)

    def test_query_params_invalid_nested_fields(self):
        """Test parse of query params for invalid nested_fields."""
        query_params = {
            "group_by": {"invalid": ["invalid"]},
            "filter": {
                "resolution": "daily",
                "time_scope_value": "-10",
                "time_scope_units": "day",
                "subscription_guid": [FAKE.uuid4()],
            },
        }
        self.request_context["request"].path = "/api/cost-management/v1/reports/gcp/costs/"
        serializer = GCPQueryParamSerializer(data=query_params, context=self.request_context)
        with self.assertRaises(serializers.ValidationError):
            serializer.is_valid(raise_exception=True)

    def test_parse_units(self):
        """Test pass while parsing units query params."""
        query_params = {"units": "bytes"}

        self.request_context["request"].path = "/api/cost-management/v1/reports/gcp/costs/"
        serializer = GCPQueryParamSerializer(data=query_params, context=self.request_context)
        self.assertTrue(serializer.is_valid())

    def test_parse_units_failure(self):
        """Test failure while parsing units query params."""
        query_params = {"units": "bites"}

        self.request_context["request"].path = "/api/cost-management/v1/reports/gcp/costs/"
        serializer = GCPQueryParamSerializer(data=query_params, context=self.request_context)
        with self.assertRaises(serializers.ValidationError):
            serializer.is_valid(raise_exception=True)

    def test_tag_keys_dynamic_field_validation_success(self):
        """Test that tag keys are validated as fields."""
        tag_keys = ["valid_tag"]
        query_params = {"filter": {"valid_tag": "value"}}
        self.request_context["request"].path = "/api/cost-management/v1/reports/gcp/costs/"
        serializer = GCPQueryParamSerializer(data=query_params, tag_keys=tag_keys, context=self.request_context)
        self.assertTrue(serializer.is_valid())

    def test_tag_keys_dynamic_field_validation_failure(self):
        """Test that invalid tag keys are not valid fields."""
        tag_keys = ["valid_tag"]
        query_params = {"filter": {"bad_tag": "value"}}
        self.request_context["request"].path = "/api/cost-management/v1/reports/gcp/costs/"
        serializer = GCPQueryParamSerializer(data=query_params, tag_keys=tag_keys, context=self.request_context)
        with self.assertRaises(serializers.ValidationError):
            serializer.is_valid(raise_exception=True)

    def test_valid_deltas(self):
        """Test successful handling of valid delta for cost requests."""
        valid_delta_map = {
            "/api/cost-management/v1/reports/gcp/costs/": ["cost", "cost_total"],
            "/api/cost-management/v1/reports/gcp/instance-types/": ["usage"],
            "/api/cost-management/v1/reports/gcp/storage/": ["usage"],
        }
        for url, delta_list in valid_delta_map.items():
            user_data = self._create_user_data()
            alt_request_context = self._create_request_context(
                {"account_id": "10001", "org_id": "1234567", "schema_name": self.schema_name},
                user_data,
                create_tenant=True,
                path=url,
            )
            for valid_delta in delta_list:
                query_params = {"delta": valid_delta}
                serializer = GCPQueryParamSerializer(data=query_params, context=alt_request_context)
                self.assertTrue(serializer.is_valid())

    def test_invalid_deltas(self):
        """Test failure while handling invalid delta for gcp endpoints."""
        bad_delta_map = {
            "/api/cost-management/v1/reports/gcp/costs/": ["usage", "bad_delta"],
            "/api/cost-management/v1/reports/gcp/instance-types/": ["cost", "cost_total", "bad_delta"],
            "/api/cost-management/v1/reports/gcp/storage/": ["cost", "cost_total", "bad_delta"],
        }
        for url, delta_list in bad_delta_map.items():
            user_data = self._create_user_data()
            alt_request_context = self._create_request_context(
                {"account_id": "10001", "org_id": "1234567", "schema_name": self.schema_name},
                user_data,
                create_tenant=True,
                path=url,
            )
            for bad_delta in delta_list:
                query_params = {"delta": bad_delta}
                serializer = GCPQueryParamSerializer(data=query_params, context=alt_request_context)
                with self.assertRaises(serializers.ValidationError):
                    serializer.is_valid(raise_exception=True)

    def test_order_by_service_with_groupby(self):
        """Test that order_by[service] works with a matching group-by."""
        query_params = {"group_by": {"service": "asc"}, "order_by": {"service": "asc"}}
        self.request_context["request"].path = "/api/cost-management/v1/reports/gcp/costs/"
        serializer = GCPQueryParamSerializer(data=query_params, context=self.request_context)
        self.assertTrue(serializer.is_valid())

    def test_order_by_service_without_groupby(self):
        """Test that order_by[service_name] fails without a matching group-by."""
        query_params = {"order_by": {"service_name": "asc"}}
        self.request_context["request"].path = "/api/cost-management/v1/reports/gcp/costs/"
        serializer = GCPQueryParamSerializer(data=query_params, context=self.request_context)
        with self.assertRaises(serializers.ValidationError):
            serializer.is_valid(raise_exception=True)

    def test_query_params_invalid_order_by_request(self):
        """Test parse of charge query params for invalid fields."""
        # Charge can't order by request or usage
        query_params = {
            "group_by": {"subscription_guid": [FAKE.uuid4()]},
            "order_by": {"request": "asc"},
            "filter": {"resolution": "daily", "time_scope_value": "-10", "time_scope_units": "day"},
            "invalid": "param",
        }
        self.request_context["request"].path = "/api/cost-management/v1/reports/gcp/costs/"
        serializer = GCPQueryParamSerializer(data=query_params, context=self.request_context)
        with self.assertRaises(serializers.ValidationError):
            serializer.is_valid(raise_exception=True)

    def test_query_params_invalid_order_by_usage(self):
        """Test parse of charge query params for invalid fields."""
        # Charge can't order by request or usage
        query_params = {
            "group_by": {"subscription_guid": [FAKE.uuid4()]},
            "order_by": {"usage": "asc"},
            "filter": {"resolution": "daily", "time_scope_value": "-10", "time_scope_units": "day"},
            "invalid": "param",
        }
        self.request_context["request"].path = "/api/cost-management/v1/reports/gcp/costs/"
        serializer = GCPQueryParamSerializer(data=query_params, context=self.request_context)
        with self.assertRaises(serializers.ValidationError):
            serializer.is_valid(raise_exception=True)

    def test_fail_without_group_by(self):
        """Test fail if filter[limit] and filter[offset] passed without group by."""
        param_failures_list = [
            {"filter": {"limit": "1", "offset": "1"}},
            {"filter": {"limit": "1"}},
            {"filter": {"offset": "1"}},
        ]
        self.request_context["request"].path = "/api/cost-management/v1/reports/gcp/costs/"
        for param in param_failures_list:
            with self.subTest(param=param):
                with self.assertRaises(serializers.ValidationError):
                    serializer = GCPQueryParamSerializer(data=param, context=self.request_context)
                    self.assertFalse(serializer.is_valid())
                    serializer.is_valid(raise_exception=True)

    def test_pass_without_group_by(self):
        """Test pass if filter[limit] and filter[offset] passed without group by on instance type."""
        param_list = [
            {"filter": {"limit": "1", "offset": "1"}},
            {"filter": {"limit": "1"}},
            {"filter": {"offset": "1"}},
        ]
        self.request_context["request"].path = "/api/cost-management/v1/reports/gcp/instance-types/"
        for param in param_list:
            with self.subTest(param=param):
                serializer = GCPQueryParamSerializer(data=param, context=self.request_context)
                self.assertTrue(serializer.is_valid())<|MERGE_RESOLUTION|>--- conflicted
+++ resolved
@@ -6,11 +6,8 @@
 from faker import Faker
 from rest_framework import serializers
 
-<<<<<<< HEAD
 from api.iam.test.iam_test_case import IamTestCase
-=======
 from api.report.gcp.serializers import GCPExcludeSerializer
->>>>>>> 6eb612e7
 from api.report.gcp.serializers import GCPFilterSerializer
 from api.report.gcp.serializers import GCPGroupBySerializer
 from api.report.gcp.serializers import GCPOrderBySerializer
@@ -19,10 +16,7 @@
 FAKE = Faker()
 
 
-<<<<<<< HEAD
-class GCPFilterSerializerTest(IamTestCase):
-=======
-class GCPExcludeSerializerTest(TestCase):
+class GCPExcludeSerializerTest(IamTestCase):
     """Tests for the exclude serializer."""
 
     def test_parse_exclude_params_no_time(self):
@@ -67,8 +61,7 @@
             self.assertTrue(serializer.is_valid())
 
 
-class GCPFilterSerializerTest(TestCase):
->>>>>>> 6eb612e7
+class GCPFilterSerializerTest(IamTestCase):
     """Tests for the filter serializer."""
 
     def test_parse_filter_params_success(self):
