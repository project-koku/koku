--- conflicted
+++ resolved
@@ -194,12 +194,8 @@
                 "account": [FAKE.uuid4()],
             },
         }
-<<<<<<< HEAD
-        req = Mock(path="/api/cost-management/v1/reports/gcp/costs/")
-        serializer = GCPQueryParamSerializer(data=query_params, context={"request": req})
-=======
-        serializer = GCPQueryParamSerializer(data=query_params, context=self.request_context)
->>>>>>> 324d084c
+        self.request_context["request"].path = "/api/cost-management/v1/reports/gcp/costs/"
+        serializer = GCPQueryParamSerializer(data=query_params, context=self.request_context)
         self.assertTrue(serializer.is_valid())
 
     def test_query_params_invalid_fields(self):
@@ -214,12 +210,8 @@
             },
             "invalid": "param",
         }
-<<<<<<< HEAD
-        req = Mock(path="/api/cost-management/v1/reports/gcp/costs/")
-        serializer = GCPQueryParamSerializer(data=query_params, context={"request": req})
-=======
-        serializer = GCPQueryParamSerializer(data=query_params, context=self.request_context)
->>>>>>> 324d084c
+        self.request_context["request"].path = "/api/cost-management/v1/reports/gcp/costs/"
+        serializer = GCPQueryParamSerializer(data=query_params, context=self.request_context)
         with self.assertRaises(serializers.ValidationError):
             serializer.is_valid(raise_exception=True)
 
@@ -234,33 +226,25 @@
                 "subscription_guid": [FAKE.uuid4()],
             },
         }
-        req = Mock(path="/api/cost-management/v1/reports/gcp/costs/")
-        serializer = GCPQueryParamSerializer(data=query_params, context={"request": req})
+        self.request_context["request"].path = "/api/cost-management/v1/reports/gcp/costs/"
+        serializer = GCPQueryParamSerializer(data=query_params, context=self.request_context)
         with self.assertRaises(serializers.ValidationError):
             serializer.is_valid(raise_exception=True)
 
     def test_parse_units(self):
         """Test pass while parsing units query params."""
         query_params = {"units": "bytes"}
-<<<<<<< HEAD
-
-        req = Mock(path="/api/cost-management/v1/reports/gcp/costs/")
-        serializer = GCPQueryParamSerializer(data=query_params, context={"request": req})
-=======
-        serializer = GCPQueryParamSerializer(data=query_params, context=self.request_context)
->>>>>>> 324d084c
+
+        self.request_context["request"].path = "/api/cost-management/v1/reports/gcp/costs/"
+        serializer = GCPQueryParamSerializer(data=query_params, context=self.request_context)
         self.assertTrue(serializer.is_valid())
 
     def test_parse_units_failure(self):
         """Test failure while parsing units query params."""
         query_params = {"units": "bites"}
-<<<<<<< HEAD
-
-        req = Mock(path="/api/cost-management/v1/reports/gcp/costs/")
-        serializer = GCPQueryParamSerializer(data=query_params, context={"request": req})
-=======
-        serializer = GCPQueryParamSerializer(data=query_params, context=self.request_context)
->>>>>>> 324d084c
+
+        self.request_context["request"].path = "/api/cost-management/v1/reports/gcp/costs/"
+        serializer = GCPQueryParamSerializer(data=query_params, context=self.request_context)
         with self.assertRaises(serializers.ValidationError):
             serializer.is_valid(raise_exception=True)
 
@@ -268,24 +252,16 @@
         """Test that tag keys are validated as fields."""
         tag_keys = ["valid_tag"]
         query_params = {"filter": {"valid_tag": "value"}}
-<<<<<<< HEAD
-        req = Mock(path="/api/cost-management/v1/reports/gcp/costs/")
-        serializer = GCPQueryParamSerializer(data=query_params, tag_keys=tag_keys, context={"request": req})
-=======
+        self.request_context["request"].path = "/api/cost-management/v1/reports/gcp/costs/"
         serializer = GCPQueryParamSerializer(data=query_params, tag_keys=tag_keys, context=self.request_context)
->>>>>>> 324d084c
         self.assertTrue(serializer.is_valid())
 
     def test_tag_keys_dynamic_field_validation_failure(self):
         """Test that invalid tag keys are not valid fields."""
         tag_keys = ["valid_tag"]
         query_params = {"filter": {"bad_tag": "value"}}
-<<<<<<< HEAD
-        req = Mock(path="/api/cost-management/v1/reports/gcp/costs/")
-        serializer = GCPQueryParamSerializer(data=query_params, tag_keys=tag_keys, context={"request": req})
-=======
+        self.request_context["request"].path = "/api/cost-management/v1/reports/gcp/costs/"
         serializer = GCPQueryParamSerializer(data=query_params, tag_keys=tag_keys, context=self.request_context)
->>>>>>> 324d084c
         with self.assertRaises(serializers.ValidationError):
             serializer.is_valid(raise_exception=True)
 
@@ -327,23 +303,15 @@
     def test_order_by_service_with_groupby(self):
         """Test that order_by[service] works with a matching group-by."""
         query_params = {"group_by": {"service": "asc"}, "order_by": {"service": "asc"}}
-<<<<<<< HEAD
-        req = Mock(path="/api/cost-management/v1/reports/gcp/costs/")
-        serializer = GCPQueryParamSerializer(data=query_params, context={"request": req})
-=======
-        serializer = GCPQueryParamSerializer(data=query_params, context=self.request_context)
->>>>>>> 324d084c
+        self.request_context["request"].path = "/api/cost-management/v1/reports/gcp/costs/"
+        serializer = GCPQueryParamSerializer(data=query_params, context=self.request_context)
         self.assertTrue(serializer.is_valid())
 
     def test_order_by_service_without_groupby(self):
         """Test that order_by[service_name] fails without a matching group-by."""
         query_params = {"order_by": {"service_name": "asc"}}
-<<<<<<< HEAD
-        req = Mock(path="/api/cost-management/v1/reports/gcp/costs/")
-        serializer = GCPQueryParamSerializer(data=query_params, context={"request": req})
-=======
-        serializer = GCPQueryParamSerializer(data=query_params, context=self.request_context)
->>>>>>> 324d084c
+        self.request_context["request"].path = "/api/cost-management/v1/reports/gcp/costs/"
+        serializer = GCPQueryParamSerializer(data=query_params, context=self.request_context)
         with self.assertRaises(serializers.ValidationError):
             serializer.is_valid(raise_exception=True)
 
@@ -356,8 +324,8 @@
             "filter": {"resolution": "daily", "time_scope_value": "-10", "time_scope_units": "day"},
             "invalid": "param",
         }
-        req = Mock(path="/api/cost-management/v1/reports/gcp/costs/")
-        serializer = GCPQueryParamSerializer(data=query_params, context={"request": req})
+        self.request_context["request"].path = "/api/cost-management/v1/reports/gcp/costs/"
+        serializer = GCPQueryParamSerializer(data=query_params, context=self.request_context)
         with self.assertRaises(serializers.ValidationError):
             serializer.is_valid(raise_exception=True)
 
@@ -370,8 +338,8 @@
             "filter": {"resolution": "daily", "time_scope_value": "-10", "time_scope_units": "day"},
             "invalid": "param",
         }
-        req = Mock(path="/api/cost-management/v1/reports/gcp/costs/")
-        serializer = GCPQueryParamSerializer(data=query_params, context={"request": req})
+        self.request_context["request"].path = "/api/cost-management/v1/reports/gcp/costs/"
+        serializer = GCPQueryParamSerializer(data=query_params, context=self.request_context)
         with self.assertRaises(serializers.ValidationError):
             serializer.is_valid(raise_exception=True)
 
@@ -382,11 +350,11 @@
             {"filter": {"limit": "1"}},
             {"filter": {"offset": "1"}},
         ]
-        req = Mock(path="/api/cost-management/v1/reports/gcp/costs/")
+        self.request_context["request"].path = "/api/cost-management/v1/reports/gcp/costs/"
         for param in param_failures_list:
             with self.subTest(param=param):
                 with self.assertRaises(serializers.ValidationError):
-                    serializer = GCPQueryParamSerializer(data=param, context={"request": req})
+                    serializer = GCPQueryParamSerializer(data=param, context=self.request_context)
                     self.assertFalse(serializer.is_valid())
                     serializer.is_valid(raise_exception=True)
 
@@ -397,8 +365,8 @@
             {"filter": {"limit": "1"}},
             {"filter": {"offset": "1"}},
         ]
-        req = Mock(path="/api/cost-management/v1/reports/gcp/instance-types/")
+        self.request_context["request"].path = "/api/cost-management/v1/reports/gcp/instance-types/"
         for param in param_list:
             with self.subTest(param=param):
-                serializer = GCPQueryParamSerializer(data=param, context={"request": req})
+                serializer = GCPQueryParamSerializer(data=param, context=self.request_context)
                 self.assertTrue(serializer.is_valid())