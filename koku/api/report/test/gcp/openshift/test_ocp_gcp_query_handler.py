--- conflicted
+++ resolved
@@ -1325,7 +1325,19 @@
         total = query_output.get("total")
         self.assertEqual(total.get("cost", {}).get("total", {}).get("value", 0), current_totals.get("cost_total", 1))
 
-<<<<<<< HEAD
+    def test_ocp_gcp_date_with_no_data(self):
+        # This test will group by a date that is out of range for data generated.
+        # The data will still return data because other dates will still generate data.
+        yesterday = self.dh.yesterday.date()
+        yesterday_month = self.dh.yesterday - relativedelta(months=2)
+
+        url = f"?group_by[service]=*&order_by[cost]=desc&order_by[date]={yesterday_month.date()}&end_date={yesterday}&start_date={yesterday_month.date()}"  # noqa: E501
+        query_params = self.mocked_query_params(url, OCPGCPCostView)
+        handler = OCPGCPReportQueryHandler(query_params)
+        query_output = handler.execute_query()
+        data = query_output.get("data")
+        self.assertIsNotNone(data)
+
 
 class OCPGCPReportQueryTestCurrency(IamTestCase):
     """Tests currency for report queries."""
@@ -1398,18 +1410,4 @@
                 query_output = handler.execute_query()
                 total = query_output.get("total")
                 total_value = total.get("cost").get("total").get("value")
-                self.assertAlmostEqual(total_value, sum(expected_total))
-=======
-    def test_ocp_gcp_date_with_no_data(self):
-        # This test will group by a date that is out of range for data generated.
-        # The data will still return data because other dates will still generate data.
-        yesterday = self.dh.yesterday.date()
-        yesterday_month = self.dh.yesterday - relativedelta(months=2)
-
-        url = f"?group_by[service]=*&order_by[cost]=desc&order_by[date]={yesterday_month.date()}&end_date={yesterday}&start_date={yesterday_month.date()}"  # noqa: E501
-        query_params = self.mocked_query_params(url, OCPGCPCostView)
-        handler = OCPGCPReportQueryHandler(query_params)
-        query_output = handler.execute_query()
-        data = query_output.get("data")
-        self.assertIsNotNone(data)
->>>>>>> 57027a59
+                self.assertAlmostEqual(total_value, sum(expected_total))