#
# Copyright 2021 Red Hat Inc.
# SPDX-License-Identifier: Apache-2.0
#
"""Test the Report Queries."""
import logging
from datetime import datetime
from datetime import timedelta
from decimal import Decimal
from decimal import ROUND_HALF_UP
from unittest import skip
from unittest.mock import patch
from unittest.mock import PropertyMock

from dateutil.relativedelta import relativedelta
from django.db.models import F
from django.db.models import Sum
from django.urls import reverse
from rest_framework.exceptions import ValidationError
from tenant_schemas.utils import tenant_context

from api.iam.test.iam_test_case import IamTestCase
from api.models import Provider
from api.query_filter import QueryFilter
from api.report.gcp.openshift.query_handler import OCPGCPReportQueryHandler
from api.report.gcp.openshift.view import OCPGCPCostView
from api.report.gcp.openshift.view import OCPGCPInstanceTypeView
from api.report.gcp.openshift.view import OCPGCPStorageView
from api.utils import DateHelper
from api.utils import materialized_view_month_start
from reporting.models import GCPCostEntryBill
from reporting.models import OCPGCPComputeSummaryP
from reporting.models import OCPGCPCostLineItemDailySummaryP
from reporting.models import OCPGCPCostSummaryByAccountP
from reporting.models import OCPGCPCostSummaryByServiceP
from reporting.models import OCPGCPCostSummaryP
from reporting.models import OCPGCPStorageSummaryP

LOG = logging.getLogger(__name__)

GCP_SERVICES = {}


@patch("api.report.queries.ReportQueryHandler._get_exchange_rate", return_value=1)
class OCPGCPQueryHandlerTestNoData(IamTestCase):
    """Tests for the OCP report query handler with no data."""

    def setUp(self):
        """Set up the customer view tests."""
        super().setUp()
        self.dh = DateHelper()

        self.this_month_filter = {"usage_start__gte": self.dh.this_month_start.date()}
        self.ten_day_filter = {"usage_start__gte": self.dh.n_days_ago(self.dh.today, 9).date()}
        self.thirty_day_filter = {"usage_start__gte": self.dh.n_days_ago(self.dh.today, 29).date()}
        self.last_month_filter = {
            "usage_start__gte": self.dh.last_month_start.date(),
            "usage_end__lte": self.dh.last_month_end.date(),
        }

    def test_execute_sum_query_instance_types_1(self, mocked_exchange_rates):
        """Test that the sum query runs properly for instance-types."""
        url = "?group_by[account]=*"
        query_params = self.mocked_query_params(url, OCPGCPInstanceTypeView)
        handler = OCPGCPReportQueryHandler(query_params)
        query_output = handler.execute_query()
        self.assertIsNotNone(query_output.get("data"))
        self.assertIsNotNone(query_output.get("total"))
        total = query_output.get("total")
        keys_units = {"cost": "USD", "infrastructure": "USD", "supplementary": "USD", "usage": "hour"}
        has_total_list = ["cost", "infrastructure", "supplementary"]
        for key, unit in keys_units.items():
            self.assertIsNotNone(total.get(key))
            self.assertIsInstance(total.get(key), dict)
            if key in has_total_list:
                self.assertEqual(total.get(key).get("total", {}).get("value"), 0)
                self.assertEqual(total.get(key).get("total", {}).get("units"), unit)
            else:
                self.assertEqual(total.get(key).get("value"), 0)
                self.assertEqual(total.get(key).get("units"), unit)


@patch("api.report.queries.ReportQueryHandler._get_exchange_rate", return_value=1)
class OCPGCPQueryHandlerTest(IamTestCase):
    """Tests for the OCP report query handler."""

    def setUp(self):
        """Set up the customer view tests."""
        super().setUp()
        self.dh = DateHelper()

        # Use one of the test-runner created providers
        self.provider = Provider.objects.filter(type=Provider.PROVIDER_OCP).first()

        self.this_month_filter = {"usage_start__gte": self.dh.this_month_start}
        self.ten_day_filter = {"usage_start__gte": self.dh.n_days_ago(self.dh.today, 9)}
        self.thirty_day_filter = {"usage_start__gte": self.dh.n_days_ago(self.dh.today, 29)}
        self.last_month_filter = {
            "usage_start__gte": self.dh.last_month_start,
            "usage_end__lte": self.dh.last_month_end,
        }

    def get_totals_by_time_scope(self, aggregates, filters=None):
        """Return the total aggregates for a time period."""
        if filters is None:
            filters = self.ten_day_filter
        with tenant_context(self.tenant):
            return OCPGCPCostLineItemDailySummaryP.objects.filter(**filters).aggregate(**aggregates)

    def test_execute_query_w_delta_no_previous_data(self, mocked_exchange_rates):
        """Test deltas with no previous data."""
        url = "?filter[time_scope_value]=-2&delta=cost"
        path = reverse("reports-openshift-gcp-costs")
        query_params = self.mocked_query_params(url, OCPGCPCostView, path)
        handler = OCPGCPReportQueryHandler(query_params)
        query_output = handler.execute_query()
        data = query_output.get("data")
        self.assertIsNotNone(data)
        total_cost = query_output.get("total", {}).get("cost", {}).get("total").get("value", 1)
        delta = query_output.get("delta")
        self.assertIsNotNone(delta.get("value"))
        self.assertIsNone(delta.get("percent", 0))
        self.assertEqual(delta.get("value", 0), total_cost)

    def test_execute_query_orderby_delta(self, mocked_exchange_rates):
        """Test execute_query with ordering by delta ascending."""
        url = "?filter[time_scope_units]=month&filter[time_scope_value]=-1&filter[resolution]=monthly&order_by[delta]=asc&group_by[account]=*&delta=cost"  # noqa: E501
        path = reverse("reports-openshift-gcp-costs")
        query_params = self.mocked_query_params(url, OCPGCPCostView, path)
        handler = OCPGCPReportQueryHandler(query_params)
        query_output = handler.execute_query()
        data = query_output.get("data")
        self.assertIsNotNone(data)
        cmonth_str = self.dh.this_month_start.strftime("%Y-%m")
        for data_item in data:
            month_val = data_item.get("date", "not-a-date")
            month_data = data_item.get("accounts")
            self.assertEqual(month_val, cmonth_str)
            self.assertIsInstance(month_data, list)
            for month_item in month_data:
                self.assertIsInstance(month_item.get("account"), str)
                self.assertIsInstance(month_item.get("values"), list)
                self.assertIsInstance(month_item.get("values")[0].get("delta_value"), Decimal)

    def test_percent_delta(self, mocked_exchange_rates):
        """Test _percent_delta() utility method."""
        url = "?"
        query_params = self.mocked_query_params(url, OCPGCPCostView)
        handler = OCPGCPReportQueryHandler(query_params)
        self.assertEqual(handler._percent_delta(10, 5), 100)

    def test_rank_list_by_account(self, mocked_exchange_rates):
        """Test rank list limit with account alias."""
        # No need to fill db
        url = "?filter[time_scope_units]=month&filter[time_scope_value]=-1&filter[resolution]=monthly&filter[limit]=2&group_by[account]=*"  # noqa: E501
        query_params = self.mocked_query_params(url, OCPGCPCostView)
        handler = OCPGCPReportQueryHandler(query_params)
        data_list = [
            {"account": "1", "total": 5, "rank": 1},
            {"account": "2", "total": 4, "rank": 2},
            {"account": "3", "total": 3, "rank": 3},
            {"account": "4", "total": 2, "rank": 4},
        ]
        expected = [
            {"account": "1", "total": 5, "rank": 1},
            {"account": "2", "total": 4, "rank": 2},
            {
                "account": "Others",
                "total": 5,
                "rank": 3,
                "account_alias": "Others",
                "cost_total": 0,
                "sup_total": 0,
                "infra_total": 0,
            },
        ]
        ranked_list = handler._ranked_list(data_list)
        self.assertEqual(ranked_list, expected)

    def test_rank_list_by_service(self, mocked_exchange_rates):
        """Test rank list limit with service grouping."""
        # No need to fill db
        url = "?filter[time_scope_units]=month&filter[time_scope_value]=-1&filter[resolution]=monthly&filter[limit]=2&group_by[service]=*"  # noqa: E501
        query_params = self.mocked_query_params(url, OCPGCPCostView)
        handler = OCPGCPReportQueryHandler(query_params)
        data_list = [
            {"service": "1", "total": 5, "rank": 1},
            {"service": "2", "total": 4, "rank": 2},
            {"service": "3", "total": 3, "rank": 3},
            {"service": "4", "total": 2, "rank": 4},
        ]
        expected = [
            {"service": "1", "total": 5, "rank": 1},
            {"service": "2", "total": 4, "rank": 2},
            {"service": "Others", "total": 5, "rank": 3, "cost_total": 0, "sup_total": 0, "infra_total": 0},
        ]
        ranked_list = handler._ranked_list(data_list)
        self.assertEqual(ranked_list, expected)

    def test_rank_list_with_offset(self, mocked_exchange_rates):
        """Test rank list limit and offset with account alias."""
        # No need to fill db
        url = "?filter[time_scope_units]=month&filter[time_scope_value]=-1&filter[resolution]=monthly&filter[limit]=1&filter[offset]=1&group_by[account]=*"  # noqa: E501
        query_params = self.mocked_query_params(url, OCPGCPCostView)
        handler = OCPGCPReportQueryHandler(query_params)
        data_list = [
            {"account": "1", "total": 5, "rank": 1},
            {"account": "2", "total": 4, "rank": 2},
            {"account": "3", "total": 3, "rank": 3},
            {"account": "4", "total": 2, "rank": 4},
        ]
        expected = [{"account": "2", "total": 4, "rank": 2}]
        ranked_list = handler._ranked_list(data_list)
        self.assertEqual(ranked_list, expected)

    def test_query_costs_with_totals(self, mocked_exchange_rates):
        """Test execute_query() - costs with totals.

        Query for instance_types, validating that cost totals are present.

        """
        url = "?filter[time_scope_units]=month&filter[time_scope_value]=-1&filter[resolution]=monthly&group_by[account]=*"  # noqa: E501
        query_params = self.mocked_query_params(url, OCPGCPCostView)
        handler = OCPGCPReportQueryHandler(query_params)
        query_output = handler.execute_query()
        data = query_output.get("data")
        self.assertIsNotNone(data)

        for data_item in data:
            accounts = data_item.get("accounts")
            for account in accounts:
                self.assertIsNotNone(account.get("values"))
                self.assertGreater(len(account.get("values")), 0)
                for value in account.get("values"):
                    self.assertIsInstance(value.get("cost", {}).get("total", {}).get("value"), Decimal)
                    self.assertGreater(value.get("cost", {}).get("total", {}).get("value"), Decimal(0))

    def test_query_storage_with_totals(self, mocked_exchange_rates):
        """Test execute_query() - storage with totals.

        Query for storage, validating that cost totals are present.

        """
        url = "?filter[time_scope_units]=month&filter[time_scope_value]=-1&filter[resolution]=monthly&group_by[service]=*"  # noqa: E501
        query_params = self.mocked_query_params(url, OCPGCPStorageView)
        handler = OCPGCPReportQueryHandler(query_params)
        query_output = handler.execute_query()
        data = query_output.get("data")
        self.assertIsNotNone(data)

        for data_item in data:
            services = data_item.get("services")
            self.assertIsNotNone(services)
            for srv in services:
                self.assertIsNotNone(srv.get("values"))
                self.assertGreater(len(srv.get("values")), 0)
                for value in srv.get("values"):
                    self.assertIsInstance(value.get("cost", {}).get("total", {}).get("value"), Decimal)
                    self.assertGreater(value.get("cost", {}).get("total", {}).get("value"), Decimal(0))
                    # FIXME: usage doesn't have units yet. waiting on MSFT
                    # self.assertIsInstance(value.get('usage', {}).get('value'), Decimal)
                    # self.assertGreater(value.get('usage', {}).get('value'), Decimal(0))
                    self.assertIsInstance(value.get("usage", {}), dict)
                    self.assertGreater(value.get("usage", {}).get("value", {}), Decimal(0))

    def test_order_by(self, mocked_exchange_rates):
        """Test that order_by returns properly sorted data."""
        # Do not need to fill db
        url = "?filter[time_scope_units]=month&filter[time_scope_value]=-1&filter[resolution]=monthly"
        query_params = self.mocked_query_params(url, OCPGCPCostView)
        handler = OCPGCPReportQueryHandler(query_params)

        unordered_data = [
            {"date": self.dh.today, "delta_percent": 8, "total": 6.2, "rank": 2},
            {"date": self.dh.yesterday, "delta_percent": 4, "total": 2.2, "rank": 1},
            {"date": self.dh.today, "delta_percent": 7, "total": 8.2, "rank": 1},
            {"date": self.dh.yesterday, "delta_percent": 4, "total": 2.2, "rank": 2},
        ]

        order_fields = ["date", "rank"]
        expected = [
            {"date": self.dh.yesterday, "delta_percent": 4, "total": 2.2, "rank": 1},
            {"date": self.dh.yesterday, "delta_percent": 4, "total": 2.2, "rank": 2},
            {"date": self.dh.today, "delta_percent": 7, "total": 8.2, "rank": 1},
            {"date": self.dh.today, "delta_percent": 8, "total": 6.2, "rank": 2},
        ]

        ordered_data = handler.order_by(unordered_data, order_fields)
        self.assertEqual(ordered_data, expected)

        order_fields = ["date", "-delta"]
        expected = [
            {"date": self.dh.yesterday, "delta_percent": 4, "total": 2.2, "rank": 1},
            {"date": self.dh.yesterday, "delta_percent": 4, "total": 2.2, "rank": 2},
            {"date": self.dh.today, "delta_percent": 8, "total": 6.2, "rank": 2},
            {"date": self.dh.today, "delta_percent": 7, "total": 8.2, "rank": 1},
        ]

        ordered_data = handler.order_by(unordered_data, order_fields)
        self.assertEqual(ordered_data, expected)

    def test_order_by_null_values(self, mocked_exchange_rates):
        """Test that order_by returns properly sorted data with null data."""
        # Do not need to fill db
        url = "?filter[time_scope_units]=month&filter[time_scope_value]=-1&filter[resolution]=monthly"
        query_params = self.mocked_query_params(url, OCPGCPCostView)
        handler = OCPGCPReportQueryHandler(query_params)

        unordered_data = [
            {"node": None, "cluster": "cluster-1"},
            {"node": "alpha", "cluster": "cluster-2"},
            {"node": "bravo", "cluster": "cluster-3"},
            {"node": "oscar", "cluster": "cluster-4"},
        ]

        order_fields = ["node"]
        expected = [
            {"node": "alpha", "cluster": "cluster-2"},
            {"node": "bravo", "cluster": "cluster-3"},
            {"node": "no-node", "cluster": "cluster-1"},
            {"node": "oscar", "cluster": "cluster-4"},
        ]
        ordered_data = handler.order_by(unordered_data, order_fields)
        self.assertEqual(ordered_data, expected)

    def test_query_table(self, mocked_exchange_rates):
        """Test that the correct view is assigned by query table property."""
        url = "?"
        query_params = self.mocked_query_params(url, OCPGCPCostView)
        handler = OCPGCPReportQueryHandler(query_params)
        self.assertEqual(handler.query_table, OCPGCPCostSummaryP)

        url = "?group_by[account]=*"
        query_params = self.mocked_query_params(url, OCPGCPCostView)
        handler = OCPGCPReportQueryHandler(query_params)
        self.assertEqual(handler.query_table, OCPGCPCostSummaryByAccountP)

        url = "?group_by[service]=*"
        query_params = self.mocked_query_params(url, OCPGCPCostView)
        handler = OCPGCPReportQueryHandler(query_params)
        self.assertEqual(handler.query_table, OCPGCPCostSummaryByServiceP)

        url = "?group_by[service]=*&group_by[account]=*"
        query_params = self.mocked_query_params(url, OCPGCPCostView)
        handler = OCPGCPReportQueryHandler(query_params)
        self.assertEqual(handler.query_table, OCPGCPCostSummaryByServiceP)

        url = "?"
        query_params = self.mocked_query_params(url, OCPGCPInstanceTypeView)
        handler = OCPGCPReportQueryHandler(query_params)
        self.assertEqual(handler.query_table, OCPGCPComputeSummaryP)

        url = "?group_by[account]=*"
        query_params = self.mocked_query_params(url, OCPGCPInstanceTypeView)
        handler = OCPGCPReportQueryHandler(query_params)
        self.assertEqual(handler.query_table, OCPGCPComputeSummaryP)

        url = "?"
        query_params = self.mocked_query_params(url, OCPGCPStorageView)
        handler = OCPGCPReportQueryHandler(query_params)
        self.assertEqual(handler.query_table, OCPGCPStorageSummaryP)

        url = "?group_by[account]=*"
        query_params = self.mocked_query_params(url, OCPGCPStorageView)
        handler = OCPGCPReportQueryHandler(query_params)
        self.assertEqual(handler.query_table, OCPGCPStorageSummaryP)

        # url = (
        #     "?filter[service]=Virtual Network,VPN,DNS,Traffic Manager,"
        #     "ExpressRoute,Load Balancer,Application Gateway"
        # )
        # query_params = self.mocked_query_params(url, OCPGCPCostView)
        # handler = OCPGCPReportQueryHandler(query_params)
        # self.assertEqual(handler.query_table, OCPGCPNetworkSummaryP)

        # url = (
        #     "?filter[service]=Virtual Network,VPN,DNS,Traffic Manager,"
        #     "ExpressRoute,Load Balancer,Application Gateway"
        #     "&group_by[account]=*"
        # )
        # query_params = self.mocked_query_params(url, OCPGCPCostView)
        # handler = OCPGCPReportQueryHandler(query_params)
        # self.assertEqual(handler.query_table, OCPGCPNetworkSummaryP)

        # url = "?filter[service]=Cosmos DB,Cache for Redis,Database"
        # query_params = self.mocked_query_params(url, OCPGCPCostView)
        # handler = OCPGCPReportQueryHandler(query_params)
        # self.assertEqual(handler.query_table, OCPGCPDatabaseSummaryP)

        # url = "?filter[service]=Cosmos DB,Cache for Redis,Database" "&group_by[account]=*"
        # query_params = self.mocked_query_params(url, OCPGCPCostView)
        # handler = OCPGCPReportQueryHandler(query_params)
        # self.assertEqual(handler.query_table, OCPGCPDatabaseSummaryP)

    @skip("This test needs to be re-engineered")
    def test_ocp_gcp_date_order_by_cost_desc(self, mocked_exchange_rates):
        """Test execute_query with order by date for correct order of services."""
        # execute query
        yesterday = self.dh.yesterday.date()
        lst = []
        correctlst = []
        url = f"?order_by[cost]=desc&order_by[date]={yesterday}&group_by[service]=*"  # noqa: E501
        query_params = self.mocked_query_params(url, OCPGCPCostView)
        handler = OCPGCPReportQueryHandler(query_params)
        query_output = handler.execute_query()
        data = query_output.get("data")
        # test query output
        for element in data:
            if element.get("date") == str(yesterday):
                for service in element.get("services"):
                    correctlst.append(service.get("service"))
        for element in data:
            # Check if there is any data in services
            for service in element.get("services"):
                lst.append(service.get("service"))
            if lst and correctlst:
                self.assertEqual(correctlst, lst)
            lst = []

    def test_ocp_gcp_date_incorrect_date(self, mocked_exchange_rates):
        wrong_date = "200BC"
        url = f"?order_by[cost]=desc&order_by[date]={wrong_date}&group_by[service]=*"  # noqa: E501
        with self.assertRaises(ValidationError):
            self.mocked_query_params(url, OCPGCPCostView)

    def test_ocp_gcp_out_of_range_under_date(self, mocked_exchange_rates):
        wrong_date = materialized_view_month_start() - timedelta(days=1)
        url = f"?order_by[cost]=desc&order_by[date]={wrong_date}&group_by[service]=*"
        with self.assertRaises(ValidationError):
            self.mocked_query_params(url, OCPGCPCostView)

    def test_ocp_gcp_out_of_range_over_date(self, mocked_exchange_rates):
        wrong_date = DateHelper().today.date() + timedelta(days=1)
        url = f"?order_by[cost]=desc&order_by[date]={wrong_date}&group_by[service]=*"
        with self.assertRaises(ValidationError):
            self.mocked_query_params(url, OCPGCPCostView)

    # Note: The OCP on GCP processing is currently trino-only
    # The issue is that the ocp on gcp tables can only be populated through
    # trino leaving us in a sticky spot as far as unittesting.

    @skip("Skipping until unittests are on Trino.")
    def test_execute_query_by_filtered_cluster(self, mocked_exchange_rates):
        """Test execute_query monthly breakdown by filtered cluster."""
        with tenant_context(self.tenant):
            cluster = OCPGCPCostLineItemDailySummaryP.objects.values("cluster_id")[0].get("cluster_id")
        url = f"?filter[time_scope_units]=month&filter[time_scope_value]=-1&filter[resolution]=monthly&group_by[cluster]={cluster}"  # noqa: E501
        query_params = self.mocked_query_params(url, OCPGCPCostView)
        handler = OCPGCPReportQueryHandler(query_params)
        query_output = handler.execute_query()
        data = query_output.get("data")
        self.assertIsNotNone(data)
        self.assertIsNotNone(query_output.get("total"))
        total = query_output.get("total")
        aggregates = handler._mapper.report_type_map.get("aggregates")
        filters = {**self.this_month_filter, "cluster_id__icontains": cluster}
        for filt in handler._mapper.report_type_map.get("filter"):
            if filt:
                qf = QueryFilter(**filt)
                filters.update({qf.composed_query_string(): qf.parameter})
        current_totals = self.get_totals_by_time_scope(aggregates, filters)
        self.assertIsNotNone(total.get("cost"))
        self.assertEqual(total.get("cost", {}).get("total", {}).get("value", 0), current_totals.get("cost_total", 1))

        cmonth_str = self.dh.this_month_start.strftime("%Y-%m")
        for data_item in data:
            month_val = data_item.get("date", "not-a-date")
            month_data = data_item.get("clusters")
            self.assertEqual(month_val, cmonth_str)
            self.assertIsInstance(month_data, list)
            for month_item in month_data:
                self.assertIsInstance(month_item.get("cluster"), str)
                self.assertIsInstance(month_item.get("values"), list)
                self.assertIsNotNone(month_item.get("values")[0].get("cost"))

    @skip("Skipping until unittests are on Trino.")
    def test_execute_query_by_filtered_service(self, mocked_exchange_rates):
        """Test execute_query monthly breakdown by filtered service."""
        with tenant_context(self.tenant):
            valid_services = [
                service[0]
                for service in OCPGCPCostLineItemDailySummaryP.objects.values_list("service_alias").distinct()
            ]
            service = valid_services[0]
        url = f"?filter[time_scope_units]=month&filter[time_scope_value]=-1&filter[resolution]=monthly&group_by[service]={service}"  # noqa: E501
        query_params = self.mocked_query_params(url, OCPGCPCostView)
        handler = OCPGCPReportQueryHandler(query_params)
        query_output = handler.execute_query()
        data = query_output.get("data")
        total = query_output.get("total")
        self.assertIsNotNone(data)
        self.assertIsNotNone(total)
        aggregates = handler._mapper.report_type_map.get("aggregates")
        filters = {**self.this_month_filter, "service__icontains": service}
        for filt in handler._mapper.report_type_map.get("filter"):
            if filt:
                qf = QueryFilter(**filt)
                filters.update({qf.composed_query_string(): qf.parameter})
        current_totals = self.get_totals_by_time_scope(aggregates, filters)
        self.assertIsNotNone(total.get("cost"))
        self.assertEqual(total.get("cost", {}).get("total", {}).get("value", 0), current_totals.get("cost_total", 1))

        cmonth_str = self.dh.this_month_start.strftime("%Y-%m")
        for data_item in data:
            month_val = data_item.get("date", "not-a-date")
            month_data = data_item.get("services")
            self.assertEqual(month_val, cmonth_str)
            self.assertIsInstance(month_data, list)
            for month_item in month_data:
                name = month_item.get("service")
                self.assertIn(name, valid_services)
                self.assertIsInstance(month_item.get("values"), list)

    @skip("Skipping until unittests are on Trino.")
    def test_execute_query_current_month_filter_service(self, mocked_exchange_rates):
        """Test execute_query for current month on monthly filtered by service."""
        with tenant_context(self.tenant):
            service = OCPGCPCostLineItemDailySummaryP.objects.values("service")[0].get("service")
        url = f"?filter[time_scope_units]=month&filter[time_scope_value]=-1&filter[resolution]=monthly&filter[service]={service}"  # noqa: E501
        query_params = self.mocked_query_params(url, OCPGCPCostView)
        handler = OCPGCPReportQueryHandler(query_params)
        query_output = handler.execute_query()

        data = query_output.get("data")
        self.assertIsNotNone(data)
        self.assertIsNotNone(query_output.get("total"))

        total = query_output.get("total")
        aggregates = handler._mapper.report_type_map.get("aggregates")
        filters = {**self.this_month_filter, "service__icontains": service}
        for filt in handler._mapper.report_type_map.get("filter"):
            if filt:
                qf = QueryFilter(**filt)
                filters.update({qf.composed_query_string(): qf.parameter})
        current_totals = self.get_totals_by_time_scope(aggregates, filters)
        self.assertIsNotNone(total.get("cost"))
        self.assertEqual(total.get("cost", {}).get("total", {}).get("value", 0), current_totals.get("cost_total", 1))

        cmonth_str = self.dh.this_month_start.strftime("%Y-%m")
        for data_item in data:
            month_val = data_item.get("date", "not-a-date")
            month_data = data_item.get("values")
            self.assertEqual(month_val, cmonth_str)
            self.assertIsInstance(month_data, list)

    @skip("Skipping until unittests are on Trino.")
    def test_execute_query_current_month_filter_account(self, mocked_exchange_rates):
        """Test execute_query for current month on monthly filtered by account."""
        with tenant_context(self.tenant):
            account = OCPGCPCostLineItemDailySummaryP.objects.values("account")[0].get("account")
        url = f"?filter[time_scope_units]=month&filter[time_scope_value]=-1&filter[resolution]=monthly&filter[account]={account}"  # noqa: E501
        query_params = self.mocked_query_params(url, OCPGCPCostView)
        handler = OCPGCPReportQueryHandler(query_params)
        query_output = handler.execute_query()
        data = query_output.get("data")
        self.assertIsNotNone(data)
        self.assertIsNotNone(query_output.get("total"))
        total = query_output.get("total")
        aggregates = handler._mapper.report_type_map.get("aggregates")
        filters = {**self.this_month_filter, "account": account}
        current_totals = self.get_totals_by_time_scope(aggregates, filters)
        self.assertIsNotNone(total.get("cost"))
        self.assertEqual(total.get("cost", {}).get("total", {}).get("value", 0), current_totals.get("cost_total", 1))

        cmonth_str = self.dh.this_month_start.strftime("%Y-%m")
        for data_item in data:
            month_val = data_item.get("date", "not-a-date")
            month_data = data_item.get("values")
            self.assertEqual(month_val, cmonth_str)
            self.assertIsInstance(month_data, list)

    @skip("Skipping until unittests are on Trino.")
    def test_execute_query_w_delta(self, mocked_exchange_rates):
        """Test grouped by deltas."""

        path = reverse("reports-openshift-gcp-costs")
        url = "?filter[time_scope_units]=month&filter[time_scope_value]=-1&filter[resolution]=monthly&group_by[account]=*&delta=cost"  # noqa: E501
        query_params = self.mocked_query_params(url, OCPGCPCostView, path)
        handler = OCPGCPReportQueryHandler(query_params)
        # test the calculations
        query_output = handler.execute_query()
        data = query_output.get("data")
        self.assertIsNotNone(data)

        subs = data[0].get("accounts", [{}])
        if isinstance(self.dh.this_month_start, datetime):
            v_this_month_start = self.dh.this_month_start.date()
        else:
            v_this_month_start = self.dh.this_month_start
        if isinstance(self.dh.today, datetime):
            v_today = self.dh.today.date()
            v_today_last_month = (self.dh.today - relativedelta(months=1)).date()
        else:
            v_today = self.dh.today
            v_today_last_month = self.dh.today = relativedelta(months=1)
        if isinstance(self.dh.last_month_start, datetime):
            v_last_month_start = self.dh.last_month_start.date()
        else:
            v_last_month_start = self.dh.last_month_start

        for sub in subs:
            current_total = Decimal(0)
            prev_total = Decimal(0)

            # fetch the expected sums from the DB.
            with tenant_context(self.tenant):
                curr = OCPGCPCostLineItemDailySummaryP.objects.filter(
                    usage_start__gte=v_this_month_start, usage_start__lte=v_today, account=sub.get("account")
                ).aggregate(value=Sum(F("pretax_cost") + F("markup_cost")))
                current_total = Decimal(curr.get("value"))

                prev = OCPGCPCostLineItemDailySummaryP.objects.filter(
                    usage_start__gte=v_last_month_start,
                    usage_start__lte=v_today_last_month,
                    account=sub.get("account"),
                ).aggregate(value=Sum(F("pretax_cost") + F("markup_cost")))
                prev_total = Decimal(prev.get("value", Decimal(0)))

            expected_delta_value = Decimal(current_total - prev_total)
            expected_delta_percent = Decimal((current_total - prev_total) / prev_total * 100)

            values = sub.get("values", [{}])[0]
            self.assertIn("delta_value", values)
            self.assertIn("delta_percent", values)
            self.assertEqual(values.get("delta_value", "str"), expected_delta_value)
            self.assertEqual(values.get("delta_percent", "str"), expected_delta_percent)

        current_total = Decimal(0)
        prev_total = Decimal(0)

        # fetch the expected sums from the DB.
        with tenant_context(self.tenant):
            curr = OCPGCPCostLineItemDailySummaryP.objects.filter(
                usage_start__gte=self.dh.this_month_start, usage_start__lte=self.dh.today
            ).aggregate(value=Sum(F("pretax_cost") + F("markup_cost")))
            current_total = Decimal(curr.get("value"))

            prev = OCPGCPCostLineItemDailySummaryP.objects.filter(
                usage_start__gte=self.dh.last_month_start, usage_start__lte=self.dh.today - relativedelta(months=1)
            ).aggregate(value=Sum(F("pretax_cost") + F("markup_cost")))
            prev_total = Decimal(prev.get("value"))

        expected_delta_value = Decimal(current_total - prev_total)
        expected_delta_percent = Decimal((current_total - prev_total) / prev_total * 100)

        delta = query_output.get("delta")
        self.assertIsNotNone(delta.get("value"))
        self.assertIsNotNone(delta.get("percent"))
        self.assertEqual(delta.get("value", "str"), expected_delta_value)
        self.assertEqual(delta.get("percent", "str"), expected_delta_percent)

    @skip("Skipping until unittests are on Trino.")
    def test_query_instance_types_with_totals(self, mocked_exchange_rates):
        """Test execute_query() - instance types with totals.

        Query for instance_types, validating that cost totals are present.

        """
        url = "?filter[time_scope_units]=month&filter[time_scope_value]=-1&filter[resolution]=monthly&group_by[instance_type]=*"  # noqa: E501
        query_params = self.mocked_query_params(url, OCPGCPInstanceTypeView)
        handler = OCPGCPReportQueryHandler(query_params)
        query_output = handler.execute_query()
        data = query_output.get("data")
        self.assertIsNotNone(data)

        for data_item in data:
            instance_types = data_item.get("instance_types")
            for it in instance_types:
                self.assertIsNotNone(it.get("values"))
                self.assertGreater(len(it.get("values")), 0)
                for value in it.get("values"):
                    self.assertIsInstance(value.get("cost", {}).get("total", {}).get("value"), Decimal)
                    self.assertGreaterEqual(
                        value.get("cost", {}).get("total", {}).get("value").quantize(Decimal(".0001"), ROUND_HALF_UP),
                        Decimal(0),
                    )
                    # FIXME: usage doesn't have units yet. waiting on MSFT
                    # self.assertIsInstance(value.get('usage', {}).get('value'), Decimal)
                    # self.assertGreater(value.get('usage', {}).get('value'), Decimal(0))
                    self.assertIsInstance(value.get("usage", {}), dict)
                    self.assertGreaterEqual(
                        value.get("usage", {}).get("value", {}).quantize(Decimal(".0001"), ROUND_HALF_UP), Decimal(0)
                    )

    @skip("Skipping until unittests are on Trino.")
    def test_calculate_total(self, mocked_exchange_rates):
        """Test that calculated totals return correctly."""
        url = "?filter[time_scope_units]=month&filter[time_scope_value]=-1&filter[resolution]=monthly"
        query_params = self.mocked_query_params(url, OCPGCPCostView)
        handler = OCPGCPReportQueryHandler(query_params)
        expected_units = "USD"
        with tenant_context(self.tenant):
            result = handler.calculate_total(**{"cost_units": expected_units})

        aggregates = handler._mapper.report_type_map.get("aggregates")
        current_totals = self.get_totals_by_time_scope(aggregates, self.this_month_filter)
        self.assertEqual(result.get("cost", {}).get("total", {}).get("value", 0), current_totals.get("cost_total", 1))
        self.assertEqual(result.get("cost", {}).get("total", {}).get("units", "not-USD"), expected_units)

    @skip("Skipping until unittests are on Trino.")
    def test_execute_query_curr_month_by_account_w_limit(self, mocked_exchange_rates):
        """Test execute_query for current month on monthly breakdown by account with limit."""
        url = "?filter[time_scope_units]=month&filter[time_scope_value]=-1&filter[resolution]=monthly&filter[limit]=2&group_by[account]=*"  # noqa: E501
        query_params = self.mocked_query_params(url, OCPGCPCostView)
        handler = OCPGCPReportQueryHandler(query_params)
        query_output = handler.execute_query()
        data = query_output.get("data")
        self.assertIsNotNone(data)
        self.assertIsNotNone(query_output.get("total"))
        total = query_output.get("total")
        aggregates = handler._mapper.report_type_map.get("aggregates")
        current_totals = self.get_totals_by_time_scope(aggregates, self.this_month_filter)
        self.assertIsNotNone(total.get("cost"))
        self.assertEqual(total.get("cost", {}).get("total", {}).get("value", 0), current_totals.get("cost_total", 1))

        cmonth_str = DateHelper().this_month_start.strftime("%Y-%m")
        for data_item in data:
            month_val = data_item.get("date", "not-a-date")
            month_data = data_item.get("accounts")
            self.assertEqual(month_val, cmonth_str)
            self.assertIsInstance(month_data, list)
            self.assertEqual(1, len(month_data))
            for month_item in month_data:
                self.assertIsInstance(month_item.get("account"), str)
                self.assertIsInstance(month_item.get("values"), list)

    @skip("Skipping until unittests are on Trino.")
    @patch("api.query_params.QueryParameters.accept_type", new_callable=PropertyMock)
    def test_execute_query_curr_month_by_account_w_limit_csv(self, mock_accept, mocked_exchange_rates):
        """Test execute_query for current month on monthly by account with limt as csv."""
        mock_accept.return_value = "text/csv"

        url = "?filter[time_scope_units]=month&filter[time_scope_value]=-1&filter[resolution]=monthly&filter[limit]=1&group_by[account]=*"  # noqa: E501
        query_params = self.mocked_query_params(url, OCPGCPCostView)
        handler = OCPGCPReportQueryHandler(query_params)
        query_output = handler.execute_query()
        data = query_output.get("data")

        self.assertIsNotNone(data)
        self.assertIsNotNone(query_output.get("total"))
        total = query_output.get("total")
        aggregates = handler._mapper.report_type_map.get("aggregates")
        current_totals = self.get_totals_by_time_scope(aggregates, self.this_month_filter)
        self.assertIsNotNone(total.get("cost"))
        self.assertEqual(total.get("cost", {}).get("total", {}).get("value", 0), current_totals.get("cost_total", 1))

        with tenant_context(self.tenant):
            tag_count = OCPGCPCostLineItemDailySummaryP.objects.values(handler._mapper.tag_column).distinct().count()

        cmonth_str = self.dh.this_month_start.strftime("%Y-%m")
        self.assertEqual(len(data), tag_count)
        subs = set()
        for data_item in data:
            subs.add(data_item.get("account"))
            month = data_item.get("date", "not-a-date")
            self.assertEqual(month, cmonth_str)
        self.assertEqual(len(subs), 1)

    @skip("Skipping until unittests are on Trino.")
    def test_execute_query_curr_month_by_account_w_order(self, mocked_exchange_rates):
        """Test execute_query for current month on monthly breakdown by account with asc order."""
        url = "?filter[time_scope_units]=month&filter[time_scope_value]=-1&filter[resolution]=monthly&order_by[cost]=asc&group_by[account]=*"  # noqa: E501
        query_params = self.mocked_query_params(url, OCPGCPCostView)
        handler = OCPGCPReportQueryHandler(query_params)
        query_output = handler.execute_query()
        data = query_output.get("data")
        self.assertIsNotNone(data)
        self.assertIsNotNone(query_output.get("total"))
        total = query_output.get("total")
        aggregates = handler._mapper.report_type_map.get("aggregates")
        current_totals = self.get_totals_by_time_scope(aggregates, self.this_month_filter)
        self.assertIsNotNone(total.get("cost"))
        self.assertEqual(total.get("cost", {}).get("total", {}).get("value", 0), current_totals.get("cost_total", 1))

        cmonth_str = self.dh.this_month_start.strftime("%Y-%m")
        for data_item in data:
            month_val = data_item.get("date", "not-a-date")
            month_data = data_item.get("accounts")
            self.assertEqual(month_val, cmonth_str)
            self.assertIsInstance(month_data, list)
            self.assertEqual(len(month_data), 1)
            current_total = 0
            for month_item in month_data:
                self.assertIsInstance(month_item.get("account"), str)
                self.assertIsInstance(month_item.get("values"), list)
                self.assertIsNotNone(month_item.get("values")[0].get("cost", {}).get("total", {}).get("value"))
                data_point_total = month_item.get("values")[0].get("cost", {}).get("total", {}).get("value")
                self.assertLess(current_total, data_point_total)
                current_total = data_point_total

    @skip("Skipping until unittests are on Trino.")
    def test_execute_query_curr_month_by_account_w_order_by_account(self, mocked_exchange_rates):
        """Test execute_query for current month on monthly breakdown by account with asc order."""
        url = "?filter[time_scope_units]=month&filter[time_scope_value]=-1&filter[resolution]=monthly&order_by[account]=asc&group_by[account]=*"  # noqa: E501
        query_params = self.mocked_query_params(url, OCPGCPCostView)
        handler = OCPGCPReportQueryHandler(query_params)
        query_output = handler.execute_query()
        data = query_output.get("data")
        self.assertIsNotNone(data)
        self.assertIsNotNone(query_output.get("total"))
        total = query_output.get("total")
        aggregates = handler._mapper.report_type_map.get("aggregates")
        current_totals = self.get_totals_by_time_scope(aggregates, self.this_month_filter)
        self.assertIsNotNone(total.get("cost"))
        self.assertEqual(total.get("cost", {}).get("total", {}).get("value", 0), current_totals.get("cost_total", 1))

        cmonth_str = self.dh.this_month_start.strftime("%Y-%m")
        for data_item in data:
            month_val = data_item.get("date", "not-a-date")
            month_data = data_item.get("accounts")
            self.assertEqual(month_val, cmonth_str)
            self.assertIsInstance(month_data, list)
            self.assertEqual(len(month_data), 1)
            current = "0"
            for month_item in month_data:
                self.assertIsInstance(month_item.get("account"), str)
                self.assertIsInstance(month_item.get("values"), list)
                self.assertIsNotNone(month_item.get("values")[0].get("account"))
                data_point = month_item.get("values")[0].get("account")
                if data_point == "1 Other":
                    continue
                self.assertLess(current, data_point)
                current = data_point

<<<<<<< HEAD
    @skip("Skipping until unittests are on Trino.")
    def test_source_uuid_mapping(self, mocked_exchange_rates):  # noqa: C901
=======
    @skip("Skipping until unittests are on Trino.")  # noqa: C901
    def test_source_uuid_mapping(self):  # noqa: C901
>>>>>>> 3f148c7d
        """Test source_uuid is mapped to the correct source."""
        endpoints = [OCPGCPCostView, OCPGCPInstanceTypeView, OCPGCPStorageView]
        with tenant_context(self.tenant):
            expected_source_uuids = list(GCPCostEntryBill.objects.distinct().values_list("provider_id", flat=True))
        source_uuid_list = []
        for endpoint in endpoints:
            urls = ["?"]
            if endpoint == OCPGCPCostView:
                urls.extend(["?group_by[account]=*", "?group_by[project]=*", "group_by[service]=*"])
            for url in urls:
                query_params = self.mocked_query_params(url, endpoint)
                handler = OCPGCPReportQueryHandler(query_params)
                query_output = handler.execute_query()
                for dictionary in query_output.get("data"):
                    for _, value in dictionary.items():
                        if isinstance(value, list):
                            for item in value:
                                if isinstance(item, dict):
                                    if "values" in item.keys():
                                        value = item["values"][0]
                                        source_uuid_list.extend(value.get("source_uuid"))
        self.assertNotEqual(source_uuid_list, [])
        for source_uuid in source_uuid_list:
            self.assertIn(source_uuid, expected_source_uuids)

    @skip("Skipping until unittests are on Trino.")
    def test_execute_query_curr_month_by_cluster(self, mocked_exchange_rates):
        """Test execute_query for current month on monthly breakdown by group_by cluster."""
        url = "?filter[time_scope_units]=month&filter[time_scope_value]=-1&filter[resolution]=monthly&group_by[cluster]=*"  # noqa: E501
        query_params = self.mocked_query_params(url, OCPGCPCostView)
        handler = OCPGCPReportQueryHandler(query_params)
        query_output = handler.execute_query()
        data = query_output.get("data")
        self.assertIsNotNone(data)
        self.assertIsNotNone(query_output.get("total"))
        total = query_output.get("total")
        aggregates = handler._mapper.report_type_map.get("aggregates")
        current_totals = self.get_totals_by_time_scope(aggregates, self.this_month_filter)
        self.assertIsNotNone(total.get("cost"))
        self.assertEqual(total.get("cost", {}).get("total", {}).get("value", 0), current_totals.get("cost_total", 1))

        cmonth_str = DateHelper().this_month_start.strftime("%Y-%m")
        for data_item in data:
            month_val = data_item.get("date", "not-a-date")
            month_data = data_item.get("clusters")
            self.assertEqual(month_val, cmonth_str)
            self.assertIsInstance(month_data, list)
            for month_item in month_data:
                self.assertIsInstance(month_item.get("cluster"), str)
                self.assertIsInstance(month_item.get("values"), list)
                self.assertIsNotNone(month_item.get("values")[0].get("cost"))

    @skip("Skipping until unittests are on Trino.")
    def test_execute_query_current_month_by_account(self, mocked_exchange_rates):
        """Test execute_query for current month on monthly breakdown by account."""
        url = "?filter[time_scope_units]=month&filter[time_scope_value]=-1&filter[resolution]=monthly&group_by[account]=*"  # noqa: E501
        query_params = self.mocked_query_params(url, OCPGCPCostView)
        handler = OCPGCPReportQueryHandler(query_params)
        query_output = handler.execute_query()
        data = query_output.get("data")
        self.assertIsNotNone(data)
        self.assertIsNotNone(query_output.get("total"))
        total = query_output.get("total")
        self.assertIsNotNone(total.get("cost"))

        aggregates = handler._mapper.report_type_map.get("aggregates")
        current_totals = self.get_totals_by_time_scope(aggregates, self.this_month_filter)
        self.assertEqual(total.get("cost", {}).get("total", {}).get("value", 0), current_totals.get("cost_total", 1))

        cmonth_str = DateHelper().this_month_start.strftime("%Y-%m")
        for data_item in data:
            month_val = data_item.get("date", "not-a-date")
            month_data = data_item.get("accounts")
            self.assertEqual(month_val, cmonth_str)
            self.assertIsInstance(month_data, list)
            for month_item in month_data:
                self.assertIsInstance(month_item.get("values"), list)

    @skip("Skipping until unittests are on Trino.")
    def test_execute_query_current_month_by_service(self, mocked_exchange_rates):
        """Test execute_query for current month on monthly breakdown by service."""
        valid_services = list(GCP_SERVICES.keys())
        url = "?filter[time_scope_units]=month&filter[time_scope_value]=-1&filter[resolution]=monthly&group_by[service]=*"  # noqa: E501
        query_params = self.mocked_query_params(url, OCPGCPCostView)
        handler = OCPGCPReportQueryHandler(query_params)
        query_output = handler.execute_query()
        data = query_output.get("data")
        self.assertIsNotNone(data)
        self.assertIsNotNone(query_output.get("total"))
        total = query_output.get("total")
        aggregates = handler._mapper.report_type_map.get("aggregates")
        current_totals = self.get_totals_by_time_scope(aggregates, self.this_month_filter)
        self.assertIsNotNone(total.get("cost"))
        self.assertEqual(total.get("cost", {}).get("total", {}).get("value", 0), current_totals.get("cost_total", 1))

        cmonth_str = self.dh.this_month_start.strftime("%Y-%m")
        for data_item in data:
            month_val = data_item.get("date", "not-a-date")
            month_data = data_item.get("services")
            self.assertEqual(month_val, cmonth_str)
            self.assertIsInstance(month_data, list)
            for month_item in month_data:
                name = month_item.get("service")
                self.assertIn(name, valid_services)
                self.assertIsInstance(month_item.get("values"), list)

    @skip("Skipping until unittests are on Trino.")
    def test_execute_query_current_month_daily(self, mocked_exchange_rates):
        """Test execute_query for current month on daily breakdown."""
        url = "?filter[time_scope_units]=month&filter[time_scope_value]=-1&filter[resolution]=daily"
        query_params = self.mocked_query_params(url, OCPGCPCostView)
        handler = OCPGCPReportQueryHandler(query_params)
        query_output = handler.execute_query()
        self.assertIsNotNone(query_output.get("data"))
        self.assertIsNotNone(query_output.get("total"))
        total = query_output.get("total")
        self.assertIsNotNone(total.get("cost"))

        aggregates = handler._mapper.report_type_map.get("aggregates")
        current_totals = self.get_totals_by_time_scope(aggregates, self.this_month_filter)
        self.assertEqual(total.get("cost", {}).get("total", {}).get("value", 0), current_totals.get("cost_total", 1))

    @skip("Skipping until unittests are on Trino.")
    def test_execute_sum_query_instance_types_2(self, mocked_exchange_rates):
        """Test that the sum query runs properly."""
        url = "?"
        query_params = self.mocked_query_params(url, OCPGCPInstanceTypeView)
        handler = OCPGCPReportQueryHandler(query_params)
        query_output = handler.execute_query()
        self.assertIsNotNone(query_output.get("data"))
        self.assertIsNotNone(query_output.get("total"))

        aggregates = handler._mapper.report_type_map.get("aggregates")
        filters = {**self.ten_day_filter, "instance_type__isnull": False, "unit__exact": "Hrs"}
        current_totals = self.get_totals_by_time_scope(aggregates, filters)
        total = query_output.get("total")
        self.assertEqual(total.get("cost", {}).get("total", {}).get("value", 0), current_totals.get("cost_total", 1))<|MERGE_RESOLUTION|>--- conflicted
+++ resolved
@@ -822,13 +822,8 @@
                 self.assertLess(current, data_point)
                 current = data_point
 
-<<<<<<< HEAD
-    @skip("Skipping until unittests are on Trino.")
-    def test_source_uuid_mapping(self, mocked_exchange_rates):  # noqa: C901
-=======
     @skip("Skipping until unittests are on Trino.")  # noqa: C901
     def test_source_uuid_mapping(self):  # noqa: C901
->>>>>>> 3f148c7d
         """Test source_uuid is mapped to the correct source."""
         endpoints = [OCPGCPCostView, OCPGCPInstanceTypeView, OCPGCPStorageView]
         with tenant_context(self.tenant):
