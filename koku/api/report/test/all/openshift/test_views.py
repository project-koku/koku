--- conflicted
+++ resolved
@@ -24,8 +24,6 @@
 from tenant_schemas.utils import tenant_context
 
 from api.iam.test.iam_test_case import IamTestCase
-from api.models import Provider
-from api.provider.test import create_generic_provider
 from api.utils import DateHelper
 from reporting.models import OCPAWSCostLineItemDailySummary
 
@@ -51,13 +49,6 @@
     def setUp(self):
         """Set up the customer view tests."""
         super().setUp()
-<<<<<<< HEAD
-        _, self.provider = create_generic_provider(Provider.PROVIDER_OCP, self.headers)
-=======
-        _, self.provider = create_generic_provider(Provider.PROVIDER_OCP, self.request_context)
-        self.data_generator = OCPAWSReportDataGenerator(self.tenant, self.provider)
-        self.data_generator.add_data_to_tenant()
->>>>>>> 61467e38
 
     def test_group_bys_with_second_group_by_tag(self):
         """Test that a group by project followed by a group by tag does not error."""
