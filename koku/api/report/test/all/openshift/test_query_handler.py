--- conflicted
+++ resolved
@@ -4,11 +4,8 @@
 #
 """Test the OCP on All query handler."""
 import logging
-<<<<<<< HEAD
 from decimal import Decimal
-=======
 from unittest import skip
->>>>>>> 90849374
 from unittest.mock import patch
 from uuid import uuid4
 
