--- conflicted
+++ resolved
@@ -59,15 +59,8 @@
         client = APIClient()
         response = client.get(url, **self.headers)
 
-<<<<<<< HEAD
         expected_end_date = self.dh.today.date().strftime('%Y-%m-%d')
         expected_start_date = self.dh.this_month_start.date().strftime('%Y-%m-%d')
-=======
-        expected_end_date = self.dh.today
-        expected_start_date = self.dh.n_days_ago(expected_end_date, 9)
-        expected_end_date = str(expected_end_date.date())
-        expected_start_date = str(expected_start_date.date())
->>>>>>> 7d1a3007
         self.assertEqual(response.status_code, status.HTTP_200_OK)
         data = response.json()
         dates = sorted([item.get('date') for item in data.get('data')])
@@ -84,13 +77,9 @@
         """Test that OCP CPU endpoint works."""
         url = reverse('reports-openshift-aws-storage')
         client = APIClient()
-<<<<<<< HEAD
         params = {'filter[time_scope_value]': '-30',
                   'filter[time_scope_units]': 'day',
                   'filter[resolution]': 'daily'}
-=======
-        params = {'filter[time_scope_value]': '-30'}
->>>>>>> 7d1a3007
         url = url + '?' + urlencode(params, quote_via=quote_plus)
         response = client.get(url, **self.headers)
 
@@ -652,15 +641,8 @@
         client = APIClient()
         response = client.get(url, **self.headers)
 
-<<<<<<< HEAD
         expected_end_date = self.dh.today.date().strftime('%Y-%m-%d')
         expected_start_date = self.dh.this_month_start.date().strftime('%Y-%m-%d')
-=======
-        expected_end_date = self.dh.today
-        expected_start_date = self.dh.n_days_ago(expected_end_date, 9)
-        expected_end_date = str(expected_end_date.date())
-        expected_start_date = str(expected_start_date.date())
->>>>>>> 7d1a3007
         self.assertEqual(response.status_code, status.HTTP_200_OK)
         data = response.json()
         dates = sorted([item.get('date') for item in data.get('data')])
