#
# Copyright 2018 Red Hat, Inc.
#
# This program is free software: you can redistribute it and/or modify
# it under the terms of the GNU Affero General Public License as
# published by the Free Software Foundation, either version 3 of the
# License, or (at your option) any later version.
#
# This program is distributed in the hope that it will be useful,
# but WITHOUT ANY WARRANTY; without even the implied warranty of
# MERCHANTABILITY or FITNESS FOR A PARTICULAR PURPOSE.  See the
# GNU Affero General Public License for more details.
#
# You should have received a copy of the GNU Affero General Public License
# along with this program.  If not, see <https://www.gnu.org/licenses/>.
#
"""Test the Report Queries."""

from tenant_schemas.utils import tenant_context

from api.iam.test.iam_test_case import IamTestCase
from api.report.ocp_aws.ocp_aws_query_handler import OCPAWSReportQueryHandler
from api.report.test.ocp_aws.helpers import OCPAWSReportDataGenerator
from api.utils import DateHelper
from reporting.models import OCPAWSCostLineItemDailySummary


class OCPReportQueryHandlerTest(IamTestCase):
    """Tests for the OCP report query handler."""

    @classmethod
    def setUpClass(cls):
        """Set up the test class."""
        super().setUpClass()
        cls.dh = DateHelper()

        cls.this_month_filter = {'usage_start__gte': cls.dh.this_month_start}
        cls.ten_day_filter = {'usage_start__gte': cls.dh.n_days_ago(cls.dh.today, 9)}
        cls.thirty_day_filter = {'usage_start__gte': cls.dh.n_days_ago(cls.dh.today, 29)}
        cls.last_month_filter = {'usage_start__gte': cls.dh.last_month_start,
                                 'usage_end__lte': cls.dh.last_month_end}

    def setUp(self):
        """Set up the customer view tests."""
        super().setUp()
        OCPAWSReportDataGenerator(self.tenant).add_data_to_tenant()

    def get_totals_by_time_scope(self, aggregates, filter=None):
        """Return the total aggregates for a time period."""
        if filter is None:
            filter = self.ten_day_filter
        with tenant_context(self.tenant):
            return OCPAWSCostLineItemDailySummary.objects\
                .filter(**filter)\
                .aggregate(**aggregates)

    def test_execute_sum_query_storage(self):
        """Test that the sum query runs properly."""
        query_params = {}
        handler = OCPAWSReportQueryHandler(
            query_params,
            '',
            self.tenant,
            **{'report_type': 'storage'}
        )

        filt = {'product_family__contains': 'Storage'}
        filt.update(self.ten_day_filter)
        aggregates = handler._mapper._report_type_map.get('aggregate')
        current_totals = self.get_totals_by_time_scope(aggregates, filt)
        query_output = handler.execute_query()
        self.assertIsNotNone(query_output.get('data'))
        self.assertIsNotNone(query_output.get('total'))
        total = query_output.get('total')

        self.assertEqual(total.get('total'), current_totals.get('total'))

    def test_execute_query_current_month_daily(self):
        """Test execute_query for current month on daily breakdown."""
        query_params = {'filter':
                        {'resolution': 'daily', 'time_scope_value': -1,
                         'time_scope_units': 'month'}}
        handler = OCPAWSReportQueryHandler(query_params, '', self.tenant,
                                           **{'report_type': 'costs'})
        query_output = handler.execute_query()
        self.assertIsNotNone(query_output.get('data'))
        self.assertIsNotNone(query_output.get('total'))
        total = query_output.get('total')
        self.assertIsNotNone(total.get('value'))

<<<<<<< HEAD
        aggregates = handler._mapper._report_type_map.get('aggregate')
=======
        aggregates = handler._mapper._report_type_map.get('aggregates')
>>>>>>> d3473fc2
        current_totals = self.get_totals_by_time_scope(aggregates,
                                                       self.this_month_filter)
        self.assertEqual(total.get('value'), current_totals.get('value'))

    def test_execute_query_current_month_monthly(self):
        """Test execute_query for current month on monthly breakdown."""
        query_params = {'filter':
                        {'resolution': 'monthly', 'time_scope_value': -1,
                         'time_scope_units': 'month'}}
        handler = OCPAWSReportQueryHandler(query_params, '', self.tenant,
                                           **{'report_type': 'costs'})
        query_output = handler.execute_query()
        self.assertIsNotNone(query_output.get('data'))
        self.assertIsNotNone(query_output.get('total'))
        total = query_output.get('total')
        self.assertIsNotNone(total.get('value'))

<<<<<<< HEAD
        aggregates = handler._mapper._report_type_map.get('aggregate')
=======
        aggregates = handler._mapper._report_type_map.get('aggregates')
>>>>>>> d3473fc2
        current_totals = self.get_totals_by_time_scope(aggregates,
                                                       self.this_month_filter)
        self.assertEqual(total.get('value'), current_totals.get('value'))

    def test_execute_query_current_month_by_service(self):
        """Test execute_query for current month on monthly breakdown by service."""
        query_params = {'filter':
                        {'resolution': 'monthly', 'time_scope_value': -1,
                         'time_scope_units': 'month'},
                        'group_by': {'service': ['*']}}
        handler = OCPAWSReportQueryHandler(query_params, '?group_by[service]=*',
                                           self.tenant,
                                           **{'report_type': 'costs'})
        query_output = handler.execute_query()
        data = query_output.get('data')
        self.assertIsNotNone(data)
        self.assertIsNotNone(query_output.get('total'))
        total = query_output.get('total')
        self.assertIsNotNone(total.get('value'))

<<<<<<< HEAD
        aggregates = handler._mapper._report_type_map.get('aggregate')
=======
        aggregates = handler._mapper._report_type_map.get('aggregates')
>>>>>>> d3473fc2
        current_totals = self.get_totals_by_time_scope(aggregates,
                                                       self.this_month_filter)
        self.assertEqual(total.get('value'), current_totals.get('value'))

        cmonth_str = DateHelper().this_month_start.strftime('%Y-%m')
        for data_item in data:
            month_val = data_item.get('date')
            month_data = data_item.get('services')
            self.assertEqual(month_val, cmonth_str)
            self.assertIsInstance(month_data, list)
            for month_item in month_data:
                compute = month_item.get('service')
                self.assertEqual(compute, 'AmazonEC2')
                self.assertIsInstance(month_item.get('values'), list)

    def test_execute_query_by_filtered_service(self):
        """Test execute_query monthly breakdown by filtered service."""
        query_params = {'filter':
                        {'resolution': 'monthly', 'time_scope_value': -1,
                         'time_scope_units': 'month'},
                        'group_by': {'service': ['AmazonEC2']}}
        handler = OCPAWSReportQueryHandler(query_params, '?group_by[service]=AmazonEC2',
                                           self.tenant,
                                           **{'report_type': 'costs'})
        query_output = handler.execute_query()
        data = query_output.get('data')
        self.assertIsNotNone(data)
        self.assertIsNotNone(query_output.get('total'))
        total = query_output.get('total')
        self.assertIsNotNone(total.get('value'))

<<<<<<< HEAD
        aggregates = handler._mapper._report_type_map.get('aggregate')
=======
        aggregates = handler._mapper._report_type_map.get('aggregates')
>>>>>>> d3473fc2
        current_totals = self.get_totals_by_time_scope(aggregates,
                                                       self.this_month_filter)
        self.assertEqual(total.get('value'), current_totals.get('value'))

        cmonth_str = DateHelper().this_month_start.strftime('%Y-%m')
        for data_item in data:
            month_val = data_item.get('date')
            month_data = data_item.get('services')
            self.assertEqual(month_val, cmonth_str)
            self.assertIsInstance(month_data, list)
            for month_item in month_data:
                compute = month_item.get('service')
                self.assertEqual(compute, 'AmazonEC2')
                self.assertIsInstance(month_item.get('values'), list)

    def test_query_by_partial_filtered_service(self):
        """Test execute_query monthly breakdown by filtered service."""
        query_params = {'filter':
                        {'resolution': 'monthly', 'time_scope_value': -1,
                         'time_scope_units': 'month'},
                        'group_by': {'service': ['eC2']}}
        handler = OCPAWSReportQueryHandler(query_params, '?group_by[service]=eC2',
                                           self.tenant,
                                           **{'report_type': 'costs'})
        query_output = handler.execute_query()
        data = query_output.get('data')
        self.assertIsNotNone(data)
        self.assertIsNotNone(query_output.get('total'))
        total = query_output.get('total')
        self.assertIsNotNone(total.get('value'))

<<<<<<< HEAD
        aggregates = handler._mapper._report_type_map.get('aggregate')
=======
        aggregates = handler._mapper._report_type_map.get('aggregates')
>>>>>>> d3473fc2
        current_totals = self.get_totals_by_time_scope(aggregates,
                                                       self.this_month_filter)
        self.assertEqual(total.get('value'), current_totals.get('value'))

        cmonth_str = DateHelper().this_month_start.strftime('%Y-%m')
        for data_item in data:
            month_val = data_item.get('date')
            month_data = data_item.get('services')
            self.assertEqual(month_val, cmonth_str)
            self.assertIsInstance(month_data, list)
            for month_item in month_data:
                compute = month_item.get('service')
                self.assertEqual(compute, 'AmazonEC2')
                self.assertIsInstance(month_item.get('values'), list)

    def test_execute_query_current_month_by_account(self):
        """Test execute_query for current month on monthly breakdown by account."""
        query_params = {'filter':
                        {'resolution': 'monthly', 'time_scope_value': -1,
                         'time_scope_units': 'month'},
                        'group_by': {'account': ['*']}}
        handler = OCPAWSReportQueryHandler(query_params, '?group_by[account]=*',
                                           self.tenant,
                                           **{'report_type': 'costs'})
        query_output = handler.execute_query()
        data = query_output.get('data')
        self.assertIsNotNone(data)
        self.assertIsNotNone(query_output.get('total'))
        total = query_output.get('total')
        self.assertIsNotNone(total.get('value'))

<<<<<<< HEAD
        aggregates = handler._mapper._report_type_map.get('aggregate')
=======
        aggregates = handler._mapper._report_type_map.get('aggregates')
>>>>>>> d3473fc2
        current_totals = self.get_totals_by_time_scope(aggregates,
                                                       self.this_month_filter)
        self.assertEqual(total.get('value'), current_totals.get('value'))

        cmonth_str = DateHelper().this_month_start.strftime('%Y-%m')
        for data_item in data:
            month_val = data_item.get('date')
            month_data = data_item.get('accounts')
            self.assertEqual(month_val, cmonth_str)
            self.assertIsInstance(month_data, list)
            for month_item in month_data:
                self.assertIsInstance(month_item.get('values'), list)

    def test_execute_query_by_account_by_service(self):
        """Test execute_query for current month breakdown by account by service."""
        query_params = {'filter':
                        {'resolution': 'monthly', 'time_scope_value': -1,
                         'time_scope_units': 'month'},
                        'group_by': {'account': ['*'],
                                     'service': ['*']}}
        query_string = '?group_by[account]=*&group_by[service]=*'
        handler = OCPAWSReportQueryHandler(query_params, query_string,
                                           self.tenant,
                                           **{'report_type': 'costs'})
        query_output = handler.execute_query()
        data = query_output.get('data')
        self.assertIsNotNone(data)
        self.assertIsNotNone(query_output.get('total'))
        total = query_output.get('total')
        self.assertIsNotNone(total.get('value'))

<<<<<<< HEAD
        aggregates = handler._mapper._report_type_map.get('aggregate')
=======
        aggregates = handler._mapper._report_type_map.get('aggregates')
>>>>>>> d3473fc2
        current_totals = self.get_totals_by_time_scope(aggregates,
                                                       self.this_month_filter)
        self.assertEqual(total.get('value'), current_totals.get('value'))

        cmonth_str = DateHelper().this_month_start.strftime('%Y-%m')
        for data_item in data:
            month_val = data_item.get('date')
            month_data = data_item.get('accounts')
            self.assertEqual(month_val, cmonth_str)
            self.assertIsInstance(month_data, list)
            for month_item in month_data:
                self.assertIsInstance(month_item.get('services'), list)<|MERGE_RESOLUTION|>--- conflicted
+++ resolved
@@ -66,7 +66,7 @@
 
         filt = {'product_family__contains': 'Storage'}
         filt.update(self.ten_day_filter)
-        aggregates = handler._mapper._report_type_map.get('aggregate')
+        aggregates = handler._mapper._report_type_map.get('aggregates')
         current_totals = self.get_totals_by_time_scope(aggregates, filt)
         query_output = handler.execute_query()
         self.assertIsNotNone(query_output.get('data'))
@@ -88,11 +88,7 @@
         total = query_output.get('total')
         self.assertIsNotNone(total.get('value'))
 
-<<<<<<< HEAD
-        aggregates = handler._mapper._report_type_map.get('aggregate')
-=======
-        aggregates = handler._mapper._report_type_map.get('aggregates')
->>>>>>> d3473fc2
+        aggregates = handler._mapper._report_type_map.get('aggregates')
         current_totals = self.get_totals_by_time_scope(aggregates,
                                                        self.this_month_filter)
         self.assertEqual(total.get('value'), current_totals.get('value'))
@@ -110,11 +106,7 @@
         total = query_output.get('total')
         self.assertIsNotNone(total.get('value'))
 
-<<<<<<< HEAD
-        aggregates = handler._mapper._report_type_map.get('aggregate')
-=======
-        aggregates = handler._mapper._report_type_map.get('aggregates')
->>>>>>> d3473fc2
+        aggregates = handler._mapper._report_type_map.get('aggregates')
         current_totals = self.get_totals_by_time_scope(aggregates,
                                                        self.this_month_filter)
         self.assertEqual(total.get('value'), current_totals.get('value'))
@@ -135,11 +127,7 @@
         total = query_output.get('total')
         self.assertIsNotNone(total.get('value'))
 
-<<<<<<< HEAD
-        aggregates = handler._mapper._report_type_map.get('aggregate')
-=======
-        aggregates = handler._mapper._report_type_map.get('aggregates')
->>>>>>> d3473fc2
+        aggregates = handler._mapper._report_type_map.get('aggregates')
         current_totals = self.get_totals_by_time_scope(aggregates,
                                                        self.this_month_filter)
         self.assertEqual(total.get('value'), current_totals.get('value'))
@@ -171,11 +159,7 @@
         total = query_output.get('total')
         self.assertIsNotNone(total.get('value'))
 
-<<<<<<< HEAD
-        aggregates = handler._mapper._report_type_map.get('aggregate')
-=======
-        aggregates = handler._mapper._report_type_map.get('aggregates')
->>>>>>> d3473fc2
+        aggregates = handler._mapper._report_type_map.get('aggregates')
         current_totals = self.get_totals_by_time_scope(aggregates,
                                                        self.this_month_filter)
         self.assertEqual(total.get('value'), current_totals.get('value'))
@@ -207,11 +191,7 @@
         total = query_output.get('total')
         self.assertIsNotNone(total.get('value'))
 
-<<<<<<< HEAD
-        aggregates = handler._mapper._report_type_map.get('aggregate')
-=======
-        aggregates = handler._mapper._report_type_map.get('aggregates')
->>>>>>> d3473fc2
+        aggregates = handler._mapper._report_type_map.get('aggregates')
         current_totals = self.get_totals_by_time_scope(aggregates,
                                                        self.this_month_filter)
         self.assertEqual(total.get('value'), current_totals.get('value'))
@@ -243,11 +223,7 @@
         total = query_output.get('total')
         self.assertIsNotNone(total.get('value'))
 
-<<<<<<< HEAD
-        aggregates = handler._mapper._report_type_map.get('aggregate')
-=======
-        aggregates = handler._mapper._report_type_map.get('aggregates')
->>>>>>> d3473fc2
+        aggregates = handler._mapper._report_type_map.get('aggregates')
         current_totals = self.get_totals_by_time_scope(aggregates,
                                                        self.this_month_filter)
         self.assertEqual(total.get('value'), current_totals.get('value'))
@@ -279,11 +255,7 @@
         total = query_output.get('total')
         self.assertIsNotNone(total.get('value'))
 
-<<<<<<< HEAD
-        aggregates = handler._mapper._report_type_map.get('aggregate')
-=======
-        aggregates = handler._mapper._report_type_map.get('aggregates')
->>>>>>> d3473fc2
+        aggregates = handler._mapper._report_type_map.get('aggregates')
         current_totals = self.get_totals_by_time_scope(aggregates,
                                                        self.this_month_filter)
         self.assertEqual(total.get('value'), current_totals.get('value'))
