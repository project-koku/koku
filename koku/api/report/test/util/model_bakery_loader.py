#
# Copyright 2021 Red Hat Inc.
# SPDX-License-Identifier: Apache-2.0
#
"""Test utilities."""
import logging
import random
from datetime import datetime
from datetime import timedelta
from itertools import cycle
from itertools import product

from dateutil.relativedelta import relativedelta
from django.test.utils import override_settings
from django.utils import timezone
from faker import Faker
from model_bakery import baker
from tenant_schemas.utils import schema_context

from api.currency.utils import exchange_dictionary
from api.models import Provider
from api.provider.models import ProviderBillingSource
from api.report.test.util.common import populate_ocp_topology
from api.report.test.util.common import update_cost_category
from api.report.test.util.constants import OCP_ON_PREM_COST_MODEL
from api.report.test.util.data_loader import DataLoader
from masu.database.aws_report_db_accessor import AWSReportDBAccessor
from masu.database.azure_report_db_accessor import AzureReportDBAccessor
from masu.database.gcp_report_db_accessor import GCPReportDBAccessor
from masu.database.oci_report_db_accessor import OCIReportDBAccessor
from masu.database.ocp_report_db_accessor import OCPReportDBAccessor
from masu.processor.tasks import update_cost_model_costs
from masu.util.aws.insert_aws_org_tree import InsertAwsOrgTree
from reporting.models import AWSAccountAlias
from reporting.models import AWSOrganizationalUnit


BILL_MODELS = {
    Provider.PROVIDER_AWS: "AWSCostEntryBill",
    Provider.PROVIDER_AWS_LOCAL: "AWSCostEntryBill",
    Provider.PROVIDER_AZURE: "AzureCostEntryBill",
    Provider.PROVIDER_AZURE_LOCAL: "AzureCostEntryBill",
    Provider.PROVIDER_GCP: "GCPCostEntryBill",
    Provider.PROVIDER_GCP_LOCAL: "GCPCostEntryBill",
    Provider.PROVIDER_OCP: "OCPUsageReportPeriod",
    Provider.PROVIDER_OCI_LOCAL: "OCICostEntryBill",
    Provider.PROVIDER_OCI: "OCICostEntryBill",
}
LOG = logging.getLogger(__name__)


class ModelBakeryDataLoader(DataLoader):
    """Loads model bakery generated test data for different source types."""

    def __init__(self, schema, customer, num_days=45):
        super().__init__(schema, customer, num_days)
        self.faker = Faker()
        self.currency = "USD"  # self.faker.currency_code()
        self.num_tag_keys = 5
        self.tag_keys = [self.faker.slug() for _ in range(self.num_tag_keys)]
        self.tags = [{"app": "mobile"}] + [{key: self.faker.slug()} for key in self.tag_keys]
        self.tag_test_tag_key = "app"
        self._populate_enabled_tag_key_table()
        self._populate_exchange_rates()

    def get_test_data_dates(self, num_days):
        """Return a list of tuples with dates for nise data."""
        start_date = self.dh.this_month_start
        end_date = self.dh.today

        prev_month_start = self.dh.last_month_start
        prev_month_end = self.dh.last_month_end

        if (end_date - prev_month_start).days > num_days:
            prev_month_start = end_date - relativedelta(days=num_days)

        return [
            (prev_month_start, prev_month_end, self.dh.last_month_start),
            (start_date, end_date, self.dh.this_month_start),
        ]

    def _populate_enabled_tag_key_table(self):
        """Insert records for our tag keys."""

        for table_name in ("AWSEnabledTagKeys", "GCPEnabledTagKeys", "OCIEnabledTagKeys", "AzureEnabledTagKeys"):
            for dikt in self.tags:
                for key in dikt.keys():
                    with schema_context(self.schema):
                        baker.make(table_name, key=key)
        with schema_context(self.schema):
            baker.make("OCPEnabledTagKeys", key=self.tag_test_tag_key)

    def _populate_exchange_rates(self):
        rates = [
            {"code": "USD", "currency_type": "usd", "exchange_rate": 1},
            {"code": "EUR", "currency_type": "eur", "exchange_rate": 0.5},
        ]
        rate_metrics = {}
        for rate in rates:
            baker.make("ExchangeRates", currency_type=rate["currency_type"], exchange_rate=rate["exchange_rate"])
            rate_metrics[rate["code"]] = rate["exchange_rate"]
        exchange_dictionary(rate_metrics)

    def create_provider(self, provider_type, credentials, billing_source, name, linked_openshift_provider=None):
        """Create a Provider record"""
        with override_settings(AUTO_DATA_INGEST=False):
            data = {
                "type": provider_type,
                "name": name,
                "authentication__credentials": credentials,
                "customer": self.customer,
                "data_updated_timestamp": timezone.now(),
            }

            if provider_type == Provider.PROVIDER_OCP:
                billing_source, _ = ProviderBillingSource.objects.get_or_create(data_source={})
                data["billing_source"] = billing_source
            else:
                data["billing_source__data_source"] = billing_source

            provider = baker.make("Provider", **data)
            if linked_openshift_provider:
                infra_map = baker.make(
                    "ProviderInfrastructureMap", infrastructure_type=provider_type, infrastructure_provider=provider
                )
                linked_openshift_provider.infrastructure = infra_map
                linked_openshift_provider.save()
            return provider

    def create_manifest(self, provider, bill_date, num_files=1):
        """Create a manifest for the provider."""
        manifest = baker.make(
            "CostUsageReportManifest",
            provider=provider,
            billing_period_start_datetime=bill_date,
            num_total_files=num_files,
            _fill_optional=True,
        )
        baker.make("CostUsageReportStatus", manifest=manifest, _fill_optional=True)
        return manifest

    def create_bill(self, provider_type, provider, bill_date, **kwargs):
        """Create a bill object for the provider"""
        with schema_context(self.schema):
            model_str = BILL_MODELS[provider_type]
            month_end = self.dh.month_end(bill_date)
            data = {"provider": provider}
            if provider_type == Provider.PROVIDER_OCP:
                data["report_period_start"] = bill_date
                data["report_period_end"] = month_end + timedelta(days=1)
                data["summary_data_creation_datetime"] = datetime.now()
                data["summary_data_updated_datetime"] = datetime.now()
            else:
                data["billing_period_start"] = bill_date
                data["billing_period_end"] = month_end
            return baker.make(model_str, **data, **kwargs, _fill_optional=False)

    def create_cost_entry(self, bill_date, bill):
        """Create a cost entry object for the provider"""
        with schema_context(self.schema):
            month_end = self.dh.month_end(bill_date)
            baker.make("AWSCostEntry", interval_start=bill_date, interval_end=month_end, bill=bill)

    def create_cost_model(self, provider):
        """Create a cost model and map entry."""
        with schema_context(self.schema):
            cost_model = baker.make(
                "CostModel",
                name=OCP_ON_PREM_COST_MODEL.get("name"),
                description=OCP_ON_PREM_COST_MODEL.get("description"),
                rates=OCP_ON_PREM_COST_MODEL.get("rates"),
                distribution=OCP_ON_PREM_COST_MODEL.get("distribution"),
                markup=OCP_ON_PREM_COST_MODEL.get("markup"),
                source_type=provider.type,
                currency=self.currency,
                _fill_optional=True,
            )
            baker.make("CostModelMap", provider_uuid=provider.uuid, cost_model=cost_model)

    def load_aws_data(self, linked_openshift_provider=None, day_list=None):
        """Load AWS data for tests."""
        bills = []
        provider_type = Provider.PROVIDER_AWS_LOCAL
        role_arn = "arn:aws:iam::999999999999:role/CostManagement"
        credentials = {"role_arn": role_arn}
        billing_source = {"bucket": "test-bucket"}
        payer_account_id = "9999999999999"

        provider = self.create_provider(
            provider_type, credentials, billing_source, "test-aws", linked_openshift_provider=linked_openshift_provider
        )

        if day_list:
            org_tree_obj = InsertAwsOrgTree(
                schema=self.schema, provider_uuid=provider.uuid, start_date=self.dates[0][0]
            )
            org_tree_obj.insert_tree(day_list=day_list)

        with schema_context(self.schema):
            main_alias = baker.make("AWSAccountAlias", account_id=payer_account_id, account_alias="Test Account")

        for start_date, end_date, bill_date in self.dates:
            LOG.info(f"load aws data for start: {start_date}, end: {end_date}")
            with schema_context(self.schema):
                org_units = list(AWSOrganizationalUnit.objects.filter(account_alias_id__isnull=False))
                random.shuffle(org_units)
                aliases = [main_alias] + [
                    AWSAccountAlias.objects.get(id=org_unit.account_alias_id) for org_unit in org_units
                ]
                org_units.insert(0, None)
                usage_account_ids = [alias.account_id for alias in aliases]
                self.create_manifest(provider, bill_date)
                bill = self.create_bill(provider_type, provider, bill_date, payer_account_id=payer_account_id)
                bills.append(bill)
                self.create_cost_entry(bill_date, bill)
                days = (end_date - start_date).days + 1
                for i in range(days):
                    baker.make_recipe(  # Storage data_source
                        "api.report.test.util.aws_daily_summary",
                        cost_entry_bill=bill,
                        usage_account_id=cycle(usage_account_ids),
                        account_alias=cycle(aliases),
                        organizational_unit=cycle(org_units),
                        currency_code=self.currency,
                        usage_start=start_date + timedelta(i),
                        usage_end=start_date + timedelta(i),
                        tags=cycle(self.tags),
                        source_uuid=provider.uuid,
                    )
        bill_ids = [bill.id for bill in bills]
        with AWSReportDBAccessor(self.schema) as accessor:
            accessor.populate_tags_summary_table(bill_ids, self.first_start_date, self.last_end_date)
            accessor.populate_ui_summary_tables(self.first_start_date, self.last_end_date, provider.uuid)
        return bills

    def load_azure_data(self, linked_openshift_provider=None):
        """Load Azure data for tests."""
        bills = []
        provider_type = Provider.PROVIDER_AZURE_LOCAL
        credentials = {
            "subscription_id": "11111111-1111-1111-1111-11111111",
            "tenant_id": "22222222-2222-2222-2222-22222222",
            "client_id": "33333333-3333-3333-3333-33333333",
            "client_secret": "MyPassW0rd!",
        }
        billing_source = {"resource_group": "resourcegroup1", "storage_account": "storageaccount1"}

        provider = self.create_provider(
            provider_type,
            credentials,
            billing_source,
            "test-azure",
            linked_openshift_provider=linked_openshift_provider,
        )
        sub_guid = self.faker.uuid4()
        for start_date, end_date, bill_date in self.dates:
            LOG.info(f"load azure data for start: {start_date}, end: {end_date}")
            self.create_manifest(provider, bill_date)
            bill = self.create_bill(provider_type, provider, bill_date)
            bills.append(bill)
            with schema_context(self.schema):
                days = (end_date - start_date).days + 1
                for i in range(days):
                    baker.make_recipe(
                        "api.report.test.util.azure_daily_summary",
                        cost_entry_bill=bill,
                        subscription_guid=sub_guid,
                        usage_start=start_date + timedelta(i),
                        usage_end=start_date + timedelta(i),
                        tags=cycle(self.tags),
                        currency=self.currency,
                        source_uuid=provider.uuid,
                    )
        bill_ids = [bill.id for bill in bills]
        with AzureReportDBAccessor(self.schema) as accessor:
            accessor.populate_tags_summary_table(bill_ids, self.first_start_date, self.last_end_date)
            accessor.populate_ui_summary_tables(self.first_start_date, self.last_end_date, provider.uuid)
        return bills

    def load_gcp_data(self, linked_openshift_provider=None):
        """Load Azure data for tests."""
        bills = []
        provider_type = Provider.PROVIDER_GCP_LOCAL
        credentials = {"project_id": "test_project_id"}
        billing_source = {"table_id": "test_table_id", "dataset": "test_dataset"}
        account_id = "123456789"
        provider = self.create_provider(
            provider_type, credentials, billing_source, "test-gcp", linked_openshift_provider=linked_openshift_provider
        )
        projects = [(self.faker.slug(), self.faker.slug()) for _ in range(3)]
        for start_date, end_date, bill_date in self.dates:
            LOG.info(f"load gcp data for start: {start_date}, end: {end_date}")
            self.create_manifest(provider, bill_date)
            bill = self.create_bill(provider_type, provider, bill_date)
            bills.append(bill)
            with schema_context(self.schema):
                days = (end_date - start_date).days + 1
                for i, project in product(range(days), projects):
                    baker.make_recipe(
                        "api.report.test.util.gcp_daily_summary",
                        cost_entry_bill=bill,
                        invoice_month=bill_date.strftime("%Y%m"),
                        account_id=account_id,
                        project_id=project[0],
                        project_name=project[1],
                        usage_start=start_date + timedelta(i),
                        usage_end=start_date + timedelta(i),
                        tags=cycle(self.tags),
                        currency=self.currency,
                        source_uuid=provider.uuid,
                    )
        bill_ids = [bill.id for bill in bills]
        with GCPReportDBAccessor(self.schema) as accessor:
            accessor.populate_tags_summary_table(bill_ids, self.first_start_date, self.last_end_date)
            accessor.populate_ui_summary_tables(self.first_start_date, self.last_end_date, provider.uuid)
        return bills

    def load_openshift_data(self, cluster_id, on_cloud=False):
        """Load OpenShift data for tests."""
        report_periods = []
        provider_type = Provider.PROVIDER_OCP
        credentials = {"cluster_id": cluster_id}
        billing_source = {}

        provider = self.create_provider(provider_type, credentials, billing_source, cluster_id)
        if not on_cloud:
            self.create_cost_model(provider)

        for start_date, end_date, bill_date in self.dates:
            LOG.info(f"load ocp data for start: {start_date}, end: {end_date}")
            self.create_manifest(provider, bill_date)
            report_period = self.create_bill(
                provider_type, provider, bill_date, cluster_id=cluster_id, cluster_alias=cluster_id
            )
            report_periods.append(report_period)
            with schema_context(self.schema):
                days = (end_date - start_date).days + 1
                for i in range(days):
                    infra_raw_cost = random.random() * 100 if on_cloud else None
                    project_infra_raw_cost = infra_raw_cost * random.random() if on_cloud else None
                    baker.make_recipe(  # Storage data_source
                        "api.report.test.util.ocp_usage_storage",
                        report_period=report_period,
                        cluster_id=cluster_id,
                        cluster_alias=cluster_id,
                        usage_start=start_date + timedelta(i),
                        usage_end=start_date + timedelta(i),
                        source_uuid=provider.uuid,
                        infrastructure_raw_cost=infra_raw_cost,
                        infrastructure_project_raw_cost=project_infra_raw_cost,
                    )
                    baker.make_recipe(  # Pod data_source
                        "api.report.test.util.ocp_usage_pod",
                        report_period=report_period,
                        cluster_id=cluster_id,
                        cluster_alias=cluster_id,
                        usage_start=start_date + timedelta(i),
                        usage_end=start_date + timedelta(i),
                        source_uuid=provider.uuid,
                        infrastructure_raw_cost=infra_raw_cost,
                        infrastructure_project_raw_cost=project_infra_raw_cost,
                    )

        report_period_ids = [report_period.id for report_period in report_periods]
        with OCPReportDBAccessor(self.schema) as accessor:
            accessor.populate_pod_label_summary_table(report_period_ids, self.first_start_date, self.last_end_date)
            accessor.populate_volume_label_summary_table(report_period_ids, self.first_start_date, self.last_end_date)
            accessor.update_line_item_daily_summary_with_enabled_tags(
                self.first_start_date, self.last_end_date, report_period_ids
            )
<<<<<<< HEAD
            for date in self.dates:
                update_cost_model_costs(
                    self.schema,
                    provider.uuid,
                    date[0],
                    date[1],
                    tracing_id="12345",
                    synchronous=True,
                )
=======
            if not on_cloud:
                update_cost_category(self.schema)
            update_cost_model_costs(
                self.schema,
                provider.uuid,
                self.first_start_date,
                self.last_end_date,
                tracing_id="12345",
                synchronous=True,
            )
>>>>>>> 16ff5788
            accessor.populate_ui_summary_tables(self.dh.last_month_start, self.last_end_date, provider.uuid)

        populate_ocp_topology(self.schema, provider, cluster_id)

        return provider, report_periods

    def load_openshift_on_cloud_data(self, provider_type, cluster_id, bills, report_periods):
        """Load OCP on AWS Daily Summary table."""
        unique_fields = {}
        if provider_type in (Provider.PROVIDER_AWS, Provider.PROVIDER_AWS_LOCAL):
            daily_summary_recipe = "api.report.test.util.ocp_on_aws_daily_summary"
            project_summary_pod_recipe = "api.report.test.util.ocp_on_aws_project_daily_summary_pod"
            project_summary_storage_recipe = "api.report.test.util.ocp_on_aws_project_daily_summary_storage"
            dbaccessor, tags_update_method, ui_update_method = (
                AWSReportDBAccessor,
                "populate_ocp_on_aws_tags_summary_table",
                "populate_ocp_on_aws_ui_summary_tables",
            )
            with schema_context(self.schema):
                account_alias = random.choice(list(AWSAccountAlias.objects.all()))
            unique_fields = {"currency_code": self.currency, "account_alias": account_alias}
        elif provider_type in (Provider.PROVIDER_AZURE, Provider.PROVIDER_AZURE_LOCAL):
            daily_summary_recipe = "api.report.test.util.ocp_on_azure_daily_summary"
            project_summary_pod_recipe = "api.report.test.util.ocp_on_azure_project_daily_summary_pod"
            project_summary_storage_recipe = "api.report.test.util.ocp_on_azure_project_daily_summary_storage"
            dbaccessor, tags_update_method, ui_update_method = (
                AzureReportDBAccessor,
                "populate_ocp_on_azure_tags_summary_table",
                "populate_ocp_on_azure_ui_summary_tables",
            )
            unique_fields = {"currency": self.currency, "subscription_guid": self.faker.uuid4()}
        elif provider_type in (Provider.PROVIDER_GCP, Provider.PROVIDER_GCP_LOCAL):
            daily_summary_recipe = "api.report.test.util.ocp_on_gcp_daily_summary"
            project_summary_pod_recipe = "api.report.test.util.ocp_on_gcp_project_daily_summary_pod"
            project_summary_storage_recipe = "api.report.test.util.ocp_on_gcp_project_daily_summary_storage"
            dbaccessor, tags_update_method, ui_update_method = (
                GCPReportDBAccessor,
                "populate_ocp_on_gcp_tags_summary_table",
                "populate_ocp_on_gcp_ui_summary_tables",
            )
            unique_fields = {
                "currency": self.currency,
                "account_id": self.faker.pystr_format(string_format="???????????????"),
            }

        provider = Provider.objects.filter(type=provider_type).first()
        for dates, bill, report_period in zip(self.dates, bills, report_periods):
            start_date, end_date, bill_date = dates
            if provider_type in (Provider.PROVIDER_GCP, Provider.PROVIDER_GCP_LOCAL):
                unique_fields["invoice_month"] = bill_date.strftime("%Y%m")
            LOG.info(f"load OCP-on-{provider.type} data for start: {start_date}, end: {end_date}")
            with schema_context(self.schema):
                days = (end_date - start_date).days + 1
                for i in range(days):
                    baker.make_recipe(
                        daily_summary_recipe,
                        report_period=report_period,
                        cluster_id=cluster_id,
                        cluster_alias=cluster_id,
                        usage_start=start_date + timedelta(i),
                        usage_end=start_date + timedelta(i),
                        cost_entry_bill=bill,
                        tags=cycle(self.tags),
                        source_uuid=provider.uuid,
                        **unique_fields,
                    )
                    baker.make_recipe(
                        project_summary_pod_recipe,
                        report_period=report_period,
                        cluster_id=cluster_id,
                        cluster_alias=cluster_id,
                        usage_start=start_date + timedelta(i),
                        usage_end=start_date + timedelta(i),
                        cost_entry_bill=bill,
                        tags=cycle(self.tags),
                        source_uuid=provider.uuid,
                        **unique_fields,
                    )
                    baker.make_recipe(
                        project_summary_storage_recipe,
                        report_period=report_period,
                        cluster_id=cluster_id,
                        cluster_alias=cluster_id,
                        usage_start=start_date + timedelta(i),
                        usage_end=start_date + timedelta(i),
                        cost_entry_bill=bill,
                        tags=cycle(self.tags),
                        source_uuid=provider.uuid,
                        **unique_fields,
                    )
        with dbaccessor(self.schema) as accessor:
            # update tags
            cls_method = getattr(accessor, tags_update_method)
            cls_method([bill.id for bill in bills], self.first_start_date, self.last_end_date)

            # update ui tables
            sql_params = {
                "schema_name": self.schema,
                "start_date": self.first_start_date,
                "end_date": self.last_end_date,
                "source_uuid": provider.uuid,
                "cluster_id": cluster_id,
                "cluster_alias": cluster_id,
            }
            cls_method = getattr(accessor, ui_update_method)
            cls_method(sql_params)

    def load_oci_data(self, linked_openshift_provider=None):
        """Load OCI data for tests."""
        bills = []
        provider_type = Provider.PROVIDER_OCI_LOCAL
        pay_id = "8d361f2b-f1ff-4718-8159-181db259f6c9"
        credentials = {"tenant": pay_id}
        billing_source = {
            "data_source": {"bucket": "oci_bucket", "bucket_namespace": "oci_namespace", "region": "my-region"}
        }

        provider = self.create_provider(
            provider_type,
            credentials,
            billing_source,
            "test-oci",
        )
        for start_date, end_date, bill_date in self.dates:
            LOG.info(f"load oci data for start: {start_date}, end: {end_date}")
            self.create_manifest(provider, bill_date)
            bill = self.create_bill(provider_type, provider, bill_date)
            bills.append(bill)
            with schema_context(self.schema):
                days = (end_date - start_date).days + 1
                for i in range(days):
                    baker.make_recipe(
                        "api.report.test.util.oci_daily_summary",
                        cost_entry_bill=bill,
                        payer_tenant_id=pay_id,
                        usage_start=start_date + timedelta(i),
                        usage_end=start_date + timedelta(i),
                        tags=cycle(self.tags),
                        currency=self.currency,
                        source_uuid=provider.uuid,
                    )
        bill_ids = [bill.id for bill in bills]
        with OCIReportDBAccessor(self.schema) as accessor:
            accessor.populate_tags_summary_table(bill_ids, self.first_start_date, self.last_end_date)
            accessor.populate_ui_summary_tables(self.first_start_date, self.last_end_date, provider.uuid)
        return bills<|MERGE_RESOLUTION|>--- conflicted
+++ resolved
@@ -368,7 +368,9 @@
             accessor.update_line_item_daily_summary_with_enabled_tags(
                 self.first_start_date, self.last_end_date, report_period_ids
             )
-<<<<<<< HEAD
+            if not on_cloud:
+                update_cost_category(self.schema)
+
             for date in self.dates:
                 update_cost_model_costs(
                     self.schema,
@@ -378,18 +380,7 @@
                     tracing_id="12345",
                     synchronous=True,
                 )
-=======
-            if not on_cloud:
-                update_cost_category(self.schema)
-            update_cost_model_costs(
-                self.schema,
-                provider.uuid,
-                self.first_start_date,
-                self.last_end_date,
-                tracing_id="12345",
-                synchronous=True,
-            )
->>>>>>> 16ff5788
+
             accessor.populate_ui_summary_tables(self.dh.last_month_start, self.last_end_date, provider.uuid)
 
         populate_ocp_topology(self.schema, provider, cluster_id)
