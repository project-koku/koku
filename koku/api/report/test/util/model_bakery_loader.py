#
# Copyright 2021 Red Hat Inc.
# SPDX-License-Identifier: Apache-2.0
#
"""Test utilities."""
import logging
import random
from datetime import datetime
from datetime import timedelta
from itertools import cycle
from itertools import product
from unittest.mock import patch

from dateutil.relativedelta import relativedelta
from django.test.utils import override_settings
from django.utils import timezone
from faker import Faker
from model_bakery import baker
from tenant_schemas.utils import schema_context

from api.currency.utils import exchange_dictionary
from api.models import Provider
from api.provider.models import ProviderBillingSource
from api.report.test.util.common import populate_ocp_topology
from api.report.test.util.common import update_cost_category
from api.report.test.util.constants import OCP_ON_PREM_COST_MODEL
from api.report.test.util.data_loader import DataLoader
from masu.database.aws_report_db_accessor import AWSReportDBAccessor
from masu.database.azure_report_db_accessor import AzureReportDBAccessor
from masu.database.gcp_report_db_accessor import GCPReportDBAccessor
from masu.database.oci_report_db_accessor import OCIReportDBAccessor
from masu.database.ocp_report_db_accessor import OCPReportDBAccessor
from masu.processor.tasks import update_cost_model_costs
from masu.util.aws.insert_aws_org_tree import InsertAwsOrgTree
from reporting.models import AWSAccountAlias
from reporting.models import AWSOrganizationalUnit


BILL_MODELS = {
    Provider.PROVIDER_AWS: "AWSCostEntryBill",
    Provider.PROVIDER_AWS_LOCAL: "AWSCostEntryBill",
    Provider.PROVIDER_AZURE: "AzureCostEntryBill",
    Provider.PROVIDER_AZURE_LOCAL: "AzureCostEntryBill",
    Provider.PROVIDER_GCP: "GCPCostEntryBill",
    Provider.PROVIDER_GCP_LOCAL: "GCPCostEntryBill",
    Provider.PROVIDER_OCP: "OCPUsageReportPeriod",
    Provider.PROVIDER_OCI_LOCAL: "OCICostEntryBill",
    Provider.PROVIDER_OCI: "OCICostEntryBill",
}
LOG = logging.getLogger(__name__)


class ModelBakeryDataLoader(DataLoader):
    """Loads model bakery generated test data for different source types."""

    def __init__(self, schema, customer, num_days=45):
        super().__init__(schema, customer, num_days)
        self.faker = Faker()
        self.currency = "USD"  # self.faker.currency_code()
        self.num_tag_keys = 5
        self.tag_keys = [self.faker.slug() for _ in range(self.num_tag_keys)]
        self.tags = [{"app": "mobile"}] + [{key: self.faker.slug()} for key in self.tag_keys]
        self.tag_test_tag_key = "app"
        self._populate_enabled_tag_key_table()
        self._populate_exchange_rates()

    def get_test_data_dates(self, num_days):
        """Return a list of tuples with dates for nise data."""
        start_date = self.dh.this_month_start
        end_date = self.dh.today

        prev_month_start = self.dh.last_month_start
        prev_month_end = self.dh.last_month_end

        if (end_date - prev_month_start).days > num_days:
            prev_month_start = end_date - relativedelta(days=num_days)

        return [
            (prev_month_start, prev_month_end, self.dh.last_month_start),
            (start_date, end_date, self.dh.this_month_start),
        ]

    def _populate_enabled_tag_key_table(self):
        """Insert records for our tag keys."""

        for table_name in ("AWSEnabledTagKeys", "GCPEnabledTagKeys", "OCIEnabledTagKeys", "AzureEnabledTagKeys"):
            for dikt in self.tags:
                for key in dikt.keys():
                    with schema_context(self.schema):
                        baker.make(table_name, key=key)
        with schema_context(self.schema):
            baker.make("OCPEnabledTagKeys", key=self.tag_test_tag_key)

    def _populate_exchange_rates(self):
        rates = [
            {"code": "USD", "currency_type": "usd", "exchange_rate": 1},
            {"code": "EUR", "currency_type": "eur", "exchange_rate": 0.5},
        ]
        rate_metrics = {}
        for rate in rates:
            baker.make("ExchangeRates", currency_type=rate["currency_type"], exchange_rate=rate["exchange_rate"])
            rate_metrics[rate["code"]] = rate["exchange_rate"]
        exchange_dictionary(rate_metrics)

    def create_provider(self, provider_type, credentials, billing_source, name, linked_openshift_provider=None):
        """Create a Provider record"""
        with override_settings(AUTO_DATA_INGEST=False):
            data = {
                "type": provider_type,
                "name": name,
                "authentication__credentials": credentials,
                "customer": self.customer,
                "data_updated_timestamp": timezone.now(),
            }

            if provider_type == Provider.PROVIDER_OCP:
                billing_source, _ = ProviderBillingSource.objects.get_or_create(data_source={})
                data["billing_source"] = billing_source
            else:
                data["billing_source__data_source"] = billing_source

            provider = baker.make("Provider", **data)
            if linked_openshift_provider:
                infra_map = baker.make(
                    "ProviderInfrastructureMap", infrastructure_type=provider_type, infrastructure_provider=provider
                )
                linked_openshift_provider.infrastructure = infra_map
                linked_openshift_provider.save()
            return provider

    def create_manifest(self, provider, bill_date, num_files=1):
        """Create a manifest for the provider."""
        manifest = baker.make(
            "CostUsageReportManifest",
            provider=provider,
            billing_period_start_datetime=bill_date,
            num_total_files=num_files,
            _fill_optional=True,
        )
        baker.make("CostUsageReportStatus", manifest=manifest, _fill_optional=True)
        return manifest

    def create_bill(self, provider_type, provider, bill_date, **kwargs):
        """Create a bill object for the provider"""
        with schema_context(self.schema):
            model_str = BILL_MODELS[provider_type]
            month_end = self.dh.month_end(bill_date)
            data = {"provider": provider}
            if provider_type == Provider.PROVIDER_OCP:
                data["report_period_start"] = bill_date
                data["report_period_end"] = month_end + timedelta(days=1)
                data["summary_data_creation_datetime"] = datetime.now()
                data["summary_data_updated_datetime"] = datetime.now()
            else:
                data["billing_period_start"] = bill_date
                data["billing_period_end"] = month_end
            return baker.make(model_str, **data, **kwargs, _fill_optional=False)

    def create_cost_entry(self, bill_date, bill):
        """Create a cost entry object for the provider"""
        with schema_context(self.schema):
            month_end = self.dh.month_end(bill_date)
            baker.make("AWSCostEntry", interval_start=bill_date, interval_end=month_end, bill=bill)

    def create_cost_model(self, provider):
        """Create a cost model and map entry."""
        with schema_context(self.schema):
            cost_model = baker.make(
                "CostModel",
                name=OCP_ON_PREM_COST_MODEL.get("name"),
                description=OCP_ON_PREM_COST_MODEL.get("description"),
                rates=OCP_ON_PREM_COST_MODEL.get("rates"),
                distribution=OCP_ON_PREM_COST_MODEL.get("distribution"),
                markup=OCP_ON_PREM_COST_MODEL.get("markup"),
                source_type=provider.type,
                currency=self.currency,
                _fill_optional=True,
            )
            baker.make("CostModelMap", provider_uuid=provider.uuid, cost_model=cost_model)

    def load_aws_data(self, linked_openshift_provider=None, day_list=None):
        """Load AWS data for tests."""
        bills = []
        provider_type = Provider.PROVIDER_AWS_LOCAL
        role_arn = "arn:aws:iam::999999999999:role/CostManagement"
        credentials = {"role_arn": role_arn}
        billing_source = {"bucket": "test-bucket"}
        payer_account_id = "9999999999999"

        provider = self.create_provider(
            provider_type, credentials, billing_source, "test-aws", linked_openshift_provider=linked_openshift_provider
        )

        if day_list:
            org_tree_obj = InsertAwsOrgTree(
                schema=self.schema, provider_uuid=provider.uuid, start_date=self.dates[0][0]
            )
            org_tree_obj.insert_tree(day_list=day_list)

        with schema_context(self.schema):
            main_alias = baker.make("AWSAccountAlias", account_id=payer_account_id, account_alias="Test Account")

        for start_date, end_date, bill_date in self.dates:
            LOG.info(f"load aws data for start: {start_date}, end: {end_date}")
            with schema_context(self.schema):
                org_units = list(AWSOrganizationalUnit.objects.filter(account_alias_id__isnull=False))
                random.shuffle(org_units)
                aliases = [main_alias] + [
                    AWSAccountAlias.objects.get(id=org_unit.account_alias_id) for org_unit in org_units
                ]
                org_units.insert(0, None)
                usage_account_ids = [alias.account_id for alias in aliases]
                self.create_manifest(provider, bill_date)
                bill = self.create_bill(provider_type, provider, bill_date, payer_account_id=payer_account_id)
                bills.append(bill)
                self.create_cost_entry(bill_date, bill)
                days = (end_date - start_date).days + 1
                for i in range(days):
                    baker.make_recipe(  # Storage data_source
                        "api.report.test.util.aws_daily_summary",
                        cost_entry_bill=bill,
                        usage_account_id=cycle(usage_account_ids),
                        account_alias=cycle(aliases),
                        organizational_unit=cycle(org_units),
                        currency_code=self.currency,
                        usage_start=start_date + timedelta(i),
                        usage_end=start_date + timedelta(i),
                        tags=cycle(self.tags),
                        source_uuid=provider.uuid,
                    )
        bill_ids = [bill.id for bill in bills]
        with AWSReportDBAccessor(self.schema) as accessor:
            accessor.populate_tags_summary_table(bill_ids, self.first_start_date, self.last_end_date)
            accessor.populate_ui_summary_tables(self.first_start_date, self.last_end_date, provider.uuid)
        return bills

    def load_azure_data(self, linked_openshift_provider=None):
        """Load Azure data for tests."""
        bills = []
        provider_type = Provider.PROVIDER_AZURE_LOCAL
        credentials = {
            "subscription_id": "11111111-1111-1111-1111-11111111",
            "tenant_id": "22222222-2222-2222-2222-22222222",
            "client_id": "33333333-3333-3333-3333-33333333",
            "client_secret": "MyPassW0rd!",
        }
        billing_source = {"resource_group": "resourcegroup1", "storage_account": "storageaccount1"}

        provider = self.create_provider(
            provider_type,
            credentials,
            billing_source,
            "test-azure",
            linked_openshift_provider=linked_openshift_provider,
        )
        sub_guid = self.faker.uuid4()
        for start_date, end_date, bill_date in self.dates:
            LOG.info(f"load azure data for start: {start_date}, end: {end_date}")
            self.create_manifest(provider, bill_date)
            bill = self.create_bill(provider_type, provider, bill_date)
            bills.append(bill)
            with schema_context(self.schema):
                days = (end_date - start_date).days + 1
                for i in range(days):
                    baker.make_recipe(
                        "api.report.test.util.azure_daily_summary",
                        cost_entry_bill=bill,
                        subscription_guid=sub_guid,
                        usage_start=start_date + timedelta(i),
                        usage_end=start_date + timedelta(i),
                        tags=cycle(self.tags),
                        currency=self.currency,
                        source_uuid=provider.uuid,
                    )
        bill_ids = [bill.id for bill in bills]
        with AzureReportDBAccessor(self.schema) as accessor:
            accessor.populate_tags_summary_table(bill_ids, self.first_start_date, self.last_end_date)
            accessor.populate_ui_summary_tables(self.first_start_date, self.last_end_date, provider.uuid)
        return bills

    def load_gcp_data(self, linked_openshift_provider=None):
        """Load Azure data for tests."""
        bills = []
        provider_type = Provider.PROVIDER_GCP_LOCAL
        credentials = {"project_id": "test_project_id"}
        billing_source = {"table_id": "test_table_id", "dataset": "test_dataset"}
        account_id = "123456789"
        provider = self.create_provider(
            provider_type, credentials, billing_source, "test-gcp", linked_openshift_provider=linked_openshift_provider
        )
        projects = [(self.faker.slug(), self.faker.slug()) for _ in range(3)]
        for start_date, end_date, bill_date in self.dates:
            LOG.info(f"load gcp data for start: {start_date}, end: {end_date}")
            self.create_manifest(provider, bill_date)
            bill = self.create_bill(provider_type, provider, bill_date)
            bills.append(bill)
            with schema_context(self.schema):
                days = (end_date - start_date).days + 1
                for i, project in product(range(days), projects):
                    baker.make_recipe(
                        "api.report.test.util.gcp_daily_summary",
                        cost_entry_bill=bill,
                        invoice_month=bill_date.strftime("%Y%m"),
                        account_id=account_id,
                        project_id=project[0],
                        project_name=project[1],
                        usage_start=start_date + timedelta(i),
                        usage_end=start_date + timedelta(i),
                        tags=cycle(self.tags),
                        currency=self.currency,
                        source_uuid=provider.uuid,
                    )
        bill_ids = [bill.id for bill in bills]
        with GCPReportDBAccessor(self.schema) as accessor:
            accessor.populate_tags_summary_table(bill_ids, self.first_start_date, self.last_end_date)
            accessor.populate_ui_summary_tables(self.first_start_date, self.last_end_date, provider.uuid)
        return bills

    def load_openshift_data(self, cluster_id, on_cloud=False):
        """Load OpenShift data for tests."""
        report_periods = []
        provider_type = Provider.PROVIDER_OCP
        credentials = {"cluster_id": cluster_id}
        billing_source = {}

        provider = self.create_provider(provider_type, credentials, billing_source, cluster_id)
        if not on_cloud:
            self.create_cost_model(provider)

        for start_date, end_date, bill_date in self.dates:
            LOG.info(f"load ocp data for start: {start_date}, end: {end_date}")
            self.create_manifest(provider, bill_date)
            report_period = self.create_bill(
                provider_type, provider, bill_date, cluster_id=cluster_id, cluster_alias=cluster_id
            )
            report_periods.append(report_period)
            with schema_context(self.schema):
                days = (end_date - start_date).days + 1
                for i in range(days):
                    infra_raw_cost = random.random() * 100 if on_cloud else None
                    project_infra_raw_cost = infra_raw_cost * random.random() if on_cloud else None
                    baker.make_recipe(  # Storage data_source
                        "api.report.test.util.ocp_usage_storage",
                        report_period=report_period,
                        cluster_id=cluster_id,
                        cluster_alias=cluster_id,
                        usage_start=start_date + timedelta(i),
                        usage_end=start_date + timedelta(i),
                        source_uuid=provider.uuid,
                        infrastructure_raw_cost=infra_raw_cost,
                        infrastructure_project_raw_cost=project_infra_raw_cost,
                    )
                    baker.make_recipe(  # Pod data_source
                        "api.report.test.util.ocp_usage_pod",
                        report_period=report_period,
                        cluster_id=cluster_id,
                        cluster_alias=cluster_id,
                        usage_start=start_date + timedelta(i),
                        usage_end=start_date + timedelta(i),
                        source_uuid=provider.uuid,
                        infrastructure_raw_cost=infra_raw_cost,
                        infrastructure_project_raw_cost=project_infra_raw_cost,
                    )

        report_period_ids = [report_period.id for report_period in report_periods]
        with OCPReportDBAccessor(self.schema) as accessor:
            accessor.populate_pod_label_summary_table(report_period_ids, self.first_start_date, self.last_end_date)
            accessor.populate_volume_label_summary_table(report_period_ids, self.first_start_date, self.last_end_date)
            accessor.update_line_item_daily_summary_with_enabled_tags(
                self.first_start_date, self.last_end_date, report_period_ids
            )
            update_cost_category(self.schema)
            for date in self.dates:
<<<<<<< HEAD
                update_cost_model_costs(
                    self.schema,
                    provider.uuid,
                    date[0],
                    date[1],
                    tracing_id="12345",
                    synchronous=True,
                    is_amortized=True,
                )
=======
                with patch(
                    "masu.processor.ocp.ocp_cost_model_cost_updater.enable_ocp_amortized_monthly_cost",
                    return_value=True,
                ):
                    update_cost_model_costs(
                        self.schema,
                        provider.uuid,
                        date[0],
                        date[1],
                        tracing_id="12345",
                        synchronous=True,
                    )
>>>>>>> e3a40711
            accessor.populate_ui_summary_tables(self.dh.last_month_start, self.last_end_date, provider.uuid)

        populate_ocp_topology(self.schema, provider, cluster_id)

        return provider, report_periods

    def load_openshift_on_cloud_data(self, provider_type, cluster_id, bills, report_periods):
        """Load OCP on AWS Daily Summary table."""
        unique_fields = {}
        if provider_type in (Provider.PROVIDER_AWS, Provider.PROVIDER_AWS_LOCAL):
            daily_summary_recipe = "api.report.test.util.ocp_on_aws_daily_summary"
            project_summary_pod_recipe = "api.report.test.util.ocp_on_aws_project_daily_summary_pod"
            project_summary_storage_recipe = "api.report.test.util.ocp_on_aws_project_daily_summary_storage"
            dbaccessor, tags_update_method, ui_update_method = (
                AWSReportDBAccessor,
                "populate_ocp_on_aws_tags_summary_table",
                "populate_ocp_on_aws_ui_summary_tables",
            )
            with schema_context(self.schema):
                account_alias = random.choice(list(AWSAccountAlias.objects.all()))
            unique_fields = {"currency_code": self.currency, "account_alias": account_alias}
        elif provider_type in (Provider.PROVIDER_AZURE, Provider.PROVIDER_AZURE_LOCAL):
            daily_summary_recipe = "api.report.test.util.ocp_on_azure_daily_summary"
            project_summary_pod_recipe = "api.report.test.util.ocp_on_azure_project_daily_summary_pod"
            project_summary_storage_recipe = "api.report.test.util.ocp_on_azure_project_daily_summary_storage"
            dbaccessor, tags_update_method, ui_update_method = (
                AzureReportDBAccessor,
                "populate_ocp_on_azure_tags_summary_table",
                "populate_ocp_on_azure_ui_summary_tables",
            )
            unique_fields = {"currency": self.currency, "subscription_guid": self.faker.uuid4()}
        elif provider_type in (Provider.PROVIDER_GCP, Provider.PROVIDER_GCP_LOCAL):
            daily_summary_recipe = "api.report.test.util.ocp_on_gcp_daily_summary"
            project_summary_pod_recipe = "api.report.test.util.ocp_on_gcp_project_daily_summary_pod"
            project_summary_storage_recipe = "api.report.test.util.ocp_on_gcp_project_daily_summary_storage"
            dbaccessor, tags_update_method, ui_update_method = (
                GCPReportDBAccessor,
                "populate_ocp_on_gcp_tags_summary_table",
                "populate_ocp_on_gcp_ui_summary_tables",
            )
            unique_fields = {
                "currency": self.currency,
                "account_id": self.faker.pystr_format(string_format="???????????????"),
            }

        provider = Provider.objects.filter(type=provider_type).first()
        for dates, bill, report_period in zip(self.dates, bills, report_periods):
            start_date, end_date, bill_date = dates
            if provider_type in (Provider.PROVIDER_GCP, Provider.PROVIDER_GCP_LOCAL):
                unique_fields["invoice_month"] = bill_date.strftime("%Y%m")
            LOG.info(f"load OCP-on-{provider.type} data for start: {start_date}, end: {end_date}")
            with schema_context(self.schema):
                days = (end_date - start_date).days + 1
                for i in range(days):
                    baker.make_recipe(
                        daily_summary_recipe,
                        report_period=report_period,
                        cluster_id=cluster_id,
                        cluster_alias=cluster_id,
                        usage_start=start_date + timedelta(i),
                        usage_end=start_date + timedelta(i),
                        cost_entry_bill=bill,
                        tags=cycle(self.tags),
                        source_uuid=provider.uuid,
                        **unique_fields,
                    )
                    baker.make_recipe(
                        project_summary_pod_recipe,
                        report_period=report_period,
                        cluster_id=cluster_id,
                        cluster_alias=cluster_id,
                        usage_start=start_date + timedelta(i),
                        usage_end=start_date + timedelta(i),
                        cost_entry_bill=bill,
                        tags=cycle(self.tags),
                        source_uuid=provider.uuid,
                        **unique_fields,
                    )
                    baker.make_recipe(
                        project_summary_storage_recipe,
                        report_period=report_period,
                        cluster_id=cluster_id,
                        cluster_alias=cluster_id,
                        usage_start=start_date + timedelta(i),
                        usage_end=start_date + timedelta(i),
                        cost_entry_bill=bill,
                        tags=cycle(self.tags),
                        source_uuid=provider.uuid,
                        **unique_fields,
                    )
        with dbaccessor(self.schema) as accessor:
            # update tags
            cls_method = getattr(accessor, tags_update_method)
            cls_method([bill.id for bill in bills], self.first_start_date, self.last_end_date)

            # update ui tables
            sql_params = {
                "schema_name": self.schema,
                "start_date": self.first_start_date,
                "end_date": self.last_end_date,
                "source_uuid": provider.uuid,
                "cluster_id": cluster_id,
                "cluster_alias": cluster_id,
            }
            cls_method = getattr(accessor, ui_update_method)
            cls_method(sql_params)

    def load_oci_data(self, linked_openshift_provider=None):
        """Load OCI data for tests."""
        bills = []
        provider_type = Provider.PROVIDER_OCI_LOCAL
        pay_id = "8d361f2b-f1ff-4718-8159-181db259f6c9"
        credentials = {"tenant": pay_id}
        billing_source = {
            "data_source": {"bucket": "oci_bucket", "bucket_namespace": "oci_namespace", "region": "my-region"}
        }

        provider = self.create_provider(
            provider_type,
            credentials,
            billing_source,
            "test-oci",
        )
        for start_date, end_date, bill_date in self.dates:
            LOG.info(f"load oci data for start: {start_date}, end: {end_date}")
            self.create_manifest(provider, bill_date)
            bill = self.create_bill(provider_type, provider, bill_date)
            bills.append(bill)
            with schema_context(self.schema):
                days = (end_date - start_date).days + 1
                for i in range(days):
                    baker.make_recipe(
                        "api.report.test.util.oci_daily_summary",
                        cost_entry_bill=bill,
                        payer_tenant_id=pay_id,
                        usage_start=start_date + timedelta(i),
                        usage_end=start_date + timedelta(i),
                        tags=cycle(self.tags),
                        currency=self.currency,
                        source_uuid=provider.uuid,
                    )
        bill_ids = [bill.id for bill in bills]
        with OCIReportDBAccessor(self.schema) as accessor:
            accessor.populate_tags_summary_table(bill_ids, self.first_start_date, self.last_end_date)
            accessor.populate_ui_summary_tables(self.first_start_date, self.last_end_date, provider.uuid)
        return bills<|MERGE_RESOLUTION|>--- conflicted
+++ resolved
@@ -371,17 +371,6 @@
             )
             update_cost_category(self.schema)
             for date in self.dates:
-<<<<<<< HEAD
-                update_cost_model_costs(
-                    self.schema,
-                    provider.uuid,
-                    date[0],
-                    date[1],
-                    tracing_id="12345",
-                    synchronous=True,
-                    is_amortized=True,
-                )
-=======
                 with patch(
                     "masu.processor.ocp.ocp_cost_model_cost_updater.enable_ocp_amortized_monthly_cost",
                     return_value=True,
@@ -394,7 +383,6 @@
                         tracing_id="12345",
                         synchronous=True,
                     )
->>>>>>> e3a40711
             accessor.populate_ui_summary_tables(self.dh.last_month_start, self.last_end_date, provider.uuid)
 
         populate_ocp_topology(self.schema, provider, cluster_id)
