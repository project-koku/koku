#
# Copyright 2020 Red Hat, Inc.
#
# This program is free software: you can redistribute it and/or modify
# it under the terms of the GNU Affero General Public License as
# published by the Free Software Foundation, either version 3 of the
# License, or (at your option) any later version.
#
# This program is distributed in the hope that it will be useful,
# but WITHOUT ANY WARRANTY; without even the implied warranty of
# MERCHANTABILITY or FITNESS FOR A PARTICULAR PURPOSE.  See the
# GNU Affero General Public License for more details.
#
# You should have received a copy of the GNU Affero General Public License
# along with this program.  If not, see <https://www.gnu.org/licenses/>.
#
"""Test utilities."""
import os
import pkgutil
import shutil
from unittest.mock import patch

from dateutil.relativedelta import relativedelta
from django.conf import settings
from django.test.utils import override_settings
from jinja2 import Template
from model_bakery import baker
from nise.__main__ import run
from tenant_schemas.utils import schema_context

from api.models import Provider
from api.provider.models import ProviderBillingSource
from api.utils import DateHelper
from masu.config import Config
from masu.processor.report_processor import ReportProcessor
from masu.processor.tasks import refresh_materialized_views
from masu.processor.tasks import update_cost_model_costs
from masu.processor.tasks import update_summary_tables


class NiseDataLoader:
    """Loads nise generated test data for different source types."""

    def __init__(self, schema, num_days=4):
        """Initialize the data loader."""
        self.dh = DateHelper()
        self.schema = schema
        self.nise_data_path = Config.TMP_DIR
        if not os.path.exists(self.nise_data_path):
            os.makedirs(self.nise_data_path)
        self.dates = self.get_test_data_dates(num_days)

    def get_test_data_dates(self, num_days):
        """Return a list of tuples with dates for nise data."""
        end_date = self.dh.today
        if end_date.day == 1:
            end_date += relativedelta(days=1)
        n_days_ago = self.dh.n_days_ago(end_date, num_days)
        start_date = n_days_ago
        if self.dh.this_month_start > n_days_ago:
            start_date = self.dh.this_month_start

        prev_month_start = start_date - relativedelta(months=1)
        prev_month_end = end_date - relativedelta(months=1)

        return [
            (prev_month_start, prev_month_end, self.dh.last_month_start),
            (start_date, end_date, self.dh.this_month_start),
        ]

    def prepare_template(self, provider_type, static_data_file):
        """Prepare the Jinja template for static data."""
        static_data = pkgutil.get_data("api.report.test", static_data_file)
        template = Template(static_data.decode("utf8"))
        static_data_path = f"/tmp/{provider_type}_static_data.yml"
        return template, static_data_path

    def build_report_path(self, provider_type, bill_date, base_path):
        """Build a path to report files."""
        this_month_str = bill_date.strftime("%Y%m%d")
        next_month = bill_date + relativedelta(months=1)
        if provider_type in (Provider.PROVIDER_AZURE, Provider.PROVIDER_AZURE_LOCAL):
            next_month = next_month - relativedelta(days=1)
        next_month_str = next_month.strftime("%Y%m%d")
        return f"{base_path}/{this_month_str}-{next_month_str}"

    def process_report(self, report, compression, provider_type, provider, manifest):
        """Run the report processor on a report."""
        status = baker.make("CostUsageReportStatus", manifest=manifest, report_name=report)
        status.last_started_datetime = self.dh.now
        ReportProcessor(self.schema, report, compression, provider_type, provider.uuid, manifest.id).process()
        status.last_completed_datetime = self.dh.now
        status.save()

    def load_openshift_data(self, customer, static_data_file, cluster_id):
        """Load OpenShift data into the database."""
        provider_type = Provider.PROVIDER_OCP
        credentials = {"cluster_id": cluster_id}
        with override_settings(AUTO_DATA_INGEST=False):
            ocp_billing_source, _ = ProviderBillingSource.objects.get_or_create(data_source={})
            provider = baker.make(
                "Provider",
                type=provider_type,
                authentication__credentials=credentials,
                billing_source=ocp_billing_source,
                customer=customer,
            )
        template, static_data_path = self.prepare_template(provider_type, static_data_file)
        options = {
            "static_report_file": static_data_path,
            "insights_upload": self.nise_data_path,
            "ocp_cluster_id": cluster_id,
        }
        base_path = f"{self.nise_data_path}/{cluster_id}"

        for start_date, end_date, bill_date in self.dates:
            manifest = baker.make(
                "CostUsageReportManifest",
                _fill_optional=True,
                provider=provider,
                billing_period_start_datetime=bill_date,
                num_total_files=3,
            )
            with open(static_data_path, "w") as f:
                f.write(template.render(start_date=start_date, end_date=end_date))

            run(provider_type.lower(), options)

            report_path = self.build_report_path(provider_type, bill_date, base_path)
            for report in os.scandir(report_path):
                shutil.move(report.path, f"{base_path}/{report.name}")
            for report in [f.path for f in os.scandir(base_path)]:
                if os.path.isdir(report):
                    continue
                elif "manifest" in report.lower():
                    continue
                self.process_report(report, "PLAIN", provider_type, provider, manifest)
            with patch("masu.processor.tasks.chain"):
                update_summary_tables(
                    self.schema, provider_type, provider.uuid, start_date, end_date, manifest_id=manifest.id
                )
        update_cost_model_costs(self.schema, provider.uuid, self.dh.last_month_start, self.dh.today)
<<<<<<< HEAD
        refresh_materialized_views(self.schema, provider_type, provider_uuid=provider.uuid)
=======
        refresh_materialized_views.s(self.schema, provider_type).apply()
>>>>>>> 61a9713d
        shutil.rmtree(report_path, ignore_errors=True)

    def load_aws_data(self, customer, static_data_file, account_id=None, role_arn=None):
        """Load AWS data into the database."""
        provider_type = Provider.PROVIDER_AWS_LOCAL
        if account_id is None:
            account_id = "9999999999999"
        if role_arn is None:
            role_arn = "arn:aws:iam::999999999999:role/CostManagement"
        nise_provider_type = provider_type.replace("-local", "")
        report_name = "Test"
        credentials = {"role_arn": role_arn}
        data_source = {"bucket": "test-bucket"}
        with patch.object(settings, "AUTO_DATA_INGEST", False):
            provider = baker.make(
                "Provider",
                type=provider_type,
                authentication__credentials=credentials,
                billing_source__data_source=data_source,
                customer=customer,
            )
        template, static_data_path = self.prepare_template(provider_type, static_data_file)
        options = {
            "static_report_file": static_data_path,
            "aws_report_name": report_name,
            "aws_bucket_name": self.nise_data_path,
        }
        base_path = f"{self.nise_data_path}/{report_name}"

        with schema_context(self.schema):
            baker.make("AWSAccountAlias", account_id=account_id, account_alias="Test Account")

        for start_date, end_date, bill_date in self.dates:
            manifest = baker.make(
                "CostUsageReportManifest",
                _fill_optional=True,
                provider=provider,
                billing_period_start_datetime=bill_date,
            )
            with open(static_data_path, "w") as f:
                f.write(template.render(start_date=start_date, end_date=end_date, account_id=account_id))

            run(nise_provider_type.lower(), options)

            report_path = self.build_report_path(provider_type, bill_date, base_path)
            for report in os.scandir(report_path):
                if os.path.isdir(report):
                    for report in [f.path for f in os.scandir(f"{report_path}/{report.name}")]:
                        if os.path.isdir(report):
                            continue
                        elif "manifest" in report.lower():
                            continue
                        self.process_report(report, "GZIP", provider_type, provider, manifest)
            with patch("masu.processor.tasks.chain"), patch.object(settings, "AUTO_DATA_INGEST", False):
                update_summary_tables(
                    self.schema, provider_type, provider.uuid, start_date, end_date, manifest_id=manifest.id
                )
        update_cost_model_costs(self.schema, provider.uuid, self.dh.last_month_start, self.dh.today)
<<<<<<< HEAD
        refresh_materialized_views(self.schema, provider_type, provider_uuid=provider.uuid)
=======
        refresh_materialized_views.s(self.schema, provider_type).apply()
>>>>>>> 61a9713d
        shutil.rmtree(base_path, ignore_errors=True)

    def load_azure_data(self, customer, static_data_file, credentials=None, data_source=None):
        """Load Azure data into the database."""
        provider_type = Provider.PROVIDER_AZURE_LOCAL
        nise_provider_type = provider_type.replace("-local", "")
        report_name = "Test"

        if credentials is None:
            credentials = {
                "subscription_id": "11111111-1111-1111-1111-11111111",
                "tenant_id": "22222222-2222-2222-2222-22222222",
                "client_id": "33333333-3333-3333-3333-33333333",
                "client_secret": "MyPassW0rd!",
            }
        if data_source is None:
            data_source = {"resource_group": "resourcegroup1", "storage_account": "storageaccount1"}

        with patch.object(settings, "AUTO_DATA_INGEST", False):
            provider = baker.make(
                "Provider",
                type=provider_type,
                authentication__credentials=credentials,
                billing_source__data_source=data_source,
                customer=customer,
            )
        template, static_data_path = self.prepare_template(provider_type, static_data_file)
        options = {
            "static_report_file": static_data_path,
            "azure_report_name": report_name,
            "azure_container_name": self.nise_data_path,
        }
        base_path = f"{self.nise_data_path}/{report_name}"

        for start_date, end_date, bill_date in self.dates:
            manifest = baker.make(
                "CostUsageReportManifest",
                _fill_optional=True,
                provider=provider,
                billing_period_start_datetime=bill_date,
            )
            with open(static_data_path, "w") as f:
                f.write(template.render(start_date=start_date, end_date=end_date))

            run(nise_provider_type.lower(), options)

            report_path = self.build_report_path(provider_type, bill_date, base_path)
            for report in os.scandir(report_path):
                if os.path.isdir(report):
                    continue
                elif "manifest" in report.name.lower():
                    continue
                self.process_report(report, "PLAIN", provider_type, provider, manifest)
            with patch("masu.processor.tasks.chain"), patch.object(settings, "AUTO_DATA_INGEST", False):
                update_summary_tables(
                    self.schema, provider_type, provider.uuid, start_date, end_date, manifest_id=manifest.id
                )
        update_cost_model_costs(self.schema, provider.uuid, self.dh.last_month_start, self.dh.today)
<<<<<<< HEAD
        refresh_materialized_views(self.schema, provider_type, provider_uuid=provider.uuid)
=======
        refresh_materialized_views.s(self.schema, provider_type).apply()
>>>>>>> 61a9713d
        shutil.rmtree(base_path, ignore_errors=True)<|MERGE_RESOLUTION|>--- conflicted
+++ resolved
@@ -140,11 +140,7 @@
                     self.schema, provider_type, provider.uuid, start_date, end_date, manifest_id=manifest.id
                 )
         update_cost_model_costs(self.schema, provider.uuid, self.dh.last_month_start, self.dh.today)
-<<<<<<< HEAD
-        refresh_materialized_views(self.schema, provider_type, provider_uuid=provider.uuid)
-=======
-        refresh_materialized_views.s(self.schema, provider_type).apply()
->>>>>>> 61a9713d
+        refresh_materialized_views.s(self.schema, provider_type, provider_uuid=provider.uuid).apply()
         shutil.rmtree(report_path, ignore_errors=True)
 
     def load_aws_data(self, customer, static_data_file, account_id=None, role_arn=None):
@@ -203,11 +199,7 @@
                     self.schema, provider_type, provider.uuid, start_date, end_date, manifest_id=manifest.id
                 )
         update_cost_model_costs(self.schema, provider.uuid, self.dh.last_month_start, self.dh.today)
-<<<<<<< HEAD
-        refresh_materialized_views(self.schema, provider_type, provider_uuid=provider.uuid)
-=======
-        refresh_materialized_views.s(self.schema, provider_type).apply()
->>>>>>> 61a9713d
+        refresh_materialized_views.s(self.schema, provider_type, provider_uuid=provider.uuid).apply()
         shutil.rmtree(base_path, ignore_errors=True)
 
     def load_azure_data(self, customer, static_data_file, credentials=None, data_source=None):
@@ -266,9 +258,5 @@
                     self.schema, provider_type, provider.uuid, start_date, end_date, manifest_id=manifest.id
                 )
         update_cost_model_costs(self.schema, provider.uuid, self.dh.last_month_start, self.dh.today)
-<<<<<<< HEAD
-        refresh_materialized_views(self.schema, provider_type, provider_uuid=provider.uuid)
-=======
-        refresh_materialized_views.s(self.schema, provider_type).apply()
->>>>>>> 61a9713d
+        refresh_materialized_views.s(self.schema, provider_type, provider_uuid=provider.uuid).apply()
         shutil.rmtree(base_path, ignore_errors=True)