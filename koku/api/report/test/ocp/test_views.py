--- conflicted
+++ resolved
@@ -451,13 +451,10 @@
 
         # assert the others count is correct
         meta = data.get("meta")
-<<<<<<< HEAD
         self.assertEqual(meta.get("others"), num_nodes)
-=======
-        if "'no-node'" in str(data):
-            num_nodes += 1
-        self.assertEqual(meta.get("others"), num_nodes - 1)
->>>>>>> df3fb091
+        # if "'no-node'" in str(data):
+        #     num_nodes += 1
+        # self.assertEqual(meta.get("others"), num_nodes - 1)
 
         # Check if limit returns the correct number of results, and
         # that the totals add up properly
@@ -589,11 +586,7 @@
             expected_total = cost if cost is not None else 0
         total = data.get("meta", {}).get("total", {}).get("cost", {}).get("total", {}).get("value", 0)
         self.assertNotEqual(total, Decimal(0))
-<<<<<<< HEAD
         self.assertAlmostEqual(total, expected_total, 6)
-=======
-        self.assertAlmostEqual(total, expected_total, 1)
->>>>>>> df3fb091
 
     def test_execute_query_ocp_costs_with_delta(self):
         """Test that deltas work for costs."""
@@ -815,11 +808,7 @@
         expected_delta = current_total - prev_total
         delta = data.get("meta", {}).get("delta", {}).get("value")
         self.assertNotEqual(delta, Decimal(0))
-<<<<<<< HEAD
         self.assertAlmostEqual(delta, expected_delta, 6)
-=======
-        self.assertAlmostEqual(delta, expected_delta, 1)
->>>>>>> df3fb091
         for item in data.get("data"):
             date = item.get("date")
             expected_delta = current_totals.get(date, 0) - prev_totals.get(date, 0)
@@ -1294,15 +1283,6 @@
 
         data = response.data
         data_totals = data.get("meta", {}).get("total", {})
-<<<<<<< HEAD
-        for key in totals:
-            expected = totals[key]
-            if key == "cost":
-                result = data_totals.get(key, {}).get("total", {}).get("value")
-            else:
-                result = data_totals.get(key, {}).get("value")
-            self.assertAlmostEqual(result, expected, 6)
-=======
         for data_key in totals:
             with self.subTest(data_key=data_key):
                 expected = totals[data_key]
@@ -1311,7 +1291,6 @@
                 else:
                     result = data_totals.get(data_key, {}).get("value")
                 self.assertEqual(result, expected)
->>>>>>> df3fb091
 
     def test_execute_query_with_tag_group_by(self):
         """Test that data is grouped by tag key."""
@@ -1411,7 +1390,6 @@
         order_mapping = ["cost", "infrastructure", "supplementary"]
 
         for option in order_by_options:
-<<<<<<< HEAD
             with self.subTest(test=option):
                 client = APIClient()
                 order_by_dict_key = f"order_by[{option}]"
@@ -1455,41 +1433,6 @@
                         current_value = entry.get("values", [])[0].get(option, {}).get("value")
                     self.assertTrue(current_value <= previous_value)
                     previous_value = current_value
-=======
-            url = reverse("reports-openshift-cpu")
-            client = APIClient()
-            order_by_dict_key = f"order_by[{option}]"
-            params = {
-                "filter[resolution]": "monthly",
-                "filter[time_scope_value]": "-1",
-                "filter[time_scope_units]": "month",
-                "group_by[cluster]": "*",
-                order_by_dict_key: "desc",
-                "filter[limit]": 5,
-            }
-
-            url = url + "?" + urlencode(params, quote_via=quote_plus)
-            response = client.get(url, **self.headers)
-            self.assertEqual(response.status_code, status.HTTP_200_OK)
-
-            data = response.json()
-            clusters = data.get("data", [])[0].get("clusters", [])
-            previous_base = clusters[0].get("values", [])[0].get(option, {})
-            if option in order_mapping:
-                previous_value = previous_base.get("total", {}).get("value", "No Data")
-            else:
-                previous_value = previous_base.get("value", "No Data")
-            for entry in clusters:
-                if "Other" in entry.get("cluster", ""):
-                    continue
-                current_base = entry.get("values", [])[0].get(option, {})
-                if option in order_mapping:
-                    current_value = current_base.get("total", {}).get("value")
-                else:
-                    current_value = current_base.get("value")
-                self.assertTrue(current_value <= previous_value)
-                previous_value = current_value
->>>>>>> df3fb091
 
     def test_execute_query_with_order_by(self):
         """Test that the possible order by options work."""
