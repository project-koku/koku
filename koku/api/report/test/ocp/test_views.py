#
# Copyright 2021 Red Hat Inc.
# SPDX-License-Identifier: Apache-2.0
#
"""Test the Report views."""
import datetime
import random
from decimal import Decimal
from unittest import skip
from unittest.mock import patch
from urllib.parse import quote_plus
from urllib.parse import urlencode

from dateutil import relativedelta
from django.db.models import Count
from django.db.models import DecimalField
from django.db.models import F
from django.db.models import Sum
from django.db.models import Value
from django.db.models.functions import Coalesce
from django.http import HttpRequest
from django.http import QueryDict
from django.urls import reverse
from rest_framework import status
from rest_framework.request import Request
from rest_framework.response import Response
from rest_framework.test import APIClient
from tenant_schemas.utils import tenant_context

from api.iam.test.iam_test_case import IamTestCase
from api.models import User
from api.query_handler import TruncDayString
from api.report.ocp.view import OCPCpuView
from api.report.ocp.view import OCPMemoryView
from api.tags.ocp.queries import OCPTagQueryHandler
from api.tags.ocp.view import OCPTagView
from api.utils import DateHelper
from koku.database import KeyDecimalTransform
from reporting.models import OCPUsageLineItemDailySummary


@patch("api.report.queries.ReportQueryHandler._get_exchange_rate", return_value=1)
class OCPReportViewTest(IamTestCase):
    """Tests the report view."""

    @classmethod
    def setUpClass(cls):
        """Set up the test class."""
        super().setUpClass()
        cls.dh = DateHelper()
        cls.ten_days_ago = cls.dh.n_days_ago(cls.dh._now, 9)

    def setUp(self):
        """Set up the customer view tests."""
        super().setUp()

        self.report_ocp_cpu = {
            "group_by": {"project": ["*"]},
            "filter": {"resolution": "monthly", "time_scope_value": "-1", "time_scope_units": "month"},
            "data": [
                {
                    "date": "2018-10",
                    "projects": [
                        {
                            "project": "default",
                            "values": [
                                {
                                    "date": "2018-10",
                                    "project": "default",
                                    "limit": "null",
                                    "usage": 0.119385,
                                    "request": 9.506666,
                                }
                            ],
                        },
                        {
                            "project": "metering",
                            "values": [
                                {
                                    "date": "2018-10",
                                    "project": "metering",
                                    "limit": "null",
                                    "usage": 4.464511,
                                    "request": 53.985832,
                                }
                            ],
                        },
                        {
                            "project": "monitoring",
                            "values": [
                                {
                                    "date": "2018-10",
                                    "project": "monitoring",
                                    "limit": "null",
                                    "usage": 7.861343,
                                    "request": 17.920067,
                                }
                            ],
                        },
                        {
                            "project": "openshift-web-console",
                            "values": [
                                {
                                    "date": "2018-10",
                                    "project": "openshift-web-console",
                                    "limit": "null",
                                    "usage": 0.862687,
                                    "request": 4.753333,
                                }
                            ],
                        },
                    ],
                }
            ],
            "total": {"pod_usage_cpu_core_hours": 13.307928, "pod_request_cpu_core_hours": 86.165898},
        }
        self.report_ocp_mem = {
            "group_by": {"project": ["*"]},
            "filter": {"resolution": "monthly", "time_scope_value": "-1", "time_scope_units": "month"},
            "data": [
                {
                    "date": "2018-10",
                    "projects": [
                        {
                            "project": "default",
                            "values": [
                                {
                                    "date": "2018-10",
                                    "project": "default",
                                    "memory_usage_gigabytes": 0.162249,
                                    "memory_requests_gigabytes": 1.063302,
                                }
                            ],
                        },
                        {
                            "project": "metering",
                            "values": [
                                {
                                    "date": "2018-10",
                                    "project": "metering",
                                    "memory_usage_gigabytes": 5.899788,
                                    "memory_requests_gigabytes": 7.007081,
                                }
                            ],
                        },
                        {
                            "project": "monitoring",
                            "values": [
                                {
                                    "date": "2018-10",
                                    "project": "monitoring",
                                    "memory_usage_gigabytes": 3.178287,
                                    "memory_requests_gigabytes": 4.153526,
                                }
                            ],
                        },
                        {
                            "project": "openshift-web-console",
                            "values": [
                                {
                                    "date": "2018-10",
                                    "project": "openshift-web-console",
                                    "memory_usage_gigabytes": 0.068988,
                                    "memory_requests_gigabytes": 0.207677,
                                }
                            ],
                        },
                    ],
                }
            ],
            "total": {"pod_usage_memory_gigabytes": 9.309312, "pod_request_memory_gigabytes": 12.431585},
        }

    @patch("api.report.ocp.query_handler.OCPReportQueryHandler")
    def test_ocpcpuview_success(self, mock_handler, mocked_exchange_rates):
        """Test OCP cpu view report."""
        mock_handler.return_value.execute_query.return_value = self.report_ocp_cpu
        params = {
            "group_by[node]": "*",
            "filter[resolution]": "monthly",
            "filter[time_scope_value]": "-1",
            "filter[time_scope_units]": "month",
        }
        user = User.objects.get(username=self.user_data["username"])

        django_request = HttpRequest()
        if not django_request.META.get("HTTP_HOST"):
            django_request.META["HTTP_HOST"] = "testhost"

        qd = QueryDict(mutable=True)
        qd.update(params)
        django_request.GET = qd
        request = Request(django_request)
        request.user = user

        response = OCPCpuView().get(request)
        self.assertIsInstance(response, Response)
        self.assertEqual(response.status_code, status.HTTP_200_OK)

    @patch("api.report.ocp.query_handler.OCPReportQueryHandler")
    def test_ocpmemview_success(self, mock_handler, mocked_exchange_rates):
        """Test OCP memory view report."""
        mock_handler.return_value.execute_query.return_value = self.report_ocp_mem
        params = {
            "group_by[node]": "*",
            "filter[resolution]": "monthly",
            "filter[time_scope_value]": "-1",
            "filter[time_scope_units]": "month",
        }
        user = User.objects.get(username=self.user_data["username"])

        django_request = HttpRequest()
        if not django_request.META.get("HTTP_HOST"):
            django_request.META["HTTP_HOST"] = "testhost"

        qd = QueryDict(mutable=True)
        qd.update(params)
        django_request.GET = qd
        request = Request(django_request)
        request.user = user

        response = OCPMemoryView().get(request)
        self.assertIsInstance(response, Response)
        self.assertEqual(response.status_code, status.HTTP_200_OK)

    def test_execute_query_ocp_cpu(self, mocked_exchange_rates):
        """Test that OCP CPU endpoint works."""
        url = reverse("reports-openshift-cpu")
        client = APIClient()
        response = client.get(url, **self.headers)

        expected_end_date = self.dh.today.date().strftime("%Y-%m-%d")
        expected_start_date = self.ten_days_ago.strftime("%Y-%m-%d")
        self.assertEqual(response.status_code, status.HTTP_200_OK)
        data = response.json()
        dates = sorted(item.get("date") for item in data.get("data"))
        self.assertEqual(dates[0], expected_start_date)
        self.assertEqual(dates[-1], expected_end_date)

        for item in data.get("data"):
            if item.get("values"):
                values = item.get("values")[0]
                self.assertTrue("limit" in values)
                self.assertTrue("usage" in values)
                self.assertTrue("request" in values)

    def test_costs_api_has_units(self, mocked_exchange_rates):
        """Test that the costs API returns units."""
        url = reverse("reports-openshift-costs")
        client = APIClient()
        response = client.get(url, **self.headers)
        response_json = response.json()

        total = response_json.get("meta", {}).get("total", {})
        data = response_json.get("data", {})
        self.assertTrue("cost" in total)
        self.assertEqual(total.get("cost", {}).get("total", {}).get("units"), "USD")

        for item in data:
            if item.get("values"):
                values = item.get("values")[0]
                self.assertTrue("cost" in values)
                self.assertEqual(values.get("cost", {}).get("total").get("units"), "USD")

    def test_cpu_api_has_units(self, mocked_exchange_rates):
        """Test that the CPU API returns units."""
        url = reverse("reports-openshift-cpu")
        client = APIClient()
        response = client.get(url, **self.headers)
        response_json = response.json()

        total = response_json.get("meta", {}).get("total", {})
        data = response_json.get("data", {})
        self.assertTrue("usage" in total)
        self.assertEqual(total.get("usage", {}).get("units"), "Core-Hours")

        for item in data:
            if item.get("values"):
                values = item.get("values")[0]
                self.assertTrue("usage" in values)
                self.assertEqual(values.get("usage", {}).get("units"), "Core-Hours")

    def test_memory_api_has_units(self, mocked_exchange_rates):
        """Test that the memory API returns units."""
        url = reverse("reports-openshift-memory")
        client = APIClient()
        response = client.get(url, **self.headers)
        response_json = response.json()

        total = response_json.get("meta", {}).get("total", {})
        data = response_json.get("data", {})
        self.assertTrue("usage" in total)
        self.assertEqual(total.get("usage", {}).get("units"), "GB-Hours")

        for item in data:
            if item.get("values"):
                values = item.get("values")[0]
                self.assertTrue("usage" in values)
                self.assertEqual(values.get("usage", {}).get("units"), "GB-Hours")

    def test_execute_query_ocp_cpu_last_thirty_days(self, mocked_exchange_rates):
        """Test that OCP CPU endpoint works."""
        url = reverse("reports-openshift-cpu")
        client = APIClient()
        params = {"filter[time_scope_value]": "-30", "filter[time_scope_units]": "day", "filter[resolution]": "daily"}
        url = url + "?" + urlencode(params, quote_via=quote_plus)
        response = client.get(url, **self.headers)

        expected_end_date = self.dh.today
        expected_start_date = self.dh.n_days_ago(expected_end_date, 29)
        expected_end_date = str(expected_end_date.date())
        expected_start_date = str(expected_start_date.date())
        self.assertEqual(response.status_code, status.HTTP_200_OK)
        data = response.json()
        dates = sorted(item.get("date") for item in data.get("data"))
        self.assertEqual(dates[0], expected_start_date)
        self.assertEqual(dates[-1], expected_end_date)

        for item in data.get("data"):
            if item.get("values"):
                values = item.get("values")[0]
                self.assertTrue("limit" in values)
                self.assertTrue("usage" in values)
                self.assertTrue("request" in values)

    def test_execute_query_ocp_cpu_this_month(self, mocked_exchange_rates):
        """Test that data is returned for the full month."""
        url = reverse("reports-openshift-cpu")
        client = APIClient()
        params = {
            "filter[resolution]": "monthly",
            "filter[time_scope_value]": "-1",
            "filter[time_scope_units]": "month",
        }
        url = url + "?" + urlencode(params, quote_via=quote_plus)
        response = client.get(url, **self.headers)

        expected_date = self.dh.today.strftime("%Y-%m")

        self.assertEqual(response.status_code, status.HTTP_200_OK)
        data = response.json()
        dates = sorted(item.get("date") for item in data.get("data"))
        self.assertEqual(dates[0], expected_date)

        values = data.get("data")[0].get("values")[0]
        self.assertTrue("limit" in values)
        self.assertTrue("usage" in values)
        self.assertTrue("request" in values)

    def test_execute_query_ocp_cpu_this_month_daily(self, mocked_exchange_rates):
        """Test that data is returned for the full month."""
        url = reverse("reports-openshift-cpu")
        client = APIClient()
        params = {"filter[resolution]": "daily", "filter[time_scope_value]": "-1", "filter[time_scope_units]": "month"}
        url = url + "?" + urlencode(params, quote_via=quote_plus)
        response = client.get(url, **self.headers)

        expected_start_date = self.dh.this_month_start.strftime("%Y-%m-%d")
        expected_end_date = self.dh.today.strftime("%Y-%m-%d")

        self.assertEqual(response.status_code, status.HTTP_200_OK)
        data = response.json()
        dates = sorted(item.get("date") for item in data.get("data"))
        self.assertEqual(dates[0], expected_start_date)
        self.assertEqual(dates[-1], expected_end_date)

        for item in data.get("data"):
            if item.get("values"):
                values = item.get("values")[0]
                self.assertTrue("limit" in values)
                self.assertTrue("usage" in values)
                self.assertTrue("request" in values)

    def test_execute_query_ocp_cpu_last_month(self, mocked_exchange_rates):
        """Test that data is returned for the last month."""
        url = reverse("reports-openshift-cpu")
        client = APIClient()
        params = {
            "filter[resolution]": "monthly",
            "filter[time_scope_value]": "-2",
            "filter[time_scope_units]": "month",
        }
        url = url + "?" + urlencode(params, quote_via=quote_plus)
        response = client.get(url, **self.headers)

        expected_date = self.dh.last_month_start.strftime("%Y-%m")

        self.assertEqual(response.status_code, status.HTTP_200_OK)
        data = response.json()
        dates = sorted(item.get("date") for item in data.get("data"))
        self.assertEqual(dates[0], expected_date)

        values = data.get("data")[0].get("values")[0]
        self.assertTrue("limit" in values)
        self.assertTrue("usage" in values)
        self.assertTrue("request" in values)

    def test_execute_query_ocp_cpu_last_month_daily(self, mocked_exchange_rates):
        """Test that data is returned for the full month."""
        url = reverse("reports-openshift-cpu")
        client = APIClient()
        params = {"filter[resolution]": "daily", "filter[time_scope_value]": "-2", "filter[time_scope_units]": "month"}
        url = url + "?" + urlencode(params, quote_via=quote_plus)
        response = client.get(url, **self.headers)

        expected_start_date = self.dh.last_month_start.strftime("%Y-%m-%d")
        expected_end_date = self.dh.last_month_end.strftime("%Y-%m-%d")

        self.assertEqual(response.status_code, status.HTTP_200_OK)
        data = response.json()
        dates = sorted(item.get("date") for item in data.get("data"))
        self.assertEqual(dates[0], expected_start_date)
        self.assertEqual(dates[-1], expected_end_date)

        for item in data.get("data"):
            if item.get("values"):
                values = item.get("values")[0]
                self.assertTrue("limit" in values)
                self.assertTrue("usage" in values)
                self.assertTrue("request" in values)

    def test_execute_query_ocp_memory_group_by_limit(self, mocked_exchange_rates):
        """Test that OCP Mem endpoint works with limits."""
        url = reverse("reports-openshift-memory")
        client = APIClient()
        params = {
            "group_by[node]": "*",
            "filter[limit]": "1",
            "filter[time_scope_value]": "-10",
            "filter[time_scope_units]": "day",
            "filter[resolution]": "daily",
        }
        url = f"{url}?{urlencode(params, quote_via=quote_plus)}"
        response = client.get(url, **self.headers)
        data = response.data

        with tenant_context(self.tenant):
            totals = (
                OCPUsageLineItemDailySummary.objects.filter(usage_start__gte=self.ten_days_ago.date())
                .values(*["usage_start"])
                .annotate(usage=Sum("pod_usage_memory_gigabyte_hours"))
            )
            num_nodes = (
                OCPUsageLineItemDailySummary.objects.filter(usage_start__gte=self.ten_days_ago.date())
                .aggregate(Count("node", distinct=True))
                .get("node__count")
            )

        totals = {total.get("usage_start").strftime("%Y-%m-%d"): total.get("usage") for total in totals}

        self.assertIn("nodes", data.get("data")[0])

        # assert the others count is correct
        meta = data.get("meta")
        if "'no-node'" in str(data):
            num_nodes += 1
        self.assertEqual(meta.get("others"), num_nodes - 1)

        # Check if limit returns the correct number of results, and
        # that the totals add up properly
        for item in data.get("data"):
            if item.get("nodes"):
                date = item.get("date")
                nodes = item.get("nodes")
                node_total_usage = 0
                for node in nodes:
                    if node.get("values")[0].get("usage", {}):
                        node_value = node.get("values")[0].get("usage", {}).get("value", 0)
                        node_total_usage += node_value
                self.assertEqual(node_total_usage, totals.get(date))

    def test_execute_query_ocp_memory_group_by_limit_large(self, mocked_exchange_rates):
        """Test that OCP Mem endpoint works with limits."""
        url = reverse("reports-openshift-memory")
        client = APIClient()
        params = {
            "group_by[node]": "*",
            "filter[limit]": "1000",
            "filter[time_scope_value]": "-10",
            "filter[time_scope_units]": "day",
            "filter[resolution]": "daily",
        }
        url = url + "?" + urlencode(params, quote_via=quote_plus)
        response = client.get(url, **self.headers)
        data = response.data

        # assert the others count is correct
        meta = data.get("meta")
        self.assertEqual(meta.get("others"), 0)

    def test_execute_query_ocp_costs_group_by_cluster(self, mocked_exchange_rates):
        """Test that the costs endpoint is reachable."""
        url = reverse("reports-openshift-costs")
        client = APIClient()
        params = {"group_by[cluster]": "*"}
        url = url + "?" + urlencode(params, quote_via=quote_plus)
        response = client.get(url, **self.headers)
        self.assertEqual(response.status_code, status.HTTP_200_OK)

    def test_execute_query_ocp_costs_group_by_node(self, mocked_exchange_rates):
        """Test that the costs endpoint is reachable."""
        url = reverse("reports-openshift-costs")
        client = APIClient()
        params = {"group_by[node]": "*"}
        url = url + "?" + urlencode(params, quote_via=quote_plus)
        response = client.get(url, **self.headers)
        self.assertEqual(response.status_code, status.HTTP_200_OK)

    def test_execute_query_ocp_costs_group_by_project(self, mocked_exchange_rates):
        """Test that the costs endpoint is reachable."""
        url = reverse("reports-openshift-costs")
        client = APIClient()
        params = {
            "group_by[project]": "*",
            "filter[time_scope_value]": "-1",
            "filter[time_scope_units]": "month",
            "filter[resolution]": "monthly",
        }
        url = url + "?" + urlencode(params, quote_via=quote_plus)
        response = client.get(url, **self.headers)
        self.assertEqual(response.status_code, status.HTTP_200_OK)

        # Using .data instead of .json() retains the Decimal types for
        # direct value and type comparisons
        data = response.data

        with tenant_context(self.tenant):
            cost = (
                OCPUsageLineItemDailySummary.objects.filter(usage_start__gte=self.dh.this_month_start.date())
                .aggregate(
                    total=Sum(
                        Coalesce(
                            KeyDecimalTransform("cpu", "supplementary_usage_cost"),
                            Value(0, output_field=DecimalField()),
                        )
                        + Coalesce(
                            KeyDecimalTransform("memory", "supplementary_usage_cost"),
                            Value(0, output_field=DecimalField()),
                        )
                        + Coalesce(
                            KeyDecimalTransform("storage", "supplementary_usage_cost"),
                            Value(0, output_field=DecimalField()),
                        )
                        + Coalesce(F("infrastructure_project_raw_cost"), Value(0, output_field=DecimalField()))
                        + Coalesce(
                            KeyDecimalTransform("cpu", "infrastructure_usage_cost"),
                            Value(0, output_field=DecimalField()),
                        )
                        + Coalesce(
                            KeyDecimalTransform("memory", "infrastructure_usage_cost"),
                            Value(0, output_field=DecimalField()),
                        )
                        + Coalesce(
                            KeyDecimalTransform("storage", "infrastructure_usage_cost"),
                            Value(0, output_field=DecimalField()),
                        )
                        + Coalesce(
                            KeyDecimalTransform("cpu", "supplementary_project_monthly_cost"),
                            Value(0, output_field=DecimalField()),
                        )
                        + Coalesce(
                            KeyDecimalTransform("cpu", "infrastructure_project_monthly_cost"),
                            Value(0, output_field=DecimalField()),
                        )
                        + Coalesce(
                            KeyDecimalTransform("memory", "supplementary_project_monthly_cost"),
                            Value(0, output_field=DecimalField()),
                        )
                        + Coalesce(
                            KeyDecimalTransform("memory", "infrastructure_project_monthly_cost"),
                            Value(0, output_field=DecimalField()),
                        )
                        + Coalesce(
                            KeyDecimalTransform("pvc", "supplementary_project_monthly_cost"),
                            Value(0, output_field=DecimalField()),
                        )
                        + Coalesce(
                            KeyDecimalTransform("pvc", "infrastructure_project_monthly_cost"),
                            Value(0, output_field=DecimalField()),
                        )
                        + Coalesce(F("infrastructure_project_markup_cost"), Value(0, output_field=DecimalField()))
                    )
                )
                .get("total")
            )
            expected_total = cost if cost is not None else 0
        total = data.get("meta", {}).get("total", {}).get("cost", {}).get("total", {}).get("value", 0)
        self.assertNotEqual(total, Decimal(0))
        self.assertAlmostEqual(total, expected_total, 6)

    def test_execute_query_ocp_costs_with_delta(self, mocked_exchange_rates):
        """Test that deltas work for costs."""
        url = reverse("reports-openshift-costs")
        client = APIClient()
        params = {
            "delta": "cost",
            "filter[resolution]": "daily",
            "filter[time_scope_value]": "-1",
            "filter[time_scope_units]": "month",
        }
        url = url + "?" + urlencode(params, quote_via=quote_plus)
        response = client.get(url, **self.headers)
        self.assertEqual(response.status_code, status.HTTP_200_OK)
        data = response.data
        this_month_start = self.dh.this_month_start
        last_month_start = self.dh.last_month_start

        date_delta = relativedelta.relativedelta(months=1)

        def date_to_string(dt):
            return dt.strftime("%Y-%m-%d")

        def string_to_date(dt):
            return datetime.datetime.strptime(dt, "%Y-%m-%d").date()

        with tenant_context(self.tenant):
            current_total = (
                OCPUsageLineItemDailySummary.objects.filter(usage_start__gte=this_month_start.date())
                .aggregate(
                    total=Sum(
                        Coalesce(
                            KeyDecimalTransform("cpu", "supplementary_usage_cost"),
                            Value(0, output_field=DecimalField()),
                        )
                        + Coalesce(
                            KeyDecimalTransform("memory", "supplementary_usage_cost"),
                            Value(0, output_field=DecimalField()),
                        )
                        + Coalesce(
                            KeyDecimalTransform("storage", "supplementary_usage_cost"),
                            Value(0, output_field=DecimalField()),
                        )
                        + Coalesce(
                            KeyDecimalTransform("cpu", "supplementary_monthly_cost_json"),
                            Value(0, output_field=DecimalField()),
                        )
                        + Coalesce(
                            KeyDecimalTransform("cpu", "infrastructure_monthly_cost_json"),
                            Value(0, output_field=DecimalField()),
                        )
                        + Coalesce(
                            KeyDecimalTransform("memory", "supplementary_monthly_cost_json"),
                            Value(0, output_field=DecimalField()),
                        )
                        + Coalesce(
                            KeyDecimalTransform("memory", "infrastructure_monthly_cost_json"),
                            Value(0, output_field=DecimalField()),
                        )
                        + Coalesce(
                            KeyDecimalTransform("pvc", "supplementary_monthly_cost_json"),
                            Value(0, output_field=DecimalField()),
                        )
                        + Coalesce(
                            KeyDecimalTransform("pvc", "infrastructure_monthly_cost_json"),
                            Value(0, output_field=DecimalField()),
                        )
                        + Coalesce(F("infrastructure_raw_cost"), Value(0, output_field=DecimalField()))
                        + Coalesce(
                            KeyDecimalTransform("cpu", "infrastructure_usage_cost"),
                            Value(0, output_field=DecimalField()),
                        )
                        + Coalesce(
                            KeyDecimalTransform("memory", "infrastructure_usage_cost"),
                            Value(0, output_field=DecimalField()),
                        )
                        + Coalesce(
                            KeyDecimalTransform("storage", "infrastructure_usage_cost"),
                            Value(0, output_field=DecimalField()),
                        )
                        + Coalesce(F("infrastructure_markup_cost"), Value(0, output_field=DecimalField()))
                    )
                )
                .get("total")
            )
            current_total = current_total if current_total is not None else 0

            current_totals = (
                OCPUsageLineItemDailySummary.objects.filter(usage_start__gte=this_month_start.date())
                .annotate(**{"date": TruncDayString("usage_start")})
                .values(*["date"])
                .annotate(
                    total=Sum(
                        Coalesce(
                            KeyDecimalTransform("cpu", "supplementary_usage_cost"),
                            Value(0, output_field=DecimalField()),
                        )
                        + Coalesce(
                            KeyDecimalTransform("memory", "supplementary_usage_cost"),
                            Value(0, output_field=DecimalField()),
                        )
                        + Coalesce(
                            KeyDecimalTransform("storage", "supplementary_usage_cost"),
                            Value(0, output_field=DecimalField()),
                        )
                        + Coalesce(
                            KeyDecimalTransform("cpu", "supplementary_monthly_cost_json"),
                            Value(0, output_field=DecimalField()),
                        )
                        + Coalesce(
                            KeyDecimalTransform("cpu", "infrastructure_monthly_cost_json"),
                            Value(0, output_field=DecimalField()),
                        )
                        + Coalesce(
                            KeyDecimalTransform("memory", "supplementary_monthly_cost_json"),
                            Value(0, output_field=DecimalField()),
                        )
                        + Coalesce(
                            KeyDecimalTransform("memory", "infrastructure_monthly_cost_json"),
                            Value(0, output_field=DecimalField()),
                        )
                        + Coalesce(
                            KeyDecimalTransform("pvc", "supplementary_monthly_cost_json"),
                            Value(0, output_field=DecimalField()),
                        )
                        + Coalesce(
                            KeyDecimalTransform("pvc", "infrastructure_monthly_cost_json"),
                            Value(0, output_field=DecimalField()),
                        )
                        + Coalesce(F("infrastructure_raw_cost"), Value(0, output_field=DecimalField()))
                        + Coalesce(
                            KeyDecimalTransform("cpu", "infrastructure_usage_cost"),
                            Value(0, output_field=DecimalField()),
                        )
                        + Coalesce(
                            KeyDecimalTransform("memory", "infrastructure_usage_cost"),
                            Value(0, output_field=DecimalField()),
                        )
                        + Coalesce(
                            KeyDecimalTransform("storage", "infrastructure_usage_cost"),
                            Value(0, output_field=DecimalField()),
                        )
                        + Coalesce(F("infrastructure_markup_cost"), Value(0, output_field=DecimalField()))
                    )
                )
            )

            prev_totals = (
                OCPUsageLineItemDailySummary.objects.filter(usage_start__gte=last_month_start.date())
                .filter(usage_start__lt=this_month_start.date())
                .annotate(**{"date": TruncDayString("usage_start")})
                .values(*["date"])
                .annotate(
                    total=Sum(
                        Coalesce(
                            KeyDecimalTransform("cpu", "supplementary_usage_cost"),
                            Value(0, output_field=DecimalField()),
                        )
                        + Coalesce(
                            KeyDecimalTransform("memory", "supplementary_usage_cost"),
                            Value(0, output_field=DecimalField()),
                        )
                        + Coalesce(
                            KeyDecimalTransform("storage", "supplementary_usage_cost"),
                            Value(0, output_field=DecimalField()),
                        )
                        + Coalesce(
                            KeyDecimalTransform("cpu", "supplementary_monthly_cost_json"),
                            Value(0, output_field=DecimalField()),
                        )
                        + Coalesce(
                            KeyDecimalTransform("cpu", "infrastructure_monthly_cost_json"),
                            Value(0, output_field=DecimalField()),
                        )
                        + Coalesce(
                            KeyDecimalTransform("memory", "supplementary_monthly_cost_json"),
                            Value(0, output_field=DecimalField()),
                        )
                        + Coalesce(
                            KeyDecimalTransform("memory", "infrastructure_monthly_cost_json"),
                            Value(0, output_field=DecimalField()),
                        )
                        + Coalesce(
                            KeyDecimalTransform("pvc", "supplementary_monthly_cost_json"),
                            Value(0, output_field=DecimalField()),
                        )
                        + Coalesce(
                            KeyDecimalTransform("pvc", "infrastructure_monthly_cost_json"),
                            Value(0, output_field=DecimalField()),
                        )
                        + Coalesce(F("infrastructure_raw_cost"), Value(0, output_field=DecimalField()))
                        + Coalesce(
                            KeyDecimalTransform("cpu", "infrastructure_usage_cost"),
                            Value(0, output_field=DecimalField()),
                        )
                        + Coalesce(
                            KeyDecimalTransform("memory", "infrastructure_usage_cost"),
                            Value(0, output_field=DecimalField()),
                        )
                        + Coalesce(
                            KeyDecimalTransform("storage", "infrastructure_usage_cost"),
                            Value(0, output_field=DecimalField()),
                        )
                        + Coalesce(F("infrastructure_markup_cost"), Value(0, output_field=DecimalField()))
                    )
                )
            )

        current_totals = {total.get("date"): total.get("total") for total in current_totals}
        prev_totals = {
            date_to_string(string_to_date(total.get("date")) + date_delta): total.get("total")
            for total in prev_totals
            if date_to_string(string_to_date(total.get("date")) + date_delta) in current_totals
        }

        prev_total = sum(prev_totals.values())
        prev_total = prev_total if prev_total is not None else 0

        expected_delta = current_total - prev_total
        delta = data.get("meta", {}).get("delta", {}).get("value")
        self.assertNotEqual(delta, Decimal(0))
<<<<<<< HEAD
        self.assertEqual(round(delta, 9), round(expected_delta, 9))
        # self.assertAlmostEqual(delta, expected_delta, 1)
=======
        self.assertAlmostEqual(delta, expected_delta, 6)
>>>>>>> 31ee88cf
        for item in data.get("data"):
            date = item.get("date")
            expected_delta = current_totals.get(date, 0) - prev_totals.get(date, 0)
            values = item.get("values", [])
            delta_value = 0
            if values:
                delta_value = values[0].get("delta_value", 0)
            self.assertAlmostEqual(delta_value, expected_delta, 11)
            # self.assertAlmostEqual(delta_value, expected_delta, 1)

    def test_execute_query_ocp_costs_with_invalid_delta(self, mocked_exchange_rates):
        """Test that bad deltas don't work for costs."""
        url = reverse("reports-openshift-costs")
        client = APIClient()
        params = {"delta": "usage"}
        url = url + "?" + urlencode(params, quote_via=quote_plus)
        response = client.get(url, **self.headers)
        self.assertEqual(response.status_code, status.HTTP_400_BAD_REQUEST)

        params = {"delta": "request"}
        url = url + "?" + urlencode(params, quote_via=quote_plus)
        response = client.get(url, **self.headers)
        self.assertEqual(response.status_code, status.HTTP_400_BAD_REQUEST)

    def test_execute_query_ocp_cpu_with_delta_cost(self, mocked_exchange_rates):
        """Test that cost deltas work for CPU."""
        url = reverse("reports-openshift-cpu")
        client = APIClient()
        params = {"delta": "cost"}
        url = url + "?" + urlencode(params, quote_via=quote_plus)
        response = client.get(url, **self.headers)
        self.assertEqual(response.status_code, status.HTTP_200_OK)

    def test_execute_query_ocp_cpu_with_delta_usage(self, mocked_exchange_rates):
        """Test that usage deltas work for CPU."""
        url = reverse("reports-openshift-cpu")
        client = APIClient()
        params = {"delta": "usage"}
        url = url + "?" + urlencode(params, quote_via=quote_plus)
        response = client.get(url, **self.headers)
        self.assertEqual(response.status_code, status.HTTP_200_OK)

    def test_execute_query_ocp_cpu_with_delta_request(self, mocked_exchange_rates):
        """Test that request deltas work for CPU."""
        url = reverse("reports-openshift-cpu")
        client = APIClient()
        params = {"delta": "request"}
        url = url + "?" + urlencode(params, quote_via=quote_plus)
        response = client.get(url, **self.headers)
        self.assertEqual(response.status_code, status.HTTP_200_OK)

    def test_execute_query_ocp_memory_with_delta(self, mocked_exchange_rates):
        """Test that deltas work for CPU."""
        url = reverse("reports-openshift-memory")
        client = APIClient()
        params = {"delta": "request"}
        url = url + "?" + urlencode(params, quote_via=quote_plus)
        response = client.get(url, **self.headers)
        self.assertEqual(response.status_code, status.HTTP_200_OK)

    def test_execute_query_ocp_cpu_with_delta_usage__capacity(self, mocked_exchange_rates):
        """Test that usage v capacity deltas work."""
        delta = "usage__capacity"
        url = reverse("reports-openshift-cpu")
        client = APIClient()
        params = {"delta": delta}
        url = url + "?" + urlencode(params, quote_via=quote_plus)
        response = client.get(url, **self.headers)
        self.assertEqual(response.status_code, status.HTTP_200_OK)

        delta_one, delta_two = delta.split("__")
        data = response.data
        data = [entry for entry in data.get("data", []) if entry.get("values")]
        self.assertNotEqual(len(data), 0)
        for entry in data:
            values = entry.get("values")[0]
            delta_percent = (
                (values.get(delta_one, {}).get("value") / values.get(delta_two, {}).get("value") * 100)  # noqa: W504
                if values.get(delta_two, {}).get("value")
                else 0
            )
            self.assertEqual(values.get("delta_percent"), delta_percent)

    def test_execute_query_ocp_cpu_with_delta_usage__request(self, mocked_exchange_rates):
        """Test that usage v request deltas work."""
        delta = "usage__request"
        url = reverse("reports-openshift-cpu")
        client = APIClient()
        params = {"delta": delta}
        url = url + "?" + urlencode(params, quote_via=quote_plus)
        response = client.get(url, **self.headers)
        self.assertEqual(response.status_code, status.HTTP_200_OK)

        delta_one, delta_two = delta.split("__")
        data = response.data
        data = [entry for entry in data.get("data", []) if entry.get("values")]
        self.assertNotEqual(len(data), 0)
        for entry in data:
            values = entry.get("values")[0]
            delta_percent = (
                (values.get(delta_one, {}).get("value") / values.get(delta_two, {}).get("value") * 100)  # noqa: W504
                if values.get(delta_two, {}).get("value")
                else 0
            )
            self.assertEqual(values.get("delta_percent"), delta_percent)

    def test_execute_query_ocp_cpu_with_delta_request__capacity(self, mocked_exchange_rates):
        """Test that request v capacity deltas work."""
        delta = "request__capacity"
        url = reverse("reports-openshift-cpu")
        client = APIClient()
        params = {"delta": delta}
        url = url + "?" + urlencode(params, quote_via=quote_plus)
        response = client.get(url, **self.headers)
        self.assertEqual(response.status_code, status.HTTP_200_OK)

        delta_one, delta_two = delta.split("__")
        data = response.json()
        data = [entry for entry in data.get("data", []) if entry.get("values")]
        self.assertNotEqual(len(data), 0)
        for entry in data:
            values = entry.get("values")[0]
            delta_percent = (
                (values.get(delta_one, {}).get("value") / values.get(delta_two, {}).get("value") * 100)  # noqa: W504
                if values.get(delta_two)
                else 0
            )
            self.assertAlmostEqual(values.get("delta_percent"), delta_percent)

    def test_execute_query_group_by_project(self, mocked_exchange_rates):
        """Test that grouping by project filters data."""
        with tenant_context(self.tenant):
            # Force Django to do GROUP BY to get nodes
            projects = (
                OCPUsageLineItemDailySummary.objects.filter(usage_start__gte=self.ten_days_ago.date())
                .values(*["namespace"])
                .annotate(project_count=Count("namespace"))
                .all()
            )
            project_of_interest = projects[0].get("namespace")

        url = reverse("reports-openshift-cpu")
        client = APIClient()
        params = {"group_by[project]": project_of_interest}

        url = url + "?" + urlencode(params, quote_via=quote_plus)
        response = client.get(url, **self.headers)
        self.assertEqual(response.status_code, status.HTTP_200_OK)

        data = response.json()
        for entry in data.get("data", []):
            for project in entry.get("projects", []):
                self.assertEqual(project.get("project"), project_of_interest)

    def test_execute_query_group_by_project_duplicate_projects(self, mocked_exchange_rates):
        """Test that same-named projects across clusters are accounted for."""
        data_config = {"namespaces": ["project_one", "project_two"]}
        project_of_interest = data_config["namespaces"][0]

        url = reverse("reports-openshift-cpu")
        client = APIClient()
        params = {"group_by[project]": project_of_interest}

        url = url + "?" + urlencode(params, quote_via=quote_plus)
        response = client.get(url, **self.headers)
        self.assertEqual(response.status_code, status.HTTP_200_OK)

        data = response.json()
        for entry in data.get("data", []):
            for project in entry.get("projects", []):
                self.assertEqual(project.get("project"), project_of_interest)
                values = project.get("values", [])
                self.assertEqual(len(values), 1)

    def test_execute_query_filter_by_project_duplicate_projects(self, mocked_exchange_rates):
        """Test that same-named projects across clusters are accounted for."""
        data_config = {"namespaces": ["project_one", "project_two"]}
        project_of_interest = data_config["namespaces"][0]

        url = reverse("reports-openshift-cpu")
        client = APIClient()
        params = {"filter[project]": project_of_interest}

        url = url + "?" + urlencode(params, quote_via=quote_plus)
        response = client.get(url, **self.headers)
        self.assertEqual(response.status_code, status.HTTP_200_OK)

        data = response.json()
        self.assertNotEqual(data.get("data", []), [])
        for entry in data.get("data", []):
            values = entry.get("values", [])
            if values:
                self.assertEqual(len(values), 1)

    def test_execute_query_group_by_cluster(self, mocked_exchange_rates):
        """Test that grouping by cluster filters data."""
        with tenant_context(self.tenant):
            # Force Django to do GROUP BY to get nodes
            clusters = (
                OCPUsageLineItemDailySummary.objects.filter(usage_start__gte=self.ten_days_ago.date())
                .values(*["cluster_id"])
                .annotate(cluster_count=Count("cluster_id"))
                .all()
            )
            cluster_of_interest = clusters[0].get("cluster_id")

        url = reverse("reports-openshift-cpu")
        client = APIClient()
        params = {"group_by[cluster]": cluster_of_interest}

        url = url + "?" + urlencode(params, quote_via=quote_plus)
        response = client.get(url, **self.headers)
        self.assertEqual(response.status_code, status.HTTP_200_OK)

        data = response.json()
        for entry in data.get("data", []):
            for cluster in entry.get("clusters", []):
                self.assertEqual(cluster.get("cluster"), cluster_of_interest)

    def test_execute_query_group_by_pod_fails(self, mocked_exchange_rates):
        """Test that grouping by pod filters data."""
        url = reverse("reports-openshift-cpu")
        client = APIClient()
        params = {"group_by[pod]": "*"}

        url = url + "?" + urlencode(params, quote_via=quote_plus)
        response = client.get(url, **self.headers)
        self.assertEqual(response.status_code, status.HTTP_400_BAD_REQUEST)

    def test_execute_query_group_by_node(self, mocked_exchange_rates):
        """Test that grouping by node filters data."""
        with tenant_context(self.tenant):
            # Force Django to do GROUP BY to get nodes
            nodes = (
                OCPUsageLineItemDailySummary.objects.values(*["node"])
                .filter(usage_start__gte=self.ten_days_ago.date())
                .values(*["node"])
                .annotate(node_count=Count("node"))
                .all()
            )
            node_of_interest = nodes[0].get("node")

        url = reverse("reports-openshift-cpu")
        client = APIClient()
        params = {"group_by[node]": node_of_interest}

        url = url + "?" + urlencode(params, quote_via=quote_plus)
        response = client.get(url, **self.headers)
        self.assertEqual(response.status_code, status.HTTP_200_OK)

        data = response.json()
        for entry in data.get("data", []):
            for node in entry.get("nodes", []):
                self.assertIn(node.get("node"), node_of_interest)

    def test_execute_query_group_by_node_duplicate_projects(self, mocked_exchange_rates):
        """Test that same-named nodes across clusters are accounted for."""
        data_config = {"nodes": ["node_one", "node_two"]}
        node_of_interest = data_config["nodes"][0]

        url = reverse("reports-openshift-cpu")
        client = APIClient()
        params = {"group_by[node]": node_of_interest}

        url = url + "?" + urlencode(params, quote_via=quote_plus)
        response = client.get(url, **self.headers)
        self.assertEqual(response.status_code, status.HTTP_200_OK)

        data = response.json()
        for entry in data.get("data", []):
            for node in entry.get("nodes", []):
                self.assertEqual(node.get("node"), node_of_interest)
                values = node.get("values", [])
                self.assertEqual(len(values), 1)

    def test_execute_query_filter_by_node_duplicate_projects(self, mocked_exchange_rates):
        """Test that same-named nodes across clusters are accounted for."""
        with tenant_context(self.tenant):
            nodes = OCPUsageLineItemDailySummary.objects.filter(usage_start__gte=self.ten_days_ago.date()).values_list(
                "node"
            )
            node_of_interest = nodes[0][0]

        url = reverse("reports-openshift-cpu")
        client = APIClient()
        params = {"filter[node]": node_of_interest}

        url = url + "?" + urlencode(params, quote_via=quote_plus)
        response = client.get(url, **self.headers)
        self.assertEqual(response.status_code, status.HTTP_200_OK)

        data = response.json()
        self.assertNotEqual(data.get("data"), [])
        for entry in data.get("data", []):
            values = entry.get("values", [])
            if values:
                self.assertEqual(len(values), 1)

    def test_execute_query_with_tag_filter(self, mocked_exchange_rates):
        """Test that data is filtered by tag key."""
        url = "?filter[type]=pod&filter[time_scope_value]=-10&filter[enabled]=true"
        query_params = self.mocked_query_params(url, OCPTagView)
        handler = OCPTagQueryHandler(query_params)
        tag_keys = handler.get_tag_keys()
        tag_keys.sort(reverse=True)
        filter_key = tag_keys[0]

        with tenant_context(self.tenant):
            labels = (
                OCPUsageLineItemDailySummary.objects.filter(usage_start__gte=self.ten_days_ago.date())
                .filter(pod_labels__has_key=filter_key)
                .values(*["pod_labels"])
                .all()
            )
            label_of_interest = labels[0]
            filter_value = label_of_interest.get("pod_labels", {}).get(filter_key)

            totals = (
                OCPUsageLineItemDailySummary.objects.filter(usage_start__gte=self.ten_days_ago.date())
                .filter(**{f"pod_labels__{filter_key}": filter_value})
                .aggregate(
                    **{
                        "usage": Sum("pod_usage_cpu_core_hours"),
                        "request": Sum("pod_request_cpu_core_hours"),
                        "limit": Sum("pod_limit_cpu_core_hours"),
                        "cost": Sum(
                            Coalesce(
                                KeyDecimalTransform("cpu", "supplementary_usage_cost"),
                                Value(0, output_field=DecimalField()),
                            )
                            + Coalesce(F("infrastructure_raw_cost"), Value(0, output_field=DecimalField()))
                            + Coalesce(
                                KeyDecimalTransform("cpu", "infrastructure_usage_cost"),
                                Value(0, output_field=DecimalField()),
                            )
                            + Coalesce(F("infrastructure_markup_cost"), Value(0, output_field=DecimalField()))
                        ),
                    }
                )
            )

        url = reverse("reports-openshift-cpu")
        client = APIClient()
        params = {f"filter[tag:{filter_key}]": filter_value, "filter[time_scope_value]": -10}

        url = url + "?" + urlencode(params, quote_via=quote_plus)
        response = client.get(url, **self.headers)
        self.assertEqual(response.status_code, status.HTTP_200_OK)

        data = response.data
        data_totals = data.get("meta", {}).get("total", {})
        for key in totals:
            expected = totals[key]
            if key == "cost":
                result = data_totals.get(key, {}).get("total", {}).get("value")
            else:
                result = data_totals.get(key, {}).get("value")
            self.assertEqual(result, expected)

    def test_execute_costs_query_with_tag_filter(self, mocked_exchange_rates):
        """Test that data is filtered by tag key."""
        url = "?filter[type]=pod&filter[time_scope_value]=-10&filter[enabled]=true"
        query_params = self.mocked_query_params(url, OCPTagView)
        handler = OCPTagQueryHandler(query_params)
        tag_keys = handler.get_tag_keys()
        tag_keys.sort(reverse=True)
        filter_key = tag_keys[0]
        with tenant_context(self.tenant):
            labels = (
                OCPUsageLineItemDailySummary.objects.filter(usage_start__gte=self.ten_days_ago.date())
                .filter(pod_labels__has_key=filter_key)
                .values(*["pod_labels"])
                .all()
            )
            label_of_interest = labels[0]
            filter_value = label_of_interest.get("pod_labels", {}).get(filter_key)

            totals = (
                OCPUsageLineItemDailySummary.objects.filter(usage_start__gte=self.ten_days_ago.date())
                .filter(**{f"pod_labels__{filter_key}": filter_value})
                .aggregate(
                    cost=Sum(
                        Coalesce(
                            KeyDecimalTransform("cpu", "supplementary_usage_cost"),
                            Value(0, output_field=DecimalField()),
                        )
                        + Coalesce(
                            KeyDecimalTransform("memory", "supplementary_usage_cost"),
                            Value(0, output_field=DecimalField()),
                        )
                        + Coalesce(
                            KeyDecimalTransform("storage", "supplementary_usage_cost"),
                            Value(0, output_field=DecimalField()),
                        )
                        + Coalesce(F("infrastructure_raw_cost"), Value(0, output_field=DecimalField()))
                        + Coalesce(
                            KeyDecimalTransform("cpu", "infrastructure_usage_cost"),
                            Value(0, output_field=DecimalField()),
                        )
                        + Coalesce(
                            KeyDecimalTransform("memory", "infrastructure_usage_cost"),
                            Value(0, output_field=DecimalField()),
                        )
                        + Coalesce(
                            KeyDecimalTransform("storage", "infrastructure_usage_cost"),
                            Value(0, output_field=DecimalField()),
                        )
                        + Coalesce(F("infrastructure_markup_cost"), Value(0, output_field=DecimalField()))
                    )
                )
            )

        url = reverse("reports-openshift-costs")
        client = APIClient()
        params = {f"filter[tag:{filter_key}]": filter_value, "filter[time_scope_value]": -10}

        url = url + "?" + urlencode(params, quote_via=quote_plus)
        response = client.get(url, **self.headers)
        self.assertEqual(response.status_code, status.HTTP_200_OK)

        data = response.data
        data_totals = data.get("meta", {}).get("total", {})
        for key in totals:
            expected = totals[key]
            result = data_totals.get(key, {}).get("total", {}).get("value")
            self.assertNotEqual(result, Decimal(0))
            self.assertEqual(result, expected)

    @skip("https://issues.redhat.com/browse/COST-2470")
    def test_execute_query_with_wildcard_tag_filter(self, mocked_exchange_rates):
        """Test that data is filtered to include entries with tag key."""
        url = "?filter[type]=pod&filter[enabled]=true"
        query_params = self.mocked_query_params(url, OCPTagView)
        handler = OCPTagQueryHandler(query_params)
        tag_keys = handler.get_tag_keys()
        filter_key = tag_keys[0]

        with tenant_context(self.tenant):
            totals = OCPUsageLineItemDailySummary.objects.filter(
                usage_start__gte=self.ten_days_ago.date(), pod_labels__has_key=filter_key
            ).aggregate(
                **{
                    "usage": Sum("pod_usage_cpu_core_hours"),
                    "request": Sum("pod_request_cpu_core_hours"),
                    "limit": Sum("pod_limit_cpu_core_hours"),
                    "cost": Sum(
                        Coalesce(
                            KeyDecimalTransform("cpu", "supplementary_usage_cost"),
                            Value(0, output_field=DecimalField()),
                        )
                        + Coalesce(F("infrastructure_raw_cost"), Value(0, output_field=DecimalField()))
                        + Coalesce(
                            KeyDecimalTransform("cpu", "infrastructure_usage_cost"),
                            Value(0, output_field=DecimalField()),
                        )
                        + Coalesce(F("infrastructure_markup_cost"), Value(0, output_field=DecimalField()))
                    ),
                }
            )

        url = reverse("reports-openshift-cpu")
        client = APIClient()
        params = {
            f"filter[tag:{filter_key}]": "*",
            "filter[time_scope_value]": "-10",
            "filter[time_scope_units]": "day",
            "filter[resolution]": "daily",
        }

        url = url + "?" + urlencode(params, quote_via=quote_plus)
        response = client.get(url, **self.headers)
        self.assertEqual(response.status_code, status.HTTP_200_OK)

        data = response.data
        data_totals = data.get("meta", {}).get("total", {})
        for data_key in totals:
            with self.subTest(data_key=data_key):
                expected = totals[data_key]
                if data_key == "cost":
                    result = data_totals.get(data_key, {}).get("total", {}).get("value")
                else:
                    result = data_totals.get(data_key, {}).get("value")
                self.assertEqual(result, expected)

    def test_execute_query_with_tag_group_by(self, mocked_exchange_rates):
        """Test that data is grouped by tag key."""
        url = "?filter[type]=pod&filter[enabled]=false"
        query_params = self.mocked_query_params(url, OCPTagView)
        handler = OCPTagQueryHandler(query_params)
        tag_keys = handler.get_tag_keys()
        group_by_key = tag_keys[0]

        url = reverse("reports-openshift-cpu")
        client = APIClient()
        params = {f"group_by[tag:{group_by_key}]": "*"}

        url = url + "?" + urlencode(params, quote_via=quote_plus)
        response = client.get(url, **self.headers)
        self.assertEqual(response.status_code, status.HTTP_200_OK)

        data = response.json()
        data = data.get("data", [])
        expected_keys = ["date", group_by_key + "s"]
        for entry in data:
            self.assertEqual(list(entry.keys()), expected_keys)

    def test_execute_costs_query_with_tag_group_by(self, mocked_exchange_rates):
        """Test that data is grouped by tag key."""
        url = "?filter[type]=pod&filter[enabled]=false"
        query_params = self.mocked_query_params(url, OCPTagView)
        handler = OCPTagQueryHandler(query_params)
        tag_keys = handler.get_tag_keys()
        group_by_key = tag_keys[0]

        url = reverse("reports-openshift-costs")
        client = APIClient()
        params = {f"group_by[tag:{group_by_key}]": "*"}

        url = url + "?" + urlencode(params, quote_via=quote_plus)
        response = client.get(url, **self.headers)
        self.assertEqual(response.status_code, status.HTTP_200_OK)

        data = response.json()
        data = data.get("data", [])
        expected_keys = ["date", group_by_key + "s"]
        for entry in data:
            self.assertEqual(list(entry.keys()), expected_keys)

    def test_execute_query_with_group_by_tag_and_limit(self, mocked_exchange_rates):
        """Test that data is grouped by tag key and limited."""
        client = APIClient()
        tag_url = reverse("openshift-tags")
        tag_url = tag_url + "?filter[time_scope_value]=-2&key_only=True&filter[enabled]=false"
        response = client.get(tag_url, **self.headers)
        tag_keys = response.data.get("data", [])
        tag_key = tag_keys[0]
        tag_key_plural = tag_key + "s"

        url = reverse("reports-openshift-cpu")
        params = {
            "filter[resolution]": "monthly",
            "filter[time_scope_value]": "-2",
            "filter[time_scope_units]": "month",
            f"group_by[tag:{tag_key}]": "*",
            "filter[limit]": 2,
        }
        url = url + "?" + urlencode(params, quote_via=quote_plus)
        response = client.get(url, **self.headers)
        self.assertEqual(response.status_code, status.HTTP_200_OK)

        data = response.json()
        data = data.get("data", [])
        previous_tag_usage = data[0].get(tag_key_plural, [])[0].get("values", [{}])[0].get("usage", {}).get("value", 0)
        for entry in data[0].get(tag_key_plural, []):
            current_tag_usage = entry.get("values", [{}])[0].get("usage", {}).get("value", 0)
            if "Other" not in entry.get(tag_key):
                self.assertTrue(current_tag_usage <= previous_tag_usage)
                previous_tag_usage = current_tag_usage

    def test_execute_query_with_group_by_and_limit(self, mocked_exchange_rates):
        """Test that data is grouped by and limited."""
        url = reverse("reports-openshift-cpu")
        client = APIClient()
        params = {"group_by[node]": "*", "filter[limit]": 1}
        url = url + "?" + urlencode(params, quote_via=quote_plus)
        response = client.get(url, **self.headers)
        self.assertEqual(response.status_code, status.HTTP_200_OK)

        data = response.json()
        data = data.get("data", [])
        self.assertNotEqual(data, [])
        for entry in data:
            other = entry.get("nodes", [])[-1:]
            if other:
                self.assertIn("Other", other[0].get("node"))

    def test_execute_query_with_group_by_order_by_and_limit(self, mocked_exchange_rates):
        """Test that data is grouped by and limited on order by."""
        order_by_options = ["cost", "infrastructure", "supplementary", "usage", "request", "limit"]
        order_mapping = ["cost", "infrastructure", "supplementary"]

        for option in order_by_options:
            with self.subTest(test=option):
                client = APIClient()
                order_by_dict_key = f"order_by[{option}]"
                params = {
                    "filter[resolution]": "monthly",
                    "filter[time_scope_value]": "-1",
                    "filter[time_scope_units]": "month",
                    "group_by[node]": "*",
                    order_by_dict_key: "desc",
                    "filter[limit]": 5,
                }

                url = f'{reverse("reports-openshift-cpu")}?' + urlencode(params, quote_via=quote_plus)
                response = client.get(url, **self.headers)
                self.assertEqual(response.status_code, status.HTTP_200_OK)

                data = response.json()
                data = data.get("data", [])
                self.assertTrue(data)
                nodes = data[0].get("nodes", [])
                data_key = None
                if option in order_mapping:
                    data_key = option
                    for node in nodes:
                        if node.get("node") in ("Others", "no-node"):
                            continue
                        previous_value = node.get("values", [])[0].get(data_key, {}).get("total", {}).get("value")
                        break
                else:
                    for node in nodes:
                        if node.get("node") in ("Others", "no-node"):
                            continue
                        previous_value = node.get("values", [])[0].get(option, {}).get("value")
                        break
                for entry in nodes:
                    if entry.get("node", "") in ("Others", "no-node"):
                        continue
                    if data_key:
                        current_value = entry.get("values", [])[0].get(data_key, {}).get("total", {}).get("value")
                    else:
                        current_value = entry.get("values", [])[0].get(option, {}).get("value")
                    self.assertTrue(current_value <= previous_value)
                    previous_value = current_value

    def test_execute_query_with_order_by(self, mocked_exchange_rates):
        """Test that the possible order by options work."""
        order_by_options = ["cost", "infrastructure", "supplementary", "usage", "request", "limit"]
        for option in order_by_options:
            url = reverse("reports-openshift-cpu")
            client = APIClient()
            order_by_dict_key = f"order_by[{option}]"
            params = {
                "filter[resolution]": "monthly",
                "filter[time_scope_value]": "-1",
                "filter[time_scope_units]": "month",
                order_by_dict_key: "desc",
            }

            url = url + "?" + urlencode(params, quote_via=quote_plus)
            response = client.get(url, **self.headers)
            self.assertEqual(response.status_code, status.HTTP_200_OK)

    def test_execute_query_with_order_by_delta(self, mocked_exchange_rates):
        """Test that data is grouped and limited by order by delta."""
        client = APIClient()
        params = {
            "filter[resolution]": "monthly",
            "filter[time_scope_value]": "-1",
            "filter[time_scope_units]": "month",
            "group_by[cluster]": "*",
            "order_by[delta]": "desc",
            "delta": "usage__capacity",
        }
        url = reverse("reports-openshift-cpu") + "?" + urlencode(params, quote_via=quote_plus)
        response = client.get(url, **self.headers)
        self.assertEqual(response.status_code, status.HTTP_200_OK)
        data = response.json()
        cluster = data.get("data", [])[0].get("clusters", [])
        p_usage = cluster[0].get("values", [])[0].get("usage", {}).get("value")
        p_cap = cluster[0].get("values", [])[0].get("capacity", {}).get("value")
        previous_usage = p_usage / p_cap
        for entry in cluster:
            c_usage = entry.get("values", [])[0].get("usage", {}).get("value")
            c_cap = entry.get("values", [])[0].get("capacity", {}).get("value")
            current_usage = c_usage / c_cap
            self.assertTrue(current_usage <= previous_usage)
            previous_usage = current_usage

    def test_execute_query_volume(self, mocked_exchange_rates):
        """Test that the volume endpoint functions."""
        url = reverse("reports-openshift-volume")
        client = APIClient()
        params = {
            "filter[resolution]": "monthly",
            "filter[time_scope_value]": "-1",
            "filter[time_scope_units]": "month",
        }
        url = url + "?" + urlencode(params, quote_via=quote_plus)
        response = client.get(url, **self.headers)
        self.assertEqual(response.status_code, status.HTTP_200_OK)

        data = response.json()
        values = data.get("data")[0].get("values")[0]
        self.assertTrue("usage" in values)
        self.assertTrue("request" in values)
        self.assertTrue("cost" in values)
        self.assertEqual(values.get("usage", {}).get("units"), "GB-Mo")

    def test_execute_query_default_pagination(self, mocked_exchange_rates):
        """Test that the default pagination works."""
        url = reverse("reports-openshift-volume")
        client = APIClient()
        params = {
            "filter[resolution]": "monthly",
            "filter[time_scope_value]": "-1",
            "filter[time_scope_units]": "month",
        }
        url = url + "?" + urlencode(params, quote_via=quote_plus)
        response = client.get(url, **self.headers)
        self.assertEqual(response.status_code, status.HTTP_200_OK)

        response_data = response.json()
        data = response_data.get("data", [])
        meta = response_data.get("meta", {})
        count = meta.get("count", 0)

        self.assertIn("total", meta)
        self.assertIn("filter", meta)
        self.assertIn("count", meta)

        self.assertEqual(len(data), count)

    def test_execute_query_limit_pagination(self, mocked_exchange_rates):
        """Test that the default pagination works with a limit."""
        limit = 2
        start_date = self.ten_days_ago.date().strftime("%Y-%m-%d")
        url = reverse("reports-openshift-cpu")
        client = APIClient()
        params = {
            "filter[resolution]": "daily",
            "filter[time_scope_value]": "-10",
            "filter[time_scope_units]": "day",
            "limit": limit,
        }
        url = url + "?" + urlencode(params, quote_via=quote_plus)
        response = client.get(url, **self.headers)
        self.assertEqual(response.status_code, status.HTTP_200_OK)

        response_data = response.json()
        data = response_data.get("data", [])
        meta = response_data.get("meta", {})
        count = meta.get("count", 0)

        self.assertIn("total", meta)
        self.assertIn("count", meta)

        self.assertNotEqual(len(data), count)
        if limit > count:
            self.assertEqual(len(data), count)
        else:
            self.assertEqual(len(data), limit)
        self.assertEqual(data[0].get("date"), start_date)

    def test_execute_query_limit_offset_pagination(self, mocked_exchange_rates):
        """Test that the default pagination works with an offset."""
        limit = 1
        offset = 1
        start_date = (self.ten_days_ago + datetime.timedelta(days=offset)).date().strftime("%Y-%m-%d")
        url = reverse("reports-openshift-cpu")
        client = APIClient()
        params = {
            "filter[resolution]": "daily",
            "filter[time_scope_value]": "-10",
            "filter[time_scope_units]": "day",
            "limit": limit,
            "offset": offset,
        }
        url = url + "?" + urlencode(params, quote_via=quote_plus)
        response = client.get(url, **self.headers)
        self.assertEqual(response.status_code, status.HTTP_200_OK)

        response_data = response.json()
        data = response_data.get("data", [])
        meta = response_data.get("meta", {})
        count = meta.get("count", 0)
        self.assertIn("total", meta)
        self.assertIn("count", meta)

        self.assertNotEqual(len(data), count)
        if limit + offset > count:
            self.assertEqual(len(data), max((count - offset), 0))
        else:
            self.assertEqual(len(data), limit)
        self.assertEqual(data[0].get("date"), start_date)

    def test_execute_query_filter_limit_offset_pagination(self, mocked_exchange_rates):
        """Test that the ranked group pagination works."""
        limit = 1
        offset = 0

        url = reverse("reports-openshift-cpu")
        client = APIClient()
        params = {
            "filter[resolution]": "monthly",
            "filter[time_scope_value]": "-1",
            "filter[time_scope_units]": "month",
            "group_by[project]": "*",
            "filter[limit]": limit,
            "filter[offset]": offset,
        }
        url = url + "?" + urlencode(params, quote_via=quote_plus)
        response = client.get(url, **self.headers)
        self.assertEqual(response.status_code, status.HTTP_200_OK)

        response_data = response.json()
        data = response_data.get("data", [])
        meta = response_data.get("meta", {})
        count = meta.get("count", 0)

        self.assertIn("total", meta)
        self.assertIn("filter", meta)
        self.assertIn("count", meta)

        for entry in data:
            projects = entry.get("projects", [])
            if limit + offset > count:
                self.assertEqual(len(projects), max((count - offset), 0))
            else:
                self.assertEqual(len(projects), limit)

    def test_execute_query_filter_limit_high_offset_pagination(self, mocked_exchange_rates):
        """Test that the default pagination works."""
        limit = 1
        offset = 10

        url = reverse("reports-openshift-cpu")
        client = APIClient()
        params = {
            "filter[resolution]": "monthly",
            "filter[time_scope_value]": "-1",
            "filter[time_scope_units]": "month",
            "group_by[project]": "*",
            "filter[limit]": limit,
            "filter[offset]": offset,
        }
        url = url + "?" + urlencode(params, quote_via=quote_plus)
        response = client.get(url, **self.headers)
        self.assertEqual(response.status_code, status.HTTP_200_OK)

        response_data = response.json()
        data = response_data.get("data", [])
        meta = response_data.get("meta", {})
        count = meta.get("count", 0)

        self.assertIn("total", meta)
        self.assertIn("filter", meta)
        self.assertIn("count", meta)

        for entry in data:
            projects = entry.get("projects", [])
            if limit + offset > count:
                self.assertEqual(len(projects), max((count - offset), 0))
            else:
                self.assertEqual(len(projects), limit)

    def test_execute_query_with_and_filter(self, mocked_exchange_rates):
        """Test the filter[and:] param in the view."""
        url = reverse("reports-openshift-cpu")
        client = APIClient()

        with tenant_context(self.tenant):
            projects = (
                OCPUsageLineItemDailySummary.objects.filter(usage_start__gte=self.ten_days_ago.date())
                .values("namespace")
                .distinct()
            )
            projects = [project.get("namespace") for project in projects]

        params = {
            "filter[resolution]": "daily",
            "filter[time_scope_value]": "-10",
            "filter[time_scope_units]": "day",
            "filter[and:project]": projects,
        }
        url = url + "?" + urlencode(params, quote_via=quote_plus)
        response = client.get(url, **self.headers)
        self.assertEqual(response.status_code, status.HTTP_200_OK)

        response_data = response.json()
        data = response_data.get("data", [])
        for entry in data:
            self.assertEqual(entry.get("values"), [])

    def test_execute_query_with_and_group_by(self, mocked_exchange_rates):
        """Test the group_by[and:] param in the view."""
        url = reverse("reports-openshift-cpu")
        client = APIClient()

        with tenant_context(self.tenant):
            clusters = (
                OCPUsageLineItemDailySummary.objects.filter(usage_start__gte=self.ten_days_ago.date())
                .values("cluster_id")
                .distinct()
            )
            clusters = [cluster.get("cluster_id") for cluster in clusters]
        params = {
            "filter[resolution]": "daily",
            "filter[time_scope_value]": "-10",
            "filter[time_scope_units]": "day",
            "group_by[and:cluster]": clusters,
        }
        url = url + "?" + urlencode(params, quote_via=quote_plus)
        response = client.get(url, **self.headers)
        self.assertEqual(response.status_code, status.HTTP_200_OK)

        response_data = response.json()
        data = response_data.get("data", [])
        for entry in data:
            self.assertEqual(entry.get("clusters"), [])

    def test_execute_query_with_and_tag_filter(self, mocked_exchange_rates):
        """Test the filter[and:tag:] param in the view."""
        url = "?filter[type]=pod&filter[time_scope_value]=-1&filter[enabled]=true"
        query_params = self.mocked_query_params(url, OCPTagView)
        handler = OCPTagQueryHandler(query_params)
        tag_keys = handler.get_tag_keys()
        filter_key = tag_keys[0]

        with tenant_context(self.tenant):
            labels = (
                OCPUsageLineItemDailySummary.objects.filter(
                    report_period__report_period_start__gte=self.dh.this_month_start.date()
                )
                .filter(pod_labels__has_key=filter_key)
                .values(*["pod_labels"])
                .all()
            )
            label_of_interest = labels[0]
            filter_value = label_of_interest.get("pod_labels", {}).get(filter_key)

        url = reverse("reports-openshift-cpu")
        client = APIClient()

        params = {
            "filter[resolution]": "monthly",
            "filter[time_scope_value]": "-1",
            "filter[time_scope_units]": "month",
            f"filter[and:tag:{filter_key}]": filter_value,
        }
        url = url + "?" + urlencode(params, quote_via=quote_plus)
        response = client.get(url, **self.headers)
        self.assertEqual(response.status_code, status.HTTP_200_OK)

    def test_execute_query_with_and_tag_group_by(self, mocked_exchange_rates):
        """Test the group_by[and:tag:] param in the view."""
        url = "?filter[type]=pod&filter[time_scope_value]=-1&filter[enabled]=true"
        query_params = self.mocked_query_params(url, OCPTagView)
        handler = OCPTagQueryHandler(query_params)
        tag_keys = handler.get_tag_keys()
        group_by_key = tag_keys[0]

        with tenant_context(self.tenant):
            labels = (
                OCPUsageLineItemDailySummary.objects.filter(
                    report_period__report_period_start__gte=self.dh.this_month_start.date()
                )
                .filter(pod_labels__has_key=group_by_key)
                .values(*["pod_labels"])
                .all()
            )
            label_of_interest = labels[0]
            group_by_value = label_of_interest.get("pod_labels", {}).get(group_by_key)

        url = reverse("reports-openshift-cpu")
        client = APIClient()
        params = {
            "filter[resolution]": "monthly",
            "filter[time_scope_value]": "-1",
            "filter[time_scope_units]": "month",
            f"group_by[and:tag:{group_by_key}]": group_by_value,
        }
        url = url + "?" + urlencode(params, quote_via=quote_plus)
        response = client.get(url, **self.headers)
        self.assertEqual(response.status_code, status.HTTP_200_OK)

    def test_order_by_tag_wo_group(self, mocked_exchange_rates):
        """Test that order by tags without a group-by fails."""
        baseurl = reverse("reports-openshift-cpu")
        client = APIClient()

        tag_url = reverse("openshift-tags")
        tag_url = tag_url + "?filter[time_scope_value]=-1&key_only=True"
        response = client.get(tag_url, **self.headers)
        tag_keys = response.data.get("data", [])

        for key in tag_keys:
            order_by_dict_key = f"order_by[tag:{key}]"
            params = {
                "filter[resolution]": "monthly",
                "filter[time_scope_value]": "-1",
                "filter[time_scope_units]": "month",
                order_by_dict_key: random.choice(["asc", "desc"]),
            }

            url = baseurl + "?" + urlencode(params, quote_via=quote_plus)
            response = client.get(url, **self.headers)
            self.assertEqual(response.status_code, status.HTTP_400_BAD_REQUEST)

    def test_order_by_tag_w_wrong_group(self, mocked_exchange_rates):
        """Test that order by tags with a non-matching group-by fails."""
        baseurl = reverse("reports-openshift-cpu")
        client = APIClient()

        tag_url = reverse("openshift-tags")
        tag_url = tag_url + "?filter[time_scope_value]=-1&key_only=True"
        response = client.get(tag_url, **self.headers)
        tag_keys = response.data.get("data", [])

        for key in tag_keys:
            order_by_dict_key = f"order_by[tag:{key}]"
            params = {
                "filter[resolution]": "monthly",
                "filter[time_scope_value]": "-1",
                "filter[time_scope_units]": "month",
                order_by_dict_key: random.choice(["asc", "desc"]),
                "group_by[usage]": random.choice(["asc", "desc"]),
            }

            url = baseurl + "?" + urlencode(params, quote_via=quote_plus)
            response = client.get(url, **self.headers)
            self.assertEqual(response.status_code, status.HTTP_400_BAD_REQUEST)

    def test_order_by_tag_w_tag_group(self, mocked_exchange_rates):
        """Test that order by tags with a matching group-by tag works."""
        baseurl = reverse("reports-openshift-cpu")
        client = APIClient()

        tag_url = reverse("openshift-tags")
        tag_url = tag_url + "?filter[time_scope_value]=-1&key_only=True"
        response = client.get(tag_url, **self.headers)
        tag_keys = response.data.get("data", [])

        for key in tag_keys:
            order_by_dict_key = f"order_by[tag:{key}]"
            group_by_dict_key = f"group_by[tag:{key}]"
            params = {
                "filter[resolution]": "monthly",
                "filter[time_scope_value]": "-1",
                "filter[time_scope_units]": "month",
                order_by_dict_key: random.choice(["asc", "desc"]),
                group_by_dict_key: "*",
            }

            url = baseurl + "?" + urlencode(params, quote_via=quote_plus)
            response = client.get(url, **self.headers)
            self.assertEqual(response.status_code, status.HTTP_200_OK)<|MERGE_RESOLUTION|>--- conflicted
+++ resolved
@@ -808,12 +808,8 @@
         expected_delta = current_total - prev_total
         delta = data.get("meta", {}).get("delta", {}).get("value")
         self.assertNotEqual(delta, Decimal(0))
-<<<<<<< HEAD
         self.assertEqual(round(delta, 9), round(expected_delta, 9))
         # self.assertAlmostEqual(delta, expected_delta, 1)
-=======
-        self.assertAlmostEqual(delta, expected_delta, 6)
->>>>>>> 31ee88cf
         for item in data.get("data"):
             date = item.get("date")
             expected_delta = current_totals.get(date, 0) - prev_totals.get(date, 0)
