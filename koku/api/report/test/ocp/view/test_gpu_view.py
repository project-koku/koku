--- conflicted
+++ resolved
@@ -107,11 +107,7 @@
     def test_gpu_endpoint_order_by_memory(self):
         """Test that ordering by memory succeeds."""
         url = reverse("reports-openshift-gpu")
-<<<<<<< HEAD
-        query_params = {"group_by[gpu_model]": "*", "order_by[memory]": "desc"}
-=======
-        query_params = {"group_by[model]": "*", "order_by[gpu_memory]": "desc"}
->>>>>>> 8b56cfbd
+        query_params = {"group_by[gpu_model]": "*", "order_by[gpu_memory]": "desc"}
         url = url + "?" + urlencode(query_params, doseq=True)
         response = self.client.get(url, **self.headers)
         self.assertEqual(response.status_code, status.HTTP_200_OK)
