#
# Copyright 2021 Red Hat Inc.
# SPDX-License-Identifier: Apache-2.0
#
"""Test the Report views."""
import datetime
import random
from decimal import Decimal
from unittest.mock import patch
from urllib.parse import quote_plus
from urllib.parse import urlencode

from dateutil import relativedelta
from django.db.models import Count
from django.db.models import Sum
from django.db.models import Value
from django.http import HttpRequest
from django.http import QueryDict
from django.urls import reverse
from django_tenants.utils import tenant_context
from rest_framework import status
from rest_framework.request import Request
from rest_framework.response import Response
from rest_framework.test import APIClient

from api.iam.test.iam_test_case import IamTestCase
from api.models import User
from api.provider.models import Provider
from api.query_handler import TruncDayString
from api.report.ocp.provider_map import OCPProviderMap
from api.report.ocp.view import OCPCpuView
from api.report.ocp.view import OCPMemoryView
from api.report.test.util.constants import OCP_NAMESPACES
from api.tags.ocp.queries import OCPTagQueryHandler
from api.tags.ocp.view import OCPTagView
from api.utils import DateHelper
from reporting.models import OCPUsageLineItemDailySummary


def date_to_string(dt):
    return dt.strftime("%Y-%m-%d")


def string_to_date(dt):
    return datetime.datetime.strptime(dt, "%Y-%m-%d").date()


def get_distributed_cost(dikt):
    "given a dictionary with a nested vlaues return distributed cost"
    return dikt.get("values", [{}])[0].get("cost", {}).get("distributed", {}).get("value")


class OCPReportViewTest(IamTestCase):
    """Tests the report view."""

    @classmethod
    def setUpClass(cls):
        """Set up the test class."""
        super().setUpClass()
        cls.dh = DateHelper()
        cls.ten_days_ago = cls.dh.n_days_ago(cls.dh.now, 9)
        cls.provider_map = OCPProviderMap(Provider.PROVIDER_OCP, "costs", cls.schema_name)
        cls.cost_term = (
            cls.provider_map.cloud_infrastructure_cost
            + cls.provider_map.markup_cost
            + cls.provider_map.cost_model_cost
        )
        cls.cost_term_by_project = (
            cls.provider_map.cloud_infrastructure_cost
            + cls.provider_map.markup_cost
            + cls.provider_map.cost_model_cost
        )

        cls.distributed_cost_term_by_project = (
            cls.provider_map.cloud_infrastructure_cost
            + cls.provider_map.markup_cost
            + cls.provider_map.cost_model_cost
            + cls.provider_map.distributed_platform_cost
            + cls.provider_map.distributed_unattributed_network_cost
            + cls.provider_map.distributed_unattributed_storage_cost
            + cls.provider_map.distributed_worker_cost
        )

    def setUp(self):
        """Set up the customer view tests."""
        super().setUp()

        self.report_ocp_cpu = {
            "group_by": {"project": ["*"]},
            "filter": {"resolution": "monthly", "time_scope_value": "-1", "time_scope_units": "month"},
            "data": [
                {
                    "date": "2018-10",
                    "projects": [
                        {
                            "project": "default",
                            "values": [
                                {
                                    "date": "2018-10",
                                    "project": "default",
                                    "limit": "null",
                                    "usage": 0.119385,
                                    "request": 9.506666,
                                }
                            ],
                        },
                        {
                            "project": "metering",
                            "values": [
                                {
                                    "date": "2018-10",
                                    "project": "metering",
                                    "limit": "null",
                                    "usage": 4.464511,
                                    "request": 53.985832,
                                }
                            ],
                        },
                        {
                            "project": "monitoring",
                            "values": [
                                {
                                    "date": "2018-10",
                                    "project": "monitoring",
                                    "limit": "null",
                                    "usage": 7.861343,
                                    "request": 17.920067,
                                }
                            ],
                        },
                        {
                            "project": "openshift-web-console",
                            "values": [
                                {
                                    "date": "2018-10",
                                    "project": "openshift-web-console",
                                    "limit": "null",
                                    "usage": 0.862687,
                                    "request": 4.753333,
                                }
                            ],
                        },
                    ],
                }
            ],
            "total": {"pod_usage_cpu_core_hours": 13.307928, "pod_request_cpu_core_hours": 86.165898},
        }
        self.report_ocp_mem = {
            "group_by": {"project": ["*"]},
            "filter": {"resolution": "monthly", "time_scope_value": "-1", "time_scope_units": "month"},
            "data": [
                {
                    "date": "2018-10",
                    "projects": [
                        {
                            "project": "default",
                            "values": [
                                {
                                    "date": "2018-10",
                                    "project": "default",
                                    "memory_usage_gigabytes": 0.162249,
                                    "memory_requests_gigabytes": 1.063302,
                                }
                            ],
                        },
                        {
                            "project": "metering",
                            "values": [
                                {
                                    "date": "2018-10",
                                    "project": "metering",
                                    "memory_usage_gigabytes": 5.899788,
                                    "memory_requests_gigabytes": 7.007081,
                                }
                            ],
                        },
                        {
                            "project": "monitoring",
                            "values": [
                                {
                                    "date": "2018-10",
                                    "project": "monitoring",
                                    "memory_usage_gigabytes": 3.178287,
                                    "memory_requests_gigabytes": 4.153526,
                                }
                            ],
                        },
                        {
                            "project": "openshift-web-console",
                            "values": [
                                {
                                    "date": "2018-10",
                                    "project": "openshift-web-console",
                                    "memory_usage_gigabytes": 0.068988,
                                    "memory_requests_gigabytes": 0.207677,
                                }
                            ],
                        },
                    ],
                }
            ],
            "total": {"pod_usage_memory_gigabytes": 9.309312, "pod_request_memory_gigabytes": 12.431585},
        }

    @patch("api.report.ocp.query_handler.OCPReportQueryHandler")
    def test_ocpcpuview_success(self, mock_handler):
        """Test OCP cpu view report."""
        mock_handler.return_value.execute_query.return_value = self.report_ocp_cpu
        params = {
            "group_by[node]": "*",
            "filter[resolution]": "monthly",
            "filter[time_scope_value]": "-1",
            "filter[time_scope_units]": "month",
        }
        user = User.objects.get(username=self.user_data["username"])

        django_request = HttpRequest()
        if not django_request.META.get("HTTP_HOST"):
            django_request.META["HTTP_HOST"] = "testhost"

        qd = QueryDict(mutable=True)
        qd.update(params)
        django_request.GET = qd
        request = Request(django_request)
        request.user = user

        response = OCPCpuView().get(request)
        self.assertIsInstance(response, Response)
        self.assertEqual(response.status_code, status.HTTP_200_OK)

    @patch("api.report.ocp.query_handler.OCPReportQueryHandler")
    def test_ocpmemview_success(self, mock_handler):
        """Test OCP memory view report."""
        mock_handler.return_value.execute_query.return_value = self.report_ocp_mem
        params = {
            "group_by[node]": "*",
            "filter[resolution]": "monthly",
            "filter[time_scope_value]": "-1",
            "filter[time_scope_units]": "month",
        }
        user = User.objects.get(username=self.user_data["username"])

        django_request = HttpRequest()
        if not django_request.META.get("HTTP_HOST"):
            django_request.META["HTTP_HOST"] = "testhost"

        qd = QueryDict(mutable=True)
        qd.update(params)
        django_request.GET = qd
        request = Request(django_request)
        request.user = user

        response = OCPMemoryView().get(request)
        self.assertIsInstance(response, Response)
        self.assertEqual(response.status_code, status.HTTP_200_OK)

    def test_execute_query_ocp_cpu(self):
        """Test that OCP CPU endpoint works."""
        url = reverse("reports-openshift-cpu")
        client = APIClient()
        response = client.get(url, **self.headers)

        expected_end_date = self.dh.today.date().strftime("%Y-%m-%d")
        expected_start_date = self.ten_days_ago.strftime("%Y-%m-%d")
        self.assertEqual(response.status_code, status.HTTP_200_OK)
        data = response.json()
        dates = sorted(item.get("date") for item in data.get("data"))
        self.assertEqual(dates[0], expected_start_date)
        self.assertEqual(dates[-1], expected_end_date)

        for item in data.get("data"):
            if item.get("values"):
                values = item.get("values")[0]
                self.assertTrue("limit" in values)
                self.assertTrue("usage" in values)
                self.assertTrue("request" in values)

    def test_costs_api_has_units(self):
        """Test that the costs API returns units."""
        url = reverse("reports-openshift-costs")
        client = APIClient()
        response = client.get(url, **self.headers)
        response_json = response.json()

        total = response_json.get("meta", {}).get("total", {})
        data = response_json.get("data", {})
        self.assertTrue("cost" in total)
        self.assertEqual(total.get("cost", {}).get("total", {}).get("units"), "USD")

        for item in data:
            if item.get("values"):
                values = item.get("values")[0]
                self.assertTrue("cost" in values)
                self.assertEqual(values.get("cost", {}).get("total").get("units"), "USD")

    def test_cpu_api_has_units(self):
        """Test that the CPU API returns units."""
        url = reverse("reports-openshift-cpu")
        client = APIClient()
        response = client.get(url, **self.headers)
        response_json = response.json()

        total = response_json.get("meta", {}).get("total", {})
        data = response_json.get("data", {})
        self.assertTrue("usage" in total)
        self.assertEqual(total.get("usage", {}).get("units"), "Core-Hours")

        for item in data:
            if item.get("values"):
                values = item.get("values")[0]
                self.assertTrue("usage" in values)
                self.assertEqual(values.get("usage", {}).get("units"), "Core-Hours")

    def test_memory_api_has_units(self):
        """Test that the memory API returns units."""
        url = reverse("reports-openshift-memory")
        client = APIClient()
        response = client.get(url, **self.headers)
        response_json = response.json()

        total = response_json.get("meta", {}).get("total", {})
        data = response_json.get("data", {})
        self.assertTrue("usage" in total)
        self.assertEqual(total.get("usage", {}).get("units"), "GiB-Hours")

        for item in data:
            if item.get("values"):
                values = item.get("values")[0]
                self.assertTrue("usage" in values)
                self.assertEqual(values.get("usage", {}).get("units"), "GiB-Hours")

    def test_execute_query_ocp_cpu_last_thirty_days(self):
        """Test that OCP CPU endpoint works."""
        url = reverse("reports-openshift-cpu")
        client = APIClient()
        params = {"filter[time_scope_value]": "-30", "filter[time_scope_units]": "day", "filter[resolution]": "daily"}
        url = url + "?" + urlencode(params, quote_via=quote_plus)
        response = client.get(url, **self.headers)

        expected_end_date = self.dh.today
        expected_start_date = self.dh.n_days_ago(expected_end_date, 29)
        expected_end_date = str(expected_end_date.date())
        expected_start_date = str(expected_start_date.date())
        self.assertEqual(response.status_code, status.HTTP_200_OK)
        data = response.json()
        dates = sorted(item.get("date") for item in data.get("data"))
        self.assertEqual(dates[0], expected_start_date)
        self.assertEqual(dates[-1], expected_end_date)

        for item in data.get("data"):
            if item.get("values"):
                values = item.get("values")[0]
                self.assertTrue("limit" in values)
                self.assertTrue("usage" in values)
                self.assertTrue("request" in values)

    def test_execute_query_ocp_cpu_this_month(self):
        """Test that data is returned for the full month."""
        url = reverse("reports-openshift-cpu")
        client = APIClient()
        params = {
            "filter[resolution]": "monthly",
            "filter[time_scope_value]": "-1",
            "filter[time_scope_units]": "month",
        }
        url = url + "?" + urlencode(params, quote_via=quote_plus)
        response = client.get(url, **self.headers)

        expected_date = self.dh.today.strftime("%Y-%m")

        self.assertEqual(response.status_code, status.HTTP_200_OK)
        data = response.json()
        dates = sorted(item.get("date") for item in data.get("data"))
        self.assertEqual(dates[0], expected_date)

        values = data.get("data")[0].get("values")[0]
        self.assertTrue("limit" in values)
        self.assertTrue("usage" in values)
        self.assertTrue("request" in values)

    def test_execute_query_ocp_cpu_this_month_daily(self):
        """Test that data is returned for the full month."""
        url = reverse("reports-openshift-cpu")
        client = APIClient()
        params = {"filter[resolution]": "daily", "filter[time_scope_value]": "-1", "filter[time_scope_units]": "month"}
        url = url + "?" + urlencode(params, quote_via=quote_plus)
        response = client.get(url, **self.headers)

        expected_start_date = self.dh.this_month_start.strftime("%Y-%m-%d")
        expected_end_date = self.dh.today.strftime("%Y-%m-%d")

        self.assertEqual(response.status_code, status.HTTP_200_OK)
        data = response.json()
        dates = sorted(item.get("date") for item in data.get("data"))
        self.assertEqual(dates[0], expected_start_date)
        self.assertEqual(dates[-1], expected_end_date)

        for item in data.get("data"):
            if item.get("values"):
                values = item.get("values")[0]
                self.assertTrue("limit" in values)
                self.assertTrue("usage" in values)
                self.assertTrue("request" in values)

    def test_execute_query_ocp_cpu_last_month(self):
        """Test that data is returned for the last month."""
        url = reverse("reports-openshift-cpu")
        client = APIClient()
        params = {
            "filter[resolution]": "monthly",
            "filter[time_scope_value]": "-2",
            "filter[time_scope_units]": "month",
        }
        url = url + "?" + urlencode(params, quote_via=quote_plus)
        response = client.get(url, **self.headers)

        expected_date = self.dh.last_month_start.strftime("%Y-%m")

        self.assertEqual(response.status_code, status.HTTP_200_OK)
        data = response.json()
        dates = sorted(item.get("date") for item in data.get("data"))
        self.assertEqual(dates[0], expected_date)

        values = data.get("data")[0].get("values")[0]
        self.assertTrue("limit" in values)
        self.assertTrue("usage" in values)
        self.assertTrue("request" in values)

    def test_execute_query_ocp_cpu_last_month_daily(self):
        """Test that data is returned for the full month."""
        url = reverse("reports-openshift-cpu")
        client = APIClient()
        params = {"filter[resolution]": "daily", "filter[time_scope_value]": "-2", "filter[time_scope_units]": "month"}
        url = url + "?" + urlencode(params, quote_via=quote_plus)
        response = client.get(url, **self.headers)

        expected_start_date = self.dh.last_month_start.strftime("%Y-%m-%d")
        expected_end_date = self.dh.last_month_end.strftime("%Y-%m-%d")

        self.assertEqual(response.status_code, status.HTTP_200_OK)
        data = response.json()
        dates = sorted(item.get("date") for item in data.get("data"))
        self.assertEqual(dates[0], expected_start_date)
        self.assertEqual(dates[-1], expected_end_date)

        for item in data.get("data"):
            if item.get("values"):
                values = item.get("values")[0]
                self.assertTrue("limit" in values)
                self.assertTrue("usage" in values)
                self.assertTrue("request" in values)

    def test_execute_query_ocp_memory_group_by_limit(self):
        """Test that OCP Mem endpoint works with limits."""
        url = reverse("reports-openshift-memory")
        client = APIClient()
        params = {
            "group_by[node]": "*",
            "filter[limit]": "1",
            "filter[time_scope_value]": "-10",
            "filter[time_scope_units]": "day",
            "filter[resolution]": "daily",
        }
        url = f"{url}?{urlencode(params, quote_via=quote_plus)}"
        response = client.get(url, **self.headers)
        data = response.data

        with tenant_context(self.tenant):
            totals = (
                OCPUsageLineItemDailySummary.objects.filter(usage_start__gte=self.ten_days_ago.date())
                .values(*["usage_start"])
                .annotate(usage=Sum("pod_usage_memory_gigabyte_hours"))
            )
            num_nodes = (
                OCPUsageLineItemDailySummary.objects.filter(usage_start__gte=self.ten_days_ago.date())
                .exclude(data_source="GPU")
                .aggregate(Count("node", distinct=True))
                .get("node__count")
            )

        totals = {total.get("usage_start").strftime("%Y-%m-%d"): total.get("usage") for total in totals}

        self.assertIn("nodes", data.get("data")[0])

        # assert the others count is correct
        meta = data.get("meta")
        if "'No-node'" in str(data):
            num_nodes += 1
        self.assertEqual(meta.get("others"), num_nodes - 1)

        # Check if limit returns the correct number of results, and
        # that the totals add up properly
        for item in data.get("data"):
            if item.get("nodes"):
                date = item.get("date")
                nodes = item.get("nodes")
                node_total_usage = 0
                for node in nodes:
                    if node.get("values")[0].get("usage", {}):
                        node_value = node.get("values")[0].get("usage", {}).get("value", 0)
                        node_total_usage += node_value
                self.assertEqual(node_total_usage, totals.get(date))

    def test_execute_query_ocp_memory_group_by_limit_large(self):
        """Test that OCP Mem endpoint works with limits."""
        url = reverse("reports-openshift-memory")
        client = APIClient()
        params = {
            "group_by[node]": "*",
            "filter[limit]": "1000",
            "filter[time_scope_value]": "-10",
            "filter[time_scope_units]": "day",
            "filter[resolution]": "daily",
        }
        url = url + "?" + urlencode(params, quote_via=quote_plus)
        response = client.get(url, **self.headers)
        data = response.data

        # assert the others count is correct
        meta = data.get("meta")
        self.assertEqual(meta.get("others"), 0)

    def test_execute_query_ocp_costs_group_by_cluster(self):
        """Test that the costs endpoint is reachable."""
        url = reverse("reports-openshift-costs")
        client = APIClient()
        params = {"group_by[cluster]": "*"}
        url = url + "?" + urlencode(params, quote_via=quote_plus)
        response = client.get(url, **self.headers)
        self.assertEqual(response.status_code, status.HTTP_200_OK)

    def test_execute_query_ocp_costs_group_by_node(self):
        """Test that the costs endpoint is reachable."""
        url = reverse("reports-openshift-costs")
        client = APIClient()
        params = {"group_by[node]": "*"}
        url = url + "?" + urlencode(params, quote_via=quote_plus)
        response = client.get(url, **self.headers)
        self.assertEqual(response.status_code, status.HTTP_200_OK)

    def test_execute_query_ocp_costs_group_by_project(self):
        """Test that the costs endpoint is reachable."""
        url = reverse("reports-openshift-costs")
        client = APIClient()
        params = {
            "group_by[project]": "*",
            "filter[time_scope_value]": "-1",
            "filter[time_scope_units]": "month",
            "filter[resolution]": "monthly",
        }
        url = url + "?" + urlencode(params, quote_via=quote_plus)
        response = client.get(url, **self.headers)
        self.assertEqual(response.status_code, status.HTTP_200_OK)

        # Using .data instead of .json() retains the Decimal types for
        # direct value and type comparisons
        data = response.data

        with tenant_context(self.tenant):
            cost = (
                OCPUsageLineItemDailySummary.objects.filter(usage_start__gte=self.dh.this_month_start.date())
                .annotate(**{"infra_exchange_rate": Value(Decimal(1.0)), "exchange_rate": Value(Decimal(1.0))})
                .aggregate(total=self.cost_term_by_project)
                .get("total")
            )
            expected_total = cost if cost is not None else 0
        total = data.get("meta", {}).get("total", {}).get("cost", {}).get("total", {}).get("value", 0)
        self.assertNotEqual(total, Decimal(0))
        self.assertAlmostEqual(total, expected_total, 6)

    def test_execute_query_ocp_costs_group_by_project__distributed_costs(self):
        """Test that the costs endpoint is reachable and returns distributed costs."""
        url = reverse("reports-openshift-costs")
        client = APIClient()
        params = {
            "group_by[project]": "*",
            "filter[time_scope_value]": "-1",
            "filter[time_scope_units]": "month",
            "filter[resolution]": "monthly",
        }
        url = url + "?" + urlencode(params, quote_via=quote_plus)
        response = client.get(url, **self.headers)
        self.assertEqual(response.status_code, status.HTTP_200_OK)

        # Using .data instead of .json() retains the Decimal types for
        # direct value and type comparisons
        data = response.data

        with tenant_context(self.tenant):
            cost = (
                OCPUsageLineItemDailySummary.objects.filter(usage_start__gte=self.dh.this_month_start.date())
                .annotate(**{"infra_exchange_rate": Value(Decimal(1.0)), "exchange_rate": Value(Decimal(1.0))})
                .aggregate(total=self.distributed_cost_term_by_project)
                .get("total")
            )
            expected_total = cost if cost is not None else 0
        meta_total_cost = data.get("meta", {}).get("total", {}).get("cost", {})
        total = meta_total_cost.get("total", {}).get("value", 0)
        distributed_cost = data.get("meta", {}).get("total", {}).get("cost", {}).get("distributed", {}).get("value", 0)
        expected_dist_cost_keys = {
            "platform_distributed",
            "worker_unallocated_distributed",
            "network_unattributed_distributed",
            "storage_unattributed_distributed",
        }
        self.assertTrue(
            expected_dist_cost_keys.issubset(meta_total_cost),
            f"Missing {expected_dist_cost_keys.difference(meta_total_cost)}",
        )
        self.assertNotEqual(total, Decimal(0))
        self.assertNotEqual(distributed_cost, Decimal(0))
        self.assertAlmostEqual(distributed_cost, expected_total, 6)

    def test_virtual_machines_distributed_costs(self):
        """Test that the virtual machines endpoint returns distributed costs."""
        url = reverse("reports-openshift-virtual-machines")
        client = APIClient()
        response = client.get(url, **self.headers)
        self.assertEqual(response.status_code, status.HTTP_200_OK)

        data = response.data

        meta_total_cost = data.get("meta", {}).get("total", {}).get("cost", {})
        expected_dist_cost_keys = {
            "platform_distributed",
            "worker_unallocated_distributed",
            "network_unattributed_distributed",
            "storage_unattributed_distributed",
        }
        self.assertTrue(
            expected_dist_cost_keys.issubset(meta_total_cost),
            f"Missing {expected_dist_cost_keys.difference(meta_total_cost)}",
        )

    def test_execute_query_ocp_costs_with_delta(self):
        """Test that deltas work for costs."""
        url = reverse("reports-openshift-costs")
        client = APIClient()
        params = {
            "delta": "cost",
            "filter[resolution]": "daily",
            "filter[time_scope_value]": "-1",
            "filter[time_scope_units]": "month",
        }
        url = url + "?" + urlencode(params, quote_via=quote_plus)
        response = client.get(url, **self.headers)
        self.assertEqual(response.status_code, status.HTTP_200_OK)
        data = response.data
        this_month_start = self.dh.this_month_start
        last_month_start = self.dh.last_month_start

        date_delta = relativedelta.relativedelta(months=1)
        last_month_end = self.dh.this_month_end - date_delta

        with tenant_context(self.tenant):
            current_total = (
                OCPUsageLineItemDailySummary.objects.filter(usage_start__gte=this_month_start.date())
                .annotate(**{"infra_exchange_rate": Value(Decimal(1.0)), "exchange_rate": Value(Decimal(1.0))})
                .aggregate(total=self.cost_term)
                .get("total")
            )
            current_total = current_total if current_total is not None else 0

            current_totals = (
                OCPUsageLineItemDailySummary.objects.filter(usage_start__gte=this_month_start.date())
                .annotate(
                    **{
                        "date": TruncDayString("usage_start"),
                        "infra_exchange_rate": Value(Decimal(1.0)),
                        "exchange_rate": Value(Decimal(1.0)),
                    }
                )
                .values(*["date"])
                .annotate(total=self.cost_term)
            )

            prev_totals = (
                OCPUsageLineItemDailySummary.objects.filter(usage_start__gte=last_month_start.date())
                .filter(usage_start__lte=last_month_end.date())
                .annotate(
                    **{
                        "date": TruncDayString("usage_start"),
                        "infra_exchange_rate": Value(Decimal(1.0)),
                        "exchange_rate": Value(Decimal(1.0)),
                    }
                )
                .values(*["date"])
                .annotate(total=self.cost_term)
            )

        current_totals = {total.get("date"): total.get("total") for total in current_totals}
        prev_totals = {
            date_to_string(string_to_date(total.get("date")) + date_delta): total.get("total")
            for total in prev_totals
            if date_to_string(string_to_date(total.get("date")) + date_delta) in current_totals
        }

        prev_total = sum(prev_totals.values())
        prev_total = prev_total if prev_total is not None else 0

        expected_delta = current_total - prev_total
        delta = data.get("meta", {}).get("delta", {}).get("value")
        self.assertNotEqual(delta, Decimal(0))
        self.assertAlmostEqual(delta, expected_delta, 6)
        for item in data.get("data"):
            date = item.get("date")
            expected_delta = current_totals.get(date, 0) - prev_totals.get(date, 0)
            values = item.get("values", [])
            delta_value = 0
            if values:
                delta_value = values[0].get("delta_value")
            self.assertAlmostEqual(delta_value, expected_delta, 1)

    def test_execute_query_ocp_costs_with_delta_distributed_cost(self):
        """Test that deltas work for costs."""
        url = reverse("reports-openshift-costs")
        project_name = OCP_NAMESPACES[4]
        params = {
            "delta": "distributed_cost",
            "group_by[project]": project_name,
            "filter[resolution]": "daily",
            "filter[time_scope_value]": "-1",
            "filter[time_scope_units]": "month",
        }
        url = url + "?" + urlencode(params, quote_via=quote_plus)
        response = APIClient().get(url, **self.headers)
        self.assertEqual(response.status_code, status.HTTP_200_OK)
        data = response.data
        this_month_start = self.dh.this_month_start
        last_month_start = self.dh.last_month_start

        date_delta = relativedelta.relativedelta(months=1)
        last_month_end = self.dh.this_month_end - date_delta

        self.cost_term = (
            self.provider_map.cloud_infrastructure_cost
            + self.provider_map.markup_cost
            + self.provider_map.cost_model_cost
            + self.provider_map.distributed_platform_cost
            + self.provider_map.distributed_worker_cost
            + self.provider_map.distributed_unattributed_network_cost
            + self.provider_map.distributed_unattributed_storage_cost
        )

        with tenant_context(self.tenant):
            current_total = (
                OCPUsageLineItemDailySummary.objects.filter(
                    usage_start__gte=this_month_start.date(), namespace=project_name
                )
                .annotate(**{"infra_exchange_rate": Value(Decimal(1.0)), "exchange_rate": Value(Decimal(1.0))})
                .aggregate(total=self.cost_term)
                .get("total")
            )
            current_total = current_total if current_total is not None else 0

            current_totals = (
                OCPUsageLineItemDailySummary.objects.filter(
                    usage_start__gte=this_month_start.date(), namespace=project_name
                )
                .annotate(
                    **{
                        "date": TruncDayString("usage_start"),
                        "infra_exchange_rate": Value(Decimal(1.0)),
                        "exchange_rate": Value(Decimal(1.0)),
                    }
                )
                .values(*["date"])
                .annotate(total=self.cost_term)
            )

            prev_totals = (
                OCPUsageLineItemDailySummary.objects.filter(
                    usage_start__gte=last_month_start.date(), namespace=project_name
                )
                .filter(usage_start__lte=last_month_end.date())
                .annotate(
                    **{
                        "date": TruncDayString("usage_start"),
                        "infra_exchange_rate": Value(Decimal(1.0)),
                        "exchange_rate": Value(Decimal(1.0)),
                    }
                )
                .values(*["date"])
                .annotate(total=self.cost_term)
            )

        current_totals = {total.get("date"): total.get("total") for total in current_totals}
        prev_totals = {
            date_to_string(string_to_date(total.get("date")) + date_delta): total.get("total")
            for total in prev_totals
            if date_to_string(string_to_date(total.get("date")) + date_delta) in current_totals
        }

        prev_total = sum(prev_totals.values())
        prev_total = prev_total if prev_total is not None else 0
        expected_delta = current_total - prev_total
        delta = data.get("meta", {}).get("delta", {}).get("value")
        self.assertNotEqual(delta, Decimal(0))
        self.assertAlmostEqual(delta, expected_delta, 6)
        tested = False
        for item in data.get("data"):
            date = item.get("date")
            expected_delta = current_totals.get(date, 0) - prev_totals.get(date, 0)
            if projects := item.get("projects"):
                values = projects[0].get("values", [])
                delta_value = values[0].get("delta_value")
                self.assertAlmostEqual(delta_value, expected_delta, 1)
                tested = True
        self.assertTrue(tested)

    def test_execute_query_ocp_costs_with_invalid_delta(self):
        """Test that bad deltas don't work for costs."""
        url = reverse("reports-openshift-costs")
        client = APIClient()
        params = {"delta": "usage"}
        url = url + "?" + urlencode(params, quote_via=quote_plus)
        response = client.get(url, **self.headers)
        self.assertEqual(response.status_code, status.HTTP_400_BAD_REQUEST)

        params = {"delta": "request"}
        url = url + "?" + urlencode(params, quote_via=quote_plus)
        response = client.get(url, **self.headers)
        self.assertEqual(response.status_code, status.HTTP_400_BAD_REQUEST)

    def test_execute_query_ocp_cpu_with_delta_cost(self):
        """Test that cost deltas work for CPU."""
        url = reverse("reports-openshift-cpu")
        client = APIClient()
        params = {"delta": "cost"}
        url = url + "?" + urlencode(params, quote_via=quote_plus)
        response = client.get(url, **self.headers)
        self.assertEqual(response.status_code, status.HTTP_200_OK)

    def test_execute_query_ocp_cpu_with_delta_usage(self):
        """Test that usage deltas work for CPU."""
        url = reverse("reports-openshift-cpu")
        client = APIClient()
        params = {"delta": "usage"}
        url = url + "?" + urlencode(params, quote_via=quote_plus)
        response = client.get(url, **self.headers)
        self.assertEqual(response.status_code, status.HTTP_200_OK)

    def test_execute_query_ocp_cpu_with_delta_request(self):
        """Test that request deltas work for CPU."""
        url = reverse("reports-openshift-cpu")
        client = APIClient()
        params = {"delta": "request"}
        url = url + "?" + urlencode(params, quote_via=quote_plus)
        response = client.get(url, **self.headers)
        self.assertEqual(response.status_code, status.HTTP_200_OK)

    def test_execute_query_ocp_memory_with_delta(self):
        """Test that deltas work for CPU."""
        url = reverse("reports-openshift-memory")
        client = APIClient()
        params = {"delta": "request"}
        url = url + "?" + urlencode(params, quote_via=quote_plus)
        response = client.get(url, **self.headers)
        self.assertEqual(response.status_code, status.HTTP_200_OK)

    def test_execute_query_ocp_cpu_with_delta_usage__capacity(self):
        """Test that usage v capacity deltas work."""
        delta = "usage__capacity"
        url = reverse("reports-openshift-cpu")
        client = APIClient()
        params = {"delta": delta}
        url = url + "?" + urlencode(params, quote_via=quote_plus)
        response = client.get(url, **self.headers)
        self.assertEqual(response.status_code, status.HTTP_200_OK)

        delta_one, delta_two = delta.split("__")
        data = response.data
        data = [entry for entry in data.get("data", []) if entry.get("values")]
        self.assertNotEqual(len(data), 0)
        for entry in data:
            values = entry.get("values")[0]
            delta_percent = (
                (values.get(delta_one, {}).get("value") / values.get(delta_two, {}).get("value") * 100)  # noqa: W504
                if values.get(delta_two, {}).get("value")
                else 0
            )
            self.assertEqual(values.get("delta_percent"), delta_percent)

    def test_execute_query_ocp_cpu_with_delta_usage__request(self):
        """Test that usage v request deltas work."""
        delta = "usage__request"
        url = reverse("reports-openshift-cpu")
        client = APIClient()
        params = {"delta": delta}
        url = url + "?" + urlencode(params, quote_via=quote_plus)
        response = client.get(url, **self.headers)
        self.assertEqual(response.status_code, status.HTTP_200_OK)

        delta_one, delta_two = delta.split("__")
        data = response.data
        data = [entry for entry in data.get("data", []) if entry.get("values")]
        self.assertNotEqual(len(data), 0)
        for entry in data:
            values = entry.get("values")[0]
            delta_percent = (
                (values.get(delta_one, {}).get("value") / values.get(delta_two, {}).get("value") * 100)  # noqa: W504
                if values.get(delta_two, {}).get("value")
                else 0
            )
            self.assertEqual(values.get("delta_percent"), delta_percent)

    def test_execute_query_ocp_cpu_with_delta_request__capacity(self):
        """Test that request v capacity deltas work."""
        delta = "request__capacity"
        url = reverse("reports-openshift-cpu")
        client = APIClient()
        params = {"delta": delta}
        url = url + "?" + urlencode(params, quote_via=quote_plus)
        response = client.get(url, **self.headers)
        self.assertEqual(response.status_code, status.HTTP_200_OK)

        delta_one, delta_two = delta.split("__")
        data = response.json()
        data = [entry for entry in data.get("data", []) if entry.get("values")]
        self.assertNotEqual(len(data), 0)
        for entry in data:
            values = entry.get("values")[0]
            delta_percent = (
                (values.get(delta_one, {}).get("value") / values.get(delta_two, {}).get("value") * 100)  # noqa: W504
                if values.get(delta_two)
                else 0
            )
            self.assertAlmostEqual(values.get("delta_percent"), delta_percent)

    def test_execute_query_group_by_project(self):
        """Test that grouping by project filters data."""
        with tenant_context(self.tenant):
            # Force Django to do GROUP BY to get nodes
            projects = (
                OCPUsageLineItemDailySummary.objects.filter(usage_start__gte=self.ten_days_ago.date())
                .values(*["namespace"])
                .annotate(project_count=Count("namespace"))
                .all()
            )
            project_of_interest = projects[0].get("namespace")

        url = reverse("reports-openshift-cpu")
        client = APIClient()
        params = {"group_by[project]": project_of_interest}

        url = url + "?" + urlencode(params, quote_via=quote_plus)
        response = client.get(url, **self.headers)
        self.assertEqual(response.status_code, status.HTTP_200_OK)

        data = response.json()
        for entry in data.get("data", []):
            for project in entry.get("projects", []):
                self.assertEqual(project.get("project"), project_of_interest)

    def test_execute_query_group_by_project_duplicate_projects(self):
        """Test that same-named projects across clusters are accounted for."""
        data_config = {"namespaces": ["project_one", "project_two"]}
        project_of_interest = data_config["namespaces"][0]

        url = reverse("reports-openshift-cpu")
        client = APIClient()
        params = {"group_by[project]": project_of_interest}

        url = url + "?" + urlencode(params, quote_via=quote_plus)
        response = client.get(url, **self.headers)
        self.assertEqual(response.status_code, status.HTTP_200_OK)

        data = response.json()
        for entry in data.get("data", []):
            for project in entry.get("projects", []):
                self.assertEqual(project.get("project"), project_of_interest)
                values = project.get("values", [])
                self.assertEqual(len(values), 1)

    def test_execute_query_filter_by_project_duplicate_projects(self):
        """Test that same-named projects across clusters are accounted for."""
        data_config = {"namespaces": ["project_one", "project_two"]}
        project_of_interest = data_config["namespaces"][0]

        url = reverse("reports-openshift-cpu")
        client = APIClient()
        params = {"filter[project]": project_of_interest}

        url = url + "?" + urlencode(params, quote_via=quote_plus)
        response = client.get(url, **self.headers)
        self.assertEqual(response.status_code, status.HTTP_200_OK)

        data = response.json()
        self.assertNotEqual(data.get("data", []), [])
        for entry in data.get("data", []):
            values = entry.get("values", [])
            if values:
                self.assertEqual(len(values), 1)

    def test_execute_query_group_by_cluster(self):
        """Test that grouping by cluster filters data."""
        with tenant_context(self.tenant):
            # Force Django to do GROUP BY to get nodes
            clusters = (
                OCPUsageLineItemDailySummary.objects.filter(usage_start__gte=self.ten_days_ago.date())
                .values(*["cluster_id"])
                .annotate(cluster_count=Count("cluster_id"))
                .all()
            )
            cluster_of_interest = clusters[0].get("cluster_id")

        url = reverse("reports-openshift-cpu")
        client = APIClient()
        params = {"group_by[cluster]": cluster_of_interest}

        url = url + "?" + urlencode(params, quote_via=quote_plus)
        response = client.get(url, **self.headers)
        self.assertEqual(response.status_code, status.HTTP_200_OK)

        data = response.json()
        for entry in data.get("data", []):
            for cluster in entry.get("clusters", []):
                self.assertEqual(cluster.get("cluster"), cluster_of_interest)

    def test_execute_query_group_by_pod_fails(self):
        """Test that grouping by pod filters data."""
        url = reverse("reports-openshift-cpu")
        client = APIClient()
        params = {"group_by[pod]": "*"}

        url = url + "?" + urlencode(params, quote_via=quote_plus)
        response = client.get(url, **self.headers)
        self.assertEqual(response.status_code, status.HTTP_400_BAD_REQUEST)

    def test_execute_query_group_by_node(self):
        """Test that grouping by node filters data."""
        with tenant_context(self.tenant):
            # Force Django to do GROUP BY to get nodes
            nodes = (
                OCPUsageLineItemDailySummary.objects.values(*["node"])
                .filter(usage_start__gte=self.ten_days_ago.date())
                .values(*["node"])
                .annotate(node_count=Count("node"))
                .all()
            )
            node_of_interest = nodes[0].get("node")

        url = reverse("reports-openshift-cpu")
        client = APIClient()
        params = {"group_by[node]": node_of_interest}

        url = url + "?" + urlencode(params, quote_via=quote_plus)
        response = client.get(url, **self.headers)
        self.assertEqual(response.status_code, status.HTTP_200_OK)

        data = response.json()
        for entry in data.get("data", []):
            for node in entry.get("nodes", []):
                self.assertIn(node.get("node"), node_of_interest)

    def test_execute_query_group_by_node_duplicate_projects(self):
        """Test that same-named nodes across clusters are accounted for."""
        data_config = {"nodes": ["node_one", "node_two"]}
        node_of_interest = data_config["nodes"][0]

        url = reverse("reports-openshift-cpu")
        client = APIClient()
        params = {"group_by[node]": node_of_interest}

        url = url + "?" + urlencode(params, quote_via=quote_plus)
        response = client.get(url, **self.headers)
        self.assertEqual(response.status_code, status.HTTP_200_OK)

        data = response.json()
        for entry in data.get("data", []):
            for node in entry.get("nodes", []):
                self.assertEqual(node.get("node"), node_of_interest)
                values = node.get("values", [])
                self.assertEqual(len(values), 1)

    def test_execute_query_filter_by_node_duplicate_projects(self):
        """Test that same-named nodes across clusters are accounted for."""
        with tenant_context(self.tenant):
            nodes = OCPUsageLineItemDailySummary.objects.filter(usage_start__gte=self.ten_days_ago.date()).values_list(
                "node"
            )
            node_of_interest = nodes[0][0]

        url = reverse("reports-openshift-cpu")
        client = APIClient()
        params = {"filter[node]": node_of_interest}

        url = url + "?" + urlencode(params, quote_via=quote_plus)
        response = client.get(url, **self.headers)
        self.assertEqual(response.status_code, status.HTTP_200_OK)

        data = response.json()
        self.assertNotEqual(data.get("data"), [])
        for entry in data.get("data", []):
            values = entry.get("values", [])
            if values:
                self.assertEqual(len(values), 1)

    def test_execute_query_with_tag_filter(self):
        """Test that data is filtered by tag key."""
        url = "?filter[type]=pod&filter[time_scope_value]=-10&filter[enabled]=true"
        query_params = self.mocked_query_params(url, OCPTagView)
        handler = OCPTagQueryHandler(query_params)
        tag_keys = handler.get_tag_keys()
        tag_keys.sort(reverse=True)
        filter_key = tag_keys[0]

        self.cost_term = (
            self.provider_map.cloud_infrastructure_cost
            + self.provider_map.markup_cost
            + self.provider_map.cost_model_cpu_cost
        )

        with tenant_context(self.tenant):
            labels = (
                OCPUsageLineItemDailySummary.objects.filter(usage_start__gte=self.ten_days_ago.date())
                .filter(pod_labels__has_key=filter_key)
                .values(*["pod_labels"])
                .all()
            )
            label_of_interest = labels[0]
            filter_value = label_of_interest.get("pod_labels", {}).get(filter_key)

            totals = (
                OCPUsageLineItemDailySummary.objects.filter(usage_start__gte=self.ten_days_ago.date())
                .filter(**{f"pod_labels__{filter_key}": filter_value})
                .annotate(**{"infra_exchange_rate": Value(Decimal(1.0)), "exchange_rate": Value(Decimal(1.0))})
                .aggregate(
                    **{
                        "usage": Sum("pod_usage_cpu_core_hours"),
                        "request": Sum("pod_request_cpu_core_hours"),
                        "limit": Sum("pod_limit_cpu_core_hours"),
                        "cost": self.cost_term,
                    }
                )
            )

        url = reverse("reports-openshift-cpu")
        client = APIClient()
        params = {f"filter[tag:{filter_key}]": filter_value, "filter[time_scope_value]": -10}

        url = url + "?" + urlencode(params, quote_via=quote_plus)
        response = client.get(url, **self.headers)
        self.assertEqual(response.status_code, status.HTTP_200_OK)

        data = response.data
        data_totals = data.get("meta", {}).get("total", {})
        for key in totals:
            expected = totals[key]
            if key == "cost":
                result = data_totals.get(key, {}).get("total", {}).get("value")
            else:
                result = data_totals.get(key, {}).get("value")
            self.assertEqual(result, expected)

    def test_execute_costs_query_with_tag_filter(self):
        """Test that data is filtered by tag key."""
        url = "?filter[type]=pod&filter[time_scope_value]=-10&filter[enabled]=true"
        query_params = self.mocked_query_params(url, OCPTagView)
        handler = OCPTagQueryHandler(query_params)
        tag_keys = handler.get_tag_keys()
        tag_keys.sort(reverse=True)
        filter_key = tag_keys[0]
        with tenant_context(self.tenant):
            labels = (
                OCPUsageLineItemDailySummary.objects.filter(usage_start__gte=self.ten_days_ago.date())
                .filter(pod_labels__has_key=filter_key)
                .values(*["all_labels"])
                .all()
            )
            label_of_interest = labels[1]
            filter_value = label_of_interest.get("all_labels", {}).get(filter_key)
            tag_filter = {f"all_labels__{filter_key}": filter_value, "usage_start__gte": self.ten_days_ago.date()}
            totals = (
                OCPUsageLineItemDailySummary.objects.filter(**tag_filter)
                .annotate(**{"infra_exchange_rate": Value(Decimal(1.0)), "exchange_rate": Value(Decimal(1.0))})
                .aggregate(cost=self.cost_term)
            )

        url = reverse("reports-openshift-costs")
        client = APIClient()
        params = {f"filter[tag:{filter_key}]": filter_value, "filter[time_scope_value]": -10}

        url = url + "?" + urlencode(params, quote_via=quote_plus)
        response = client.get(url, **self.headers)
        self.assertEqual(response.status_code, status.HTTP_200_OK)

        data = response.data
        data_totals = data.get("meta", {}).get("total", {})
        for key in totals:
            expected = totals[key]
            result = data_totals.get(key, {}).get("total", {}).get("value")
            self.assertNotEqual(result, Decimal(0))
            self.assertEqual(result, expected)

    def test_execute_query_with_wildcard_tag_filter(self):
        """Test that data is filtered to include entries with tag key."""
        url = "?filter[type]=pod&filter[enabled]=true"
        query_params = self.mocked_query_params(url, OCPTagView)
        handler = OCPTagQueryHandler(query_params)
        tag_keys = handler.get_tag_keys()
        filter_key = tag_keys[0]

        self.cost_term = (
            self.provider_map.cloud_infrastructure_cost
            + self.provider_map.markup_cost
            + self.provider_map.cost_model_cpu_cost
        )

        with tenant_context(self.tenant):
            totals = (
                OCPUsageLineItemDailySummary.objects.filter(
                    usage_start__gte=self.ten_days_ago.date(), pod_labels__has_key=filter_key
                )
                .annotate(**{"infra_exchange_rate": Value(Decimal(1.0)), "exchange_rate": Value(Decimal(1.0))})
                .aggregate(
                    **{
                        "usage": Sum("pod_usage_cpu_core_hours"),
                        "request": Sum("pod_request_cpu_core_hours"),
                        "limit": Sum("pod_limit_cpu_core_hours"),
                        "cost": self.cost_term,
                    }
                )
            )

        url = reverse("reports-openshift-cpu")
        client = APIClient()
        params = {
            f"filter[tag:{filter_key}]": "*",
            "filter[time_scope_value]": "-10",
            "filter[time_scope_units]": "day",
            "filter[resolution]": "daily",
        }

        url = url + "?" + urlencode(params, quote_via=quote_plus)
        response = client.get(url, **self.headers)
        self.assertEqual(response.status_code, status.HTTP_200_OK)

        data = response.data
        data_totals = data.get("meta", {}).get("total", {})
        for data_key in totals:
            with self.subTest(data_key=data_key):
                expected = totals[data_key]
                if data_key == "cost":
                    result = data_totals.get(data_key, {}).get("total", {}).get("value")
                else:
                    result = data_totals.get(data_key, {}).get("value")
                self.assertEqual(result, expected)

    def test_execute_query_with_tag_group_by(self):
        """Test that data is grouped by tag key."""
        url = "?filter[type]=pod&filter[enabled]=true"
        query_params = self.mocked_query_params(url, OCPTagView)
        handler = OCPTagQueryHandler(query_params)
        tag_keys = handler.get_tag_keys()
        group_by_key = tag_keys[0]

        url = reverse("reports-openshift-cpu")
        client = APIClient()
        params = {f"group_by[tag:{group_by_key}]": "*"}

        url = url + "?" + urlencode(params, quote_via=quote_plus)
        response = client.get(url, **self.headers)
        self.assertEqual(response.status_code, status.HTTP_200_OK)

        data = response.json()
        data = data.get("data", [])
        expected_keys = ["date", group_by_key + "s"]
        for entry in data:
            self.assertEqual(list(entry.keys()), expected_keys)

    def test_execute_costs_query_with_tag_group_by(self):
        """Test that data is grouped by tag key."""
        url = "?filter[type]=pod&filter[enabled]=true"
        query_params = self.mocked_query_params(url, OCPTagView)
        handler = OCPTagQueryHandler(query_params)
        tag_keys = handler.get_tag_keys()
        group_by_key = tag_keys[0]

        url = reverse("reports-openshift-costs")
        client = APIClient()
        params = {f"group_by[tag:{group_by_key}]": "*"}

        url = url + "?" + urlencode(params, quote_via=quote_plus)
        response = client.get(url, **self.headers)
        self.assertEqual(response.status_code, status.HTTP_200_OK)

        data = response.json()
        data = data.get("data", [])
        expected_keys = ["date", group_by_key + "s"]
        for entry in data:
            self.assertEqual(list(entry.keys()), expected_keys)

    def test_execute_query_with_group_by_tag_and_limit(self):
        """Test that data is grouped by tag key and limited."""
        client = APIClient()
        tag_url = reverse("openshift-tags")
        tag_url = tag_url + "?filter[time_scope_value]=-2&key_only=True&filter[enabled]=true"
        response = client.get(tag_url, **self.headers)
        tag_keys = response.data.get("data", [])
        tag_key = tag_keys[0]
        tag_key_plural = tag_key + "s"

        url = reverse("reports-openshift-cpu")
        params = {
            "filter[resolution]": "monthly",
            "filter[time_scope_value]": "-2",
            "filter[time_scope_units]": "month",
            f"group_by[tag:{tag_key}]": "*",
            "filter[limit]": 2,
        }
        url = f"{url}?{urlencode(params, quote_via=quote_plus)}"
        response = client.get(url, **self.headers)
        self.assertEqual(response.status_code, status.HTTP_200_OK)

        data = response.json()
        data = data.get("data", [])
        previous_tag_usage = data[0].get(tag_key_plural, [])[0].get("values", [{}])[0].get("usage", {}).get("value", 0)
        for entry in data[0].get(tag_key_plural, []):
            current_tag_usage = entry.get("values", [{}])[0].get("usage", {}).get("value", 0)
            if "Other" not in entry.get(tag_key):
                self.assertLessEqual(current_tag_usage, previous_tag_usage)
                previous_tag_usage = current_tag_usage

    def test_execute_query_with_group_by_and_limit(self):
        """Test that data is grouped by and limited."""
        url = reverse("reports-openshift-cpu")
        client = APIClient()
        params = {"group_by[node]": "*", "filter[limit]": 1}
        url = url + "?" + urlencode(params, quote_via=quote_plus)
        response = client.get(url, **self.headers)
        self.assertEqual(response.status_code, status.HTTP_200_OK)

        data = response.json()
        data = data.get("data", [])
        self.assertNotEqual(data, [])
        for entry in data:
            other = entry.get("nodes", [])[-1:]
            if other:
                self.assertIn("Other", other[0].get("node"))

    def test_execute_query_with_group_by_order_by_and_limit(self):
        """Test that data is grouped by and limited on order by."""
        order_by_options = ["cost", "infrastructure", "supplementary", "usage", "request", "limit"]
        order_mapping = ["cost", "infrastructure", "supplementary"]

        for option in order_by_options:
            with self.subTest(test=option):
                client = APIClient()
                order_by_dict_key = f"order_by[{option}]"
                params = {
                    "filter[resolution]": "monthly",
                    "filter[time_scope_value]": "-1",
                    "filter[time_scope_units]": "month",
                    "group_by[node]": "*",
                    order_by_dict_key: "desc",
                    "filter[limit]": 5,
                }

                url = f"{reverse('reports-openshift-cpu')}?" + urlencode(params, quote_via=quote_plus)
                response = client.get(url, **self.headers)
                self.assertEqual(response.status_code, status.HTTP_200_OK)

                data = response.json()
                data = data.get("data", [])
                self.assertTrue(data)
                nodes = data[0].get("nodes", [])
                data_key = None
                if option in order_mapping:
                    data_key = option
                    for node in nodes:
                        if node.get("node") in ("Others", "No-node"):
                            continue
                        previous_value = node.get("values", [])[0].get(data_key, {}).get("total", {}).get("value")
                        break
                else:
                    for node in nodes:
                        if node.get("node") in ("Others", "No-node"):
                            continue
                        previous_value = node.get("values", [])[0].get(option, {}).get("value")
                        break
                for entry in nodes:
                    if entry.get("node", "") in ("Others", "No-node"):
                        continue
                    if data_key:
                        current_value = entry.get("values", [])[0].get(data_key, {}).get("total", {}).get("value")
                    else:
                        current_value = entry.get("values", [])[0].get(option, {}).get("value")
                    self.assertTrue(current_value <= previous_value)
                    previous_value = current_value

    def test_order_by_distributed_cost_ranked_list(self):
        """Test that data is grouped by & limited using offset.

        - offset here triggers our ranked list logic
        """
        limit_size = 2
        for order_option in ["asc", "desc"]:
            with self.subTest(order_option=order_option):
                client = APIClient()
                params = {
                    "filter[resolution]": "monthly",
                    "filter[time_scope_value]": "-1",
                    "filter[time_scope_units]": "month",
                    "group_by[project]": "*",
                    "order_by[distributed_cost]": order_option,
                    "filter[limit]": limit_size,
                    "filter[offset]": 0,
                }
                url = f"{reverse('reports-openshift-costs')}?" + urlencode(params, quote_via=quote_plus)
                response = client.get(url, **self.headers)
                self.assertEqual(response.status_code, status.HTTP_200_OK)

                data = response.json()
                self.assertTrue(data.get("links", {}).get("next"))
                self.assertTrue(data.get("links", {}).get("last"))
                data = data.get("data", [])
                self.assertTrue(data)
                projects = data[0].get("projects")
                self.assertEqual(len(projects), limit_size)
                # Grab first element
                for project in projects:
                    if project.get("project") in ("Others", "No-project"):
                        continue
                    previous_value = get_distributed_cost(project)
                    self.assertIsNotNone(previous_value)
                    break
                for entry in projects:
                    if entry.get("project", "") in ("Others", "No-project"):
                        continue
                    current_value = get_distributed_cost(entry)
                    if order_option == "desc":
                        self.assertTrue(current_value <= previous_value)
                    else:
                        self.assertTrue(current_value >= previous_value)
                    previous_value = current_value

    def test_execute_query_with_group_by_project_order_by_distributed_cost(self):
        """Test that data is grouped by and limited on order by."""
        for order_option in ["asc", "desc"]:
            with self.subTest(order_option=order_option):
                client = APIClient()
                params = {
                    "filter[resolution]": "monthly",
                    "filter[time_scope_value]": "-1",
                    "filter[time_scope_units]": "month",
                    "group_by[project]": "*",
                    "order_by[distributed_cost]": order_option,
                    "filter[limit]": 5,
                }

                url = f"{reverse('reports-openshift-costs')}?" + urlencode(params, quote_via=quote_plus)
                response = client.get(url, **self.headers)
                self.assertEqual(response.status_code, status.HTTP_200_OK)

                data = response.json()
                data = data.get("data", [])
                self.assertTrue(data)
                projects = data[0].get("projects")
                self.assertIsNotNone(projects)
                # Grab first element
                for project in projects:
                    if project.get("project") in ("Others", "No-project"):
                        continue
                    previous_value = get_distributed_cost(project)
                    self.assertIsNotNone(previous_value)
                    break
                for entry in projects:
                    if entry.get("project", "") in ("Others", "No-project"):
                        continue
                    current_value = get_distributed_cost(entry)
                    if order_option == "desc":
                        self.assertTrue(current_value <= previous_value)
                    else:
                        self.assertTrue(current_value >= previous_value)
                    previous_value = current_value

    def test_execute_query_with_order_by(self):
        """Test that the possible order by options work."""
        order_by_options = ["cost", "infrastructure", "supplementary", "usage", "request", "limit"]
        for option in order_by_options:
            url = reverse("reports-openshift-cpu")
            client = APIClient()
            order_by_dict_key = f"order_by[{option}]"
            params = {
                "filter[resolution]": "monthly",
                "filter[time_scope_value]": "-1",
                "filter[time_scope_units]": "month",
                order_by_dict_key: "desc",
            }

            url = url + "?" + urlencode(params, quote_via=quote_plus)
            response = client.get(url, **self.headers)
            self.assertEqual(response.status_code, status.HTTP_200_OK)

    def test_execute_query_with_order_by_delta(self):
        """Test that data is grouped and limited by order by delta."""
        client = APIClient()
        params = {
            "filter[resolution]": "monthly",
            "filter[time_scope_value]": "-1",
            "filter[time_scope_units]": "month",
            "group_by[cluster]": "*",
            "order_by[delta]": "desc",
            "delta": "usage__capacity",
        }
        url = reverse("reports-openshift-cpu") + "?" + urlencode(params, quote_via=quote_plus)
        response = client.get(url, **self.headers)
        self.assertEqual(response.status_code, status.HTTP_200_OK)
        data = response.json()
        cluster = data.get("data", [])[0].get("clusters", [])
        p_usage = cluster[0].get("values", [])[0].get("usage", {}).get("value")
        p_cap = cluster[0].get("values", [])[0].get("capacity", {}).get("value")
        previous_usage = p_usage / p_cap
        for entry in cluster:
            c_usage = entry.get("values", [])[0].get("usage", {}).get("value")
            c_cap = entry.get("values", [])[0].get("capacity", {}).get("value")
            current_usage = c_usage / c_cap
            self.assertTrue(current_usage <= previous_usage)
            previous_usage = current_usage

    def test_execute_query_volume(self):
        """Test that the volume endpoint functions."""
        url = reverse("reports-openshift-volume")
        client = APIClient()
        params = {
            "filter[resolution]": "monthly",
            "filter[time_scope_value]": "-1",
            "filter[time_scope_units]": "month",
        }
        url = url + "?" + urlencode(params, quote_via=quote_plus)
        response = client.get(url, **self.headers)
        self.assertEqual(response.status_code, status.HTTP_200_OK)

        data = response.json()
        values = data.get("data")[0].get("values")[0]
        self.assertTrue("usage" in values)
        self.assertTrue("request" in values)
        self.assertTrue("cost" in values)
        self.assertEqual(values.get("usage", {}).get("units"), "GiB-Mo")

    def test_execute_query_default_pagination(self):
        """Test that the default pagination works."""
        url = reverse("reports-openshift-volume")
        client = APIClient()
        params = {
            "filter[resolution]": "monthly",
            "filter[time_scope_value]": "-1",
            "filter[time_scope_units]": "month",
        }
        url = url + "?" + urlencode(params, quote_via=quote_plus)
        response = client.get(url, **self.headers)
        self.assertEqual(response.status_code, status.HTTP_200_OK)

        response_data = response.json()
        data = response_data.get("data", [])
        meta = response_data.get("meta", {})
        count = meta.get("count", 0)

        self.assertIn("total", meta)
        self.assertIn("filter", meta)
        self.assertIn("count", meta)

        self.assertEqual(len(data), count)

    def test_execute_query_limit_pagination(self):
        """Test that the default pagination works with a limit."""
        limit = 2
        start_date = self.ten_days_ago.date().strftime("%Y-%m-%d")
        url = reverse("reports-openshift-cpu")
        client = APIClient()
        params = {
            "filter[resolution]": "daily",
            "filter[time_scope_value]": "-10",
            "filter[time_scope_units]": "day",
            "limit": limit,
        }
        url = url + "?" + urlencode(params, quote_via=quote_plus)
        response = client.get(url, **self.headers)
        self.assertEqual(response.status_code, status.HTTP_200_OK)

        response_data = response.json()
        data = response_data.get("data", [])
        meta = response_data.get("meta", {})
        count = meta.get("count", 0)

        self.assertIn("total", meta)
        self.assertIn("count", meta)

        self.assertNotEqual(len(data), count)
        if limit > count:
            self.assertEqual(len(data), count)
        else:
            self.assertEqual(len(data), limit)
        self.assertEqual(data[0].get("date"), start_date)

    def test_execute_query_limit_offset_pagination(self):
        """Test that the default pagination works with an offset."""
        limit = 1
        offset = 1
        start_date = (self.ten_days_ago + datetime.timedelta(days=offset)).date().strftime("%Y-%m-%d")
        url = reverse("reports-openshift-cpu")
        client = APIClient()
        params = {
            "filter[resolution]": "daily",
            "filter[time_scope_value]": "-10",
            "filter[time_scope_units]": "day",
            "limit": limit,
            "offset": offset,
        }
        url = url + "?" + urlencode(params, quote_via=quote_plus)
        response = client.get(url, **self.headers)
        self.assertEqual(response.status_code, status.HTTP_200_OK)

        response_data = response.json()
        data = response_data.get("data", [])
        meta = response_data.get("meta", {})
        count = meta.get("count", 0)
        self.assertIn("total", meta)
        self.assertIn("count", meta)

        self.assertNotEqual(len(data), count)
        if limit + offset > count:
            self.assertEqual(len(data), max((count - offset), 0))
        else:
            self.assertEqual(len(data), limit)
        self.assertEqual(data[0].get("date"), start_date)

    def test_execute_query_filter_limit_offset_pagination(self):
        """Test that the ranked group pagination works."""
        limit = 1
        offset = 0

        url = reverse("reports-openshift-cpu")
        client = APIClient()
        params = {
            "filter[resolution]": "monthly",
            "filter[time_scope_value]": "-1",
            "filter[time_scope_units]": "month",
            "group_by[project]": "*",
            "filter[limit]": limit,
            "filter[offset]": offset,
        }
        url = url + "?" + urlencode(params, quote_via=quote_plus)
        response = client.get(url, **self.headers)
        self.assertEqual(response.status_code, status.HTTP_200_OK)

        response_data = response.json()
        data = response_data.get("data", [])
        meta = response_data.get("meta", {})
        count = meta.get("count", 0)

        self.assertIn("total", meta)
        self.assertIn("filter", meta)
        self.assertIn("count", meta)

        for entry in data:
            projects = entry.get("projects", [])
            if limit + offset > count:
                self.assertEqual(len(projects), max((count - offset), 0))
            else:
                self.assertEqual(len(projects), limit)

    def test_execute_query_filter_limit_high_offset_pagination(self):
        """Test that the default pagination works."""
        limit = 1
        offset = 10

        url = reverse("reports-openshift-cpu")
        client = APIClient()
        params = {
            "filter[resolution]": "monthly",
            "filter[time_scope_value]": "-1",
            "filter[time_scope_units]": "month",
            "group_by[project]": "*",
            "filter[limit]": limit,
            "filter[offset]": offset,
        }
        url = url + "?" + urlencode(params, quote_via=quote_plus)
        response = client.get(url, **self.headers)
        self.assertEqual(response.status_code, status.HTTP_200_OK)

        response_data = response.json()
        data = response_data.get("data", [])
        meta = response_data.get("meta", {})
        count = meta.get("count", 0)

        self.assertIn("total", meta)
        self.assertIn("filter", meta)
        self.assertIn("count", meta)

        for entry in data:
            projects = entry.get("projects", [])
            if limit + offset > count:
                self.assertEqual(len(projects), max((count - offset), 0))
            else:
                self.assertEqual(len(projects), limit)

    def test_execute_query_with_and_filter(self):
        """Test the filter[and:] param in the view."""
        url = reverse("reports-openshift-cpu")
        client = APIClient()

        with tenant_context(self.tenant):
            projects = (
                OCPUsageLineItemDailySummary.objects.filter(usage_start__gte=self.ten_days_ago.date())
                .values("namespace")
                .distinct()
            )
            projects = [project.get("namespace") for project in projects]

        params = {
            "filter[resolution]": "daily",
            "filter[time_scope_value]": "-10",
            "filter[time_scope_units]": "day",
            "filter[and:project]": projects,
        }
        url = url + "?" + urlencode(params, quote_via=quote_plus)
        response = client.get(url, **self.headers)
        self.assertEqual(response.status_code, status.HTTP_200_OK)

        response_data = response.json()
        data = response_data.get("data", [])
        for entry in data:
            self.assertEqual(entry.get("values"), [])

    def test_execute_query_with_and_group_by(self):
        """Test the group_by[and:] param in the view."""
        url = reverse("reports-openshift-cpu")
        client = APIClient()

        with tenant_context(self.tenant):
            clusters = (
                OCPUsageLineItemDailySummary.objects.filter(usage_start__gte=self.ten_days_ago.date())
                .values("cluster_id")
                .distinct()
            )
            clusters = [cluster.get("cluster_id") for cluster in clusters]
        params = {
            "filter[resolution]": "daily",
            "filter[time_scope_value]": "-10",
            "filter[time_scope_units]": "day",
            "group_by[and:cluster]": clusters,
        }
        url = url + "?" + urlencode(params, quote_via=quote_plus)
        response = client.get(url, **self.headers)
        self.assertEqual(response.status_code, status.HTTP_200_OK)

        response_data = response.json()
        data = response_data.get("data", [])
        for entry in data:
            self.assertEqual(entry.get("clusters"), [])

    def test_execute_query_with_and_tag_filter(self):
        """Test the filter[and:tag:] param in the view."""
        url = "?filter[type]=pod&filter[time_scope_value]=-1&filter[enabled]=true"
        query_params = self.mocked_query_params(url, OCPTagView)
        handler = OCPTagQueryHandler(query_params)
        tag_keys = handler.get_tag_keys()
        filter_key = tag_keys[0]

        with tenant_context(self.tenant):
            labels = (
                OCPUsageLineItemDailySummary.objects.filter(
                    report_period__report_period_start__gte=self.dh.this_month_start.date()
                )
                .filter(pod_labels__has_key=filter_key)
                .values(*["pod_labels"])
                .all()
            )
            label_of_interest = labels[0]
            filter_value = label_of_interest.get("pod_labels", {}).get(filter_key)

        url = reverse("reports-openshift-cpu")
        client = APIClient()

        params = {
            "filter[resolution]": "monthly",
            "filter[time_scope_value]": "-1",
            "filter[time_scope_units]": "month",
            f"filter[and:tag:{filter_key}]": filter_value,
        }
        url = url + "?" + urlencode(params, quote_via=quote_plus)
        response = client.get(url, **self.headers)
        self.assertEqual(response.status_code, status.HTTP_200_OK)

    def test_execute_query_with_and_tag_group_by(self):
        """Test the group_by[and:tag:] param in the view."""
        url = "?filter[type]=pod&filter[time_scope_value]=-1&filter[enabled]=true"
        query_params = self.mocked_query_params(url, OCPTagView)
        handler = OCPTagQueryHandler(query_params)
        tag_keys = handler.get_tag_keys()
        group_by_key = tag_keys[0]

        with tenant_context(self.tenant):
            labels = (
                OCPUsageLineItemDailySummary.objects.filter(
                    report_period__report_period_start__gte=self.dh.this_month_start.date()
                )
                .filter(pod_labels__has_key=group_by_key)
                .values(*["pod_labels"])
                .all()
            )
            label_of_interest = labels[0]
            group_by_value = label_of_interest.get("pod_labels", {}).get(group_by_key)

        url = reverse("reports-openshift-cpu")
        client = APIClient()
        params = {
            "filter[resolution]": "monthly",
            "filter[time_scope_value]": "-1",
            "filter[time_scope_units]": "month",
            f"group_by[and:tag:{group_by_key}]": group_by_value,
        }
        url = url + "?" + urlencode(params, quote_via=quote_plus)
        response = client.get(url, **self.headers)
        self.assertEqual(response.status_code, status.HTTP_200_OK)

    def test_order_by_tag_wo_group(self):
        """Test that order by tags without a group-by fails."""
        baseurl = reverse("reports-openshift-cpu")
        client = APIClient()

        tag_url = reverse("openshift-tags")
        tag_url = tag_url + "?filter[time_scope_value]=-1&key_only=True"
        response = client.get(tag_url, **self.headers)
        tag_keys = response.data.get("data", [])

        for key in tag_keys:
            order_by_dict_key = f"order_by[tag:{key}]"
            params = {
                "filter[resolution]": "monthly",
                "filter[time_scope_value]": "-1",
                "filter[time_scope_units]": "month",
                order_by_dict_key: random.choice(["asc", "desc"]),
            }

            url = baseurl + "?" + urlencode(params, quote_via=quote_plus)
            response = client.get(url, **self.headers)
            self.assertEqual(response.status_code, status.HTTP_400_BAD_REQUEST)

    def test_order_by_tag_w_wrong_group(self):
        """Test that order by tags with a non-matching group-by fails."""
        baseurl = reverse("reports-openshift-cpu")
        client = APIClient()

        tag_url = reverse("openshift-tags")
        tag_url = tag_url + "?filter[time_scope_value]=-1&key_only=True"
        response = client.get(tag_url, **self.headers)
        tag_keys = response.data.get("data", [])

        for key in tag_keys:
            order_by_dict_key = f"order_by[tag:{key}]"
            params = {
                "filter[resolution]": "monthly",
                "filter[time_scope_value]": "-1",
                "filter[time_scope_units]": "month",
                order_by_dict_key: random.choice(["asc", "desc"]),
                "group_by[usage]": random.choice(["asc", "desc"]),
            }

            url = baseurl + "?" + urlencode(params, quote_via=quote_plus)
            response = client.get(url, **self.headers)
            self.assertEqual(response.status_code, status.HTTP_400_BAD_REQUEST)

    def test_order_by_tag_w_tag_group(self):
        """Test that order by tags with a matching group-by tag works."""
        baseurl = reverse("reports-openshift-cpu")
        client = APIClient()

        tag_url = reverse("openshift-tags")
        tag_url = tag_url + "?filter[time_scope_value]=-1&key_only=True"
        response = client.get(tag_url, **self.headers)
        tag_keys = response.data.get("data", [])

        for key in tag_keys:
            order_by_dict_key = f"order_by[tag:{key}]"
            group_by_dict_key = f"group_by[tag:{key}]"
            params = {
                "filter[resolution]": "monthly",
                "filter[time_scope_value]": "-1",
                "filter[time_scope_units]": "month",
                order_by_dict_key: random.choice(["asc", "desc"]),
                group_by_dict_key: "*",
            }

            url = baseurl + "?" + urlencode(params, quote_via=quote_plus)
            response = client.get(url, **self.headers)
            self.assertEqual(response.status_code, status.HTTP_200_OK)

    def test_order_by_with_bad_query_value(self):
        """Given order by and invalid data in one of the query parameters,
        ensure a 400 status is returned.
        """

        url = reverse("reports-openshift-volume")
        client = APIClient()
        params = {
            "order_by": "",
            "end_date": 'zj{{print+"3042"+"4354"}}zj',
        }
        url = f"{url}?{urlencode(params)}"
        response = client.get(url, **self.headers)

        self.assertEqual(response.status_code, status.HTTP_400_BAD_REQUEST)
        self.assertIn("wrong format", response.data["end_date"][0])

    def test_distributed_cost_requires_group_by_project(self):
        """Test the distributed cost param requires group by project."""
        url = reverse("reports-openshift-costs")
        params = [{"delta": "distributed_cost"}, {"order_by[distributed_cost]": "asc"}]
        for param in params:
            with self.subTest(param=param):
                url = url + "?" + urlencode(param, quote_via=quote_plus)
                response = APIClient().get(url, **self.headers)
<<<<<<< HEAD
                self.assertEqual(response.status_code, status.HTTP_400_BAD_REQUEST)

    def test_gpu_endpoint_exists(self):
        """Test that GPU endpoint returns 200."""
        url = reverse("reports-openshift-gpu")
        response = APIClient().get(url, **self.headers)
        self.assertEqual(response.status_code, status.HTTP_200_OK)

    def test_gpu_endpoint_group_by_cluster(self):
        """Test GPU endpoint with group_by cluster."""
        url = reverse("reports-openshift-gpu")
        params = {"group_by[cluster]": "*"}
        url = f"{url}?{urlencode(params)}"
        response = APIClient().get(url, **self.headers)
        self.assertEqual(response.status_code, status.HTTP_200_OK)

    def test_gpu_endpoint_group_by_vendor(self):
        """Test GPU endpoint with group_by vendor."""
        url = reverse("reports-openshift-gpu")
        params = {"group_by[vendor]": "*"}
        url = f"{url}?{urlencode(params)}"
        response = APIClient().get(url, **self.headers)
        self.assertEqual(response.status_code, status.HTTP_200_OK)
        # Verify vendor field is present in response
        data = response.data
        if data.get("data") and len(data["data"]) > 0:
            first_value = data["data"][0].get("values", [])
            if first_value:
                self.assertIn("vendor", first_value[0])

    def test_gpu_endpoint_group_by_model(self):
        """Test GPU endpoint with group_by model."""
        url = reverse("reports-openshift-gpu")
        params = {"group_by[model]": "*"}
        url = f"{url}?{urlencode(params)}"
        response = APIClient().get(url, **self.headers)
        self.assertEqual(response.status_code, status.HTTP_200_OK)
        # Verify model field is present in response
        data = response.data
        if data.get("data") and len(data["data"]) > 0:
            first_value = data["data"][0].get("values", [])
            if first_value:
                self.assertIn("model", first_value[0])

    def test_gpu_endpoint_filter_vendor(self):
        """Test GPU endpoint with vendor filter."""
        url = reverse("reports-openshift-gpu")
        params = {"filter[vendor]": "nvidia"}
        url = f"{url}?{urlencode(params)}"
        response = APIClient().get(url, **self.headers)
        self.assertEqual(response.status_code, status.HTTP_200_OK)

    def test_gpu_endpoint_filter_model(self):
        """Test GPU endpoint with model filter."""
        url = reverse("reports-openshift-gpu")
        params = {"filter[model]": "Tesla T4"}
        url = f"{url}?{urlencode(params)}"
        response = APIClient().get(url, **self.headers)
        self.assertEqual(response.status_code, status.HTTP_200_OK)

    @patch("api.query_handler.TruncDayString")
    def test_gpu_endpoint_includes_cost_fields(self, mock_trunc):
        """Test that GPU endpoint response includes cost fields."""
        mock_trunc.return_value = TruncDayString("usage_start")
        url = reverse("reports-openshift-gpu")
        response = APIClient().get(url, **self.headers)
        self.assertEqual(response.status_code, status.HTTP_200_OK)

        # Verify response structure includes cost-related aggregates
        data = response.data
        self.assertIsNotNone(data.get("data"))

        # Check if meta/aggregates section exists and includes cost fields
        if data.get("meta", {}).get("aggregates"):
            aggregates = data["meta"]["aggregates"]
            # Cost fields should be present (may be 0 if no cost model configured)
            expected_cost_fields = ["gpu_cost", "cost_total"]
            for field in expected_cost_fields:
                self.assertIn(field, aggregates, f"{field} should be in aggregates")

    def test_costs_endpoint_includes_gpu_costs_in_total(self):
        """Test that GPU costs are included in costs endpoint total calculation."""
        test_project = "gpu-cost-test-project"
        gpu_cost = Decimal("100.00")
        cpu_cost = Decimal("50.00")
        memory_cost = Decimal("25.00")
        expected_total = gpu_cost + cpu_cost + memory_cost

        # Create data with multiple cost components including GPU
        with tenant_context(self.tenant):
            self.baker.make(
                "OCPUsageLineItemDailySummary",
                usage_start=self.dh.this_month_start.date(),
                namespace=test_project,
                cost_model_gpu_cost=gpu_cost,
                cost_model_cpu_cost=cpu_cost,
                cost_model_memory_cost=memory_cost,
                raw_currency="USD",
            )

        # Query costs endpoint
        url = reverse("reports-openshift-costs")
        params = {
            "filter[project]": test_project,
            "filter[time_scope_units]": "month",
            "filter[time_scope_value]": "-1",
            "filter[resolution]": "monthly",
        }
        url = url + "?" + urlencode(params, quote_via=quote_plus)
        response = APIClient().get(url, **self.headers)

        self.assertEqual(response.status_code, status.HTTP_200_OK)
        data = response.data

        # Verify the total includes all cost components (CPU + Memory + GPU)
        total_cost = data.get("meta", {}).get("total", {}).get("cost", {}).get("total", {}).get("value", 0)
        self.assertIsNotNone(total_cost)
        self.assertAlmostEqual(Decimal(str(total_cost)), expected_total, places=2)
=======
                self.assertEqual(response.status_code, status.HTTP_400_BAD_REQUEST)
>>>>>>> ae6a86d1
<|MERGE_RESOLUTION|>--- conflicted
+++ resolved
@@ -1913,125 +1913,4 @@
             with self.subTest(param=param):
                 url = url + "?" + urlencode(param, quote_via=quote_plus)
                 response = APIClient().get(url, **self.headers)
-<<<<<<< HEAD
-                self.assertEqual(response.status_code, status.HTTP_400_BAD_REQUEST)
-
-    def test_gpu_endpoint_exists(self):
-        """Test that GPU endpoint returns 200."""
-        url = reverse("reports-openshift-gpu")
-        response = APIClient().get(url, **self.headers)
-        self.assertEqual(response.status_code, status.HTTP_200_OK)
-
-    def test_gpu_endpoint_group_by_cluster(self):
-        """Test GPU endpoint with group_by cluster."""
-        url = reverse("reports-openshift-gpu")
-        params = {"group_by[cluster]": "*"}
-        url = f"{url}?{urlencode(params)}"
-        response = APIClient().get(url, **self.headers)
-        self.assertEqual(response.status_code, status.HTTP_200_OK)
-
-    def test_gpu_endpoint_group_by_vendor(self):
-        """Test GPU endpoint with group_by vendor."""
-        url = reverse("reports-openshift-gpu")
-        params = {"group_by[vendor]": "*"}
-        url = f"{url}?{urlencode(params)}"
-        response = APIClient().get(url, **self.headers)
-        self.assertEqual(response.status_code, status.HTTP_200_OK)
-        # Verify vendor field is present in response
-        data = response.data
-        if data.get("data") and len(data["data"]) > 0:
-            first_value = data["data"][0].get("values", [])
-            if first_value:
-                self.assertIn("vendor", first_value[0])
-
-    def test_gpu_endpoint_group_by_model(self):
-        """Test GPU endpoint with group_by model."""
-        url = reverse("reports-openshift-gpu")
-        params = {"group_by[model]": "*"}
-        url = f"{url}?{urlencode(params)}"
-        response = APIClient().get(url, **self.headers)
-        self.assertEqual(response.status_code, status.HTTP_200_OK)
-        # Verify model field is present in response
-        data = response.data
-        if data.get("data") and len(data["data"]) > 0:
-            first_value = data["data"][0].get("values", [])
-            if first_value:
-                self.assertIn("model", first_value[0])
-
-    def test_gpu_endpoint_filter_vendor(self):
-        """Test GPU endpoint with vendor filter."""
-        url = reverse("reports-openshift-gpu")
-        params = {"filter[vendor]": "nvidia"}
-        url = f"{url}?{urlencode(params)}"
-        response = APIClient().get(url, **self.headers)
-        self.assertEqual(response.status_code, status.HTTP_200_OK)
-
-    def test_gpu_endpoint_filter_model(self):
-        """Test GPU endpoint with model filter."""
-        url = reverse("reports-openshift-gpu")
-        params = {"filter[model]": "Tesla T4"}
-        url = f"{url}?{urlencode(params)}"
-        response = APIClient().get(url, **self.headers)
-        self.assertEqual(response.status_code, status.HTTP_200_OK)
-
-    @patch("api.query_handler.TruncDayString")
-    def test_gpu_endpoint_includes_cost_fields(self, mock_trunc):
-        """Test that GPU endpoint response includes cost fields."""
-        mock_trunc.return_value = TruncDayString("usage_start")
-        url = reverse("reports-openshift-gpu")
-        response = APIClient().get(url, **self.headers)
-        self.assertEqual(response.status_code, status.HTTP_200_OK)
-
-        # Verify response structure includes cost-related aggregates
-        data = response.data
-        self.assertIsNotNone(data.get("data"))
-
-        # Check if meta/aggregates section exists and includes cost fields
-        if data.get("meta", {}).get("aggregates"):
-            aggregates = data["meta"]["aggregates"]
-            # Cost fields should be present (may be 0 if no cost model configured)
-            expected_cost_fields = ["gpu_cost", "cost_total"]
-            for field in expected_cost_fields:
-                self.assertIn(field, aggregates, f"{field} should be in aggregates")
-
-    def test_costs_endpoint_includes_gpu_costs_in_total(self):
-        """Test that GPU costs are included in costs endpoint total calculation."""
-        test_project = "gpu-cost-test-project"
-        gpu_cost = Decimal("100.00")
-        cpu_cost = Decimal("50.00")
-        memory_cost = Decimal("25.00")
-        expected_total = gpu_cost + cpu_cost + memory_cost
-
-        # Create data with multiple cost components including GPU
-        with tenant_context(self.tenant):
-            self.baker.make(
-                "OCPUsageLineItemDailySummary",
-                usage_start=self.dh.this_month_start.date(),
-                namespace=test_project,
-                cost_model_gpu_cost=gpu_cost,
-                cost_model_cpu_cost=cpu_cost,
-                cost_model_memory_cost=memory_cost,
-                raw_currency="USD",
-            )
-
-        # Query costs endpoint
-        url = reverse("reports-openshift-costs")
-        params = {
-            "filter[project]": test_project,
-            "filter[time_scope_units]": "month",
-            "filter[time_scope_value]": "-1",
-            "filter[resolution]": "monthly",
-        }
-        url = url + "?" + urlencode(params, quote_via=quote_plus)
-        response = APIClient().get(url, **self.headers)
-
-        self.assertEqual(response.status_code, status.HTTP_200_OK)
-        data = response.data
-
-        # Verify the total includes all cost components (CPU + Memory + GPU)
-        total_cost = data.get("meta", {}).get("total", {}).get("cost", {}).get("total", {}).get("value", 0)
-        self.assertIsNotNone(total_cost)
-        self.assertAlmostEqual(Decimal(str(total_cost)), expected_total, places=2)
-=======
-                self.assertEqual(response.status_code, status.HTTP_400_BAD_REQUEST)
->>>>>>> ae6a86d1
+                self.assertEqual(response.status_code, status.HTTP_400_BAD_REQUEST)