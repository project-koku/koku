#
# Copyright 2018 Red Hat, Inc.
#
# This program is free software: you can redistribute it and/or modify
# it under the terms of the GNU Affero General Public License as
# published by the Free Software Foundation, either version 3 of the
# License, or (at your option) any later version.
#
# This program is distributed in the hope that it will be useful,
# but WITHOUT ANY WARRANTY; without even the implied warranty of
# MERCHANTABILITY or FITNESS FOR A PARTICULAR PURPOSE.  See the
# GNU Affero General Public License for more details.
#
# You should have received a copy of the GNU Affero General Public License
# along with this program.  If not, see <https://www.gnu.org/licenses/>.
#
"""Test the Report views."""
import datetime
import random
from decimal import Decimal
from unittest.mock import patch
from urllib.parse import quote_plus
from urllib.parse import urlencode

from dateutil import relativedelta
from django.db.models import Count
from django.db.models import DecimalField
from django.db.models import F
from django.db.models import Sum
from django.db.models import Value
from django.db.models.functions import Coalesce
from django.http import HttpRequest
from django.http import QueryDict
from django.urls import reverse
from rest_framework import status
from rest_framework.request import Request
from rest_framework.response import Response
from rest_framework.test import APIClient
from tenant_schemas.utils import tenant_context

from api.iam.test.iam_test_case import IamTestCase
from api.models import Provider
from api.models import User
from api.provider.test import create_generic_provider
from api.query_handler import TruncDayString
from api.report.ocp.view import OCPCpuView
from api.report.ocp.view import OCPMemoryView
from api.tags.ocp.queries import OCPTagQueryHandler
from api.tags.ocp.view import OCPTagView
from api.utils import DateHelper
from reporting.models import OCPUsageLineItemDailySummary


class OCPReportViewTest(IamTestCase):
    """Tests the report view."""

    @classmethod
    def setUpClass(cls):
        """Set up the test class."""
        super().setUpClass()
        cls.dh = DateHelper()
        cls.ten_days_ago = cls.dh.n_days_ago(cls.dh._now, 9)

    def setUp(self):
        """Set up the customer view tests."""
        super().setUp()
<<<<<<< HEAD
        _, self.provider = create_generic_provider(Provider.PROVIDER_OCP, self.headers)
=======
        _, self.provider = create_generic_provider(Provider.PROVIDER_OCP, self.request_context)
        self.data_generator = OCPReportDataGenerator(self.tenant, self.provider)
        self.data_generator.add_data_to_tenant()
>>>>>>> 61467e38

        self.report_ocp_cpu = {
            "group_by": {"project": ["*"]},
            "filter": {"resolution": "monthly", "time_scope_value": "-1", "time_scope_units": "month"},
            "data": [
                {
                    "date": "2018-10",
                    "projects": [
                        {
                            "project": "default",
                            "values": [
                                {
                                    "date": "2018-10",
                                    "project": "default",
                                    "limit": "null",
                                    "usage": 0.119385,
                                    "request": 9.506666,
                                }
                            ],
                        },
                        {
                            "project": "metering",
                            "values": [
                                {
                                    "date": "2018-10",
                                    "project": "metering",
                                    "limit": "null",
                                    "usage": 4.464511,
                                    "request": 53.985832,
                                }
                            ],
                        },
                        {
                            "project": "monitoring",
                            "values": [
                                {
                                    "date": "2018-10",
                                    "project": "monitoring",
                                    "limit": "null",
                                    "usage": 7.861343,
                                    "request": 17.920067,
                                }
                            ],
                        },
                        {
                            "project": "openshift-web-console",
                            "values": [
                                {
                                    "date": "2018-10",
                                    "project": "openshift-web-console",
                                    "limit": "null",
                                    "usage": 0.862687,
                                    "request": 4.753333,
                                }
                            ],
                        },
                    ],
                }
            ],
            "total": {"pod_usage_cpu_core_hours": 13.307928, "pod_request_cpu_core_hours": 86.165898},
        }
        self.report_ocp_mem = {
            "group_by": {"project": ["*"]},
            "filter": {"resolution": "monthly", "time_scope_value": "-1", "time_scope_units": "month"},
            "data": [
                {
                    "date": "2018-10",
                    "projects": [
                        {
                            "project": "default",
                            "values": [
                                {
                                    "date": "2018-10",
                                    "project": "default",
                                    "memory_usage_gigabytes": 0.162249,
                                    "memory_requests_gigabytes": 1.063302,
                                }
                            ],
                        },
                        {
                            "project": "metering",
                            "values": [
                                {
                                    "date": "2018-10",
                                    "project": "metering",
                                    "memory_usage_gigabytes": 5.899788,
                                    "memory_requests_gigabytes": 7.007081,
                                }
                            ],
                        },
                        {
                            "project": "monitoring",
                            "values": [
                                {
                                    "date": "2018-10",
                                    "project": "monitoring",
                                    "memory_usage_gigabytes": 3.178287,
                                    "memory_requests_gigabytes": 4.153526,
                                }
                            ],
                        },
                        {
                            "project": "openshift-web-console",
                            "values": [
                                {
                                    "date": "2018-10",
                                    "project": "openshift-web-console",
                                    "memory_usage_gigabytes": 0.068988,
                                    "memory_requests_gigabytes": 0.207677,
                                }
                            ],
                        },
                    ],
                }
            ],
            "total": {"pod_usage_memory_gigabytes": 9.309312, "pod_request_memory_gigabytes": 12.431585},
        }

    @patch("api.report.ocp.query_handler.OCPReportQueryHandler")
    def test_ocpcpuview_success(self, mock_handler):
        """Test OCP cpu view report."""
        mock_handler.return_value.execute_query.return_value = self.report_ocp_cpu
        params = {
            "group_by[node]": "*",
            "filter[resolution]": "monthly",
            "filter[time_scope_value]": "-1",
            "filter[time_scope_units]": "month",
        }
        user = User.objects.get(username=self.user_data["username"])

        django_request = HttpRequest()
        if not django_request.META.get("HTTP_HOST"):
            django_request.META["HTTP_HOST"] = "testhost"

        qd = QueryDict(mutable=True)
        qd.update(params)
        django_request.GET = qd
        request = Request(django_request)
        request.user = user

        response = OCPCpuView().get(request)
        self.assertIsInstance(response, Response)
        self.assertEqual(response.status_code, status.HTTP_200_OK)

    @patch("api.report.ocp.query_handler.OCPReportQueryHandler")
    def test_ocpmemview_success(self, mock_handler):
        """Test OCP memory view report."""
        mock_handler.return_value.execute_query.return_value = self.report_ocp_mem
        params = {
            "group_by[node]": "*",
            "filter[resolution]": "monthly",
            "filter[time_scope_value]": "-1",
            "filter[time_scope_units]": "month",
        }
        user = User.objects.get(username=self.user_data["username"])

        django_request = HttpRequest()
        if not django_request.META.get("HTTP_HOST"):
            django_request.META["HTTP_HOST"] = "testhost"

        qd = QueryDict(mutable=True)
        qd.update(params)
        django_request.GET = qd
        request = Request(django_request)
        request.user = user

        response = OCPMemoryView().get(request)
        self.assertIsInstance(response, Response)
        self.assertEqual(response.status_code, status.HTTP_200_OK)

    def test_execute_query_ocp_cpu(self):
        """Test that OCP CPU endpoint works."""
        url = reverse("reports-openshift-cpu")
        client = APIClient()
        response = client.get(url, **self.headers)

        expected_end_date = self.dh.today.date().strftime("%Y-%m-%d")
        expected_start_date = self.ten_days_ago.strftime("%Y-%m-%d")
        self.assertEqual(response.status_code, status.HTTP_200_OK)
        data = response.json()
        dates = sorted([item.get("date") for item in data.get("data")])
        self.assertEqual(dates[0], expected_start_date)
        self.assertEqual(dates[-1], expected_end_date)

        for item in data.get("data"):
            if item.get("values"):
                values = item.get("values")[0]
                self.assertTrue("limit" in values)
                self.assertTrue("usage" in values)
                self.assertTrue("request" in values)

    def test_costs_api_has_units(self):
        """Test that the costs API returns units."""
        url = reverse("reports-openshift-costs")
        client = APIClient()
        response = client.get(url, **self.headers)
        response_json = response.json()

        total = response_json.get("meta", {}).get("total", {})
        data = response_json.get("data", {})
        self.assertTrue("cost" in total)
        self.assertEqual(total.get("cost", {}).get("units"), "USD")

        for item in data:
            if item.get("values"):
                values = item.get("values")[0]
                self.assertTrue("cost" in values)
                self.assertEqual(values.get("cost", {}).get("units"), "USD")

    def test_cpu_api_has_units(self):
        """Test that the CPU API returns units."""
        url = reverse("reports-openshift-cpu")
        client = APIClient()
        response = client.get(url, **self.headers)
        response_json = response.json()

        total = response_json.get("meta", {}).get("total", {})
        data = response_json.get("data", {})
        self.assertTrue("usage" in total)
        self.assertEqual(total.get("usage", {}).get("units"), "Core-Hours")

        for item in data:
            if item.get("values"):
                values = item.get("values")[0]
                self.assertTrue("usage" in values)
                self.assertEqual(values.get("usage", {}).get("units"), "Core-Hours")

    def test_memory_api_has_units(self):
        """Test that the memory API returns units."""
        url = reverse("reports-openshift-memory")
        client = APIClient()
        response = client.get(url, **self.headers)
        response_json = response.json()

        total = response_json.get("meta", {}).get("total", {})
        data = response_json.get("data", {})
        self.assertTrue("usage" in total)
        self.assertEqual(total.get("usage", {}).get("units"), "GB-Hours")

        for item in data:
            if item.get("values"):
                values = item.get("values")[0]
                self.assertTrue("usage" in values)
                self.assertEqual(values.get("usage", {}).get("units"), "GB-Hours")

    def test_execute_query_ocp_cpu_last_thirty_days(self):
        """Test that OCP CPU endpoint works."""
        url = reverse("reports-openshift-cpu")
        client = APIClient()
        params = {"filter[time_scope_value]": "-30", "filter[time_scope_units]": "day", "filter[resolution]": "daily"}
        url = url + "?" + urlencode(params, quote_via=quote_plus)
        response = client.get(url, **self.headers)

        expected_end_date = self.dh.today
        expected_start_date = self.dh.n_days_ago(expected_end_date, 29)
        expected_end_date = str(expected_end_date.date())
        expected_start_date = str(expected_start_date.date())
        self.assertEqual(response.status_code, status.HTTP_200_OK)
        data = response.json()
        dates = sorted([item.get("date") for item in data.get("data")])
        self.assertEqual(dates[0], expected_start_date)
        self.assertEqual(dates[-1], expected_end_date)

        for item in data.get("data"):
            if item.get("values"):
                values = item.get("values")[0]
                self.assertTrue("limit" in values)
                self.assertTrue("usage" in values)
                self.assertTrue("request" in values)

    def test_execute_query_ocp_cpu_this_month(self):
        """Test that data is returned for the full month."""
        url = reverse("reports-openshift-cpu")
        client = APIClient()
        params = {
            "filter[resolution]": "monthly",
            "filter[time_scope_value]": "-1",
            "filter[time_scope_units]": "month",
        }
        url = url + "?" + urlencode(params, quote_via=quote_plus)
        response = client.get(url, **self.headers)

        expected_date = self.dh.today.strftime("%Y-%m")

        self.assertEqual(response.status_code, status.HTTP_200_OK)
        data = response.json()
        dates = sorted([item.get("date") for item in data.get("data")])
        self.assertEqual(dates[0], expected_date)

        values = data.get("data")[0].get("values")[0]
        self.assertTrue("limit" in values)
        self.assertTrue("usage" in values)
        self.assertTrue("request" in values)

    def test_execute_query_ocp_cpu_this_month_daily(self):
        """Test that data is returned for the full month."""
        url = reverse("reports-openshift-cpu")
        client = APIClient()
        params = {"filter[resolution]": "daily", "filter[time_scope_value]": "-1", "filter[time_scope_units]": "month"}
        url = url + "?" + urlencode(params, quote_via=quote_plus)
        response = client.get(url, **self.headers)

        expected_start_date = self.dh.this_month_start.strftime("%Y-%m-%d")
        expected_end_date = self.dh.today.strftime("%Y-%m-%d")

        self.assertEqual(response.status_code, status.HTTP_200_OK)
        data = response.json()
        dates = sorted([item.get("date") for item in data.get("data")])
        self.assertEqual(dates[0], expected_start_date)
        self.assertEqual(dates[-1], expected_end_date)

        for item in data.get("data"):
            if item.get("values"):
                values = item.get("values")[0]
                self.assertTrue("limit" in values)
                self.assertTrue("usage" in values)
                self.assertTrue("request" in values)

    def test_execute_query_ocp_cpu_last_month(self):
        """Test that data is returned for the last month."""
        url = reverse("reports-openshift-cpu")
        client = APIClient()
        params = {
            "filter[resolution]": "monthly",
            "filter[time_scope_value]": "-2",
            "filter[time_scope_units]": "month",
        }
        url = url + "?" + urlencode(params, quote_via=quote_plus)
        response = client.get(url, **self.headers)

        expected_date = self.dh.last_month_start.strftime("%Y-%m")

        self.assertEqual(response.status_code, status.HTTP_200_OK)
        data = response.json()
        dates = sorted([item.get("date") for item in data.get("data")])
        self.assertEqual(dates[0], expected_date)

        values = data.get("data")[0].get("values")[0]
        self.assertTrue("limit" in values)
        self.assertTrue("usage" in values)
        self.assertTrue("request" in values)

    def test_execute_query_ocp_cpu_last_month_daily(self):
        """Test that data is returned for the full month."""
        url = reverse("reports-openshift-cpu")
        client = APIClient()
        params = {"filter[resolution]": "daily", "filter[time_scope_value]": "-2", "filter[time_scope_units]": "month"}
        url = url + "?" + urlencode(params, quote_via=quote_plus)
        response = client.get(url, **self.headers)

        expected_start_date = self.dh.last_month_start.strftime("%Y-%m-%d")
        expected_end_date = self.dh.last_month_end.strftime("%Y-%m-%d")

        self.assertEqual(response.status_code, status.HTTP_200_OK)
        data = response.json()
        dates = sorted([item.get("date") for item in data.get("data")])
        self.assertEqual(dates[0], expected_start_date)
        self.assertEqual(dates[-1], expected_end_date)

        for item in data.get("data"):
            if item.get("values"):
                values = item.get("values")[0]
                self.assertTrue("limit" in values)
                self.assertTrue("usage" in values)
                self.assertTrue("request" in values)

    def test_execute_query_ocp_memory_group_by_limit(self):
        """Test that OCP Mem endpoint works with limits."""
        url = reverse("reports-openshift-memory")
        client = APIClient()
        params = {
            "group_by[node]": "*",
            "filter[limit]": "1",
            "filter[time_scope_value]": "-10",
            "filter[time_scope_units]": "day",
            "filter[resolution]": "daily",
        }
        url = url + "?" + urlencode(params, quote_via=quote_plus)
        response = client.get(url, **self.headers)
        data = response.data

        with tenant_context(self.tenant):
            totals = (
                OCPUsageLineItemDailySummary.objects.filter(usage_start__gte=self.ten_days_ago.date())
                .values(*["usage_start"])
                .annotate(usage=Sum("pod_usage_memory_gigabyte_hours"))
            )

        totals = {total.get("usage_start").strftime("%Y-%m-%d"): total.get("usage") for total in totals}

        self.assertIn("nodes", data.get("data")[0])

        # Check if limit returns the correct number of results, and
        # that the totals add up properly
        for item in data.get("data"):
            if item.get("nodes"):
                date = item.get("date")
                projects = item.get("nodes")
                self.assertEqual(len(projects), 2)
                self.assertEqual(projects[1].get("node"), "1 Other")
                usage_total = projects[0].get("values")[0].get("usage", {}).get("value") + projects[1].get("values")[
                    0
                ].get("usage", {}).get("value")
                self.assertEqual(usage_total, totals.get(date))

    def test_execute_query_ocp_costs_group_by_cluster(self):
        """Test that the costs endpoint is reachable."""
        url = reverse("reports-openshift-costs")
        client = APIClient()
        params = {"group_by[cluster]": "*"}
        url = url + "?" + urlencode(params, quote_via=quote_plus)
        response = client.get(url, **self.headers)
        self.assertEqual(response.status_code, status.HTTP_200_OK)

    def test_execute_query_ocp_costs_group_by_node(self):
        """Test that the costs endpoint is reachable."""
        url = reverse("reports-openshift-costs")
        client = APIClient()
        params = {"group_by[node]": "*"}
        url = url + "?" + urlencode(params, quote_via=quote_plus)
        response = client.get(url, **self.headers)
        self.assertEqual(response.status_code, status.HTTP_200_OK)

    def test_execute_query_ocp_costs_group_by_project(self):
        """Test that the costs endpoint is reachable."""
        url = reverse("reports-openshift-costs")
        client = APIClient()
        params = {
            "group_by[project]": "*",
            "filter[time_scope_value]": "-1",
            "filter[time_scope_units]": "month",
            "filter[resolution]": "monthly",
        }
        url = url + "?" + urlencode(params, quote_via=quote_plus)
        response = client.get(url, **self.headers)
        self.assertEqual(response.status_code, status.HTTP_200_OK)

        # Using .data instead of .json() retains the Decimal types for
        # direct value and type comparisons
        data = response.data

        with tenant_context(self.tenant):
            cost = (
                OCPUsageLineItemDailySummary.objects.filter(usage_start__gte=self.dh.this_month_start.date())
                .aggregate(
                    total=Sum(
                        Coalesce(F("pod_charge_cpu_core_hours"), Value(0, output_field=DecimalField()))
                        + Coalesce(F("pod_charge_memory_gigabyte_hours"), Value(0, output_field=DecimalField()))
                        + Coalesce(F("persistentvolumeclaim_charge_gb_month"), Value(0, output_field=DecimalField()))
                        + Coalesce(F("infra_cost"), Value(0, output_field=DecimalField()))
                        + Coalesce(F("markup_cost"), Value(0, output_field=DecimalField()))
                    )
                )
                .get("total")
            )
            expected_total = cost if cost is not None else 0
        total = data.get("meta", {}).get("total", {}).get("cost", {}).get("value", 0)
        self.assertNotEqual(total, Decimal(0))
        self.assertEqual(total, expected_total)

    def test_execute_query_ocp_costs_with_delta(self):
        """Test that deltas work for costs."""
        url = reverse("reports-openshift-costs")
        client = APIClient()
        params = {
            "delta": "cost",
            "filter[resolution]": "daily",
            "filter[time_scope_value]": "-1",
            "filter[time_scope_units]": "month",
        }
        url = url + "?" + urlencode(params, quote_via=quote_plus)
        response = client.get(url, **self.headers)
        self.assertEqual(response.status_code, status.HTTP_200_OK)
        data = response.data
        this_month_start = self.dh.this_month_start
        last_month_start = self.dh.last_month_start

        date_delta = relativedelta.relativedelta(months=1)

        def date_to_string(dt):
            return dt.strftime("%Y-%m-%d")

        def string_to_date(dt):
            return datetime.datetime.strptime(dt, "%Y-%m-%d").date()

        with tenant_context(self.tenant):
            current_total = (
                OCPUsageLineItemDailySummary.objects.filter(usage_start__gte=this_month_start.date())
                .aggregate(
                    total=Sum(
                        Coalesce(F("pod_charge_cpu_core_hours"), Value(0, output_field=DecimalField()))
                        + Coalesce(F("pod_charge_memory_gigabyte_hours"), Value(0, output_field=DecimalField()))
                        + Coalesce(F("persistentvolumeclaim_charge_gb_month"), Value(0, output_field=DecimalField()))
                        + Coalesce(F("infra_cost"), Value(0, output_field=DecimalField()))
                        + Coalesce(F("markup_cost"), Value(0, output_field=DecimalField()))
                        + Coalesce(F("monthly_cost"), Value(0, output_field=DecimalField()))
                    )
                )
                .get("total")
            )
            current_total = current_total if current_total is not None else 0

            current_totals = (
                OCPUsageLineItemDailySummary.objects.filter(usage_start__gte=this_month_start.date())
                .annotate(**{"date": TruncDayString("usage_start")})
                .values(*["date"])
                .annotate(
                    total=Sum(
                        Coalesce(F("pod_charge_cpu_core_hours"), Value(0, output_field=DecimalField()))
                        + Coalesce(F("pod_charge_memory_gigabyte_hours"), Value(0, output_field=DecimalField()))
                        + Coalesce(F("persistentvolumeclaim_charge_gb_month"), Value(0, output_field=DecimalField()))
                        + Coalesce(F("infra_cost"), Value(0, output_field=DecimalField()))
                        + Coalesce(F("markup_cost"), Value(0, output_field=DecimalField()))
                        + Coalesce(F("monthly_cost"), Value(0, output_field=DecimalField()))
                    )
                )
            )

            prev_totals = (
                OCPUsageLineItemDailySummary.objects.filter(usage_start__gte=last_month_start.date())
                .filter(usage_start__lt=this_month_start.date())
                .annotate(**{"date": TruncDayString("usage_start")})
                .values(*["date"])
                .annotate(
                    total=Sum(
                        Coalesce(F("pod_charge_cpu_core_hours"), Value(0, output_field=DecimalField()))
                        + Coalesce(F("pod_charge_memory_gigabyte_hours"), Value(0, output_field=DecimalField()))
                        + Coalesce(F("persistentvolumeclaim_charge_gb_month"), Value(0, output_field=DecimalField()))
                        + Coalesce(F("infra_cost"), Value(0, output_field=DecimalField()))
                        + Coalesce(F("markup_cost"), Value(0, output_field=DecimalField()))
                        + Coalesce(F("monthly_cost"), Value(0, output_field=DecimalField()))
                    )
                )
            )

        current_totals = {total.get("date"): total.get("total") for total in current_totals}
        prev_totals = {
            date_to_string(string_to_date(total.get("date")) + date_delta): total.get("total")
            for total in prev_totals
            if date_to_string(string_to_date(total.get("date")) + date_delta) in current_totals
        }

        prev_total = sum(prev_totals.values())
        prev_total = prev_total if prev_total is not None else 0

        expected_delta = current_total - prev_total
        delta = data.get("meta", {}).get("delta", {}).get("value")
        self.assertNotEqual(delta, Decimal(0))
        self.assertEqual(delta, expected_delta)
        for item in data.get("data"):
            date = item.get("date")
            expected_delta = current_totals.get(date, 0) - prev_totals.get(date, 0)
            values = item.get("values", [])
            delta_value = 0
            if values:
                delta_value = values[0].get("delta_value")
            self.assertEqual(delta_value, expected_delta)

    def test_execute_query_ocp_costs_with_invalid_delta(self):
        """Test that bad deltas don't work for costs."""
        url = reverse("reports-openshift-costs")
        client = APIClient()
        params = {"delta": "usage"}
        url = url + "?" + urlencode(params, quote_via=quote_plus)
        response = client.get(url, **self.headers)
        self.assertEqual(response.status_code, status.HTTP_400_BAD_REQUEST)

        params = {"delta": "request"}
        url = url + "?" + urlencode(params, quote_via=quote_plus)
        response = client.get(url, **self.headers)
        self.assertEqual(response.status_code, status.HTTP_400_BAD_REQUEST)

    def test_execute_query_ocp_cpu_with_delta_cost(self):
        """Test that cost deltas work for CPU."""
        url = reverse("reports-openshift-cpu")
        client = APIClient()
        params = {"delta": "cost"}
        url = url + "?" + urlencode(params, quote_via=quote_plus)
        response = client.get(url, **self.headers)
        self.assertEqual(response.status_code, status.HTTP_200_OK)

    def test_execute_query_ocp_cpu_with_delta_usage(self):
        """Test that usage deltas work for CPU."""
        url = reverse("reports-openshift-cpu")
        client = APIClient()
        params = {"delta": "usage"}
        url = url + "?" + urlencode(params, quote_via=quote_plus)
        response = client.get(url, **self.headers)
        self.assertEqual(response.status_code, status.HTTP_200_OK)

    def test_execute_query_ocp_cpu_with_delta_request(self):
        """Test that request deltas work for CPU."""
        url = reverse("reports-openshift-cpu")
        client = APIClient()
        params = {"delta": "request"}
        url = url + "?" + urlencode(params, quote_via=quote_plus)
        response = client.get(url, **self.headers)
        self.assertEqual(response.status_code, status.HTTP_200_OK)

    def test_execute_query_ocp_memory_with_delta(self):
        """Test that deltas work for CPU."""
        url = reverse("reports-openshift-memory")
        client = APIClient()
        params = {"delta": "request"}
        url = url + "?" + urlencode(params, quote_via=quote_plus)
        response = client.get(url, **self.headers)
        self.assertEqual(response.status_code, status.HTTP_200_OK)

    def test_execute_query_ocp_cpu_with_delta_usage__capacity(self):
        """Test that usage v capacity deltas work."""
        delta = "usage__capacity"
        url = reverse("reports-openshift-cpu")
        client = APIClient()
        params = {"delta": delta}
        url = url + "?" + urlencode(params, quote_via=quote_plus)
        response = client.get(url, **self.headers)
        self.assertEqual(response.status_code, status.HTTP_200_OK)

        delta_one, delta_two = delta.split("__")
        data = response.data
        data = [entry for entry in data.get("data", []) if entry.get("values")]
        self.assertNotEqual(len(data), 0)
        for entry in data:
            values = entry.get("values")[0]
            delta_percent = (
                (values.get(delta_one, {}).get("value") / values.get(delta_two, {}).get("value") * 100)  # noqa: W504
                if values.get(delta_two, {}).get("value")
                else 0
            )
            self.assertEqual(values.get("delta_percent"), delta_percent)

    def test_execute_query_ocp_cpu_with_delta_usage__request(self):
        """Test that usage v request deltas work."""
        delta = "usage__request"
        url = reverse("reports-openshift-cpu")
        client = APIClient()
        params = {"delta": delta}
        url = url + "?" + urlencode(params, quote_via=quote_plus)
        response = client.get(url, **self.headers)
        self.assertEqual(response.status_code, status.HTTP_200_OK)

        delta_one, delta_two = delta.split("__")
        data = response.data
        data = [entry for entry in data.get("data", []) if entry.get("values")]
        self.assertNotEqual(len(data), 0)
        for entry in data:
            values = entry.get("values")[0]
            delta_percent = (
                (values.get(delta_one, {}).get("value") / values.get(delta_two, {}).get("value") * 100)  # noqa: W504
                if values.get(delta_two, {}).get("value")
                else 0
            )
            self.assertEqual(values.get("delta_percent"), delta_percent)

    def test_execute_query_ocp_cpu_with_delta_request__capacity(self):
        """Test that request v capacity deltas work."""
        delta = "request__capacity"
        url = reverse("reports-openshift-cpu")
        client = APIClient()
        params = {"delta": delta}
        url = url + "?" + urlencode(params, quote_via=quote_plus)
        response = client.get(url, **self.headers)
        self.assertEqual(response.status_code, status.HTTP_200_OK)

        delta_one, delta_two = delta.split("__")
        data = response.json()
        data = [entry for entry in data.get("data", []) if entry.get("values")]
        self.assertNotEqual(len(data), 0)
        for entry in data:
            values = entry.get("values")[0]
            delta_percent = (
                (values.get(delta_one, {}).get("value") / values.get(delta_two, {}).get("value") * 100)  # noqa: W504
                if values.get(delta_two)
                else 0
            )
            self.assertAlmostEqual(values.get("delta_percent"), delta_percent)

    def test_execute_query_group_by_project(self):
        """Test that grouping by project filters data."""
        with tenant_context(self.tenant):
            # Force Django to do GROUP BY to get nodes
            projects = (
                OCPUsageLineItemDailySummary.objects.filter(usage_start__gte=self.ten_days_ago.date())
                .values(*["namespace"])
                .annotate(project_count=Count("namespace"))
                .all()
            )
            project_of_interest = projects[0].get("namespace")

        url = reverse("reports-openshift-cpu")
        client = APIClient()
        params = {"group_by[project]": project_of_interest}

        url = url + "?" + urlencode(params, quote_via=quote_plus)
        response = client.get(url, **self.headers)
        self.assertEqual(response.status_code, status.HTTP_200_OK)

        data = response.json()
        for entry in data.get("data", []):
            for project in entry.get("projects", []):
                self.assertEqual(project.get("project"), project_of_interest)

    def test_execute_query_group_by_project_duplicate_projects(self):
        """Test that same-named projects across clusters are accounted for."""
        data_config = {"namespaces": ["project_one", "project_two"]}
        project_of_interest = data_config["namespaces"][0]

        url = reverse("reports-openshift-cpu")
        client = APIClient()
        params = {"group_by[project]": project_of_interest}

        url = url + "?" + urlencode(params, quote_via=quote_plus)
        response = client.get(url, **self.headers)
        self.assertEqual(response.status_code, status.HTTP_200_OK)

        data = response.json()
        for entry in data.get("data", []):
            for project in entry.get("projects", []):
                self.assertEqual(project.get("project"), project_of_interest)
                values = project.get("values", [])
                self.assertEqual(len(values), 1)

    def test_execute_query_filter_by_project_duplicate_projects(self):
        """Test that same-named projects across clusters are accounted for."""
        data_config = {"namespaces": ["project_one", "project_two"]}
        project_of_interest = data_config["namespaces"][0]

        url = reverse("reports-openshift-cpu")
        client = APIClient()
        params = {"filter[project]": project_of_interest}

        url = url + "?" + urlencode(params, quote_via=quote_plus)
        response = client.get(url, **self.headers)
        self.assertEqual(response.status_code, status.HTTP_200_OK)

        data = response.json()
        for entry in data.get("data", []):
            values = entry.get("values", [])
            self.assertEqual(len(values), 1)

    def test_execute_query_group_by_cluster(self):
        """Test that grouping by cluster filters data."""
        with tenant_context(self.tenant):
            # Force Django to do GROUP BY to get nodes
            clusters = (
                OCPUsageLineItemDailySummary.objects.filter(usage_start__gte=self.ten_days_ago.date())
                .values(*["cluster_id"])
                .annotate(cluster_count=Count("cluster_id"))
                .all()
            )
            cluster_of_interest = clusters[0].get("cluster_id")

        url = reverse("reports-openshift-cpu")
        client = APIClient()
        params = {"group_by[cluster]": cluster_of_interest}

        url = url + "?" + urlencode(params, quote_via=quote_plus)
        response = client.get(url, **self.headers)
        self.assertEqual(response.status_code, status.HTTP_200_OK)

        data = response.json()
        for entry in data.get("data", []):
            for cluster in entry.get("clusters", []):
                self.assertEqual(cluster.get("cluster"), cluster_of_interest)

    def test_execute_query_group_by_pod_fails(self):
        """Test that grouping by pod filters data."""
        url = reverse("reports-openshift-cpu")
        client = APIClient()
        params = {"group_by[pod]": "*"}

        url = url + "?" + urlencode(params, quote_via=quote_plus)
        response = client.get(url, **self.headers)
        self.assertEqual(response.status_code, status.HTTP_400_BAD_REQUEST)

    def test_execute_query_group_by_node(self):
        """Test that grouping by node filters data."""
        with tenant_context(self.tenant):
            # Force Django to do GROUP BY to get nodes
            nodes = (
                OCPUsageLineItemDailySummary.objects.values(*["node"])
                .filter(usage_start__gte=self.ten_days_ago.date())
                .values(*["node"])
                .annotate(node_count=Count("node"))
                .all()
            )
            node_of_interest = nodes[0].get("node")

        url = reverse("reports-openshift-cpu")
        client = APIClient()
        params = {"group_by[node]": node_of_interest}

        url = url + "?" + urlencode(params, quote_via=quote_plus)
        response = client.get(url, **self.headers)
        self.assertEqual(response.status_code, status.HTTP_200_OK)

        data = response.json()
        for entry in data.get("data", []):
            for node in entry.get("nodes", []):
                self.assertIn(node.get("node"), node_of_interest)

    def test_execute_query_group_by_node_duplicate_projects(self):
        """Test that same-named nodes across clusters are accounted for."""
        data_config = {"nodes": ["node_one", "node_two"]}
        node_of_interest = data_config["nodes"][0]

        url = reverse("reports-openshift-cpu")
        client = APIClient()
        params = {"group_by[node]": node_of_interest}

        url = url + "?" + urlencode(params, quote_via=quote_plus)
        response = client.get(url, **self.headers)
        self.assertEqual(response.status_code, status.HTTP_200_OK)

        data = response.json()
        for entry in data.get("data", []):
            for node in entry.get("nodes", []):
                self.assertEqual(node.get("node"), node_of_interest)
                values = node.get("values", [])
                self.assertEqual(len(values), 1)

    def test_execute_query_filter_by_node_duplicate_projects(self):
        """Test that same-named nodes across clusters are accounted for."""
        data_config = {"nodes": ["node_one", "node_two"]}
        node_of_interest = data_config["nodes"][0]

        url = reverse("reports-openshift-cpu")
        client = APIClient()
        params = {"filter[node]": node_of_interest}

        url = url + "?" + urlencode(params, quote_via=quote_plus)
        response = client.get(url, **self.headers)
        self.assertEqual(response.status_code, status.HTTP_200_OK)

        data = response.json()
        for entry in data.get("data", []):
            values = entry.get("values", [])
            self.assertEqual(len(values), 1)

    def test_execute_query_with_tag_filter(self):
        """Test that data is filtered by tag key."""
        url = "?filter[type]=pod&filter[time_scope_value]=-10"
        query_params = self.mocked_query_params(url, OCPTagView)
        handler = OCPTagQueryHandler(query_params)
        tag_keys = handler.get_tag_keys()
        tag_keys.sort(reverse=True)
        filter_key = tag_keys[0]

        with tenant_context(self.tenant):
            labels = (
                OCPUsageLineItemDailySummary.objects.filter(usage_start__gte=self.ten_days_ago.date())
                .filter(pod_labels__has_key=filter_key)
                .values(*["pod_labels"])
                .all()
            )
            label_of_interest = labels[0]
            filter_value = label_of_interest.get("pod_labels", {}).get(filter_key)

            totals = (
                OCPUsageLineItemDailySummary.objects.filter(usage_start__gte=self.ten_days_ago.date())
                .filter(**{f"pod_labels__{filter_key}": filter_value})
                .aggregate(
                    **{
                        "usage": Sum("pod_usage_cpu_core_hours"),
                        "request": Sum("pod_request_cpu_core_hours"),
                        "limit": Sum("pod_limit_cpu_core_hours"),
                        "cost": Sum("pod_charge_cpu_core_hours"),
                    }
                )
            )

        url = reverse("reports-openshift-cpu")
        client = APIClient()
        params = {f"filter[tag:{filter_key}]": filter_value, "filter[time_scope_value]": -10}

        url = url + "?" + urlencode(params, quote_via=quote_plus)
        response = client.get(url, **self.headers)
        self.assertEqual(response.status_code, status.HTTP_200_OK)

        data = response.data
        data_totals = data.get("meta", {}).get("total", {})
        for key in totals:
            expected = totals[key]
            result = data_totals.get(key, {}).get("value")
            self.assertEqual(result, expected)

    def test_execute_costs_query_with_tag_filter(self):
        """Test that data is filtered by tag key."""
        url = "?filter[type]=pod&filter[time_scope_value]=-10"
        query_params = self.mocked_query_params(url, OCPTagView)
        handler = OCPTagQueryHandler(query_params)
        tag_keys = handler.get_tag_keys()
        tag_keys.sort(reverse=True)
        filter_key = tag_keys[0]
        with tenant_context(self.tenant):
            labels = (
                OCPUsageLineItemDailySummary.objects.filter(usage_start__gte=self.ten_days_ago.date())
                .filter(pod_labels__has_key=filter_key)
                .values(*["pod_labels"])
                .all()
            )
            label_of_interest = labels[0]
            filter_value = label_of_interest.get("pod_labels", {}).get(filter_key)

            totals = (
                OCPUsageLineItemDailySummary.objects.filter(usage_start__gte=self.ten_days_ago.date())
                .filter(**{f"pod_labels__{filter_key}": filter_value})
                .aggregate(
                    cost=Sum(
                        Coalesce(F("pod_charge_cpu_core_hours"), Value(0, output_field=DecimalField()))
                        + Coalesce(F("pod_charge_memory_gigabyte_hours"), Value(0, output_field=DecimalField()))
                        + Coalesce(F("persistentvolumeclaim_charge_gb_month"), Value(0, output_field=DecimalField()))
                        + Coalesce(F("infra_cost"), Value(0, output_field=DecimalField()))
                        + Coalesce(F("markup_cost"), Value(0, output_field=DecimalField()))
                    )
                )
            )

        url = reverse("reports-openshift-costs")
        client = APIClient()
        params = {f"filter[tag:{filter_key}]": filter_value, "filter[time_scope_value]": -10}

        url = url + "?" + urlencode(params, quote_via=quote_plus)
        response = client.get(url, **self.headers)
        self.assertEqual(response.status_code, status.HTTP_200_OK)

        data = response.data
        data_totals = data.get("meta", {}).get("total", {})
        for key in totals:
            expected = totals[key]
            result = data_totals.get(key, {}).get("value")
            self.assertNotEqual(result, Decimal(0))
            self.assertEqual(result, expected)

    def test_execute_query_with_wildcard_tag_filter(self):
        """Test that data is filtered to include entries with tag key."""
        url = "?filter[type]=pod"
        query_params = self.mocked_query_params(url, OCPTagView)
        handler = OCPTagQueryHandler(query_params)
        tag_keys = handler.get_tag_keys()
        filter_key = tag_keys[0]

        with tenant_context(self.tenant):
            totals = OCPUsageLineItemDailySummary.objects.filter(usage_start__gte=self.ten_days_ago.date()).aggregate(
                **{
                    "usage": Sum("pod_usage_cpu_core_hours"),
                    "request": Sum("pod_request_cpu_core_hours"),
                    "limit": Sum("pod_limit_cpu_core_hours"),
                    "derived_cost": Sum("pod_charge_cpu_core_hours"),
                }
            )

        url = reverse("reports-openshift-cpu")
        client = APIClient()
        params = {
            f"filter[tag:{filter_key}]": "*",
            "filter[time_scope_value]": "-10",
            "filter[time_scope_units]": "day",
            "filter[resolution]": "daily",
        }

        url = url + "?" + urlencode(params, quote_via=quote_plus)
        response = client.get(url, **self.headers)
        self.assertEqual(response.status_code, status.HTTP_200_OK)

        data = response.data
        data_totals = data.get("meta", {}).get("total", {})
        for key in totals:
            expected = totals[key]
            result = data_totals.get(key, {}).get("value")
            self.assertEqual(result, expected)

    def test_execute_query_with_tag_group_by(self):
        """Test that data is grouped by tag key."""
        url = "?filter[type]=pod"
        query_params = self.mocked_query_params(url, OCPTagView)
        handler = OCPTagQueryHandler(query_params)
        tag_keys = handler.get_tag_keys()
        group_by_key = tag_keys[0]

        url = reverse("reports-openshift-cpu")
        client = APIClient()
        params = {f"group_by[tag:{group_by_key}]": "*"}

        url = url + "?" + urlencode(params, quote_via=quote_plus)
        response = client.get(url, **self.headers)
        self.assertEqual(response.status_code, status.HTTP_200_OK)

        data = response.json()
        data = data.get("data", [])
        expected_keys = ["date", group_by_key + "s"]
        for entry in data:
            self.assertEqual(list(entry.keys()), expected_keys)

    def test_execute_costs_query_with_tag_group_by(self):
        """Test that data is grouped by tag key."""
        url = "?filter[type]=pod"
        query_params = self.mocked_query_params(url, OCPTagView)
        handler = OCPTagQueryHandler(query_params)
        tag_keys = handler.get_tag_keys()
        group_by_key = tag_keys[0]

        url = reverse("reports-openshift-costs")
        client = APIClient()
        params = {f"group_by[tag:{group_by_key}]": "*"}

        url = url + "?" + urlencode(params, quote_via=quote_plus)
        response = client.get(url, **self.headers)
        self.assertEqual(response.status_code, status.HTTP_200_OK)

        data = response.json()
        data = data.get("data", [])
        expected_keys = ["date", group_by_key + "s"]
        for entry in data:
            self.assertEqual(list(entry.keys()), expected_keys)

    def test_execute_query_with_group_by_tag_and_limit(self):
        """Test that data is grouped by tag key and limited."""
        group_by_key = "app_label"

        url = reverse("reports-openshift-cpu")
        client = APIClient()
        params = {
            "filter[resolution]": "monthly",
            "filter[time_scope_value]": "-2",
            "filter[time_scope_units]": "month",
            f"group_by[tag:{group_by_key}]": "*",
            "filter[limit]": 2,
        }
        url = url + "?" + urlencode(params, quote_via=quote_plus)
        response = client.get(url, **self.headers)
        self.assertEqual(response.status_code, status.HTTP_200_OK)

        data = response.json()
        data = data.get("data", [])
        previous_tag_usage = data[0].get("app_labels", [])[0].get("values", [{}])[0].get("usage", {}).get("value", 0)
        for entry in data[0].get("app_labels", []):
            current_tag_usage = entry.get("values", [{}])[0].get("usage", {}).get("value", 0)
            if "Other" not in entry.get("app_label"):
                self.assertTrue(current_tag_usage <= previous_tag_usage)
                previous_tag_usage = current_tag_usage

    def test_execute_query_with_group_by_and_limit(self):
        """Test that data is grouped by and limited."""
        url = reverse("reports-openshift-cpu")
        client = APIClient()
        params = {"group_by[node]": "*", "filter[limit]": 1}
        url = url + "?" + urlencode(params, quote_via=quote_plus)
        response = client.get(url, **self.headers)
        self.assertEqual(response.status_code, status.HTTP_200_OK)

        data = response.json()
        data = data.get("data", [])
        for entry in data:
            other = entry.get("nodes", [])[-1:]
            self.assertIn("Other", other[0].get("node"))

    def test_execute_query_with_group_by_order_by_and_limit(self):
        """Test that data is grouped by and limited on order by."""
        order_by_options = ["cost", "derived_cost", "infrastructure_cost", "usage", "request", "limit"]
        for option in order_by_options:
            url = reverse("reports-openshift-cpu")
            client = APIClient()
            order_by_dict_key = f"order_by[{option}]"
            params = {
                "filter[resolution]": "monthly",
                "filter[time_scope_value]": "-1",
                "filter[time_scope_units]": "month",
                "group_by[node]": "*",
                order_by_dict_key: "desc",
                "filter[limit]": 1,
            }

            url = url + "?" + urlencode(params, quote_via=quote_plus)
            response = client.get(url, **self.headers)
            self.assertEqual(response.status_code, status.HTTP_200_OK)

            data = response.json()
            data = data.get("data", [])
            previous_value = data[0].get("nodes", [])[0].get("values", [])[0].get(option, {}).get("value")
            for entry in data[0].get("nodes", []):
                current_value = entry.get("values", [])[0].get(option, {}).get("value")
                self.assertTrue(current_value <= previous_value)
                previous_value = current_value

    def test_execute_query_with_order_by(self):
        """Test that the possible order by options work."""
        order_by_options = ["cost", "derived_cost", "infrastructure_cost", "usage", "request", "limit"]
        for option in order_by_options:
            url = reverse("reports-openshift-cpu")
            client = APIClient()
            order_by_dict_key = f"order_by[{option}]"
            params = {
                "filter[resolution]": "monthly",
                "filter[time_scope_value]": "-1",
                "filter[time_scope_units]": "month",
                order_by_dict_key: "desc",
            }

            url = url + "?" + urlencode(params, quote_via=quote_plus)
            response = client.get(url, **self.headers)
            self.assertEqual(response.status_code, status.HTTP_200_OK)

    def test_execute_query_with_order_by_delta_and_limit(self):
        """Test that data is grouped and limited by order by delta."""
        url = reverse("reports-openshift-cpu")
        client = APIClient()
        params = {
            "filter[resolution]": "monthly",
            "filter[time_scope_value]": "-1",
            "filter[time_scope_units]": "month",
            "group_by[node]": "*",
            "order_by[delta]": "desc",
            "filter[limit]": 1,
            "delta": "usage__capacity",
        }
        url = url + "?" + urlencode(params, quote_via=quote_plus)
        response = client.get(url, **self.headers)
        self.assertEqual(response.status_code, status.HTTP_200_OK)

        data = response.json()
        data = data.get("data", [])
        previous_usage = data[0].get("nodes", [])[0].get("values", [])[0].get("usage", {}).get(
            "value"
        ) / data[  # noqa: W504
            0
        ].get(
            "nodes", []
        )[
            0
        ].get(
            "values", []
        )[
            0
        ].get(
            "capacity", {}
        ).get(
            "value"
        )
        for entry in data[0].get("nodes", []):
            current_usage = data[0].get("nodes", [])[0].get("values", [])[0].get("usage", {}).get(
                "value"
            ) / data[  # noqa: W504
                0
            ].get(
                "nodes", []
            )[
                0
            ].get(
                "values", []
            )[
                0
            ].get(
                "capacity", {}
            ).get(
                "value"
            )
            self.assertTrue(current_usage >= previous_usage)
            previous_usage = current_usage

    def test_execute_query_volume(self):
        """Test that the volume endpoint functions."""
        url = reverse("reports-openshift-volume")
        client = APIClient()
        params = {
            "filter[resolution]": "monthly",
            "filter[time_scope_value]": "-1",
            "filter[time_scope_units]": "month",
        }
        url = url + "?" + urlencode(params, quote_via=quote_plus)
        response = client.get(url, **self.headers)
        self.assertEqual(response.status_code, status.HTTP_200_OK)

        data = response.json()
        values = data.get("data")[0].get("values")[0]
        self.assertTrue("usage" in values)
        self.assertTrue("request" in values)
        self.assertTrue("cost" in values)
        self.assertEqual(values.get("usage", {}).get("units"), "GB-Mo")

    def test_execute_query_default_pagination(self):
        """Test that the default pagination works."""
        url = reverse("reports-openshift-volume")
        client = APIClient()
        params = {
            "filter[resolution]": "monthly",
            "filter[time_scope_value]": "-1",
            "filter[time_scope_units]": "month",
        }
        url = url + "?" + urlencode(params, quote_via=quote_plus)
        response = client.get(url, **self.headers)
        self.assertEqual(response.status_code, status.HTTP_200_OK)

        response_data = response.json()
        data = response_data.get("data", [])
        meta = response_data.get("meta", {})
        count = meta.get("count", 0)

        self.assertIn("total", meta)
        self.assertIn("filter", meta)
        self.assertIn("count", meta)

        self.assertEqual(len(data), count)

    def test_execute_query_limit_pagination(self):
        """Test that the default pagination works with a limit."""
        limit = 2
        start_date = self.ten_days_ago.date().strftime("%Y-%m-%d")
        url = reverse("reports-openshift-cpu")
        client = APIClient()
        params = {
            "filter[resolution]": "daily",
            "filter[time_scope_value]": "-10",
            "filter[time_scope_units]": "day",
            "limit": limit,
        }
        url = url + "?" + urlencode(params, quote_via=quote_plus)
        response = client.get(url, **self.headers)
        self.assertEqual(response.status_code, status.HTTP_200_OK)

        response_data = response.json()
        data = response_data.get("data", [])
        meta = response_data.get("meta", {})
        count = meta.get("count", 0)

        self.assertIn("total", meta)
        self.assertIn("count", meta)

        self.assertNotEqual(len(data), count)
        if limit > count:
            self.assertEqual(len(data), count)
        else:
            self.assertEqual(len(data), limit)
        self.assertEqual(data[0].get("date"), start_date)

    def test_execute_query_limit_offset_pagination(self):
        """Test that the default pagination works with an offset."""
        limit = 1
        offset = 1
        start_date = (self.ten_days_ago + datetime.timedelta(days=offset)).date().strftime("%Y-%m-%d")
        url = reverse("reports-openshift-cpu")
        client = APIClient()
        params = {
            "filter[resolution]": "daily",
            "filter[time_scope_value]": "-10",
            "filter[time_scope_units]": "day",
            "limit": limit,
            "offset": offset,
        }
        url = url + "?" + urlencode(params, quote_via=quote_plus)
        response = client.get(url, **self.headers)
        self.assertEqual(response.status_code, status.HTTP_200_OK)

        response_data = response.json()
        data = response_data.get("data", [])
        meta = response_data.get("meta", {})
        count = meta.get("count", 0)
        self.assertIn("total", meta)
        self.assertIn("count", meta)

        self.assertNotEqual(len(data), count)
        if limit + offset > count:
            self.assertEqual(len(data), max((count - offset), 0))
        else:
            self.assertEqual(len(data), limit)
        self.assertEqual(data[0].get("date"), start_date)

    def test_execute_query_filter_limit_offset_pagination(self):
        """Test that the ranked group pagination works."""
        limit = 1
        offset = 0

        url = reverse("reports-openshift-cpu")
        client = APIClient()
        params = {
            "filter[resolution]": "monthly",
            "filter[time_scope_value]": "-1",
            "filter[time_scope_units]": "month",
            "group_by[project]": "*",
            "filter[limit]": limit,
            "filter[offset]": offset,
        }
        url = url + "?" + urlencode(params, quote_via=quote_plus)
        response = client.get(url, **self.headers)
        self.assertEqual(response.status_code, status.HTTP_200_OK)

        response_data = response.json()
        data = response_data.get("data", [])
        meta = response_data.get("meta", {})
        count = meta.get("count", 0)

        self.assertIn("total", meta)
        self.assertIn("filter", meta)
        self.assertIn("count", meta)

        for entry in data:
            projects = entry.get("projects", [])
            if limit + offset > count:
                self.assertEqual(len(projects), max((count - offset), 0))
            else:
                self.assertEqual(len(projects), limit)

    def test_execute_query_filter_limit_high_offset_pagination(self):
        """Test that the default pagination works."""
        limit = 1
        offset = 10

        url = reverse("reports-openshift-cpu")
        client = APIClient()
        params = {
            "filter[resolution]": "monthly",
            "filter[time_scope_value]": "-1",
            "filter[time_scope_units]": "month",
            "group_by[project]": "*",
            "filter[limit]": limit,
            "filter[offset]": offset,
        }
        url = url + "?" + urlencode(params, quote_via=quote_plus)
        response = client.get(url, **self.headers)
        self.assertEqual(response.status_code, status.HTTP_200_OK)

        response_data = response.json()
        data = response_data.get("data", [])
        meta = response_data.get("meta", {})
        count = meta.get("count", 0)

        self.assertIn("total", meta)
        self.assertIn("filter", meta)
        self.assertIn("count", meta)

        for entry in data:
            projects = entry.get("projects", [])
            if limit + offset > count:
                self.assertEqual(len(projects), max((count - offset), 0))
            else:
                self.assertEqual(len(projects), limit)

    def test_execute_query_with_and_filter(self):
        """Test the filter[and:] param in the view."""
        url = reverse("reports-openshift-cpu")
        client = APIClient()

        with tenant_context(self.tenant):
            projects = (
                OCPUsageLineItemDailySummary.objects.filter(usage_start__gte=self.ten_days_ago.date())
                .values("namespace")
                .distinct()
            )
            projects = [project.get("namespace") for project in projects]

        params = {
            "filter[resolution]": "daily",
            "filter[time_scope_value]": "-10",
            "filter[time_scope_units]": "day",
            "filter[and:project]": projects,
        }
        url = url + "?" + urlencode(params, quote_via=quote_plus)
        response = client.get(url, **self.headers)
        self.assertEqual(response.status_code, status.HTTP_200_OK)

        response_data = response.json()
        data = response_data.get("data", [])
        for entry in data:
            self.assertEqual(entry.get("values"), [])

    def test_execute_query_with_and_group_by(self):
        """Test the group_by[and:] param in the view."""
        url = reverse("reports-openshift-cpu")
        client = APIClient()

        with tenant_context(self.tenant):
            clusters = (
                OCPUsageLineItemDailySummary.objects.filter(usage_start__gte=self.ten_days_ago.date())
                .values("cluster_id")
                .distinct()
            )
            clusters = [cluster.get("cluster_id") for cluster in clusters]
        params = {
            "filter[resolution]": "daily",
            "filter[time_scope_value]": "-10",
            "filter[time_scope_units]": "day",
            "group_by[and:cluster]": clusters,
        }
        url = url + "?" + urlencode(params, quote_via=quote_plus)
        response = client.get(url, **self.headers)
        self.assertEqual(response.status_code, status.HTTP_200_OK)

        response_data = response.json()
        data = response_data.get("data", [])
        for entry in data:
            self.assertEqual(entry.get("clusters"), [])

    def test_execute_query_with_and_tag_filter(self):
        """Test the filter[and:tag:] param in the view."""
        url = "?filter[type]=pod&filter[time_scope_value]=-1"
        query_params = self.mocked_query_params(url, OCPTagView)
        handler = OCPTagQueryHandler(query_params)
        tag_keys = handler.get_tag_keys()
        filter_key = tag_keys[0]

        with tenant_context(self.tenant):
            labels = (
                OCPUsageLineItemDailySummary.objects.filter(
                    report_period__report_period_start__gte=self.dh.this_month_start.date()
                )
                .filter(pod_labels__has_key=filter_key)
                .values(*["pod_labels"])
                .all()
            )
            label_of_interest = labels[0]
            filter_value = label_of_interest.get("pod_labels", {}).get(filter_key)

        url = reverse("reports-openshift-cpu")
        client = APIClient()

        params = {
            "filter[resolution]": "monthly",
            "filter[time_scope_value]": "-1",
            "filter[time_scope_units]": "month",
            f"filter[and:tag:{filter_key}]": filter_value,
        }
        url = url + "?" + urlencode(params, quote_via=quote_plus)
        response = client.get(url, **self.headers)
        self.assertEqual(response.status_code, status.HTTP_200_OK)

    def test_execute_query_with_and_tag_group_by(self):
        """Test the group_by[and:tag:] param in the view."""
        url = "?filter[type]=pod&filter[time_scope_value]=-1"
        query_params = self.mocked_query_params(url, OCPTagView)
        handler = OCPTagQueryHandler(query_params)
        tag_keys = handler.get_tag_keys()
        group_by_key = tag_keys[0]

        with tenant_context(self.tenant):
            labels = (
                OCPUsageLineItemDailySummary.objects.filter(
                    report_period__report_period_start__gte=self.dh.this_month_start.date()
                )
                .filter(pod_labels__has_key=group_by_key)
                .values(*["pod_labels"])
                .all()
            )
            label_of_interest = labels[0]
            group_by_value = label_of_interest.get("pod_labels", {}).get(group_by_key)

        url = reverse("reports-openshift-cpu")
        client = APIClient()
        params = {
            "filter[resolution]": "monthly",
            "filter[time_scope_value]": "-1",
            "filter[time_scope_units]": "month",
            f"group_by[and:tag:{group_by_key}]": group_by_value,
        }
        url = url + "?" + urlencode(params, quote_via=quote_plus)
        response = client.get(url, **self.headers)
        self.assertEqual(response.status_code, status.HTTP_200_OK)

    def test_order_by_tag_wo_group(self):
        """Test that order by tags without a group-by fails."""
        baseurl = reverse("reports-openshift-cpu")
        client = APIClient()

        tag_url = reverse("openshift-tags")
        tag_url = tag_url + "?filter[time_scope_value]=-1&key_only=True"
        response = client.get(tag_url, **self.headers)
        tag_keys = response.data.get("data", [])

        for key in tag_keys:
            order_by_dict_key = f"order_by[tag:{key}]"
            params = {
                "filter[resolution]": "monthly",
                "filter[time_scope_value]": "-1",
                "filter[time_scope_units]": "month",
                order_by_dict_key: random.choice(["asc", "desc"]),
            }

            url = baseurl + "?" + urlencode(params, quote_via=quote_plus)
            response = client.get(url, **self.headers)
            self.assertEqual(response.status_code, status.HTTP_400_BAD_REQUEST)

    def test_order_by_tag_w_wrong_group(self):
        """Test that order by tags with a non-matching group-by fails."""
        baseurl = reverse("reports-openshift-cpu")
        client = APIClient()

        tag_url = reverse("openshift-tags")
        tag_url = tag_url + "?filter[time_scope_value]=-1&key_only=True"
        response = client.get(tag_url, **self.headers)
        tag_keys = response.data.get("data", [])

        for key in tag_keys:
            order_by_dict_key = f"order_by[tag:{key}]"
            params = {
                "filter[resolution]": "monthly",
                "filter[time_scope_value]": "-1",
                "filter[time_scope_units]": "month",
                order_by_dict_key: random.choice(["asc", "desc"]),
                "group_by[usage]": random.choice(["asc", "desc"]),
            }

            url = baseurl + "?" + urlencode(params, quote_via=quote_plus)
            response = client.get(url, **self.headers)
            self.assertEqual(response.status_code, status.HTTP_400_BAD_REQUEST)

    def test_order_by_tag_w_tag_group(self):
        """Test that order by tags with a matching group-by tag works."""
        baseurl = reverse("reports-openshift-cpu")
        client = APIClient()

        tag_url = reverse("openshift-tags")
        tag_url = tag_url + "?filter[time_scope_value]=-1&key_only=True"
        response = client.get(tag_url, **self.headers)
        tag_keys = response.data.get("data", [])

        for key in tag_keys:
            order_by_dict_key = f"order_by[tag:{key}]"
            group_by_dict_key = f"group_by[tag:{key}]"
            params = {
                "filter[resolution]": "monthly",
                "filter[time_scope_value]": "-1",
                "filter[time_scope_units]": "month",
                order_by_dict_key: random.choice(["asc", "desc"]),
                group_by_dict_key: "*",
            }

            url = baseurl + "?" + urlencode(params, quote_via=quote_plus)
            response = client.get(url, **self.headers)
            self.assertEqual(response.status_code, status.HTTP_200_OK)<|MERGE_RESOLUTION|>--- conflicted
+++ resolved
@@ -39,9 +39,7 @@
 from tenant_schemas.utils import tenant_context
 
 from api.iam.test.iam_test_case import IamTestCase
-from api.models import Provider
 from api.models import User
-from api.provider.test import create_generic_provider
 from api.query_handler import TruncDayString
 from api.report.ocp.view import OCPCpuView
 from api.report.ocp.view import OCPMemoryView
@@ -64,13 +62,6 @@
     def setUp(self):
         """Set up the customer view tests."""
         super().setUp()
-<<<<<<< HEAD
-        _, self.provider = create_generic_provider(Provider.PROVIDER_OCP, self.headers)
-=======
-        _, self.provider = create_generic_provider(Provider.PROVIDER_OCP, self.request_context)
-        self.data_generator = OCPReportDataGenerator(self.tenant, self.provider)
-        self.data_generator.add_data_to_tenant()
->>>>>>> 61467e38
 
         self.report_ocp_cpu = {
             "group_by": {"project": ["*"]},
