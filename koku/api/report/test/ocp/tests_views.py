#
# Copyright 2018 Red Hat, Inc.
#
# This program is free software: you can redistribute it and/or modify
# it under the terms of the GNU Affero General Public License as
# published by the Free Software Foundation, either version 3 of the
# License, or (at your option) any later version.
#
# This program is distributed in the hope that it will be useful,
# but WITHOUT ANY WARRANTY; without even the implied warranty of
# MERCHANTABILITY or FITNESS FOR A PARTICULAR PURPOSE.  See the
# GNU Affero General Public License for more details.
#
# You should have received a copy of the GNU Affero General Public License
# along with this program.  If not, see <https://www.gnu.org/licenses/>.
#
"""Test the Report views."""
import datetime
from unittest.mock import patch
from urllib.parse import quote_plus, urlencode

from dateutil import relativedelta
from django.db.models import Count, F, Sum
from django.http import HttpRequest, QueryDict
from django.urls import reverse
from rest_framework.request import Request
from rest_framework.response import Response
from rest_framework.test import APIClient
from tenant_schemas.utils import tenant_context

from api.iam.serializers import UserSerializer
from api.iam.test.iam_test_case import IamTestCase
from api.models import User
from api.query_handler import TruncDayString
from api.report.test.ocp.helpers import OCPReportDataGenerator
from api.report.view import _generic_report
from api.tags.ocp.ocp_tag_query_handler import OCPTagQueryHandler
from api.utils import DateHelper
from reporting.models import CostSummary, OCPUsageLineItemDailySummary


class OCPReportViewTest(IamTestCase):
    """Tests the report view."""

    @classmethod
    def setUpClass(cls):
        """Set up the test class."""
        super().setUpClass()
        cls.dh = DateHelper()
        cls.ten_days_ago = cls.dh.n_days_ago(cls.dh._now, 10)

    def setUp(self):
        """Set up the customer view tests."""
        super().setUp()
        self.data_generator = OCPReportDataGenerator(self.tenant)
        self.data_generator.add_data_to_tenant()
        serializer = UserSerializer(data=self.user_data, context=self.request_context)
        if serializer.is_valid(raise_exception=True):
            serializer.save()

        self.report_ocp_cpu = {
            'group_by': {
                'project': [
                    '*'
                ]
            },
            'filter': {
                'resolution': 'monthly',
                'time_scope_value': '-1',
                'time_scope_units': 'month'
            },
            'data': [
                {
                    'date': '2018-10',
                    'projects': [
                        {
                            'project': 'default',
                            'values': [
                                {
                                    'date': '2018-10',
                                    'project': 'default',
                                    'limit': 'null',
                                    'usage': 0.119385,
                                    'request': 9.506666
                                }
                            ]
                        },
                        {
                            'project': 'metering',
                            'values': [
                                {
                                    'date': '2018-10',
                                    'project': 'metering',
                                    'limit': 'null',
                                    'usage': 4.464511,
                                    'request': 53.985832
                                }
                            ]
                        },
                        {
                            'project': 'monitoring',
                            'values': [
                                {
                                    'date': '2018-10',
                                    'project': 'monitoring',
                                    'limit': 'null',
                                    'usage': 7.861343,
                                    'request': 17.920067
                                }
                            ]
                        },
                        {
                            'project': 'openshift-web-console',
                            'values': [
                                {
                                    'date': '2018-10',
                                    'project': 'openshift-web-console',
                                    'limit': 'null',
                                    'usage': 0.862687,
                                    'request': 4.753333
                                }
                            ]
                        }
                    ]
                }
            ],
            'total': {
                'pod_usage_cpu_core_hours': 13.307928,
                'pod_request_cpu_core_hours': 86.165898
            }
        }
        self.report_ocp_mem = {
            'group_by': {
                'project': [
                    '*'
                ]
            },
            'filter': {
                'resolution': 'monthly',
                'time_scope_value': '-1',
                'time_scope_units': 'month'
            },
            'data': [
                {
                    'date': '2018-10',
                    'projects': [
                        {
                            'project': 'default',
                            'values': [
                                {
                                    'date': '2018-10',
                                    'project': 'default',
                                    'memory_usage_gigabytes': 0.162249,
                                    'memory_requests_gigabytes': 1.063302
                                }
                            ]
                        },
                        {
                            'project': 'metering',
                            'values': [
                                {
                                    'date': '2018-10',
                                    'project': 'metering',
                                    'memory_usage_gigabytes': 5.899788,
                                    'memory_requests_gigabytes': 7.007081
                                }
                            ]
                        },
                        {
                            'project': 'monitoring',
                            'values': [
                                {
                                    'date': '2018-10',
                                    'project': 'monitoring',
                                    'memory_usage_gigabytes': 3.178287,
                                    'memory_requests_gigabytes': 4.153526
                                }
                            ]
                        },
                        {
                            'project': 'openshift-web-console',
                            'values': [
                                {
                                    'date': '2018-10',
                                    'project': 'openshift-web-console',
                                    'memory_usage_gigabytes': 0.068988,
                                    'memory_requests_gigabytes': 0.207677
                                }
                            ]
                        }
                    ]
                }
            ],
            'total': {
                'pod_usage_memory_gigabytes': 9.309312,
                'pod_request_memory_gigabytes': 12.431585
            }
        }

    @patch('api.report.ocp.ocp_query_handler.OCPReportQueryHandler')
    def test_generic_report_ocp_cpu_success(self, mock_handler):
        """Test OCP cpu generic report."""
        mock_handler.return_value.execute_query.return_value = self.report_ocp_cpu
        params = {
            'group_by[account]': '*',
            'filter[resolution]': 'monthly',
            'filter[time_scope_value]': '-1',
            'filter[time_scope_units]': 'month'
        }
        user = User.objects.get(
            username=self.user_data['username']
        )

        django_request = HttpRequest()
        qd = QueryDict(mutable=True)
        qd.update(params)
        django_request.GET = qd
        request = Request(django_request)
        request.user = user

        response = _generic_report(request, report='cpu', provider='ocp')
        self.assertIsInstance(response, Response)
        # FIXME
        # self.assertEqual(response.status_code, 200)

    @patch('api.report.ocp.ocp_query_handler.OCPReportQueryHandler')
    def test_generic_report_ocp_mem_success(self, mock_handler):
        """Test OCP memory generic report."""
        mock_handler.return_value.execute_query.return_value = self.report_ocp_mem
        params = {
            'group_by[account]': '*',
            'filter[resolution]': 'monthly',
            'filter[time_scope_value]': '-1',
            'filter[time_scope_units]': 'month'
        }
        user = User.objects.get(
            username=self.user_data['username']
        )

        django_request = HttpRequest()
        qd = QueryDict(mutable=True)
        qd.update(params)
        django_request.GET = qd
        request = Request(django_request)
        request.user = user

        response = _generic_report(request, report='memory', provider='ocp')
        self.assertIsInstance(response, Response)
        # FIXME
        # self.assertEqual(response.status_code, 200)

    def test_execute_query_ocp_cpu(self):
        """Test that OCP CPU endpoint works."""
        url = reverse('reports-openshift-cpu')
        client = APIClient()
        response = client.get(url, **self.headers)

        expected_end_date = str(self.dh.today.date())
        expected_start_date = str(self.dh.this_month_start.date())
        self.assertEqual(response.status_code, 200)
        data = response.json()
        dates = sorted([item.get('date') for item in data.get('data')])

        self.assertEqual(dates[0], expected_start_date)
        self.assertEqual(dates[-1], expected_end_date)

        for item in data.get('data'):
            if item.get('values'):
                values = item.get('values')[0]
                self.assertTrue('limit' in values)
                self.assertTrue('usage' in values)
                self.assertTrue('request' in values)

    def test_charge_api_has_units(self):
        """Test that the charge API returns units."""
        url = reverse('reports-openshift-charges')
        client = APIClient()
        response = client.get(url, **self.headers)
        response_json = response.json()

        total = response_json.get('meta', {}).get('total', {})
        data = response_json.get('data', {})
        self.assertTrue('cost' in total)
        self.assertEqual(total.get('cost', {}).get('units'), 'USD')

        for item in data:
            if item.get('values'):
                values = item.get('values')[0]
                self.assertTrue('cost' in values)
                self.assertEqual(values.get('cost', {}).get('units'), 'USD')

    def test_cpu_api_has_units(self):
        """Test that the CPU API returns units."""
        url = reverse('reports-openshift-cpu')
        client = APIClient()
        response = client.get(url, **self.headers)
        response_json = response.json()

        total = response_json.get('meta', {}).get('total', {})
        data = response_json.get('data', {})
        self.assertTrue('usage' in total)
        self.assertEqual(total.get('usage', {}).get('units'), 'Core-Hours')

        for item in data:
            if item.get('values'):
                values = item.get('values')[0]
                self.assertTrue('usage' in values)
                self.assertEqual(values.get('usage', {}).get('units'), 'Core-Hours')

    def test_memory_api_has_units(self):
        """Test that the charge API returns units."""
        url = reverse('reports-openshift-memory')
        client = APIClient()
        response = client.get(url, **self.headers)
        response_json = response.json()

        total = response_json.get('meta', {}).get('total', {})
        data = response_json.get('data', {})
        self.assertTrue('usage' in total)
        self.assertEqual(total.get('usage', {}).get('units'), 'GB-Hours')

        for item in data:
            if item.get('values'):
                values = item.get('values')[0]
                self.assertTrue('usage' in values)
                self.assertEqual(values.get('usage', {}).get('units'), 'GB-Hours')

    def test_execute_query_ocp_cpu_last_thirty_days(self):
        """Test that OCP CPU endpoint works."""
        url = reverse('reports-openshift-cpu')
        client = APIClient()
        params = {'filter[time_scope_value]': '-30',
                  'filter[time_scope_units]': 'day'}
        url = url + '?' + urlencode(params, quote_via=quote_plus)
        response = client.get(url, **self.headers)

        expected_end_date = self.dh.today
        expected_start_date = self.dh.n_days_ago(expected_end_date, 30)
        expected_end_date = str(expected_end_date.date())
        expected_start_date = str(expected_start_date.date())
        self.assertEqual(response.status_code, 200)
        data = response.json()
        dates = sorted([item.get('date') for item in data.get('data')])
        self.assertEqual(dates[0], expected_start_date)
        self.assertEqual(dates[-1], expected_end_date)

        for item in data.get('data'):
            if item.get('values'):
                values = item.get('values')[0]
                self.assertTrue('limit' in values)
                self.assertTrue('usage' in values)
                self.assertTrue('request' in values)

    def test_execute_query_ocp_cpu_this_month(self):
        """Test that data is returned for the full month."""
        url = reverse('reports-openshift-cpu')
        client = APIClient()
        params = {
            'filter[resolution]': 'monthly',
            'filter[time_scope_value]': '-1',
            'filter[time_scope_units]': 'month'
        }
        url = url + '?' + urlencode(params, quote_via=quote_plus)
        response = client.get(url, **self.headers)

        expected_date = self.dh.today.strftime('%Y-%m')

        self.assertEqual(response.status_code, 200)
        data = response.json()
        dates = sorted([item.get('date') for item in data.get('data')])
        self.assertEqual(dates[0], expected_date)

        values = data.get('data')[0].get('values')[0]
        self.assertTrue('limit' in values)
        self.assertTrue('usage' in values)
        self.assertTrue('request' in values)

    def test_execute_query_ocp_cpu_this_month_daily(self):
        """Test that data is returned for the full month."""
        url = reverse('reports-openshift-cpu')
        client = APIClient()
        params = {
            'filter[resolution]': 'daily',
            'filter[time_scope_value]': '-1',
            'filter[time_scope_units]': 'month'
        }
        url = url + '?' + urlencode(params, quote_via=quote_plus)
        response = client.get(url, **self.headers)

        expected_start_date = self.dh.this_month_start.strftime('%Y-%m-%d')
        expected_end_date = self.dh.today.strftime('%Y-%m-%d')

        self.assertEqual(response.status_code, 200)
        data = response.json()
        dates = sorted([item.get('date') for item in data.get('data')])
        self.assertEqual(dates[0], expected_start_date)
        self.assertEqual(dates[-1], expected_end_date)

        for item in data.get('data'):
            if item.get('values'):
                values = item.get('values')[0]
                self.assertTrue('limit' in values)
                self.assertTrue('usage' in values)
                self.assertTrue('request' in values)

    def test_execute_query_ocp_cpu_last_month(self):
        """Test that data is returned for the last month."""
        url = reverse('reports-openshift-cpu')
        client = APIClient()
        params = {
            'filter[resolution]': 'monthly',
            'filter[time_scope_value]': '-2',
            'filter[time_scope_units]': 'month'
        }
        url = url + '?' + urlencode(params, quote_via=quote_plus)
        response = client.get(url, **self.headers)

        expected_date = self.dh.last_month_start.strftime('%Y-%m')

        self.assertEqual(response.status_code, 200)
        data = response.json()
        dates = sorted([item.get('date') for item in data.get('data')])
        self.assertEqual(dates[0], expected_date)

        values = data.get('data')[0].get('values')[0]
        self.assertTrue('limit' in values)
        self.assertTrue('usage' in values)
        self.assertTrue('request' in values)

    def test_execute_query_ocp_cpu_last_month_daily(self):
        """Test that data is returned for the full month."""
        url = reverse('reports-openshift-cpu')
        client = APIClient()
        params = {
            'filter[resolution]': 'daily',
            'filter[time_scope_value]': '-2',
            'filter[time_scope_units]': 'month'
        }
        url = url + '?' + urlencode(params, quote_via=quote_plus)
        response = client.get(url, **self.headers)

        expected_start_date = self.dh.last_month_start.strftime('%Y-%m-%d')
        expected_end_date = self.dh.today.strftime('%Y-%m-%d')

        self.assertEqual(response.status_code, 200)
        data = response.json()
        dates = sorted([item.get('date') for item in data.get('data')])
        self.assertEqual(dates[0], expected_start_date)
        self.assertEqual(dates[-1], expected_end_date)

        for item in data.get('data'):
            if item.get('values'):
                values = item.get('values')[0]
                self.assertTrue('limit' in values)
                self.assertTrue('usage' in values)
                self.assertTrue('request' in values)

    def test_execute_query_ocp_memory(self):
        """Test that OCP Mem endpoint works."""
        url = reverse('reports-openshift-memory')
        client = APIClient()
        response = client.get(url, **self.headers)
        self.assertEqual(response.status_code, 200)

    def test_execute_query_ocp_memory_group_by_limit(self):
        """Test that OCP Mem endpoint works with limits."""
        url = reverse('reports-openshift-memory')
        client = APIClient()
        params = {
            'group_by[node]': '*',
            'filter[limit]': '1',
        }
        url = url + '?' + urlencode(params, quote_via=quote_plus)
        response = client.get(url, **self.headers)
        data = response.json()

        with tenant_context(self.tenant):
            totals = OCPUsageLineItemDailySummary.objects\
                .filter(usage_start__gte=self.ten_days_ago)\
                .values(*['usage_start'])\
                .annotate(usage=Sum('pod_usage_memory_gigabyte_hours'))

        totals = {total.get('usage_start').strftime('%Y-%m-%d'): total.get('usage')
                  for total in totals}

        self.assertIn('nodes', data.get('data')[0])

        # Check if limit returns the correct number of results, and
        # that the totals add up properly
        for item in data.get('data'):
            if item.get('nodes'):
                date = item.get('date')
                projects = item.get('nodes')
                self.assertEqual(len(projects), 2)
                self.assertEqual(projects[1].get('node'), '1 Other')
                usage_total = projects[0].get('values')[0].get('usage', {}).get('value') + \
                    projects[1].get('values')[0].get('usage', {}).get('value')
                self.assertEqual(round(usage_total, 3),
                                 round(float(totals.get(date)), 3))

    def test_execute_query_ocp_charge(self):
        """Test that the charge endpoint is reachable."""
        url = reverse('reports-openshift-charges')
        client = APIClient()
        response = client.get(url, **self.headers)
        self.assertEqual(response.status_code, 200)

    def test_execute_query_ocp_charge_with_delta(self):
        """Test that deltas work for charge."""
        url = reverse('reports-openshift-charges')
        client = APIClient()
        params = {
            'delta': 'cost',
            'filter[resolution]': 'daily',
            'filter[time_scope_value]': '-1',
            'filter[time_scope_units]': 'month'
        }
        url = url + '?' + urlencode(params, quote_via=quote_plus)
        response = client.get(url, **self.headers)
        self.assertEqual(response.status_code, 200)
        data = response.json()
        this_month_start = self.dh.this_month_start
        last_month_start = self.dh.last_month_start

        date_delta = relativedelta.relativedelta(months=1)

        def date_to_string(dt):
            return dt.strftime('%Y-%m-%d')

        def string_to_date(dt):
            return datetime.datetime.strptime(dt, '%Y-%m-%d').date()

        with tenant_context(self.tenant):
            current_total = CostSummary.objects\
                .filter(usage_start__gte=this_month_start)\
                .aggregate(
                    total=Sum(
                        F('pod_charge_cpu_core_hours') +  # noqa: W504
                        F('pod_charge_memory_gigabyte_hours') +  # noqa: W504
                        F('persistentvolumeclaim_charge_gb_month')
                    )
                ).get('total')
            current_total = current_total if current_total is not None else 0

            current_totals = CostSummary.objects\
                .filter(usage_start__gte=this_month_start)\
                .annotate(**{'date': TruncDayString('usage_start')})\
                .values(*['date'])\
                .annotate(total=Sum(
                            F('pod_charge_cpu_core_hours') +  # noqa: W504
<<<<<<< HEAD
                            F('pod_charge_memory_gigabyte_hours')))
=======
                            F('pod_charge_memory_gigabyte_hours') +  # noqa: W504
                            F('persistentvolumeclaim_charge_gb_month')))
>>>>>>> bb97e9f2

            prev_totals = CostSummary.objects\
                .filter(usage_start__gte=last_month_start)\
                .filter(usage_start__lt=this_month_start)\
                .annotate(**{'date': TruncDayString('usage_start')})\
                .values(*['date'])\
                .annotate(total=Sum(F('pod_charge_cpu_core_hours') +  # noqa: W504
<<<<<<< HEAD
                            F('pod_charge_memory_gigabyte_hours')))
=======
                            F('pod_charge_memory_gigabyte_hours') +  # noqa: W504
                            F('persistentvolumeclaim_charge_gb_month')))
>>>>>>> bb97e9f2

        current_totals = {total.get('date'): total.get('total')
                          for total in current_totals}
        prev_totals = {date_to_string(string_to_date(total.get('date')) + date_delta): total.get('total')
                       for total in prev_totals
                       if date_to_string(string_to_date(total.get('date')) + date_delta) in current_totals}

        prev_total = sum(prev_totals.values())
        prev_total = prev_total if prev_total is not None else 0

        expected_delta = current_total - prev_total
        delta = data.get('meta', {}).get('delta', {}).get('value')
        self.assertEqual(round(delta, 3), round(float(expected_delta), 3))
        for item in data.get('data'):
            date = item.get('date')
            expected_delta = current_totals.get(date, 0) - prev_totals.get(date, 0)
            values = item.get('values', [])
            delta_value = 0
            if values:
                delta_value = values[0].get('delta_value')
            self.assertEqual(round(delta_value, 3), round(float(expected_delta), 3))

    def test_execute_query_ocp_charge_with_invalid_delta(self):
        """Test that bad deltas don't work for charge."""
        url = reverse('reports-openshift-charges')
        client = APIClient()
        params = {'delta': 'usage'}
        url = url + '?' + urlencode(params, quote_via=quote_plus)
        response = client.get(url, **self.headers)
        self.assertEqual(response.status_code, 400)

        params = {'delta': 'request'}
        url = url + '?' + urlencode(params, quote_via=quote_plus)
        response = client.get(url, **self.headers)
        self.assertEqual(response.status_code, 400)

    def test_execute_query_ocp_cpu_with_delta_charge(self):
        """Test that charge deltas work for CPU."""
        url = reverse('reports-openshift-cpu')
        client = APIClient()
        params = {
            'delta': 'cost'
        }
        url = url + '?' + urlencode(params, quote_via=quote_plus)
        response = client.get(url, **self.headers)
        self.assertEqual(response.status_code, 200)

    def test_execute_query_ocp_cpu_with_delta_usage(self):
        """Test that usage deltas work for CPU."""
        url = reverse('reports-openshift-cpu')
        client = APIClient()
        params = {
            'delta': 'usage'
        }
        url = url + '?' + urlencode(params, quote_via=quote_plus)
        response = client.get(url, **self.headers)
        self.assertEqual(response.status_code, 200)

    def test_execute_query_ocp_cpu_with_delta_request(self):
        """Test that request deltas work for CPU."""
        url = reverse('reports-openshift-cpu')
        client = APIClient()
        params = {
            'delta': 'request'
        }
        url = url + '?' + urlencode(params, quote_via=quote_plus)
        response = client.get(url, **self.headers)
        self.assertEqual(response.status_code, 200)

    def test_execute_query_ocp_memory_with_delta(self):
        """Test that deltas work for CPU."""
        url = reverse('reports-openshift-memory')
        client = APIClient()
        params = {'delta': 'request'}
        url = url + '?' + urlencode(params, quote_via=quote_plus)
        response = client.get(url, **self.headers)
        self.assertEqual(response.status_code, 200)

    def test_execute_query_ocp_cpu_with_delta_usage__capacity(self):
        """Test that usage v capacity deltas work."""
        delta = 'usage__capacity'
        url = reverse('reports-openshift-cpu')
        client = APIClient()
        params = {
            'delta': delta
        }
        url = url + '?' + urlencode(params, quote_via=quote_plus)
        response = client.get(url, **self.headers)
        self.assertEqual(response.status_code, 200)

        delta_one, delta_two = delta.split('__')
        data = response.json()
        for entry in data.get('data', []):
            values = entry.get('values', {})[0]
            delta_percent = (values.get(delta_one, {}).get('value') /  # noqa: W504
                             values.get(delta_two, {}).get('value') * 100) \
                                 if values.get(delta_two, {}).get('value') else 0
            self.assertEqual(round(values.get('delta_percent'), 3), round(delta_percent, 3))

    def test_execute_query_ocp_cpu_with_delta_usage__request(self):
        """Test that usage v request deltas work."""
        delta = 'usage__request'
        url = reverse('reports-openshift-cpu')
        client = APIClient()
        params = {
            'delta': delta
        }
        url = url + '?' + urlencode(params, quote_via=quote_plus)
        response = client.get(url, **self.headers)
        self.assertEqual(response.status_code, 200)

        delta_one, delta_two = delta.split('__')
        data = response.json()
        for entry in data.get('data', []):
            values = entry.get('values', {})[0]
            delta_percent = (values.get(delta_one, {}).get('value') /  # noqa: W504
                             values.get(delta_two, {}).get('value') * 100) \
                                 if values.get(delta_two, {}).get('value') else 0
            self.assertEqual(round(values.get('delta_percent'), 3), round(delta_percent, 3))

    def test_execute_query_ocp_cpu_with_delta_request__capacity(self):
        """Test that request v capacity deltas work."""
        delta = 'request__capacity'
        url = reverse('reports-openshift-cpu')
        client = APIClient()
        params = {
            'delta': delta
        }
        url = url + '?' + urlencode(params, quote_via=quote_plus)
        response = client.get(url, **self.headers)
        self.assertEqual(response.status_code, 200)

        delta_one, delta_two = delta.split('__')
        data = response.json()
        for entry in data.get('data', []):
            values = entry.get('values', {})[0]
            delta_percent = (values.get(delta_one, {}).get('value') /  # noqa: W504
                             values.get(delta_two, {}).get('value') * 100) if values.get(delta_two) else 0
            self.assertAlmostEqual(values.get('delta_percent'), delta_percent)

    def test_execute_query_group_by_project(self):
        """Test that grouping by project filters data."""
        with tenant_context(self.tenant):
            # Force Django to do GROUP BY to get nodes
            projects = OCPUsageLineItemDailySummary.objects\
                .filter(usage_start__gte=self.ten_days_ago)\
                .values(*['namespace'])\
                .annotate(project_count=Count('namespace'))\
                .all()
            project_of_interest = projects[0].get('namespace')

        url = reverse('reports-openshift-cpu')
        client = APIClient()
        params = {'group_by[project]': project_of_interest}

        url = url + '?' + urlencode(params, quote_via=quote_plus)
        response = client.get(url, **self.headers)
        self.assertEqual(response.status_code, 200)

        data = response.json()
        for entry in data.get('data', []):
            for project in entry.get('projects', []):
                self.assertEqual(project.get('project'), project_of_interest)

    def test_execute_query_group_by_cluster(self):
        """Test that grouping by cluster filters data."""
        with tenant_context(self.tenant):
            # Force Django to do GROUP BY to get nodes
            clusters = OCPUsageLineItemDailySummary.objects\
                .filter(usage_start__gte=self.ten_days_ago)\
                .values(*['cluster_id'])\
                .annotate(cluster_count=Count('cluster_id'))\
                .all()
            cluster_of_interest = clusters[0].get('cluster_id')

        url = reverse('reports-openshift-cpu')
        client = APIClient()
        params = {'group_by[cluster]': cluster_of_interest}

        url = url + '?' + urlencode(params, quote_via=quote_plus)
        response = client.get(url, **self.headers)
        self.assertEqual(response.status_code, 200)

        data = response.json()
        for entry in data.get('data', []):
            for cluster in entry.get('clusters', []):
                self.assertEqual(cluster.get('cluster'), cluster_of_interest)

    def test_execute_query_group_by_pod_fails(self):
        """Test that grouping by pod filters data."""
        url = reverse('reports-openshift-cpu')
        client = APIClient()
        params = {'group_by[pod]': '*'}

        url = url + '?' + urlencode(params, quote_via=quote_plus)
        response = client.get(url, **self.headers)
        self.assertEqual(response.status_code, 400)

    def test_execute_query_group_by_node(self):
        """Test that grouping by node filters data."""
        with tenant_context(self.tenant):
            # Force Django to do GROUP BY to get nodes
            nodes = OCPUsageLineItemDailySummary.objects\
                .values(*['node'])\
                .filter(usage_start__gte=self.ten_days_ago)\
                .values(*['node'])\
                .annotate(node_count=Count('node'))\
                .all()
            node_of_interest = nodes[0].get('node')

        url = reverse('reports-openshift-cpu')
        client = APIClient()
        params = {'group_by[node]': node_of_interest}

        url = url + '?' + urlencode(params, quote_via=quote_plus)
        response = client.get(url, **self.headers)
        self.assertEqual(response.status_code, 200)

        data = response.json()
        for entry in data.get('data', []):
            for node in entry.get('nodes', []):
                self.assertEqual(node.get('node'), node_of_interest)

    def test_execute_query_with_tag_filter(self):
        """Test that data is filtered by tag key."""
        handler = OCPTagQueryHandler({'filter': {'type': 'pod'}}, '?filter[type]=pod', self.tenant)
        tag_keys = handler.get_tag_keys()
        filter_key = tag_keys[0]

        with tenant_context(self.tenant):
            labels = OCPUsageLineItemDailySummary.objects\
                .filter(usage_start__gte=self.ten_days_ago)\
                .filter(pod_labels__has_key=filter_key)\
                .values(*['pod_labels'])\
                .all()
            label_of_interest = labels[0]
            filter_value = label_of_interest.get('pod_labels', {}).get(filter_key)

            totals = OCPUsageLineItemDailySummary.objects\
                .filter(usage_start__gte=self.ten_days_ago)\
                .filter(**{f'pod_labels__{filter_key}': filter_value})\
                .aggregate(
                    **{
                        'usage': Sum('pod_usage_cpu_core_hours'),
                        'request': Sum('pod_request_cpu_core_hours'),
                        'limit': Sum('pod_limit_cpu_core_hours'),
                        'cost': Sum('pod_charge_cpu_core_hours')
                    }
                )

        url = reverse('reports-openshift-cpu')
        client = APIClient()
        params = {f'filter[tag:{filter_key}]': filter_value}

        url = url + '?' + urlencode(params, quote_via=quote_plus)
        response = client.get(url, **self.headers)
        self.assertEqual(response.status_code, 200)

        data = response.json()
        data_totals = data.get('meta', {}).get('total', {})
        for key in totals:
            expected = round(float(totals[key]), 6)
            result = data_totals.get(key, {}).get('value')
            self.assertEqual(result, expected)

    def test_execute_query_with_wildcard_tag_filter(self):
        """Test that data is filtered to include entries with tag key."""
        handler = OCPTagQueryHandler({'filter': {'type': 'pod'}}, '?filter[type]=pod', self.tenant)
        tag_keys = handler.get_tag_keys()
        filter_key = tag_keys[0]

        with tenant_context(self.tenant):
            totals = OCPUsageLineItemDailySummary.objects\
                .filter(usage_start__gte=self.ten_days_ago)\
                .filter(**{'pod_labels__has_key': filter_key})\
                .aggregate(
                    **{
                        'usage': Sum('pod_usage_cpu_core_hours'),
                        'request': Sum('pod_request_cpu_core_hours'),
                        'limit': Sum('pod_limit_cpu_core_hours'),
                        'derived_cost': Sum('pod_charge_cpu_core_hours')
                    }
                )

        url = reverse('reports-openshift-cpu')
        client = APIClient()
        params = {f'filter[tag:{filter_key}]': '*'}

        url = url + '?' + urlencode(params, quote_via=quote_plus)
        response = client.get(url, **self.headers)
        self.assertEqual(response.status_code, 200)

        data = response.json()
        data_totals = data.get('meta', {}).get('total', {})
        for key in totals:
            expected = round(float(totals[key]), 6)
            result = data_totals.get(key, {}).get('value')
            self.assertEqual(result, expected)

    def test_execute_query_with_tag_group_by(self):
        """Test that data is grouped by tag key."""
        handler = OCPTagQueryHandler({'filter': {'type': 'pod'}}, '?filter[type]=pod', self.tenant)
        tag_keys = handler.get_tag_keys()
        group_by_key = tag_keys[0]

        url = reverse('reports-openshift-cpu')
        client = APIClient()
        params = {f'group_by[tag:{group_by_key}]': '*'}

        url = url + '?' + urlencode(params, quote_via=quote_plus)
        response = client.get(url, **self.headers)
        self.assertEqual(response.status_code, 200)

        data = response.json()
        data = data.get('data', [])
        expected_keys = ['date', group_by_key + 's']
        for entry in data:
            self.assertEqual(list(entry.keys()), expected_keys)

    def test_execute_query_with_group_by_tag_and_limit(self):
        """Test that data is grouped by tag key and limited."""
        data_generator = OCPReportDataGenerator(self.tenant, dated_tags=False)
        data_generator.add_data_to_tenant()
        group_by_key = 'app_label'

        url = reverse('reports-openshift-cpu')
        client = APIClient()
        params = {
            'filter[resolution]': 'monthly',
            'filter[time_scope_value]': '-2',
            'filter[time_scope_units]': 'month',
            f'group_by[tag:{group_by_key}]': '*',
            'filter[limit]': 2
        }
        url = url + '?' + urlencode(params, quote_via=quote_plus)
        response = client.get(url, **self.headers)
        self.assertEqual(response.status_code, 200)

        data = response.json()
        data = data.get('data', [])
        # default ordered by usage
        previous_tag_usage = data[0].get('app_labels', [])[0].get('values', [{}])[0].get('usage', {}).get('value', 0)
        for entry in data[0].get('app_labels', []):
            current_tag_usage = entry.get('values', [{}])[0].get('usage', {}).get('value', 0)
            if 'Other' not in entry.get('app_label'):
                self.assertTrue(current_tag_usage <= previous_tag_usage)
                previous_tag_usage = current_tag_usage

    def test_execute_query_with_group_by_and_limit(self):
        """Test that data is grouped by and limited."""
        url = reverse('reports-openshift-cpu')
        client = APIClient()
        params = {
            'group_by[node]': '*',
            'filter[limit]': 1
        }
        url = url + '?' + urlencode(params, quote_via=quote_plus)
        response = client.get(url, **self.headers)
        self.assertEqual(response.status_code, 200)

        data = response.json()
        data = data.get('data', [])
        for entry in data:
            other = entry.get('nodes', [])[-1:]
            self.assertIn('Other', other[0].get('node'))

    def test_execute_query_with_group_by_order_by_and_limit(self):
        """Test that data is grouped by and limited on order by."""
        order_by_options = ['cost', 'usage', 'request', 'limit']
        for option in order_by_options:
            url = reverse('reports-openshift-cpu')
            client = APIClient()
            order_by_dict_key = 'order_by[{}]'.format(option)
            params = {
                'filter[resolution]': 'monthly',
                'filter[time_scope_value]': '-1',
                'filter[time_scope_units]': 'month',
                'group_by[node]': '*',
                order_by_dict_key: 'desc',
                'filter[limit]': 1
            }

            url = url + '?' + urlencode(params, quote_via=quote_plus)
            response = client.get(url, **self.headers)
            self.assertEqual(response.status_code, 200)

            data = response.json()
            data = data.get('data', [])
            previous_value = data[0].get('nodes', [])[0].get('values', [])[0].get(option, {}).get('value')
            for entry in data[0].get('nodes', []):
                current_value = entry.get('values', [])[0].get(option, {}).get('value')
                self.assertTrue(current_value <= previous_value)
                previous_value = current_value

    def test_execute_query_with_order_by_delta_and_limit(self):
        """Test that data is grouped and limited by order by delta."""
        url = reverse('reports-openshift-cpu')
        client = APIClient()
        params = {
            'filter[resolution]': 'monthly',
            'filter[time_scope_value]': '-1',
            'filter[time_scope_units]': 'month',
            'group_by[node]': '*',
            'order_by[delta]': 'desc',
            'filter[limit]': 1,
            'delta': 'usage__capacity'
        }
        url = url + '?' + urlencode(params, quote_via=quote_plus)
        response = client.get(url, **self.headers)
        self.assertEqual(response.status_code, 200)

        data = response.json()
        data = data.get('data', [])
        previous_usage = (
            data[0].get('nodes', [])[0].get('values', [])[0].get('usage', {}).get('value') /  # noqa: W504
            data[0].get('nodes', [])[0].get('values', [])[0].get('capacity', {}).get('value')
        )
        for entry in data[0].get('nodes', []):
            current_usage = (
                data[0].get('nodes', [])[0].get('values', [])[0].get('usage', {}).get('value') /  # noqa: W504
                data[0].get('nodes', [])[0].get('values', [])[0].get('capacity', {}).get('value')
        )
            self.assertTrue(current_usage >= previous_usage)
            previous_usage = current_usage

    def test_execute_query_volume(self):
        """Test that the volume endpoint functions."""
        url = reverse('reports-openshift-volume')
        client = APIClient()
        params = {
            'filter[resolution]': 'monthly',
            'filter[time_scope_value]': '-1',
            'filter[time_scope_units]': 'month',
        }
        url = url + '?' + urlencode(params, quote_via=quote_plus)
        response = client.get(url, **self.headers)
        self.assertEqual(response.status_code, 200)

        data = response.json()
        values = data.get('data')[0].get('values')[0]
        self.assertTrue('usage' in values)
        self.assertTrue('request' in values)
        self.assertTrue('cost' in values)
        self.assertEqual(values.get('usage', {}).get('units'), 'GB-Mo')

    def test_execute_query_default_pagination(self):
        """Test that the default pagination works."""
        url = reverse('reports-openshift-volume')
        client = APIClient()
        params = {
            'filter[resolution]': 'monthly',
            'filter[time_scope_value]': '-1',
            'filter[time_scope_units]': 'month',
        }
        url = url + '?' + urlencode(params, quote_via=quote_plus)
        response = client.get(url, **self.headers)
        self.assertEqual(response.status_code, 200)

        response_data = response.json()
        data = response_data.get('data', [])
        meta = response_data.get('meta', {})
        count = meta.get('count', 0)

        self.assertIn('total', meta)
        self.assertIn('filter', meta)
        self.assertIn('count', meta)

        self.assertEqual(len(data), count)

    def test_execute_query_limit_pagination(self):
        """Test that the default pagination works with a limit."""
        limit = 5
        start_date = self.dh.this_month_start.date().strftime('%Y-%m-%d')
        url = reverse('reports-openshift-cpu')
        client = APIClient()
        params = {
            'filter[resolution]': 'daily',
            'filter[time_scope_value]': '-1',
            'filter[time_scope_units]': 'month',
            'limit': limit
        }
        url = url + '?' + urlencode(params, quote_via=quote_plus)
        response = client.get(url, **self.headers)
        self.assertEqual(response.status_code, 200)

        response_data = response.json()
        data = response_data.get('data', [])
        meta = response_data.get('meta', {})
        count = meta.get('count', 0)

        self.assertIn('total', meta)
        self.assertIn('filter', meta)
        self.assertIn('count', meta)

        self.assertNotEqual(len(data), count)
        if limit > count:
            self.assertEqual(len(data), count)
        else:
            self.assertEqual(len(data), limit)
        self.assertEqual(data[0].get('date'), start_date)

    def test_execute_query_limit_offset_pagination(self):
        """Test that the default pagination works with an offset."""
        limit = 5
        offset = 5
        start_date = (self.dh.this_month_start + datetime.timedelta(days=5))\
            .date()\
            .strftime('%Y-%m-%d')
        url = reverse('reports-openshift-cpu')
        client = APIClient()
        params = {
            'filter[resolution]': 'daily',
            'filter[time_scope_value]': '-1',
            'filter[time_scope_units]': 'month',
            'limit': limit,
            'offset': offset
        }
        url = url + '?' + urlencode(params, quote_via=quote_plus)
        response = client.get(url, **self.headers)
        self.assertEqual(response.status_code, 200)

        response_data = response.json()
        data = response_data.get('data', [])
        meta = response_data.get('meta', {})
        count = meta.get('count', 0)

        self.assertIn('total', meta)
        self.assertIn('filter', meta)
        self.assertIn('count', meta)

        self.assertNotEqual(len(data), count)
        if limit + offset > count:
            self.assertEqual(len(data), max((count - offset), 0))
        else:
            self.assertEqual(len(data), limit)
        self.assertEqual(data[0].get('date'), start_date)

    def test_execute_query_filter_limit_offset_pagination(self):
        """Test that the ranked group pagination works."""
        limit = 1
        offset = 0

        url = reverse('reports-openshift-cpu')
        client = APIClient()
        params = {
            'filter[resolution]': 'monthly',
            'filter[time_scope_value]': '-1',
            'filter[time_scope_units]': 'month',
            'group_by[project]': '*',
            'filter[limit]': limit,
            'filter[offset]': offset
        }
        url = url + '?' + urlencode(params, quote_via=quote_plus)
        response = client.get(url, **self.headers)
        self.assertEqual(response.status_code, 200)

        response_data = response.json()
        data = response_data.get('data', [])
        meta = response_data.get('meta', {})
        count = meta.get('count', 0)

        self.assertIn('total', meta)
        self.assertIn('filter', meta)
        self.assertIn('count', meta)

        for entry in data:
            projects = entry.get('projects', [])
            if limit + offset > count:
                self.assertEqual(len(projects), max((count - offset), 0))
            else:
                self.assertEqual(len(projects), limit)

    def test_execute_query_filter_limit_high_offset_pagination(self):
        """Test that the default pagination works."""
        limit = 1
        offset = 10

        url = reverse('reports-openshift-cpu')
        client = APIClient()
        params = {
            'filter[resolution]': 'monthly',
            'filter[time_scope_value]': '-1',
            'filter[time_scope_units]': 'month',
            'group_by[project]': '*',
            'filter[limit]': limit,
            'filter[offset]': offset
        }
        url = url + '?' + urlencode(params, quote_via=quote_plus)
        response = client.get(url, **self.headers)
        self.assertEqual(response.status_code, 200)

        response_data = response.json()
        data = response_data.get('data', [])
        meta = response_data.get('meta', {})
        count = meta.get('count', 0)

        self.assertIn('total', meta)
        self.assertIn('filter', meta)
        self.assertIn('count', meta)

        for entry in data:
            projects = entry.get('projects', [])
            if limit + offset > count:
                self.assertEqual(len(projects), max((count - offset), 0))
            else:
                self.assertEqual(len(projects), limit)<|MERGE_RESOLUTION|>--- conflicted
+++ resolved
@@ -36,7 +36,7 @@
 from api.report.view import _generic_report
 from api.tags.ocp.ocp_tag_query_handler import OCPTagQueryHandler
 from api.utils import DateHelper
-from reporting.models import CostSummary, OCPUsageLineItemDailySummary
+from reporting.models import OCPUsageLineItemDailySummary
 
 
 class OCPReportViewTest(IamTestCase):
@@ -531,7 +531,7 @@
             return datetime.datetime.strptime(dt, '%Y-%m-%d').date()
 
         with tenant_context(self.tenant):
-            current_total = CostSummary.objects\
+            current_total = OCPUsageLineItemDailySummary.objects\
                 .filter(usage_start__gte=this_month_start)\
                 .aggregate(
                     total=Sum(
@@ -542,31 +542,21 @@
                 ).get('total')
             current_total = current_total if current_total is not None else 0
 
-            current_totals = CostSummary.objects\
+            current_totals = OCPUsageLineItemDailySummary.objects\
                 .filter(usage_start__gte=this_month_start)\
                 .annotate(**{'date': TruncDayString('usage_start')})\
                 .values(*['date'])\
                 .annotate(total=Sum(
                             F('pod_charge_cpu_core_hours') +  # noqa: W504
-<<<<<<< HEAD
                             F('pod_charge_memory_gigabyte_hours')))
-=======
-                            F('pod_charge_memory_gigabyte_hours') +  # noqa: W504
-                            F('persistentvolumeclaim_charge_gb_month')))
->>>>>>> bb97e9f2
-
-            prev_totals = CostSummary.objects\
+
+            prev_totals = OCPUsageLineItemDailySummary.objects\
                 .filter(usage_start__gte=last_month_start)\
                 .filter(usage_start__lt=this_month_start)\
                 .annotate(**{'date': TruncDayString('usage_start')})\
                 .values(*['date'])\
                 .annotate(total=Sum(F('pod_charge_cpu_core_hours') +  # noqa: W504
-<<<<<<< HEAD
                             F('pod_charge_memory_gigabyte_hours')))
-=======
-                            F('pod_charge_memory_gigabyte_hours') +  # noqa: W504
-                            F('persistentvolumeclaim_charge_gb_month')))
->>>>>>> bb97e9f2
 
         current_totals = {total.get('date'): total.get('total')
                           for total in current_totals}
