--- conflicted
+++ resolved
@@ -28,13 +28,8 @@
 from api.iam.test.iam_test_case import IamTestCase
 from api.models import User
 from api.report.aws.serializers import QueryParamSerializer
-<<<<<<< HEAD
-from api.report.ocp.ocp_query_handler_cpu import OCPReportQueryHandlerCPU
-from api.report.ocp.ocp_query_handler_mem import OCPReportQueryHandlerMem
+from api.report.ocp.ocp_query_handler import OCPReportQueryHandler
 from api.report.test.ocp.helpers import OCPReportDataGenerator
-=======
-from api.report.ocp.ocp_query_handler import OCPReportQueryHandler
->>>>>>> 8aa7ced8
 from api.report.view import _generic_report
 from api.utils import DateHelper
 
@@ -196,16 +191,7 @@
             }
         }
 
-<<<<<<< HEAD
-    # def tearDown(self):
-    #     """Tear down the test."""
-    #     self.data_generator.remove_data_from_tenant()
-    #     super().tearDown()
-
-    @patch('api.report.ocp.ocp_query_handler_cpu.OCPReportQueryHandlerCPU')
-=======
     @patch('api.report.ocp.ocp_query_handler.OCPReportQueryHandler')
->>>>>>> 8aa7ced8
     def test_generic_report_ocp_cpu_success(self, mock_handler):
         """Test OCP cpu generic report."""
         mock_handler.return_value.execute_query.return_value = self.report_ocp_cpu
