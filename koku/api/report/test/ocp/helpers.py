--- conflicted
+++ resolved
@@ -75,13 +75,8 @@
             ]
 
             self.report_ranges = [
-<<<<<<< HEAD
-                (self.one_month_ago - relativedelta(days=i) for i in range(13)),
-                (self.today - relativedelta(days=i) for i in range(13)),
-=======
                 (self.one_month_ago - relativedelta(days=i) for i in range(10)),
                 (self.today - relativedelta(days=i) for i in range(10)),
->>>>>>> 7d1a3007
             ]
 
     def create_manifest_entry(self, billing_period_start, provider_id):
