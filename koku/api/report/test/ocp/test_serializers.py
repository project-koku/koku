#
# Copyright 2021 Red Hat Inc.
# SPDX-License-Identifier: Apache-2.0
#
"""Test the Report serializers."""
from rest_framework import serializers

<<<<<<< HEAD
from api.iam.test.iam_test_case import IamTestCase
=======
from api.report.ocp.serializers import ExcludeSerializer
>>>>>>> 6eb612e7
from api.report.ocp.serializers import FilterSerializer
from api.report.ocp.serializers import GroupBySerializer
from api.report.ocp.serializers import OCPCostQueryParamSerializer
from api.report.ocp.serializers import OCPInventoryQueryParamSerializer
from api.report.ocp.serializers import OCPQueryParamSerializer
from api.report.ocp.serializers import OrderBySerializer


<<<<<<< HEAD
class OCPFilterSerializerTest(IamTestCase):
=======
class OCPExcludeSerializerTest(TestCase):
    """Tests for the exclude serializer."""

    def test_exclude_params_invalid_fields(self):
        """Test parse of exclude params for invalid fields."""
        exclude_params = {
            "invalid": "param",
        }
        serializer = ExcludeSerializer(data=exclude_params)
        with self.assertRaises(serializers.ValidationError):
            serializer.is_valid(raise_exception=True)

    def test_tag_keys_dynamic_field_validation_success(self):
        """Test that tag keys are validated as fields."""
        tag_keys = ["valid_tag"]
        query_params = {"valid_tag": "value"}
        serializer = ExcludeSerializer(data=query_params, tag_keys=tag_keys)
        self.assertTrue(serializer.is_valid())

    def test_tag_keys_dynamic_field_validation_failure(self):
        """Test that invalid tag keys are not valid fields."""
        tag_keys = ["valid_tag"]
        query_params = {"bad_tag": "value"}
        serializer = ExcludeSerializer(data=query_params, tag_keys=tag_keys)
        with self.assertRaises(serializers.ValidationError):
            serializer.is_valid(raise_exception=True)

    def test_infrastructure_field_validation_success(self):
        """Test that infrastructure exclude are validated for aws."""
        query_params = {"infrastructures": "aws"}
        serializer = ExcludeSerializer(data=query_params)
        self.assertTrue(serializer.is_valid())

    def test_infrastructure_field_validation_failure(self):
        """Test that infrastructure exclude are validated for non-aws."""
        query_params = {"infrastructures": "notaws"}
        serializer = ExcludeSerializer(data=query_params)
        self.assertFalse(serializer.is_valid())

    def test_all_exclude_op_fields(self):
        """Test that the allowed fields pass."""
        for field in ExcludeSerializer._opfields:
            field = "and:" + field
            exclude_param = {field: ["1", "2"]}
            serializer = ExcludeSerializer(data=exclude_param)
            self.assertTrue(serializer.is_valid())
        for field in ExcludeSerializer._opfields:
            field = "or:" + field
            exclude_param = {field: ["1", "2"]}
            serializer = ExcludeSerializer(data=exclude_param)
            self.assertTrue(serializer.is_valid())


class OCPFilterSerializerTest(TestCase):
>>>>>>> 6eb612e7
    """Tests for the filter serializer."""

    def test_parse_filter_params_success(self):
        """Test parse of a filter param successfully."""
        filter_params = {
            "resolution": "daily",
            "time_scope_value": "-10",
            "time_scope_units": "day",
            "resource_scope": [],
        }
        serializer = FilterSerializer(data=filter_params)
        self.assertTrue(serializer.is_valid())

    def test_parse_filter_params_no_time(self):
        """Test parse of a filter param no time filter."""
        filter_params = {"resource_scope": ["S3"]}
        serializer = FilterSerializer(data=filter_params)
        self.assertTrue(serializer.is_valid())

    def test_filter_params_invalid_fields(self):
        """Test parse of filter params for invalid fields."""
        filter_params = {
            "resolution": "daily",
            "time_scope_value": "-10",
            "time_scope_units": "day",
            "resource_scope": [],
            "invalid": "param",
        }
        serializer = FilterSerializer(data=filter_params)
        with self.assertRaises(serializers.ValidationError):
            serializer.is_valid(raise_exception=True)

    def test_filter_params_invalid_time_scope_daily(self):
        """Test parse of filter params for invalid daily time_scope_units."""
        filter_params = {"resolution": "daily", "time_scope_value": "-1", "time_scope_units": "day"}
        serializer = FilterSerializer(data=filter_params)
        with self.assertRaises(serializers.ValidationError):
            serializer.is_valid(raise_exception=True)

    def test_filter_params_invalid_time_scope_monthly(self):
        """Test parse of filter params for invalid month time_scope_units."""
        filter_params = {"resolution": "monthly", "time_scope_value": "-10", "time_scope_units": "month"}
        serializer = FilterSerializer(data=filter_params)
        with self.assertRaises(serializers.ValidationError):
            serializer.is_valid(raise_exception=True)

    def test_filter_params_invalid_limit(self):
        """Test parse of filter params for invalid month time_scope_units."""
        filter_params = {
            "resolution": "monthly",
            "time_scope_value": "-1",
            "time_scope_units": "month",
            "limit": "invalid",
        }
        serializer = FilterSerializer(data=filter_params)
        with self.assertRaises(serializers.ValidationError):
            serializer.is_valid(raise_exception=True)

    def test_filter_params_invalid_limit_time_scope_resolution(self):
        """Test parse of filter params for invalid resolution time_scope_units."""
        filter_params = {"resolution": "monthly", "time_scope_value": "-10", "time_scope_units": "day"}
        serializer = FilterSerializer(data=filter_params)
        with self.assertRaises(serializers.ValidationError):
            serializer.is_valid(raise_exception=True)

    def test_tag_keys_dynamic_field_validation_success(self):
        """Test that tag keys are validated as fields."""
        tag_keys = ["valid_tag"]
        query_params = {"valid_tag": "value"}
        serializer = FilterSerializer(data=query_params, tag_keys=tag_keys)
        self.assertTrue(serializer.is_valid())

    def test_tag_keys_dynamic_field_validation_failure(self):
        """Test that invalid tag keys are not valid fields."""
        tag_keys = ["valid_tag"]
        query_params = {"bad_tag": "value"}
        serializer = FilterSerializer(data=query_params, tag_keys=tag_keys)
        with self.assertRaises(serializers.ValidationError):
            serializer.is_valid(raise_exception=True)

    def test_infrastructure_field_validation_success(self):
        """Test that infrastructure filter are validated for aws."""
        query_params = {"infrastructures": "aws"}
        serializer = FilterSerializer(data=query_params)
        self.assertTrue(serializer.is_valid())

    def test_infrastructure_field_validation_failure(self):
        """Test that infrastructure filter are validated for non-aws."""
        query_params = {"infrastructures": "notaws"}
        serializer = FilterSerializer(data=query_params)
        self.assertFalse(serializer.is_valid())

    def test_all_filter_op_fields(self):
        """Test that the allowed fields pass."""
        for field in FilterSerializer._opfields:
            field = "and:" + field
            filter_param = {field: ["1", "2"]}
            serializer = FilterSerializer(data=filter_param)
            self.assertTrue(serializer.is_valid())
        for field in FilterSerializer._opfields:
            field = "or:" + field
            filter_param = {field: ["1", "2"]}
            serializer = FilterSerializer(data=filter_param)
            self.assertTrue(serializer.is_valid())


class OCPGroupBySerializerTest(IamTestCase):
    """Tests for the group_by serializer."""

    def test_parse_group_by_params_success(self):
        """Test parse of a group_by param successfully."""
        group_params = {"cluster": ["cluster1"]}
        serializer = GroupBySerializer(data=group_params)
        self.assertTrue(serializer.is_valid())

    def test_group_by_params_invalid_fields(self):
        """Test parse of group_by params for invalid fields."""
        group_params = {"account": ["account1"], "invalid": "param"}
        serializer = GroupBySerializer(data=group_params)
        with self.assertRaises(serializers.ValidationError):
            serializer.is_valid(raise_exception=True)

    def test_group_by_params_string_list_fields(self):
        """Test group_by params for handling string to list fields."""
        group_params = {"node": "localhost"}
        serializer = GroupBySerializer(data=group_params)
        validation = serializer.is_valid()
        self.assertTrue(validation)
        node_result = serializer.data.get("node")
        self.assertIsInstance(node_result, list)

    def test_tag_keys_dynamic_field_validation_success(self):
        """Test that tag keys are validated as fields."""
        tag_keys = ["valid_tag"]
        query_params = {"valid_tag": "*"}
        serializer = GroupBySerializer(data=query_params, tag_keys=tag_keys)
        self.assertTrue(serializer.is_valid())

    def test_tag_keys_dynamic_field_validation_failure(self):
        """Test that invalid tag keys are not valid fields."""
        tag_keys = ["valid_tag"]
        query_params = {"bad_tag": "*"}
        serializer = GroupBySerializer(data=query_params, tag_keys=tag_keys)
        with self.assertRaises(serializers.ValidationError):
            serializer.is_valid(raise_exception=True)

    def test_all_group_by_op_fields(self):
        """Test that the allowed fields pass."""
        for field in GroupBySerializer._opfields:
            field = "and:" + field
            filter_param = {field: ["1", "2"]}
            serializer = GroupBySerializer(data=filter_param)
            self.assertTrue(serializer.is_valid())
        for field in GroupBySerializer._opfields:
            field = "or:" + field
            filter_param = {field: ["1", "2"]}
            serializer = GroupBySerializer(data=filter_param)
            self.assertTrue(serializer.is_valid())


class OCPOrderBySerializerTest(IamTestCase):
    """Tests for the order_by serializer."""

    def test_parse_order_by_params_success(self):
        """Test parse of a order_by param successfully."""
        order_params = {"project": "asc"}
        serializer = OrderBySerializer(data=order_params)
        self.assertTrue(serializer.is_valid())

    def test_order_by_params_invalid_fields(self):
        """Test parse of order_by params for invalid fields."""
        order_params = {"cost": "asc", "invalid": "param"}
        serializer = OrderBySerializer(data=order_params)
        with self.assertRaises(serializers.ValidationError):
            serializer.is_valid(raise_exception=True)


class OCPQueryParamSerializerTest(IamTestCase):
    """Tests for the handling query parameter parsing serializer."""

    def test_parse_query_params_success(self):
        """Test parse of a query params successfully."""
        query_params = {
            "group_by": {"project": ["project1"]},
            "filter": {
                "resolution": "daily",
                "time_scope_value": "-10",
                "time_scope_units": "day",
                "resource_scope": [],
            },
        }
        self.request_context["request"].path = "/api/cost-management/v1/reports/openshift/costs/"
        serializer = OCPQueryParamSerializer(data=query_params, context=self.request_context)
        self.assertTrue(serializer.is_valid())

    def test_query_params_invalid_fields(self):
        """Test parse of query params for invalid fields."""
        query_params = {
            "group_by": {"account": ["account1"]},
            "filter": {
                "resolution": "daily",
                "time_scope_value": "-10",
                "time_scope_units": "day",
                "resource_scope": [],
            },
            "invalid": "param",
        }

        self.request_context["request"].path = "/api/cost-management/v1/reports/openshift/costs/"
        serializer = OCPQueryParamSerializer(data=query_params, context=self.request_context)
        with self.assertRaises(serializers.ValidationError):
            serializer.is_valid(raise_exception=True)

    def test_query_params_invalid_nested_fields(self):
        """Test parse of query params for invalid nested_fields."""
        query_params = {
            "group_by": {"invalid": ["invalid"]},
            "filter": {
                "resolution": "daily",
                "time_scope_value": "-10",
                "time_scope_units": "day",
                "resource_scope": [],
            },
        }
        self.request_context["request"].path = "/api/cost-management/v1/reports/openshift/costs/"
        serializer = OCPQueryParamSerializer(data=query_params, context=self.request_context)
        with self.assertRaises(serializers.ValidationError):
            serializer.is_valid(raise_exception=True)

    def test_parse_units(self):
        """Test pass while parsing units query params."""
        query_params = {"units": "bytes"}

        self.request_context["request"].path = "/api/cost-management/v1/reports/openshift/costs/"
        serializer = OCPQueryParamSerializer(data=query_params, context=self.request_context)
        self.assertTrue(serializer.is_valid())

    def test_parse_units_failure(self):
        """Test failure while parsing units query params."""
        query_params = {"units": "bites"}

        self.request_context["request"].path = "/api/cost-management/v1/reports/openshift/costs/"
        serializer = OCPQueryParamSerializer(data=query_params, context=self.request_context)
        with self.assertRaises(serializers.ValidationError):
            serializer.is_valid(raise_exception=True)

    def test_tag_keys_dynamic_field_validation_success(self):
        """Test that tag keys are validated as fields."""
        tag_keys = ["valid_tag"]
        query_params = {"filter": {"valid_tag": "value"}}

        self.request_context["request"].path = "/api/cost-management/v1/reports/openshift/costs/"
        serializer = OCPQueryParamSerializer(data=query_params, tag_keys=tag_keys, context=self.request_context)
        self.assertTrue(serializer.is_valid())

    def test_tag_keys_dynamic_field_validation_failure(self):
        """Test that invalid tag keys are not valid fields."""
        tag_keys = ["valid_tag"]
        query_params = {"filter": {"bad_tag": "value"}}

        self.request_context["request"].path = "/api/cost-management/v1/reports/openshift/costs/"
        serializer = OCPQueryParamSerializer(data=query_params, tag_keys=tag_keys, context=self.request_context)
        with self.assertRaises(serializers.ValidationError):
            serializer.is_valid(raise_exception=True)


class OCPInventoryQueryParamSerializerTest(IamTestCase):
    """Tests for the handling inventory query parameter parsing serializer."""

    def test_parse_query_params_success(self):
        """Test parse of an inventory query params successfully."""
        query_params = {
            "group_by": {"project": ["project1"]},
            "order_by": {"usage": "asc"},
            "filter": {
                "resolution": "daily",
                "time_scope_value": "-10",
                "time_scope_units": "day",
                "resource_scope": [],
            },
        }
        self.request_context["request"].path = "/api/cost-management/v1/reports/openshift/costs/"
        serializer = OCPInventoryQueryParamSerializer(data=query_params, context=self.request_context)
        self.assertTrue(serializer.is_valid())

    def test_query_params_invalid_order_by(self):
        """Test parse of inventory query params for invalid fields."""
        # Pass requests instead of request

        query_params = {
            "group_by": {"account": ["account1"]},
            "order_by": {"requests": "asc"},
            "filter": {
                "resolution": "daily",
                "time_scope_value": "-10",
                "time_scope_units": "day",
                "resource_scope": [],
            },
            "invalid": "param",
        }
        self.request_context["request"].path = "/api/cost-management/v1/reports/openshift/costs/"
        serializer = OCPInventoryQueryParamSerializer(data=query_params, context=self.request_context)
        with self.assertRaises(serializers.ValidationError):
            serializer.is_valid(raise_exception=True)

    def test_delta_success(self):
        """Test that a proper delta value is serialized."""
        self.request_context["request"].path = "/api/cost-management/v1/reports/openshift/costs/?delta=cost"
        query_params = {"delta": "cost"}
        serializer = OCPInventoryQueryParamSerializer(data=query_params, context=self.request_context)
        self.assertTrue(serializer.is_valid())

        self.request_context["request"].path = "/api/cost-management/v1/reports/openshift/costs/?delta=usage"
        query_params = {"delta": "usage"}
        serializer = OCPInventoryQueryParamSerializer(data=query_params, context=self.request_context)
        self.assertTrue(serializer.is_valid())

        self.request_context["request"].path = "/api/cost-management/v1/reports/openshift/costs/?delta=request"
        query_params = {"delta": "request"}
        serializer = OCPInventoryQueryParamSerializer(data=query_params, context=self.request_context)
        self.assertTrue(serializer.is_valid())

    def test_delta_failure(self):
        """Test that a bad delta value is not serialized."""
        query_params = {"delta": "bad_delta"}
        self.request_context["request"].path = "/api/cost-management/v1/reports/openshift/costs/?delta=bad_delta"
        serializer = OCPInventoryQueryParamSerializer(data=query_params, context=self.request_context)
        with self.assertRaises(serializers.ValidationError):
            serializer.is_valid(raise_exception=True)

    def test_current_month_delta_success(self):
        """Test that a proper current month delta value is serialized."""
        self.request_context["request"].path = "/api/cost-management/v1/reports/openshift/costs/?delta=usage__request"
        query_params = {"delta": "usage__request"}
        serializer = OCPInventoryQueryParamSerializer(data=query_params, context=self.request_context)
        self.assertTrue(serializer.is_valid())

        self.request_context["request"].path = "/api/cost-management/v1/reports/openshift/costs/?delta=usage__capacity"
        query_params = {"delta": "usage__capacity"}
        serializer = OCPInventoryQueryParamSerializer(data=query_params, context=self.request_context)
        self.assertTrue(serializer.is_valid())

        self.request_context[
            "request"
        ].path = "/api/cost-management/v1/reports/openshift/costs/?delta=request__capacity"
        query_params = {"delta": "request__capacity"}
        serializer = OCPInventoryQueryParamSerializer(data=query_params, context=self.request_context)
        self.assertTrue(serializer.is_valid())

    def test_current_month_delta_failure(self):
        """Test that a bad current month delta value is not serialized."""

        self.request_context["request"].path = "/api/cost-management/v1/reports/openshift/costs/"
        query_params = {"delta": "bad__delta"}
        serializer = OCPInventoryQueryParamSerializer(data=query_params, context=self.request_context)
        with self.assertRaises(serializers.ValidationError):
            serializer.is_valid(raise_exception=True)

        query_params = {"delta": "usage__request__capacity"}
        serializer = OCPInventoryQueryParamSerializer(data=query_params, context=self.request_context)
        with self.assertRaises(serializers.ValidationError):
            serializer.is_valid(raise_exception=True)

    def test_order_by_delta_with_delta(self):
        """Test that order_by[delta] works with a delta param."""
        self.request_context["request"].path = "/api/cost-management/v1/reports/openshift/costs/"
        query_params = {"delta": "usage__request", "order_by": {"delta": "asc"}}
        serializer = OCPInventoryQueryParamSerializer(data=query_params, context=self.request_context)
        self.assertTrue(serializer.is_valid())

    def test_order_by_delta_without_delta(self):
        """Test that order_by[delta] does not work without a delta param."""
        self.request_context["request"].path = "/api/cost-management/v1/reports/openshift/costs/"
        query_params = {"order_by": {"delta": "asc"}}
        serializer = OCPInventoryQueryParamSerializer(data=query_params, context=self.request_context)
        with self.assertRaises(serializers.ValidationError):
            serializer.is_valid(raise_exception=True)

    def test_order_by_node_with_groupby(self):
        """Test that order_by[node] works with a matching group-by."""
        self.request_context["request"].path = "/api/cost-management/v1/reports/openshift/costs/"
        query_params = {"group_by": {"node": "asc"}, "order_by": {"node": "asc"}}
        serializer = OCPInventoryQueryParamSerializer(data=query_params, context=self.request_context)
        self.assertTrue(serializer.is_valid())

    def test_order_by_node_without_groupby(self):
        """Test that order_by[node] fails without a matching group-by."""
        self.request_context["request"].path = "/api/cost-management/v1/reports/openshift/costs/"
        query_params = {"order_by": {"node": "asc"}}
        serializer = OCPInventoryQueryParamSerializer(data=query_params, context=self.request_context)
        with self.assertRaises(serializers.ValidationError):
            serializer.is_valid(raise_exception=True)


class OCPCostQueryParamSerializerTest(IamTestCase):
    """Tests for the handling charge query parameter parsing serializer."""

    def test_parse_query_params_success(self):
        """Test parse of a charge query params successfully."""
        query_params = {
            "group_by": {"project": ["project1"]},
            "order_by": {"cost": "asc"},
            "filter": {
                "resolution": "daily",
                "time_scope_value": "-10",
                "time_scope_units": "day",
                "resource_scope": [],
            },
        }
        self.request_context["request"].path = "/api/cost-management/v1/reports/openshift/costs/"
        serializer = OCPCostQueryParamSerializer(data=query_params, context=self.request_context)
        self.assertTrue(serializer.is_valid())

    def test_query_params_invalid_order_by_request(self):
        """Test parse of charge query params for invalid fields."""
        # Charge can't order by request or usage
        query_params = {
            "group_by": {"account": ["account1"]},
            "order_by": {"request": "asc"},
            "filter": {
                "resolution": "daily",
                "time_scope_value": "-10",
                "time_scope_units": "day",
                "resource_scope": [],
            },
            "invalid": "param",
        }
        self.request_context["request"].path = "/api/cost-management/v1/openshift/infrastructures/aws/costs/"
        serializer = OCPCostQueryParamSerializer(data=query_params, context=self.request_context)
        with self.assertRaises(serializers.ValidationError):
            serializer.is_valid(raise_exception=True)

    def test_query_params_invalid_order_by_usage(self):
        """Test parse of charge query params for invalid fields."""
        # Charge can't order by request or usage
        query_params = {
            "group_by": {"account": ["account1"]},
            "order_by": {"usage": "asc"},
            "filter": {
                "resolution": "daily",
                "time_scope_value": "-10",
                "time_scope_units": "day",
                "resource_scope": [],
            },
            "invalid": "param",
        }

        self.request_context["request"].path = "/api/cost-management/v1/reports/openshift/costs/"
        serializer = OCPCostQueryParamSerializer(data=query_params, context=self.request_context)
        with self.assertRaises(serializers.ValidationError):
            serializer.is_valid(raise_exception=True)

    def test_query_params_valid_delta(self):
        """Test parse of delta charge query params for valid fields."""
        # Charge can't order by request or usage
        query_params = {
            "group_by": {"account": ["account1"]},
            "order_by": {"usage": "asc"},
            "filter": {
                "resolution": "daily",
                "time_scope_value": "-10",
                "time_scope_units": "day",
                "resource_scope": [],
            },
            "delta": "cost",
        }

        self.request_context["request"].path = "/api/cost-management/v1/reports/openshift/costs/"
        serializer = OCPCostQueryParamSerializer(data=query_params, context=self.request_context)
        with self.assertRaises(serializers.ValidationError):
            serializer.is_valid(raise_exception=True)

    def test_fail_without_group_by(self):
        """Test fail if filter[limit] and filter[offset] passed without group by."""
        param_failures_list = [
            {"filter": {"limit": "1", "offset": "1"}},
            {"filter": {"limit": "1"}},
            {"filter": {"offset": "1"}},
        ]
        self.request_context["request"].path = "/api/cost-management/v1/reports/openshift/costs/"
        for param in param_failures_list:
            with self.subTest(param=param):
                with self.assertRaises(serializers.ValidationError):
                    serializer = OCPInventoryQueryParamSerializer(data=param, context=self.request_context)
                    self.assertFalse(serializer.is_valid())
                    serializer.is_valid(raise_exception=True)<|MERGE_RESOLUTION|>--- conflicted
+++ resolved
@@ -5,11 +5,8 @@
 """Test the Report serializers."""
 from rest_framework import serializers
 
-<<<<<<< HEAD
 from api.iam.test.iam_test_case import IamTestCase
-=======
 from api.report.ocp.serializers import ExcludeSerializer
->>>>>>> 6eb612e7
 from api.report.ocp.serializers import FilterSerializer
 from api.report.ocp.serializers import GroupBySerializer
 from api.report.ocp.serializers import OCPCostQueryParamSerializer
@@ -18,10 +15,7 @@
 from api.report.ocp.serializers import OrderBySerializer
 
 
-<<<<<<< HEAD
-class OCPFilterSerializerTest(IamTestCase):
-=======
-class OCPExcludeSerializerTest(TestCase):
+class OCPExcludeSerializerTest(IamTestCase):
     """Tests for the exclude serializer."""
 
     def test_exclude_params_invalid_fields(self):
@@ -74,8 +68,7 @@
             self.assertTrue(serializer.is_valid())
 
 
-class OCPFilterSerializerTest(TestCase):
->>>>>>> 6eb612e7
+class OCPFilterSerializerTest(IamTestCase):
     """Tests for the filter serializer."""
 
     def test_parse_filter_params_success(self):
