--- conflicted
+++ resolved
@@ -687,7 +687,6 @@
             mock_object.values_list.return_value.distinct.return_value = ["Platform"]
             query_params = self.mocked_query_params(url, OCPCostView)
             handler = OCPReportQueryHandler(query_params)
-<<<<<<< HEAD
             with tenant_context(self.tenant):
                 current_totals = (
                     OCPCostSummaryByProjectP.objects.filter(handler.query_filter)
@@ -703,27 +702,12 @@
         for line in query_output.get("data")[0].get("projects"):
             if line.get("project") != "Platform":
                 self.assertEqual(line["values"][0]["classification"], "project")
+            elif line.get("project") != "platform":
+                    self.assertEqual(line["values"][0]["classification"], "project")
         result_cost_total = total.get("cost", {}).get("total", {}).get("value")
         self.assertIsNotNone(result_cost_total)
         overall = result_cost_total - expected_cost_total
         self.assertEqual(overall, 0)
-=======
-            current_totals = self.get_totals_costs_by_time_scope(handler, self.ten_day_filter)
-            expected_cost_total = current_totals.get("cost_total")
-            self.assertIsNotNone(expected_cost_total)
-            query_output = handler.execute_query()
-            self.assertIsNotNone(query_output.get("data"))
-            self.assertIsNotNone(query_output.get("total"))
-            total = query_output.get("total")
-            for line in query_output.get("data")[0].get("projects"):
-                if "openshift-" in line.get("project") or "kube-" in line.get("project"):
-                    self.assertEqual(line["values"][0]["classification"], "default")
-                elif line.get("project") != "platform":
-                    self.assertEqual(line["values"][0]["classification"], "project")
-            result_cost_total = total.get("cost", {}).get("total", {}).get("value")
-            self.assertIsNotNone(result_cost_total)
-            self.assertEqual(result_cost_total, expected_cost_total)
->>>>>>> 16ff5788
 
     def test_group_by_project_w_classification_and_other(self):
         """Test that classification works as expected with Other."""
