#
# Copyright 2021 Red Hat Inc.
# SPDX-License-Identifier: Apache-2.0
#
"""Test the Report Queries."""
from collections import defaultdict
from copy import deepcopy
from datetime import datetime
from datetime import timedelta
from decimal import Decimal
from itertools import product
from unittest.mock import patch
from unittest.mock import PropertyMock
from urllib.parse import quote_plus
from urllib.parse import urlencode

from dateutil.relativedelta import relativedelta
from django.db.models import Max
from django.db.models import Sum
from django.db.models.expressions import OrderBy
from django_tenants.utils import tenant_context
from rest_framework.exceptions import ValidationError

from api.iam.test.iam_test_case import IamTestCase
from api.query_filter import QueryFilterCollection
from api.report.constants import TAG_PREFIX
from api.report.ocp.query_handler import OCPReportQueryHandler
from api.report.ocp.serializers import OCPExcludeSerializer
from api.report.ocp.view import OCPCostView
from api.report.ocp.view import OCPCpuView
from api.report.ocp.view import OCPMemoryView
from api.report.ocp.view import OCPReportVirtualMachinesView
from api.report.ocp.view import OCPVolumeView
from api.tags.ocp.queries import OCPTagQueryHandler
from api.tags.ocp.view import OCPTagView
from api.utils import DateHelper
from api.utils import materialized_view_month_start
from reporting.models import OCPCostSummaryByProjectP
from reporting.models import OCPUsageLineItemDailySummary
from reporting.provider.ocp.models import OCPUsageReportPeriod


def _calculate_subtotals(data, cost, infra, sup):
    """Returns list of subtotals given data."""
    for _, value in data.items():
        if isinstance(value, list):
            for item in value:
                if isinstance(item, dict):
                    if "values" in item.keys():
                        value = item["values"][0]
                        cost.append(value["cost"]["total"]["value"])
                        infra.append(value["infrastructure"]["total"]["value"])
                        sup.append(value["supplementary"]["total"]["value"])
                    else:
                        cost, infra, sup = _calculate_subtotals(item, cost, infra, sup)
            return (cost, infra, sup)


class OCPReportQueryHandlerTest(IamTestCase):
    """Tests for the OCP report query handler."""

    def setUp(self):
        """Set up the customer view tests."""
        super().setUp()
        self.dh = DateHelper()

        self.this_month_filter = {"usage_start__gte": self.dh.this_month_start}
        self.ten_day_filter = {"usage_start__gte": self.dh.n_days_ago(self.dh.today, 9)}
        self.plaform_filter = {"cost_category__name__icontains": "Platform"}
        self.thirty_day_filter = {"usage_start__gte": self.dh.n_days_ago(self.dh.today, 29)}
        self.last_month_filter = {
            "usage_start__gte": self.dh.last_month_start,
            "usage_end__lte": self.dh.last_month_end,
        }
        with tenant_context(self.tenant):
            self.namespaces = OCPUsageLineItemDailySummary.objects.values("namespace").distinct()
            self.namespaces = [entry.get("namespace") for entry in self.namespaces]

    def get_totals(self, handler, filters=None):
        aggregates = handler._mapper.report_type_map.get("aggregates")
        with tenant_context(self.tenant):
            return (
                OCPUsageLineItemDailySummary.objects.filter(**filters)
                .annotate(**handler.annotations)
                .aggregate(**aggregates)
            )

    def get_totals_by_time_scope(self, handler, filters=None):
        """Return the total aggregates for a time period."""
        if filters is None:
            filters = self.ten_day_filter
        return self.get_totals(handler, filters)

    def get_totals_costs_by_time_scope(self, handler, filters=None):
        """Return the total costs aggregates for a time period."""
        if filters is None:
            filters = self.this_month_filter
        return self.get_totals(handler, filters)

    def test_execute_sum_query(self):
        """Test that the sum query runs properly."""
        url = "?"
        query_params = self.mocked_query_params(url, OCPCpuView)
        handler = OCPReportQueryHandler(query_params)
        current_totals = self.get_totals_by_time_scope(handler)
        query_output = handler.execute_query()
        self.assertIsNotNone(query_output.get("data"))
        self.assertIsNotNone(query_output.get("total"))
        total = query_output.get("total")

        self.assertEqual(total.get("usage", {}).get("value"), current_totals.get("usage"))
        self.assertEqual(total.get("request", {}).get("value"), current_totals.get("request"))
        self.assertEqual(total.get("cost", {}).get("value"), current_totals.get("cost"))
        self.assertEqual(total.get("limit", {}).get("value"), current_totals.get("limit"))

    def test_cpu_memory_order_bys(self):
        """Test that cluster capacity returns capacity by cluster."""
        views = [OCPCpuView, OCPMemoryView]
        order_bys = ["usage", "request", "limit"]

        for view, order_by in product(views, order_bys):
            with self.subTest((view, order_by)):
                url = f"?filter[limit]=5&filter[offset]=0&group_by[project]=*&order_by[{order_by}]=desc"

                query_params = self.mocked_query_params(url, view)
                handler = OCPReportQueryHandler(query_params)
                query_data = handler.execute_query()
                self.assertIsNotNone(query_data.get("data"))
                self.assertIsNotNone(query_data.get("total"))
                total = query_data.get("total")
                self.assertIsNotNone(total.get(order_by))

    def test_storage_class_order_bys(self):
        """Test that we can order by the pvc values."""
        group_bys = ["persistentvolumeclaim", "storageclass"]
        for group_by in group_bys:
            with self.subTest(group_by=group_by):
                url = f"?group_by[project]=*&group_by[{group_by}]=*&order_by[storage_class]=desc"
                query_params = self.mocked_query_params(url, OCPVolumeView)
                handler = OCPReportQueryHandler(query_params)
                query_data = handler.execute_query()
                self.assertIsNotNone(query_data.get("data"))
                self.assertIsNotNone(query_data.get("total"))
                self.assertIsNotNone(query_data["total"].get("storage_class"))
                first_date = query_data["data"][0]
                tested = False
                for project in first_date.get("projects", []):
                    group_list = project.get(f"{group_by}s")
                    storage_class_order_result = []
                    expected = None
                    for element in group_list:
                        for element_value in element.get("values", []):
                            storage_class_order_result.append(element_value.get("storage_class"))
                    if not expected:
                        expected = deepcopy(storage_class_order_result)
                        expected.sort(reverse=True)
                    self.assertEqual(storage_class_order_result, expected)
                    tested = True
                self.assertTrue(tested)

    def test_persistentvolumeclaim_order_by(self):
        """Test that we can order by the pvc values."""
        url = "?group_by[project]=*&group_by[persistentvolumeclaim]=*&order_by[persistentvolumeclaim]=desc"
        query_params = self.mocked_query_params(url, OCPVolumeView)
        handler = OCPReportQueryHandler(query_params)
        query_data = handler.execute_query()
        self.assertIsNotNone(query_data.get("data"))
        self.assertIsNotNone(query_data.get("total"))
        self.assertIsNotNone(query_data["total"].get("persistent_volume_claim"))
        first_date = query_data["data"][0]
        tested = False
        for cluster in first_date.get("projects", []):
            pvc_list = cluster.get("persistentvolumeclaims")
            pvc_order_result = []
            expected = None
            for pvc in pvc_list:
                pvc_name = pvc.get("persistentvolumeclaim")
                pvc_order_result.append(pvc_name)
            if not expected:
                expected = deepcopy(pvc_order_result)
                expected.sort(reverse=True)
            self.assertEqual(pvc_order_result, expected)
            tested = True
        self.assertTrue(tested)

    def test_execute_sum_query_costs(self):
        """Test that the sum query runs properly for the costs endpoint."""
        url = "?"
        query_params = self.mocked_query_params(url, OCPCostView)
        handler = OCPReportQueryHandler(query_params)
        current_totals = self.get_totals_costs_by_time_scope(handler, self.ten_day_filter)
        expected_cost_total = current_totals.get("cost_total")
        self.assertIsNotNone(expected_cost_total)
        query_output = handler.execute_query()
        self.assertIsNotNone(query_output.get("data"))
        self.assertIsNotNone(query_output.get("total"))
        total = query_output.get("total")
        result_cost_total = total.get("cost", {}).get("total", {}).get("value")
        self.assertIsNotNone(result_cost_total)
        self.assertAlmostEqual(result_cost_total, expected_cost_total, 6)

    def test_get_cluster_capacity_daily_resolution_empty_cluster(self):
        query_params = self.mocked_query_params("?", OCPMemoryView)
        query_data, total_capacity = OCPReportQueryHandler(query_params).get_capacity([{"row": 1}])
        self.assertTrue("capacity" in total_capacity)
        self.assertTrue(isinstance(total_capacity["capacity"], Decimal))
        self.assertTrue("capacity" in query_data[0])
        self.assertIsNotNone(query_data[0].get("capacity"))
        self.assertIsNotNone(total_capacity.get("capacity"))
        self.assertEqual(query_data[0].get("capacity"), Decimal(0))

    def test_get_cluster_capacity_monthly_resolution(self):
        """Test that cluster capacity returns a full month's capacity."""
        url = "?filter[time_scope_units]=month&filter[time_scope_value]=-1&filter[resolution]=monthly"
        query_params = self.mocked_query_params(url, OCPCpuView)
        handler = OCPReportQueryHandler(query_params)
        query_data = [{"row": 1}]
        query_data, total_capacity = handler.get_capacity(query_data)
        self.assertTrue("capacity" in total_capacity)
        self.assertTrue(isinstance(total_capacity["capacity"], Decimal))
        self.assertTrue("capacity" in query_data[0])
        self.assertIsNotNone(query_data[0].get("capacity"))
        self.assertIsNotNone(total_capacity.get("capacity"))
        self.assertEqual(query_data[0].get("capacity"), total_capacity.get("capacity"))

    def test_get_cluster_capacity_monthly_resolution_group_by_cluster(self):
        """Test that cluster capacity returns capacity by cluster."""
        url = "?filter[time_scope_units]=month&filter[time_scope_value]=-1&filter[resolution]=monthly&group_by[cluster]=*"  # noqa: E501
        query_params = self.mocked_query_params(url, OCPCpuView)
        handler = OCPReportQueryHandler(query_params)
        query_data = handler.execute_query()

        capacity_by_cluster = defaultdict(Decimal)
        total_capacity = Decimal(0)
        query_filter = handler.query_filter
        query_group_by = ["usage_start", "cluster_id"]
        annotations = {"capacity": Max("cluster_capacity_cpu_core_hours")}
        cap_key = list(annotations.keys())[0]

        q_table = handler._mapper.provider_map.get("tables").get("query")
        query = q_table.objects.filter(query_filter)

        with tenant_context(self.tenant):
            cap_data = query.values(*query_group_by).annotate(**annotations)
            for entry in cap_data:
                cluster_id = entry.get("cluster_id", "")
                capacity_by_cluster[cluster_id] += entry.get(cap_key, 0)
                total_capacity += entry.get(cap_key, 0)

        for entry in query_data.get("data", []):
            for cluster in entry.get("clusters", []):
                cluster_name = cluster.get("cluster", "")
                capacity = cluster.get("values")[0].get("capacity", {}).get("value")
                self.assertEqual(capacity, capacity_by_cluster[cluster_name])

        self.assertEqual(query_data.get("total", {}).get("capacity", {}).get("value"), total_capacity)

    def test_get_cluster_capacity_daily_volume_group_bys(self):
        """Test the volume capacities of a daily volume report with various group bys matches expected"""
        base_url = "?filter[time_scope_units]=month&filter[time_scope_value]=-1&filter[resolution]=daily"
        group_bys = [["cluster"], ["project"], ["cluster", "project"]]
        GB_MAP = {"project": "namespace", "cluster": "cluster_id"}
        with tenant_context(self.tenant):
            for group_by in group_bys:
                url_group_by = "".join([f"&group_by[{gb}]=*" for gb in group_by])
                url = base_url + url_group_by
                query_params = self.mocked_query_params(url, OCPVolumeView)
                handler = OCPReportQueryHandler(query_params)
                query_data = handler.execute_query()

                annotations = {"capacity": Sum("persistentvolumeclaim_capacity_gigabyte_months")}
                q_table = handler._mapper.provider_map.get("tables").get("query")
                query_filter = handler.query_filter
                query = q_table.objects.filter(query_filter)
                query_group_by = ["usage_start"]
                for gb in group_by:
                    query_group_by.append(GB_MAP.get(gb))
                query_results = query.values(*query_group_by).annotate(**annotations)
                with self.subTest(group_by=group_by):
                    for entry in query_data.get("data", []):
                        date = entry.get("date")
                        for item in entry.get(f"{group_by[0]}s", []):
                            filter_dict = {GB_MAP.get(group_by[0]): item.get(group_by[0])}
                            if len(group_by) > 1:
                                for element in item.get(f"{group_by[1]}s")[0].get("values"):
                                    filter_dict[GB_MAP.get(group_by[1])] = element.get(group_by[1])
                                    capacity = element.get("capacity", {}).get("value")
                                    expected = query_results.get(usage_start=date, **filter_dict).get(
                                        "capacity", 0.0
                                    ) or Decimal(0.0)
                                    self.assertAlmostEqual(capacity, expected)
                            else:
                                for element in item.get("values"):
                                    capacity = element.get("capacity", {}).get("value")
                                    expected = query_results.get(usage_start=date, **filter_dict).get(
                                        "capacity", 0.0
                                    ) or Decimal(0.0)
                                    self.assertAlmostEqual(capacity, expected)

    def test_get_node_capacity_daily_views_group_bys(self):
        """Test the volume capacities of a daily volume report with various group bys matches expected"""
        params = {
            "filter[time_scope_units]": "month",
            "filter[time_scope_value]": "-1",
            "filter[resolution]": "daily",
            "group_by[node]": "*",
        }
        url = "?" + urlencode(params, quote_via=quote_plus)
        for view in [OCPVolumeView, OCPCpuView, OCPMemoryView]:
            with self.subTest(view=view):
                query_params = self.mocked_query_params(url, view)
                handler = OCPReportQueryHandler(query_params)
                query_data = handler.execute_query()
                query_filter = handler.query_filter
                # intentionly looking for exact keys since structure
                # is required for node capacity to function:
                _cap = handler._mapper.report_type_map["capacity_aggregate"]["node"]["capacity"]
                with tenant_context(self.tenant):
                    expected = handler._mapper.query_table.objects.filter(query_filter)
                    query_results = expected.values(*["usage_start", "node"]).annotate(**{"capacity": _cap})
                    for entry in query_data.get("data", []):
                        date = entry.get("date")
                        for item in entry.get("nodes", []):
                            for element in item.get("values"):
                                capacity = element.get("capacity", {}).get("value")
                                monthly_vals = [
                                    element.get("capacity") or Decimal(0.0)
                                    for element in query_results.filter(usage_start=date, node=element.get("node"))
                                ]
                                self.assertAlmostEqual(capacity, sum(monthly_vals))

    def test_get_node_cpacity_monthly_views_group_bys(self):
        """Test the node capacity of a monthly volume report with various group bys"""
        params = {
            "filter[time_scope_units]": "month",
            "filter[time_scope_value]": "-1",
            "filter[resolution]": "monthly",
            "group_by[node]": "*",
        }
        url = "?" + urlencode(params, quote_via=quote_plus)
        for view in [OCPVolumeView, OCPCpuView, OCPMemoryView]:
            with self.subTest(view=view):
                query_params = self.mocked_query_params(url, view)
                handler = OCPReportQueryHandler(query_params)
                query_data = handler.execute_query()
                query_filter = handler.query_filter
                # intentionly looking for exact keys since structure
                # is required for node capacity to function:
                _cap = handler._mapper.report_type_map["capacity_aggregate"]["node"]["capacity"]
                with tenant_context(self.tenant):
                    expected = handler._mapper.query_table.objects.filter(query_filter)
                    query_results = expected.values(*["usage_start", "node"]).annotate(**{"capacity": _cap})
                    for entry in query_data.get("data", []):
                        date = entry.get("date") + "-01"  # first of the month
                        for item in entry.get("nodes", []):
                            for element in item.get("values"):
                                capacity = element.get("capacity", {}).get("value")
                                monthly_vals = [
                                    element.get("capacity") or Decimal(0.0)
                                    for element in query_results.filter(
                                        usage_start__gte=date, node=element.get("node")
                                    )
                                ]
                                self.assertAlmostEqual(capacity, sum(monthly_vals))

    def test_get_node_capacity_tag_grouping(self):
        """Test that group_by params with tag keys are returned."""
        url = "?"
        query_params = self.mocked_query_params(url, OCPTagView)
        handler = OCPTagQueryHandler(query_params)
        tag_keys = handler.get_tag_keys(filters=False)
        group_by_key = tag_keys[0]

        url = f"?group_by[tag:{group_by_key}]=*&group_by[node]=*"
        query_params = self.mocked_query_params(url, OCPCpuView)
        handler = OCPReportQueryHandler(query_params)
        results = handler.get_tag_group_by_keys()
        self.assertEqual(results, ["tag:" + group_by_key])
        for view in [OCPVolumeView, OCPCpuView, OCPMemoryView]:
            with self.subTest(view=view):
                query_params = self.mocked_query_params(url, view)
                handler = OCPReportQueryHandler(query_params)
                query_data = handler.execute_query()
                query_filter = handler.query_filter
                # intentionly looking for exact keys since structure
                # is required for node capacity to function:
                _cap = handler._mapper.report_type_map["capacity_aggregate"]["node"]["capacity"]
                with tenant_context(self.tenant):
                    expected = handler._mapper.query_table.objects.filter(query_filter)
                    query_results = expected.values(*["usage_start", "node"]).annotate(**{"capacity": _cap})
                    for entry in query_data.get("data", []):
                        date = entry.get("date") + "-01"  # first of the month
                        for item in entry.get("nodes", []):
                            for element in item.get("values"):
                                capacity = element.get("capacity", {}).get("value")
                                monthly_vals = [
                                    element.get("capacity") or Decimal(0.0)
                                    for element in query_results.filter(
                                        usage_start__gte=date, node=element.get("node")
                                    )
                                ]
                                self.assertAlmostEqual(capacity, sum(monthly_vals))

    def test_get_cluster_capacity_monthly_volume_group_bys(self):
        """Test the volume capacities of a monthly volume report with various group bys"""
        base_url = "?filter[time_scope_units]=month&filter[time_scope_value]=-1&filter[resolution]=monthly"
        group_bys = [["cluster"], ["project"], ["cluster", "project"]]
        GB_MAP = {"project": "namespace", "cluster": "cluster_id"}
        with tenant_context(self.tenant):
            for group_by in group_bys:
                url_group_by = "".join([f"&group_by[{gb}]=*" for gb in group_by])
                url = base_url + url_group_by
                query_params = self.mocked_query_params(url, OCPVolumeView)
                handler = OCPReportQueryHandler(query_params)
                query_data = handler.execute_query()

                annotations = {"capacity": Sum("persistentvolumeclaim_capacity_gigabyte_months")}
                q_table = handler._mapper.provider_map.get("tables").get("query")
                query_filter = handler.query_filter
                query = q_table.objects.filter(query_filter)
                query_group_by = ["usage_start", "node"]
                for gb in group_by:
                    query_group_by.append(GB_MAP.get(gb))
                query_results = query.values(*query_group_by).annotate(**annotations)
                with self.subTest(group_by=group_by):
                    for entry in query_data.get("data", []):
                        date = entry.get("date") + "-01"
                        for item in entry.get(f"{group_by[0]}s", []):
                            filter_dict = {GB_MAP.get(group_by[0]): item.get(group_by[0])}
                            if len(group_by) > 1:
                                for element in item.get(f"{group_by[1]}s")[0].get("values"):
                                    filter_dict[GB_MAP.get(group_by[1])] = element.get(group_by[1])
                                    capacity = element.get("capacity", {}).get("value")
                                    monthly_vals = [
                                        element.get("capacity") or Decimal(0.0)
                                        for element in query_results.filter(usage_start__gte=date, **filter_dict)
                                    ]
                                    self.assertAlmostEqual(capacity, sum(monthly_vals))
                            else:
                                for element in item.get("values"):
                                    capacity = element.get("capacity", {}).get("value")
                                    monthly_vals = [
                                        element.get("capacity") or Decimal(0.0)
                                        for element in query_results.filter(usage_start__gte=date, **filter_dict)
                                    ]
                                    self.assertAlmostEqual(capacity, sum(monthly_vals))

    def test_get_cluster_capacity_monthly_start_and_end_volume_group_bys(self):
        """Test the volume capacities of a monthly volume report with various group bys"""
        base_url = (
            f"?start_date={self.dh.last_month_end.date()}&end_date={self.dh.today.date()}"
            f"&filter[resolution]=monthly"
        )
        group_bys = [
            ["cluster"],
            ["project"],
            ["cluster", "project"],
        ]
        GB_MAP = {"project": "namespace", "cluster": "cluster_id", "node": "node"}
        with tenant_context(self.tenant):
            for group_by in group_bys:
                url_group_by = "".join([f"&group_by[{gb}]=*" for gb in group_by])
                url = base_url + url_group_by
                query_params = self.mocked_query_params(url, OCPVolumeView)
                handler = OCPReportQueryHandler(query_params)
                query_data = handler.execute_query()

                annotations = {"capacity": Sum("persistentvolumeclaim_capacity_gigabyte_months")}
                q_table = handler._mapper.provider_map.get("tables").get("query")
                query_filter = handler.query_filter
                query = q_table.objects.filter(query_filter)
                query_group_by = ["usage_start"]
                for gb in group_by:
                    query_group_by.append(GB_MAP.get(gb))
                query_results = query.values(*query_group_by).annotate(**annotations)
                with self.subTest(group_by=group_by):
                    for entry in query_data.get("data", []):
                        entry_date = entry.get("date")
                        if entry_date == datetime.strftime(self.dh.today.date(), "%Y-%m"):
                            date = entry.get("date") + "-01"
                            end = self.dh.tomorrow.date()
                        else:
                            date = self.dh.last_month_end.date()
                            end = self.dh.this_month_start.date()
                        for item in entry.get(f"{group_by[0]}s", []):
                            filter_dict = {GB_MAP.get(group_by[0]): item.get(group_by[0])}
                            if len(group_by) > 1:
                                for element in item.get(f"{group_by[1]}s")[0].get("values"):
                                    filter_dict[GB_MAP.get(group_by[1])] = element.get(group_by[1])
                                    capacity = element.get("capacity", {}).get("value")
                                    monthly_vals = [
                                        element.get("capacity") or Decimal(0.0)
                                        for element in query_results.filter(
                                            usage_start__gte=date, usage_start__lt=end, **filter_dict
                                        )
                                    ]
                                    self.assertAlmostEqual(capacity, sum(monthly_vals))
                            else:
                                for element in item.get("values"):
                                    capacity = element.get("capacity", {}).get("value")
                                    monthly_vals = [
                                        element.get("capacity") or Decimal(0.0)
                                        for element in query_results.filter(
                                            usage_start__gte=date, usage_start__lt=end, **filter_dict
                                        )
                                    ]
                                    self.assertAlmostEqual(capacity, sum(monthly_vals))

    def test_get_node_capacity_monthly_start_and_end_volume_group_bys(self):
        """Test the volume capacities of a monthly volume report with various group bys"""
        base_url = (
            f"?start_date={self.dh.last_month_end.date()}&end_date={self.dh.today.date()}"
            f"&filter[resolution]=monthly"
        )
        group_bys = [
            ["node"],
            ["cluster", "node"],
            ["node", "project"],
        ]
        GB_MAP = {"project": "namespace", "cluster": "cluster_id", "node": "node"}
        with tenant_context(self.tenant):
            for group_by in group_bys:
                url_group_by = "".join([f"&group_by[{gb}]=*" for gb in group_by])
                url = base_url + url_group_by
                query_params = self.mocked_query_params(url, OCPVolumeView)
                handler = OCPReportQueryHandler(query_params)
                query_data = handler.execute_query()

                annotations = {"capacity": Sum("persistentvolumeclaim_capacity_gigabyte_months")}
                q_table = handler._mapper.provider_map.get("tables").get("query")
                query_filter = handler.query_filter
                query = q_table.objects.filter(query_filter)
                query_group_by = ["usage_start", "node"]
                query_results = query.values(*query_group_by).annotate(**annotations)
                with self.subTest(group_by=group_by):
                    for entry in query_data.get("data", []):
                        entry_date = entry.get("date")
                        if entry_date == datetime.strftime(self.dh.today.date(), "%Y-%m"):
                            date = entry.get("date") + "-01"
                            end = self.dh.tomorrow.date()
                        else:
                            date = self.dh.last_month_end.date()
                            end = self.dh.this_month_start.date()
                        for item in entry.get(f"{group_by[0]}s", []):
                            filter_dict = {}
                            if len(group_by) > 1:
                                for element in item.get(f"{group_by[1]}s")[0].get("values"):
                                    filter_dict[GB_MAP.get(group_by[1])] = element.get(group_by[1])
                                    capacity = element.get("capacity", {}).get("value")
                                    monthly_vals = [
                                        element.get("capacity") or Decimal(0.0)
                                        for element in query_results.filter(
                                            usage_start__gte=date, usage_start__lt=end, **{"node": element.get("node")}
                                        )
                                    ]
                                    self.assertAlmostEqual(capacity, sum(monthly_vals))
                            else:
                                for element in item.get("values"):
                                    capacity = element.get("capacity", {}).get("value")
                                    monthly_vals = [
                                        element.get("capacity") or Decimal(0.0)
                                        for element in query_results.filter(
                                            usage_start__gte=date, usage_start__lt=end, **{"node": element.get("node")}
                                        )
                                    ]
                                    self.assertAlmostEqual(capacity, sum(monthly_vals))

    def test_get_cluster_capacity_monthly_resolution_start_end_date(self):
        """Test that cluster capacity returns capacity by month."""
        start_date = self.dh.last_month_end.date()
        end_date = self.dh.today.date()
        url = f"?start_date={start_date}&end_date={end_date}&filter[resolution]=monthly"
        query_params = self.mocked_query_params(url, OCPCpuView)
        handler = OCPReportQueryHandler(query_params)
        query_data = handler.execute_query()

        with tenant_context(self.tenant):
            total_capacity = (
                OCPUsageLineItemDailySummary.objects.filter(
                    usage_start__gte=start_date, usage_start__lte=end_date, data_source="Pod"
                )
                .values("usage_start", "cluster_id")
                .annotate(capacity=Max("cluster_capacity_cpu_core_hours"))
                .aggregate(total=Sum("capacity"))
            )
        self.assertAlmostEqual(
            query_data.get("total", {}).get("capacity", {}).get("value"), total_capacity.get("total"), 6
        )

    def test_get_cluster_capacity_monthly_resolution_start_end_date_group_by_cluster(self):
        """Test that cluster capacity returns capacity by cluster."""
        url = (
            f"?start_date={self.dh.last_month_end.date()}&end_date={self.dh.today.date()}"
            f"&filter[resolution]=monthly&group_by[cluster]=*"
        )
        query_params = self.mocked_query_params(url, OCPCpuView)
        handler = OCPReportQueryHandler(query_params)
        query_data = handler.execute_query()

        capacity_by_month_cluster = defaultdict(lambda: defaultdict(Decimal))
        total_capacity = Decimal(0)
        query_filter = handler.query_filter
        query_group_by = ["usage_start", "cluster_id"]
        annotations = {"capacity": Max("cluster_capacity_cpu_core_hours")}
        cap_key = list(annotations.keys())[0]

        q_table = handler._mapper.provider_map.get("tables").get("query")
        query = q_table.objects.filter(query_filter)

        with tenant_context(self.tenant):
            cap_data = query.values(*query_group_by).annotate(**annotations)
            for entry in cap_data:
                cluster_id = entry.get("cluster_id", "")
                month = entry.get("usage_start", "").month
                capacity_by_month_cluster[month][cluster_id] += entry.get(cap_key, 0)
                total_capacity += entry.get(cap_key, 0)

        for entry in query_data.get("data", []):
            month = int(entry.get("date").split("-")[1])
            for cluster in entry.get("clusters", []):
                cluster_name = cluster.get("cluster", "")
                capacity = cluster.get("values")[0].get("capacity", {}).get("value")
                self.assertEqual(capacity, capacity_by_month_cluster[month][cluster_name])

        self.assertEqual(query_data.get("total", {}).get("capacity", {}).get("value"), total_capacity)

    def test_get_cluster_capacity_daily_resolution(self):
        """Test that total capacity is returned daily resolution."""
        url = "?filter[time_scope_units]=month&filter[time_scope_value]=-1&filter[resolution]=daily"
        query_params = self.mocked_query_params(url, OCPCpuView)
        handler = OCPReportQueryHandler(query_params)
        query_data = handler.execute_query()

        daily_capacity = defaultdict(Decimal)
        total_capacity = Decimal(0)
        query_filter = handler.query_filter
        query_group_by = ["usage_start", "cluster_id"]
        annotations = {"capacity": Max("cluster_capacity_cpu_core_hours")}
        cap_key = list(annotations.keys())[0]

        q_table = handler._mapper.provider_map.get("tables").get("query")
        query = q_table.objects.filter(query_filter)

        with tenant_context(self.tenant):
            cap_data = query.values(*query_group_by).annotate(**annotations)
            for entry in cap_data:
                date = handler.date_to_string(entry.get("usage_start"))
                daily_capacity[date] += entry.get(cap_key, 0)
            cap_data = query.values(*query_group_by).annotate(**annotations)
            for entry in cap_data:
                total_capacity += entry.get(cap_key, 0)

        self.assertEqual(query_data.get("total", {}).get("capacity", {}).get("value"), total_capacity)
        for entry in query_data.get("data", []):
            date = entry.get("date")
            values = entry.get("values")
            if values:
                capacity = values[0].get("capacity", {}).get("value")
                self.assertEqual(capacity, daily_capacity[date])

    def test_get_cluster_capacity_daily_resolution_group_by_clusters(self):
        """Test that cluster capacity returns daily capacity by cluster."""
        url = (
            "?filter[time_scope_units]=month&filter[time_scope_value]=-1&filter[resolution]=daily&group_by[cluster]=*"
        )
        query_params = self.mocked_query_params(url, OCPCpuView)
        handler = OCPReportQueryHandler(query_params)
        query_data = handler.execute_query()

        daily_capacity_by_cluster = defaultdict(dict)
        total_capacity = Decimal(0)
        query_filter = handler.query_filter
        query_group_by = ["usage_start", "cluster_id"]
        annotations = {"capacity": Max("cluster_capacity_cpu_core_hours")}
        cap_key = list(annotations.keys())[0]

        q_table = handler._mapper.query_table
        query = q_table.objects.filter(query_filter)

        with tenant_context(self.tenant):
            cap_data = query.values(*query_group_by).annotate(**annotations)
            for entry in cap_data:
                date = handler.date_to_string(entry.get("usage_start"))
                cluster_id = entry.get("cluster_id", "")
                if cluster_id in daily_capacity_by_cluster[date]:
                    daily_capacity_by_cluster[date][cluster_id] += entry.get(cap_key, 0)
                else:
                    daily_capacity_by_cluster[date][cluster_id] = entry.get(cap_key, 0)
                total_capacity += entry.get(cap_key, 0)

        for entry in query_data.get("data", []):
            date = entry.get("date")
            for cluster in entry.get("clusters", []):
                cluster_name = cluster.get("cluster", "")
                capacity = cluster.get("values")[0].get("capacity", {}).get("value")
                self.assertEqual(capacity, daily_capacity_by_cluster[date][cluster_name])

        self.assertEqual(query_data.get("total", {}).get("capacity", {}).get("value"), total_capacity)

    @patch("api.report.ocp.query_handler.ReportQueryHandler.add_deltas")
    @patch("api.report.ocp.query_handler.OCPReportQueryHandler.add_current_month_deltas")
    def test_add_deltas_current_month(self, mock_current_deltas, mock_deltas):
        """Test that the current month method is called for deltas."""
        url = "?"
        query_params = self.mocked_query_params(url, OCPCpuView)
        handler = OCPReportQueryHandler(query_params)
        handler._delta = "usage__request"
        handler.add_deltas([], [])
        mock_current_deltas.assert_called()
        mock_deltas.assert_not_called()

    @patch("api.report.ocp.query_handler.ReportQueryHandler.add_deltas")
    @patch("api.report.ocp.query_handler.OCPReportQueryHandler.add_current_month_deltas")
    def test_add_deltas_super_delta(self, mock_current_deltas, mock_deltas):
        """Test that the super delta method is called for deltas."""
        url = "?"
        query_params = self.mocked_query_params(url, OCPCpuView)
        handler = OCPReportQueryHandler(query_params)
        handler._delta = "usage"

        handler.add_deltas([], [])

        mock_current_deltas.assert_not_called()
        mock_deltas.assert_called()

    def test_add_current_month_deltas(self):
        """Test that current month deltas are calculated."""
        url = "?"
        query_params = self.mocked_query_params(url, OCPCpuView)
        handler = OCPReportQueryHandler(query_params)
        handler._delta = "usage__request"

        q_table = handler._mapper.provider_map.get("tables").get("query")
        with tenant_context(self.tenant):
            query = q_table.objects.filter(handler.query_filter)
            query = query.annotate(**handler.annotations)
            group_by_value = handler._get_group_by()
            query_group_by = ["date"] + group_by_value
            query_order_by = ("-date",)
            query_order_by += (handler.order,)

            annotations = handler.report_annotations
            query_data = query.values(*query_group_by).annotate(**annotations)

            aggregates = handler._mapper.report_type_map.get("aggregates")
            metric_sum = query.aggregate(**aggregates)
            query_sum = {key: metric_sum.get(key) for key in aggregates}

            result = handler.add_current_month_deltas(query_data, query_sum)

            delta_field_one, delta_field_two = handler._delta.split("__")
            field_one_total = Decimal(0)
            field_two_total = Decimal(0)
            for entry in result:
                field_one_total += entry.get(delta_field_one, 0)
                field_two_total += entry.get(delta_field_two, 0)
                delta_percent = entry.get("delta_percent")
                expected = (
                    (entry.get(delta_field_one, 0) / entry.get(delta_field_two, 0) * 100)
                    if entry.get(delta_field_two)
                    else 0
                )
                self.assertEqual(delta_percent, expected)

            expected_total = field_one_total / field_two_total * 100 if field_two_total != 0 else 0

            self.assertEqual(handler.query_delta.get("percent"), expected_total)

    def test_add_current_month_deltas_no_previous_data_w_query_data(self):
        """Test that current month deltas are calculated with no previous data for field two."""
        url = "?filter[time_scope_value]=-1&filter[resolution]=monthly"
        query_params = self.mocked_query_params(
            url, OCPCpuView, path="/api/cost-management/v1/reports/openshift/compute/"
        )
        handler = OCPReportQueryHandler(query_params)
        handler._delta = "usage__foo"

        q_table = handler._mapper.provider_map.get("tables").get("query")
        with tenant_context(self.tenant):
            query = q_table.objects.filter(handler.query_filter)
            query = query.annotate(**handler.annotations)
            group_by_value = handler._get_group_by()
            query_group_by = ["date"] + group_by_value
            query_order_by = ("-date",)
            query_order_by += (handler.order,)

            annotations = annotations = handler.report_annotations
            query_data = query.values(*query_group_by).annotate(**annotations)

            aggregates = handler._mapper.report_type_map.get("aggregates")
            metric_sum = query.aggregate(**aggregates)
            query_sum = {key: metric_sum.get(key) if metric_sum.get(key) else Decimal(0) for key in aggregates}

            result = handler.add_current_month_deltas(query_data, query_sum)

            self.assertEqual(result, query_data)
            self.assertIsNotNone(handler.query_delta["value"])
            self.assertIsNone(handler.query_delta["percent"])

    def test_get_tag_filter_keys(self):
        """Test that filter params with tag keys are returned."""
        url = "?"
        query_params = self.mocked_query_params(url, OCPTagView)
        handler = OCPTagQueryHandler(query_params)
        tag_keys = handler.get_tag_keys(filters=False)

        url = f"?filter[tag:{tag_keys[0]}]=*"
        query_params = self.mocked_query_params(url, OCPCpuView)
        handler = OCPReportQueryHandler(query_params)
        results = handler.get_tag_filter_keys()
        self.assertEqual(results, ["tag:" + tag_keys[0]])

    def test_get_tag_group_by_keys(self):
        """Test that group_by params with tag keys are returned."""
        url = "?"
        query_params = self.mocked_query_params(url, OCPTagView)
        handler = OCPTagQueryHandler(query_params)
        tag_keys = handler.get_tag_keys(filters=False)
        group_by_key = tag_keys[0]

        url = f"?group_by[tag:{group_by_key}]=*"
        query_params = self.mocked_query_params(url, OCPCpuView)
        handler = OCPReportQueryHandler(query_params)
        results = handler.get_tag_group_by_keys()
        self.assertEqual(results, ["tag:" + group_by_key])

    def test_build_prefix_filters(self):
        """Test that tag filters are created properly."""
        filter_collection = QueryFilterCollection()

        url = "?"
        query_params = self.mocked_query_params(url, OCPTagView)
        handler = OCPTagQueryHandler(query_params)
        tag_keys = handler.get_tag_keys(filters=False)

        filter_key = tag_keys[0]

        filter_value = "filter"
        group_by_key = tag_keys[1]

        group_by_value = "group_By"

        url = f"?filter[tag:{filter_key}]={filter_value}&group_by[tag:{group_by_key}]={group_by_value}"
        query_params = self.mocked_query_params(url, OCPCpuView)
        handler = OCPReportQueryHandler(query_params)
        filter_keys = handler.get_tag_filter_keys()
        group_keys = handler.get_tag_group_by_keys()
        filter_keys.extend(group_keys)
        filter_collection = handler._set_prefix_based_filters(
            filter_collection, handler._mapper.tag_column, filter_keys, TAG_PREFIX
        )

        expected = f"""<class 'api.query_filter.QueryFilterCollection'>: (AND: ('pod_labels__{filter_key}__icontains', '{filter_value}')), (AND: ('pod_labels__{group_by_key}__icontains', '{group_by_value}')), """  # noqa: E501

        self.assertEqual(repr(filter_collection), expected)

    def test_get_tag_group_by(self):
        """Test that tag based group bys work."""
        url = "?"
        query_params = self.mocked_query_params(url, OCPTagView)
        handler = OCPTagQueryHandler(query_params)
        tag_keys = handler.get_tag_keys(filters=False)

        group_by_key = tag_keys[0]
        group_by_value = "group_by"
        url = f"?group_by[tag:{group_by_key}]={group_by_value}"
        query_params = self.mocked_query_params(url, OCPCpuView)
        handler = OCPReportQueryHandler(query_params)
        group_by = handler._get_tag_group_by()
        group = group_by[0]
        expected = "pod_labels__" + group_by_key
        self.assertEqual(len(group_by), 1)
        self.assertEqual(group[0], expected)

    def test_get_tag_order_by(self):
        """Verify that a propery order by is returned."""
        tag = "pod_labels__key"
        expected_param = (tag.split("__")[1],)

        url = "?"
        query_params = self.mocked_query_params(url, OCPCpuView)
        handler = OCPReportQueryHandler(query_params)
        result = handler.get_tag_order_by(tag)
        expression = result.expression

        self.assertIsInstance(result, OrderBy)
        self.assertEqual(expression.sql, "pod_labels -> %s")
        self.assertEqual(expression.params, expected_param)

    def test_filter_by_infrastructure_ocp_on_aws(self):
        """Test that filter by infrastructure for ocp on aws."""
        url = "?filter[resolution]=monthly&filter[time_scope_value]=-1&filter[time_scope_units]=month&filter[infrastructures]=aws"  # noqa: E501
        query_params = self.mocked_query_params(url, OCPCpuView)
        handler = OCPReportQueryHandler(query_params)
        query_data = handler.execute_query()

        self.assertTrue(query_data.get("data"))  # check that returned list is not empty
        for entry in query_data.get("data"):
            self.assertTrue(entry.get("values"))
            for value in entry.get("values"):
                self.assertIsNotNone(value.get("usage").get("value"))
                self.assertIsNotNone(value.get("request").get("value"))

    def test_filter_by_infrastructure_ocp_on_azure(self):
        """Test that filter by infrastructure for ocp on azure."""
        url = "?filter[resolution]=monthly&filter[time_scope_value]=-1&filter[time_scope_units]=month&filter[infrastructures]=azure"  # noqa: E501
        query_params = self.mocked_query_params(url, OCPCpuView)
        handler = OCPReportQueryHandler(query_params)
        query_data = handler.execute_query()

        self.assertTrue(query_data.get("data"))  # check that returned list is not empty
        for entry in query_data.get("data"):
            self.assertTrue(entry.get("values"))
            for value in entry.get("values"):
                self.assertIsNotNone(value.get("usage").get("value"))
                self.assertIsNotNone(value.get("request").get("value"))

    def test_filter_by_infrastructure_ocp(self):
        """Test that filter by infrastructure for ocp not on aws."""

        url = "?filter[resolution]=monthly&filter[time_scope_value]=-1&filter[time_scope_units]=month&filter[cluster]=OCP-On-Azure&filter[infrastructures]=aws"  # noqa: E501
        query_params = self.mocked_query_params(url, OCPCpuView)
        handler = OCPReportQueryHandler(query_params)
        query_data = handler.execute_query()

        self.assertTrue(query_data.get("data"))  # check that returned list is not empty
        for entry in query_data.get("data"):
            for value in entry.get("values"):
                self.assertEqual(value.get("usage").get("value"), 0)
                self.assertEqual(value.get("request").get("value"), 0)

    def test_order_by_null_values(self):
        """Test that order_by returns properly sorted data with null data."""
        url = "?filter[time_scope_units]=month&filter[time_scope_value]=-1&filter[resolution]=monthly"
        query_params = self.mocked_query_params(url, OCPCpuView)
        handler = OCPReportQueryHandler(query_params)

        unordered_data = [
            {"node": None, "cluster": "cluster-1"},
            {"node": "alpha", "cluster": "cluster-2"},
            {"node": "bravo", "cluster": "cluster-3"},
            {"node": "oscar", "cluster": "cluster-4"},
        ]

        order_fields = ["node"]
        expected = [
            {"node": "alpha", "cluster": "cluster-2"},
            {"node": "bravo", "cluster": "cluster-3"},
            {"node": "No-node", "cluster": "cluster-1"},
            {"node": "oscar", "cluster": "cluster-4"},
        ]
        ordered_data = handler.order_by(unordered_data, order_fields)
        self.assertEqual(ordered_data, expected)

    def test_ocp_cpu_query_group_by_cluster(self):
        """Test that group by cluster includes cluster and cluster_alias."""
        url = "?filter[time_scope_units]=month&filter[time_scope_value]=-1&filter[resolution]=monthly&filter[limit]=3&group_by[cluster]=*"  # noqa: E501
        query_params = self.mocked_query_params(url, OCPCpuView)
        handler = OCPReportQueryHandler(query_params)

        query_data = handler.execute_query()
        for data in query_data.get("data"):
            self.assertIn("clusters", data)
            for cluster_data in data.get("clusters"):
                self.assertIn("cluster", cluster_data)
                self.assertIn("values", cluster_data)
                for cluster_value in cluster_data.get("values"):
                    # cluster_value is a dictionary
                    self.assertIn("cluster", cluster_value.keys())
                    self.assertIn("clusters", cluster_value.keys())
                    self.assertIsNotNone(cluster_value["cluster"])
                    self.assertIsNotNone(cluster_value["clusters"])

    @patch("api.report.queries.ReportQueryHandler.is_openshift", new_callable=PropertyMock)
    def test_other_clusters(self, mock_is_openshift):
        """Test that group by cluster includes cluster and cluster_alias."""
        mock_is_openshift.return_value = True
        url = "?filter[time_scope_units]=month&filter[time_scope_value]=-1&filter[resolution]=monthly&filter[limit]=1&group_by[cluster]=*"  # noqa: E501
        query_params = self.mocked_query_params(url, OCPCpuView)
        handler = OCPReportQueryHandler(query_params)

        query_data = handler.execute_query()
        for data in query_data.get("data"):
            for cluster_data in data.get("clusters"):
                cluster_name = cluster_data.get("cluster", "")
                if cluster_name == "Other":
                    for cluster_value in cluster_data.get("values"):
                        self.assertTrue(len(cluster_value.get("clusters", [])) == 1)
                        self.assertTrue(len(cluster_value.get("source_uuid", [])) == 1)
                elif cluster_name == "Others":
                    for cluster_value in cluster_data.get("values"):
                        self.assertTrue(len(cluster_value.get("clusters", [])) > 1)
                        self.assertTrue(len(cluster_value.get("source_uuid", [])) > 1)

    @patch("api.report.queries.ReportQueryHandler.is_openshift", new_callable=PropertyMock)
    def test_subtotals_add_up_to_total(self, mock_is_openshift):
        """Test the apply_group_by handles different grouping scenerios."""
        mock_is_openshift.return_value = True
        group_by_list = [
            ("project", "cluster"),
            ("project", "node"),
            ("cluster", "project"),
            ("cluster", "node"),
            ("node", "cluster"),
            ("node", "project"),
        ]
        base_url = "?filter[time_scope_units]=month&filter[time_scope_value]=-1&filter[resolution]=monthly&filter[limit]=3"  # noqa: E501
        tolerance = 1
        for group_by in group_by_list:
            sub_url = "&group_by[%s]=*&group_by[%s]=*" % group_by
            url = base_url + sub_url
            query_params = self.mocked_query_params(url, OCPCpuView)
            handler = OCPReportQueryHandler(query_params)
            query_data = handler.execute_query()
            the_sum = handler.query_sum
            data = query_data["data"][0]
            result_cost, result_infra, result_sup = _calculate_subtotals(data, [], [], [])
            test_dict = {
                "cost": {
                    "expected": the_sum.get("cost", {}).get("total", {}).get("value"),
                    "result": sum(result_cost),
                },
                "infra": {
                    "expected": the_sum.get("infrastructure", {}).get("total", {}).get("value"),
                    "result": sum(result_infra),
                },
                "sup": {
                    "expected": the_sum.get("supplementary", {}).get("total", {}).get("value"),
                    "result": sum(result_sup),
                },
            }
            for _, data in test_dict.items():
                expected = data["expected"]
                result = data["result"]
                self.assertIsNotNone(expected)
                self.assertIsNotNone(result)
                self.assertLessEqual(abs(expected - result), tolerance)

    def test_source_uuid_mapping(self):  # noqa: C901
        """Test source_uuid is mapped to the correct source."""
        endpoints = [OCPCostView, OCPCpuView, OCPVolumeView, OCPMemoryView]
        with tenant_context(self.tenant):
            expected_source_uuids = list(OCPUsageReportPeriod.objects.all().values_list("provider_id", flat=True))
        source_uuid_list = []
        for endpoint in endpoints:
            urls = ["?", "?group_by[project]=*"]
            if endpoint == OCPCostView:
                urls.append("?group_by[node]=*")
            for url in urls:
                query_params = self.mocked_query_params(url, endpoint)
                handler = OCPReportQueryHandler(query_params)
                query_output = handler.execute_query()
                for dictionary in query_output.get("data"):
                    for _, value in dictionary.items():
                        if isinstance(value, list):
                            for item in value:
                                if isinstance(item, dict):
                                    if "values" in item.keys():
                                        self.assertEqual(len(item["values"]), 1)
                                        value = item["values"][0]
                                        source_uuid_list.extend(value.get("source_uuid"))
        self.assertNotEqual(source_uuid_list, [])
        for source_uuid in source_uuid_list:
            self.assertIn(source_uuid, expected_source_uuids)

    def test_group_by_project_w_limit(self):
        """COST-1252: Test that grouping by project with limit works as expected."""
        url = "?group_by[project]=*&order_by[project]=asc&filter[limit]=2"
        query_params = self.mocked_query_params(url, OCPCostView)
        handler = OCPReportQueryHandler(query_params)
        current_totals = self.get_totals_costs_by_time_scope(handler, self.ten_day_filter)
        expected_cost_total = current_totals.get("cost_total")
        self.assertIsNotNone(expected_cost_total)
        query_output = handler.execute_query()
        self.assertIsNotNone(query_output.get("data"))
        self.assertIsNotNone(query_output.get("total"))
        total = query_output.get("total")
        result_cost_total = total.get("cost", {}).get("total", {}).get("value")
        self.assertIsNotNone(result_cost_total)
        self.assertEqual(result_cost_total, expected_cost_total)

    def test_group_by_project_overhead_distributed(self):
        """COST-1252: Test that grouping by project with limit works as expected."""
        url = "?group_by[project]=*&order_by[project]=asc&filter[limit]=2"
        with tenant_context(self.tenant):
            OCPCostSummaryByProjectP.objects.update(cost_model_rate_type="platform_distributed")
        query_params = self.mocked_query_params(url, OCPCostView)
        handler = OCPReportQueryHandler(query_params)
        current_totals = self.get_totals_costs_by_time_scope(handler, self.ten_day_filter)
        expected_cost_total = current_totals.get("cost_total")
        self.assertIsNotNone(expected_cost_total)
        query_output = handler.execute_query()
        self.assertIsNotNone(query_output.get("data"))
        self.assertTrue(query_output.get("distributed_overhead"))

    def test_group_by_project_w_classification(self):
        """Test that classification works as expected."""
        url = "?group_by[project]=*&category=*"
        with patch("reporting.provider.ocp.models.OpenshiftCostCategory.objects") as mock_object:
            mock_object.values_list.return_value.distinct.return_value = ["Platform"]
            query_params = self.mocked_query_params(url, OCPCostView)
            handler = OCPReportQueryHandler(query_params)
            with tenant_context(self.tenant):
                current_totals = (
                    OCPCostSummaryByProjectP.objects.filter(handler.query_filter)
                    .annotate(**handler.annotations)
                    .aggregate(**handler._mapper.report_type_map.get("aggregates"))
                )
        expected_cost_total = current_totals.get("cost_total")
        self.assertIsNotNone(expected_cost_total)
        query_output = handler.execute_query()
        self.assertIsNotNone(query_output.get("data"))
        self.assertIsNotNone(query_output.get("total"))
        total = query_output.get("total")
        for line in query_output.get("data")[0].get("projects"):
            project = line["project"]
            classification = line["values"][0]["classification"]
            if any(project.startswith(prefix) for prefix in ("openshift-", "kube-")):
                self.assertIn(classification, {"project", "default"})
            elif project == "Network unattributed":
                self.assertEqual(classification, "unattributed")
            elif project != "Platform":
                self.assertEqual(classification, "project")
        result_cost_total = total.get("cost", {}).get("total", {}).get("value")
        self.assertIsNotNone(result_cost_total)
        overall = result_cost_total - expected_cost_total
        self.assertEqual(overall, 0)

    def test_group_by_project_w_classification_and_other(self):
        """Test that classification works as expected with Other."""
        cat_key = "Platform"
        url = "?group_by[project]=*&category=*"
        with patch("reporting.provider.ocp.models.OpenshiftCostCategory.objects") as mock_object:
            mock_object.values_list.return_value.distinct.return_value = [cat_key]
            query_params = self.mocked_query_params(url, OCPCostView)
            handler = OCPReportQueryHandler(query_params)
            with tenant_context(self.tenant):
                current_totals = (
                    OCPCostSummaryByProjectP.objects.filter(handler.query_filter)
                    .annotate(**handler.annotations)
                    .aggregate(**handler._mapper.report_type_map.get("aggregates"))
                )
            expected_cost_total = current_totals.get("cost_total")
            self.assertIsNotNone(expected_cost_total)
            query_output = handler.execute_query()
            self.assertIsNotNone(query_output.get("data"))
            self.assertIsNotNone(query_output.get("total"))
            total = query_output.get("total")
            for line in query_output.get("data")[0].get("projects"):
                project = line["project"]
                classification = line["values"][0]["classification"]
                if project == "Platform":
                    self.assertEqual(classification, f"category_{cat_key}")
                elif project in {"Other", "Others"}:
                    self.assertEqual(classification, "category")
                elif project == "Worker unallocated":
                    self.assertEqual(classification, "unallocated")
                elif project == "Network unattributed":
                    self.assertEqual(classification, "unattributed")
                else:
                    self.assertIn(classification, {"project", "default"})
            result_cost_total = total.get("cost", {}).get("total", {}).get("value")
            self.assertIsNotNone(result_cost_total)
            overall = result_cost_total - expected_cost_total
            self.assertEqual(overall, 0)

    def test_category_error(self):
        """Test category error w/o project group by."""
        url = "?category=*"
        with patch("reporting.provider.ocp.models.OpenshiftCostCategory.objects") as mock_object:
            mock_object.values_list.return_value.distinct.return_value = ["Platform"]
            with self.assertRaises(ValidationError):
                self.mocked_query_params(url, OCPCostView)

    def test_ocp_date_order_by_cost_desc(self):
        """Test that order of every other date matches the order of the `order_by` date."""
        tested = False
        yesterday = self.dh.yesterday.date()
        url = f"?order_by[cost]=desc&order_by[date]={yesterday}&group_by[project]=*"
        query_params = self.mocked_query_params(url, OCPCostView)
        handler = OCPReportQueryHandler(query_params)
        query_output = handler.execute_query()
        data = query_output.get("data")

        proj_annotations = handler.annotations.get("project")
        exch_annotations = handler.annotations.get("exchange_rate")
        infra_exch_annotations = handler.annotations.get("infra_exchange_rate")
        cost_annotations = handler.report_annotations.get("cost_total")
        with tenant_context(self.tenant):
            expected = list(
                OCPCostSummaryByProjectP.objects.filter(usage_start=str(yesterday))
                .annotate(
                    project=proj_annotations,
                    exchange_rate=exch_annotations,
                    infra_exchange_rate=infra_exch_annotations,
                )
                .values("project", "exchange_rate")
                .annotate(cost=cost_annotations)
                .order_by("-cost")
            )
        ranking_map = {}
        count = 1
        for project in expected:
            ranking_map[project.get("project")] = count
            count += 1
        for element in data:
            previous = 0
            for project in element.get("projects"):
                project_name = project.get("project")
                # This if is cause some days may not have same projects.
                # however we want the projects that do match to be in the
                # same order
                if project_name in ranking_map.keys():
                    self.assertGreaterEqual(ranking_map[project_name], previous)
                    previous = ranking_map[project_name]
                    tested = True
        self.assertTrue(tested)

    def test_ocp_date_incorrect_date(self):
        wrong_date = "200BC"
        url = f"?order_by[cost]=desc&order_by[date]={wrong_date}&group_by[project]=*"
        with self.assertRaises(ValidationError):
            self.mocked_query_params(url, OCPCostView)

    def test_ocp_out_of_range_under_date(self):
        wrong_date = materialized_view_month_start() - timedelta(days=1)
        url = f"?order_by[cost]=desc&order_by[date]={wrong_date}&group_by[project]=*"
        with self.assertRaises(ValidationError):
            self.mocked_query_params(url, OCPCostView)

    def test_ocp_out_of_range_over_date(self):
        wrong_date = DateHelper().today.date() + timedelta(days=1)
        url = f"?order_by[cost]=desc&order_by[date]={wrong_date}&group_by[project]=*"
        with self.assertRaises(ValidationError):
            self.mocked_query_params(url, OCPCostView)

    def test_ocp_date_with_no_data(self):
        # This test will group by a date that is out of range for data generated.
        # The data will still return data because other dates will still generate data.
        yesterday = DateHelper().today.date()
        yesterday_month = yesterday - relativedelta(months=2)
        url = f"?group_by[project]=*&order_by[cost]=desc&order_by[date]={yesterday_month}&end_date={yesterday}&start_date={yesterday_month}"  # noqa: E501
        query_params = self.mocked_query_params(url, OCPCostView)
        handler = OCPReportQueryHandler(query_params)
        query_output = handler.execute_query()
        data = query_output.get("data")
        self.assertIsNotNone(data)

    def test_exclude_persistentvolumeclaim(self):
        """Test that the exclude persistentvolumeclaim works for volume endpoints."""
        url = "?group_by[persistentvolumeclaim]=*"
        query_params = self.mocked_query_params(url, OCPVolumeView)
        handler = OCPReportQueryHandler(query_params)
        overall_output = handler.execute_query()
        overall_total = handler.query_sum.get("cost", {}).get("total", {}).get("value")
        opt_value = None
        for date_dict in overall_output.get("data", [{}]):
            for element in date_dict.get("persistentvolumeclaims"):
                if "No-persistentvolumeclaim" != element.get("persistentvolumeclaim"):
                    opt_value = element.get("persistentvolumeclaim")
                    break
            if opt_value:
                break
        # Grab filtered value
        filtered_url = f"?group_by[persistentvolumeclaim]=*&filter[persistentvolumeclaim]={opt_value}"
        query_params = self.mocked_query_params(filtered_url, OCPVolumeView)
        handler = OCPReportQueryHandler(query_params)
        handler.execute_query()
        filtered_total = handler.query_sum.get("cost", {}).get("total", {}).get("value")
        expected_total = overall_total - filtered_total
        # Test exclude
        exclude_url = f"?group_by[persistentvolumeclaim]=*&exclude[persistentvolumeclaim]={opt_value}"
        query_params = self.mocked_query_params(exclude_url, OCPVolumeView)
        handler = OCPReportQueryHandler(query_params)
        self.assertIsNotNone(handler.query_exclusions)
        excluded_output = handler.execute_query()
        excluded_total = handler.query_sum.get("cost", {}).get("total", {}).get("value")
        excluded_data = excluded_output.get("data")
        # Check to make sure the value is not in the return
        for date_dict in excluded_data:
            grouping_list = date_dict.get("persistentvolumeclaims", [])
            self.assertIsNotNone(grouping_list)
            for group_dict in grouping_list:
                if "No-persistentvolumeclaim" != opt_value:
                    self.assertNotEqual(opt_value, group_dict.get("persistentvolumeclaim"))
        self.assertAlmostEqual(expected_total, excluded_total, 6)
        self.assertNotEqual(overall_total, excluded_total)

    def test_exclude_functionality(self):
        """Test that the exclude feature works for all options."""
        # This is a base test, if functionality is tested separately
        # or does not apply to all ocp endpoints, then it can be added
        # here:
        remove_from_test = {"infrastructures", "category", "persistentvolumeclaim"}
        exclude_opts = set(OCPExcludeSerializer._opfields).difference(remove_from_test)
        for exclude_opt in exclude_opts:
            for view in [OCPCostView, OCPCpuView, OCPMemoryView, OCPVolumeView]:
                with self.subTest(exclude_opt):
                    overall_url = f"?group_by[{exclude_opt}]=*"
                    query_params = self.mocked_query_params(overall_url, view)
                    handler = OCPReportQueryHandler(query_params)
                    overall_output = handler.execute_query()
                    overall_total = handler.query_sum.get("cost", {}).get("total", {}).get("value")
                    opt_value = None
                    for date_dict in overall_output.get("data", [{}]):
                        for element in date_dict.get(f"{exclude_opt}s"):
                            if f"No-{exclude_opt}" != element.get(exclude_opt):
                                opt_value = element.get(exclude_opt)
                                break
                        if opt_value:
                            break
                    # Grab filtered value
                    filtered_url = f"?group_by[{exclude_opt}]=*&filter[{exclude_opt}]={opt_value}"
                    query_params = self.mocked_query_params(filtered_url, view)
                    handler = OCPReportQueryHandler(query_params)
                    handler.execute_query()
                    filtered_total = handler.query_sum.get("cost", {}).get("total", {}).get("value")
                    expected_total = overall_total - filtered_total
                    # Test exclude
                    exclude_url = f"?group_by[{exclude_opt}]=*&exclude[{exclude_opt}]={opt_value}"
                    query_params = self.mocked_query_params(exclude_url, view)
                    handler = OCPReportQueryHandler(query_params)
                    self.assertIsNotNone(handler.query_exclusions)
                    excluded_output = handler.execute_query()
                    excluded_total = handler.query_sum.get("cost", {}).get("total", {}).get("value")
                    excluded_data = excluded_output.get("data")
                    # Check to make sure the value is not in the return
                    for date_dict in excluded_data:
                        grouping_list = date_dict.get(f"{exclude_opt}s", [])
                        self.assertIsNotNone(grouping_list)
                        for group_dict in grouping_list:
                            if f"No-{exclude_opt}" != opt_value:
                                self.assertNotEqual(opt_value, group_dict.get(exclude_opt))
                    self.assertAlmostEqual(expected_total, excluded_total, 6)
                    self.assertNotEqual(overall_total, excluded_total)

    def test_exclude_infastructures(self):
        """Test that the exclude feature works for all options."""
        # It works on cost endpoint, but not the other views:
        for view in [OCPVolumeView, OCPCostView, OCPCpuView, OCPMemoryView]:
            with self.subTest(view=view):
                # Grab overall value
                overall_url = "?"
                query_params = self.mocked_query_params(overall_url, view)
                handler = OCPReportQueryHandler(query_params)
                handler.execute_query()
                ocp_total = handler.query_sum.get("cost", {}).get("total", {}).get("value")
                ocp_raw = handler.query_sum.get("cost").get("raw", {}).get("value")
                # Grab azure filtered value
                azure_url = "?filter[infrastructures]=azure"
                query_params = self.mocked_query_params(azure_url, view)
                handler = OCPReportQueryHandler(query_params)
                handler.execute_query()
                azure_filtered_total = handler.query_sum.get("cost", {}).get("total", {}).get("value")
                # Grab gcp filtered value
                gcp_url = "?filter[infrastructures]=gcp"
                query_params = self.mocked_query_params(gcp_url, view)
                handler = OCPReportQueryHandler(query_params)
                handler.execute_query()
                gcp_filtered_total = handler.query_sum.get("cost", {}).get("total", {}).get("value")
                # Test exclude
                # we subtract the ocp_raw cost here because we only want cost associated to
                # an infrastructure here, or atleast that is my understanding.
                expected_total = (ocp_total + azure_filtered_total + gcp_filtered_total) - ocp_raw
                exclude_url = "?exclude[infrastructures]=aws"
                query_params = self.mocked_query_params(exclude_url, view)
                handler = OCPReportQueryHandler(query_params)
                self.assertIsNotNone(handler.query_exclusions)
                handler.execute_query()
                excluded_result = handler.query_sum.get("cost", {}).get("total", {}).get("value")
                self.assertAlmostEqual(expected_total, excluded_result, 6)

    def test_exclude_tags(self):
        """Test that the exclude works for our tags."""
        query_params = self.mocked_query_params("?", OCPTagView)
        handler = OCPTagQueryHandler(query_params)
        tags = handler.get_tags()
        group_tag = None
        check_no_option = False
        exclude_vals = []
        for tag_dict in tags:
            if len(tag_dict.get("values")) > len(exclude_vals):
                group_tag = tag_dict.get("key")
                exclude_vals = tag_dict.get("values")
        url = f"?filter[time_scope_units]=month&filter[time_scope_value]=-1&filter[resolution]=daily&group_by[tag:{group_tag}]=*"  # noqa: E501
        query_params = self.mocked_query_params(url, OCPCostView)
        handler = OCPReportQueryHandler(query_params)
        data = handler.execute_query().get("data")
        if f"No-{group_tag}" in str(data):
            check_no_option = True
        returned_values = []
        for date in data:
            date_list = date.get(f"{group_tag}s")
            for date_dict in date_list:
                tag_value = date_dict.get(group_tag)
                if tag_value not in returned_values:
                    returned_values.append(tag_value)
        exclude_vals = [value for value in exclude_vals if value in returned_values]
        previous_total = handler.query_sum.get("cost", {}).get("total", {}).get("value")
        for exclude_value in exclude_vals:
            url += f"&exclude[tag:{group_tag}]={exclude_value}"
            query_params = self.mocked_query_params(url, OCPCostView)
            handler = OCPReportQueryHandler(query_params)
            data = handler.execute_query()
            if check_no_option:
                self.assertIn(f"No-{group_tag}", str(data))
            current_total = handler.query_sum.get("cost", {}).get("total", {}).get("value")
            self.assertLess(current_total, previous_total)
            previous_total = current_total

    def test_multi_exclude_persistentvolumeclaim_functionality(self):
        """Test that the exclude feature works for all options."""
        base_url = "?group_by[persistentvolumeclaim]=*&filter[time_scope_units]=month&filter[resolution]=monthly&filter[time_scope_value]=-1"  # noqa: E501
        query_params = self.mocked_query_params(base_url, OCPVolumeView)
        handler = OCPReportQueryHandler(query_params)
        overall_output = handler.execute_query()
        opt_dict = overall_output.get("data", [{}])[0]
        opt_list = opt_dict.get("persistentvolumeclaims")
        exclude_one = None
        exclude_two = None
        for exclude_option in opt_list:
            if "No-" not in exclude_option.get("persistentvolumeclaim"):
                if not exclude_one:
                    exclude_one = exclude_option.get("persistentvolumeclaim")
                elif not exclude_two:
                    exclude_two = exclude_option.get("persistentvolumeclaim")
                else:
                    continue
        self.assertIsNotNone(exclude_one)
        self.assertIsNotNone(exclude_two)

        url = base_url + f"&exclude[persistentvolumeclaim]={exclude_one}&exclude[persistentvolumeclaim]={exclude_two}"
        query_params = self.mocked_query_params(url, OCPVolumeView)
        handler = OCPReportQueryHandler(query_params)
        self.assertIsNotNone(handler.query_exclusions)
        excluded_output = handler.execute_query()
        excluded_data = excluded_output.get("data")
        self.assertIsNotNone(excluded_data)
        for date_dict in excluded_data:
            grouping_list = date_dict.get("persistentvolumeclaims", [])
            self.assertIsNotNone(grouping_list)
            for group_dict in grouping_list:
                self.assertNotIn(group_dict.get("persistentvolumeclaim"), [exclude_one, exclude_two])

    def test_multi_exclude_functionality(self):
        """Test that the exclude feature works for all options."""
        remove_from_test = {"infrastructures", "category", "persistentvolumeclaim"}
        exclude_opts = set(OCPExcludeSerializer._opfields).difference(remove_from_test)
        for ex_opt in exclude_opts:
            base_url = f"?group_by[{ex_opt}]=*&filter[time_scope_units]=month&filter[resolution]=monthly&filter[time_scope_value]=-1"  # noqa: E501
            for view in [OCPVolumeView, OCPCostView, OCPCpuView, OCPMemoryView]:
                query_params = self.mocked_query_params(base_url, view)
                handler = OCPReportQueryHandler(query_params)
                overall_output = handler.execute_query()
                opt_dict = overall_output.get("data", [{}])[0]
                opt_list = opt_dict.get(f"{ex_opt}s")
                exclude_one = None
                exclude_two = None
                for exclude_option in opt_list:
                    if "No-" not in exclude_option.get(ex_opt):
                        if not exclude_one:
                            exclude_one = exclude_option.get(ex_opt)
                        elif not exclude_two:
                            exclude_two = exclude_option.get(ex_opt)
                        else:
                            continue
                if not exclude_one or not exclude_two:
                    continue
                url = base_url + f"&exclude[or:{ex_opt}]={exclude_one}&exclude[or:{ex_opt}]={exclude_two}"
                with self.subTest(url=url, view=view, ex_opt=ex_opt):
                    query_params = self.mocked_query_params(url, view)
                    handler = OCPReportQueryHandler(query_params)
                    self.assertIsNotNone(handler.query_exclusions)
                    excluded_output = handler.execute_query()
                    excluded_data = excluded_output.get("data")
                    self.assertIsNotNone(excluded_data)
                    for date_dict in excluded_data:
                        grouping_list = date_dict.get(f"{ex_opt}s", [])
                        self.assertIsNotNone(grouping_list)
                        for group_dict in grouping_list:
                            self.assertNotIn(group_dict.get(ex_opt), [exclude_one, exclude_two])

    def test_ocp_cpu_query_group_by_storage_class(self):
        """Test that group by storageclass functionality works."""
        group_by_key = "storageclass"
        url = f"?filter[time_scope_units]=month&filter[time_scope_value]=-1&filter[resolution]=monthly&filter[limit]=3&group_by[{group_by_key}]=*"  # noqa: E501
        query_params = self.mocked_query_params(url, OCPCpuView)
        handler = OCPReportQueryHandler(query_params)
        query_data = handler.execute_query()
        tested = False
        for data in query_data.get("data"):
            result_key = group_by_key + "s"
            self.assertIn(result_key, data)
            for stor_cls_data in data.get(result_key):
                self.assertIn(group_by_key, stor_cls_data)
                self.assertIn("values", stor_cls_data)
                for storage_value in stor_cls_data.get("values"):
                    self.assertIn(group_by_key, storage_value.keys())
                    self.assertIsNotNone(storage_value[group_by_key])
                    tested = True
        self.assertTrue(tested)

<<<<<<< HEAD
    def test_format_vm_response_csv(self):
=======
    def test_execute_vm_csv_query(self):
>>>>>>> 7baf9657
        query_params = self.mocked_query_params("", OCPReportVirtualMachinesView)
        handler = OCPReportQueryHandler(query_params)
        handler.is_csv_output = True
        handler.time_interval = [self.dh.this_month_start]
        query_output = handler.execute_query()
        data = query_output.get("data")
        self.assertIsNotNone(data)

    def test_format_tags(self):
        """Test that tags are formatted correctly."""

        query_params = self.mocked_query_params("", OCPReportVirtualMachinesView)
        handler = OCPReportQueryHandler(query_params)

        test_tags_format_map = [
            {
                "test_tags": [{"application": "CMSapp", "instance-type": "large", "vm_kubevirt_io_name": "fedora"}],
                "expected_output": [
                    {"key": "application", "values": ["CMSapp"]},
                    {"key": "instance-type", "values": ["large"]},
                    {"key": "vm_kubevirt_io_name", "values": ["fedora"]},
                ],
            },
            {"test_tags": [], "expected_output": []},
        ]

        for item in test_tags_format_map:
            with self.subTest(params=item):
                result = handler.format_tags(item.get("test_tags"))
                self.assertEqual(result, item.get("expected_output"))<|MERGE_RESOLUTION|>--- conflicted
+++ resolved
@@ -3,6 +3,7 @@
 # SPDX-License-Identifier: Apache-2.0
 #
 """Test the Report Queries."""
+
 from collections import defaultdict
 from copy import deepcopy
 from datetime import datetime
@@ -448,8 +449,7 @@
     def test_get_cluster_capacity_monthly_start_and_end_volume_group_bys(self):
         """Test the volume capacities of a monthly volume report with various group bys"""
         base_url = (
-            f"?start_date={self.dh.last_month_end.date()}&end_date={self.dh.today.date()}"
-            f"&filter[resolution]=monthly"
+            f"?start_date={self.dh.last_month_end.date()}&end_date={self.dh.today.date()}&filter[resolution]=monthly"
         )
         group_bys = [
             ["cluster"],
@@ -509,8 +509,7 @@
     def test_get_node_capacity_monthly_start_and_end_volume_group_bys(self):
         """Test the volume capacities of a monthly volume report with various group bys"""
         base_url = (
-            f"?start_date={self.dh.last_month_end.date()}&end_date={self.dh.today.date()}"
-            f"&filter[resolution]=monthly"
+            f"?start_date={self.dh.last_month_end.date()}&end_date={self.dh.today.date()}&filter[resolution]=monthly"
         )
         group_bys = [
             ["node"],
@@ -1004,10 +1003,12 @@
             ("node", "cluster"),
             ("node", "project"),
         ]
-        base_url = "?filter[time_scope_units]=month&filter[time_scope_value]=-1&filter[resolution]=monthly&filter[limit]=3"  # noqa: E501
+        base_url = (
+            "?filter[time_scope_units]=month&filter[time_scope_value]=-1&filter[resolution]=monthly&filter[limit]=3"  # noqa: E501
+        )
         tolerance = 1
-        for group_by in group_by_list:
-            sub_url = "&group_by[%s]=*&group_by[%s]=*" % group_by
+        for gb1, gb2 in group_by_list:
+            sub_url = f"&group_by[{gb1}]=*&group_by[{gb2}]=*"
             url = base_url + sub_url
             query_params = self.mocked_query_params(url, OCPCpuView)
             handler = OCPReportQueryHandler(query_params)
@@ -1500,11 +1501,29 @@
                     tested = True
         self.assertTrue(tested)
 
-<<<<<<< HEAD
     def test_format_vm_response_csv(self):
-=======
+        query_params = self.mocked_query_params("", OCPReportVirtualMachinesView)
+        handler = OCPReportQueryHandler(query_params)
+        handler.is_csv_output = True
+        handler.time_interval = [self.dh.this_month_start]
+
+        # Input data
+        query_data = [
+            {
+                "vm_name": "basic_vm",
+                "tags": [
+                    {"tag_key": "test"},
+                ],
+            }
+        ]
+        # Expected output
+        expected_date_str = self.dh.this_month_start.strftime("%Y-%m")
+        expected_output = [{"date": expected_date_str, "vm_names": [{"vm_name": "basic_vm"}]}]
+
+        result = handler.format_vm_csv_response(query_data)
+        self.assertEqual(result, expected_output)
+
     def test_execute_vm_csv_query(self):
->>>>>>> 7baf9657
         query_params = self.mocked_query_params("", OCPReportVirtualMachinesView)
         handler = OCPReportQueryHandler(query_params)
         handler.is_csv_output = True
