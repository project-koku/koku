--- conflicted
+++ resolved
@@ -73,22 +73,11 @@
         self.assertIsNotNone(query_output.get('data'))
         self.assertIsNotNone(query_output.get('total'))
         total = query_output.get('total')
-<<<<<<< HEAD
-
-        self.assertEqual(total.get('usage'), current_totals.get('usage'))
-        self.assertEqual(total.get('request'), current_totals.get('request'))
-        self.assertEqual(total.get('charge'), current_totals.get('charge'))
-        self.assertEqual(total.get('limit'), current_totals.get('limit'))
-=======
-        self.assertEqual(total.get('usage', {}).get('value').quantize(Decimal('0.001')),
-                         current_totals.get('usage').quantize(Decimal('0.001')))
-        self.assertEqual(total.get('request', {}).get('value').quantize(Decimal('0.001')),
-                         current_totals.get('request').quantize(Decimal('0.001')))
-        self.assertEqual(total.get('cost', {}).get('value').quantize(Decimal('0.001')),
-                         current_totals.get('cost').quantize(Decimal('0.001')))
-        self.assertEqual(total.get('limit', {}).get('value').quantize(Decimal('0.001')),
-                         current_totals.get('limit').quantize(Decimal('0.001')))
->>>>>>> 480d5fdd
+
+        self.assertEqual(total.get('usage', {}).get('value'), current_totals.get('usage'))
+        self.assertEqual(total.get('request', {}).get('value'), current_totals.get('request'))
+        self.assertEqual(total.get('charge', {}).get('value'), current_totals.get('charge'))
+        self.assertEqual(total.get('limit', {}).get('value'), current_totals.get('limit'))
 
     def test_execute_sum_query_charge(self):
         """Test that the sum query runs properly for the charge endpoint."""
