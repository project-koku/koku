--- conflicted
+++ resolved
@@ -734,7 +734,18 @@
         with self.assertRaises(ValidationError):
             self.mocked_query_params(url, OCPCostView)
 
-<<<<<<< HEAD
+    def test_ocp_date_with_no_data(self):
+        # This test will group by a date that is out of range for data generated.
+        # The data will still return data because other dates will still generate data.
+        yesterday = DateHelper().today.date()
+        yesterday_month = yesterday - relativedelta(months=2)
+        url = f"?group_by[project]=*&order_by[cost]=desc&order_by[date]={yesterday_month}&end_date={yesterday}&start_date={yesterday_month}"  # noqa: E501
+        query_params = self.mocked_query_params(url, OCPCostView)
+        handler = OCPReportQueryHandler(query_params)
+        query_output = handler.execute_query()
+        data = query_output.get("data")
+        self.assertIsNotNone(data)
+
 
 class OCPReportQueryTestCurrency(IamTestCase):
     """Tests currency for report queries."""
@@ -792,17 +803,4 @@
                 query_output = handler.execute_query()
                 total = query_output.get("total")
                 total_value = total.get("cost").get("total").get("value")
-                self.assertAlmostEqual(total_value, sum(expected_total))
-=======
-    def test_ocp_date_with_no_data(self):
-        # This test will group by a date that is out of range for data generated.
-        # The data will still return data because other dates will still generate data.
-        yesterday = DateHelper().today.date()
-        yesterday_month = yesterday - relativedelta(months=2)
-        url = f"?group_by[project]=*&order_by[cost]=desc&order_by[date]={yesterday_month}&end_date={yesterday}&start_date={yesterday_month}"  # noqa: E501
-        query_params = self.mocked_query_params(url, OCPCostView)
-        handler = OCPReportQueryHandler(query_params)
-        query_output = handler.execute_query()
-        data = query_output.get("data")
-        self.assertIsNotNone(data)
->>>>>>> 57027a59
+                self.assertAlmostEqual(total_value, sum(expected_total))