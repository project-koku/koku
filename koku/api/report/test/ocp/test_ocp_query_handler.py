#
# Copyright 2021 Red Hat Inc.
# SPDX-License-Identifier: Apache-2.0
#
"""Test the Report Queries."""
from collections import defaultdict
from copy import deepcopy
from datetime import datetime
from datetime import timedelta
from decimal import Decimal
from itertools import product
from unittest.mock import patch
from unittest.mock import PropertyMock
from urllib.parse import quote_plus
from urllib.parse import urlencode

from dateutil.relativedelta import relativedelta
from django.db.models import Max
from django.db.models import Sum
from django.db.models.expressions import OrderBy
from django.urls import reverse
from django_tenants.utils import tenant_context
from rest_framework import status
from rest_framework.exceptions import ValidationError
from rest_framework.test import APIClient

from api.iam.test.iam_test_case import IamTestCase
from api.query_filter import QueryFilterCollection
from api.report.constants import TAG_PREFIX
from api.report.ocp.query_handler import OCPReportQueryHandler
from api.report.ocp.serializers import OCPExcludeSerializer
from api.report.ocp.view import OCPCostView
from api.report.ocp.view import OCPCpuView
from api.report.ocp.view import OCPMemoryView
from api.report.ocp.view import OCPReportVirtualMachinesView
from api.report.ocp.view import OCPVolumeView
from api.tags.ocp.queries import OCPTagQueryHandler
from api.tags.ocp.view import OCPTagView
from api.utils import DateHelper
from api.utils import materialized_view_month_start
from reporting.models import OCPCostSummaryByProjectP
from reporting.models import OCPUsageLineItemDailySummary
from reporting.provider.ocp.models import OCPGpuSummaryP
from reporting.provider.ocp.models import OCPUsageReportPeriod


def _calculate_subtotals(data, cost, infra, sup):
    """Returns list of subtotals given data."""
    for _, value in data.items():
        if isinstance(value, list):
            for item in value:
                if isinstance(item, dict):
                    if "values" in item.keys():
                        value = item["values"][0]
                        cost.append(value["cost"]["total"]["value"])
                        infra.append(value["infrastructure"]["total"]["value"])
                        sup.append(value["supplementary"]["total"]["value"])
                    else:
                        cost, infra, sup = _calculate_subtotals(item, cost, infra, sup)
            return (cost, infra, sup)


class OCPReportQueryHandlerTest(IamTestCase):
    """Tests for the OCP report query handler."""

    def setUp(self):
        """Set up the customer view tests."""
        super().setUp()
        self.dh = DateHelper()

        self.this_month_filter = {"usage_start__gte": self.dh.this_month_start}
        self.ten_day_filter = {"usage_start__gte": self.dh.n_days_ago(self.dh.today, 9)}
        self.plaform_filter = {"cost_category__name__icontains": "Platform"}
        self.thirty_day_filter = {"usage_start__gte": self.dh.n_days_ago(self.dh.today, 29)}
        self.last_month_filter = {
            "usage_start__gte": self.dh.last_month_start,
            "usage_end__lte": self.dh.last_month_end,
        }
        with tenant_context(self.tenant):
            self.namespaces = OCPUsageLineItemDailySummary.objects.values("namespace").distinct()
            self.namespaces = [entry.get("namespace") for entry in self.namespaces]

    def get_totals(self, handler, filters=None):
        aggregates = handler._mapper.report_type_map.get("aggregates")
        with tenant_context(self.tenant):
            return (
                OCPUsageLineItemDailySummary.objects.filter(**filters)
                .annotate(**handler.annotations)
                .aggregate(**aggregates)
            )

    def get_totals_by_time_scope(self, handler, filters=None):
        """Return the total aggregates for a time period."""
        if filters is None:
            filters = self.ten_day_filter
        return self.get_totals(handler, filters)

    def get_totals_costs_by_time_scope(self, handler, filters=None):
        """Return the total costs aggregates for a time period."""
        if filters is None:
            filters = self.this_month_filter
        return self.get_totals(handler, filters)

    def test_execute_sum_query(self):
        """Test that the sum query runs properly."""
        url = "?"
        query_params = self.mocked_query_params(url, OCPCpuView)
        handler = OCPReportQueryHandler(query_params)
        current_totals = self.get_totals_by_time_scope(handler)
        query_output = handler.execute_query()
        self.assertIsNotNone(query_output.get("data"))
        self.assertIsNotNone(query_output.get("total"))
        total = query_output.get("total")

        self.assertEqual(total.get("usage", {}).get("value"), current_totals.get("usage"))
        self.assertEqual(total.get("request", {}).get("value"), current_totals.get("request"))
        self.assertEqual(total.get("cost", {}).get("value"), current_totals.get("cost"))
        self.assertEqual(total.get("limit", {}).get("value"), current_totals.get("limit"))

    def test_cpu_memory_order_bys(self):
        """Test that cluster capacity returns capacity by cluster."""
        views = [OCPCpuView, OCPMemoryView]
        order_bys = ["usage", "request", "limit"]

        for view, order_by in product(views, order_bys):
            with self.subTest((view, order_by)):
                url = f"?filter[limit]=5&filter[offset]=0&group_by[project]=*&order_by[{order_by}]=desc"

                query_params = self.mocked_query_params(url, view)
                handler = OCPReportQueryHandler(query_params)
                query_data = handler.execute_query()
                self.assertIsNotNone(query_data.get("data"))
                self.assertIsNotNone(query_data.get("total"))
                total = query_data.get("total")
                self.assertIsNotNone(total.get(order_by))

    def test_storage_class_order_bys(self):
        """Test that we can order by the pvc values."""
        group_bys = ["persistentvolumeclaim", "storageclass"]
        for group_by in group_bys:
            with self.subTest(group_by=group_by):
                url = f"?group_by[project]=*&group_by[{group_by}]=*&order_by[storage_class]=desc"
                query_params = self.mocked_query_params(url, OCPVolumeView)
                handler = OCPReportQueryHandler(query_params)
                query_data = handler.execute_query()
                self.assertIsNotNone(query_data.get("data"))
                self.assertIsNotNone(query_data.get("total"))
                self.assertIsNotNone(query_data["total"].get("storage_class"))
                first_date = query_data["data"][0]
                tested = False
                for project in first_date.get("projects", []):
                    group_list = project.get(f"{group_by}s")
                    storage_class_order_result = []
                    expected = None
                    for element in group_list:
                        for element_value in element.get("values", []):
                            storage_class_order_result.append(element_value.get("storage_class"))
                    if not expected:
                        expected = deepcopy(storage_class_order_result)
                        expected.sort(reverse=True)
                    self.assertEqual(storage_class_order_result, expected)
                    tested = True
                self.assertTrue(tested)

    def test_persistentvolumeclaim_order_by(self):
        """Test that we can order by the pvc values."""
        url = "?group_by[project]=*&group_by[persistentvolumeclaim]=*&order_by[persistentvolumeclaim]=desc"
        query_params = self.mocked_query_params(url, OCPVolumeView)
        handler = OCPReportQueryHandler(query_params)
        query_data = handler.execute_query()
        self.assertIsNotNone(query_data.get("data"))
        self.assertIsNotNone(query_data.get("total"))
        self.assertIsNotNone(query_data["total"].get("persistent_volume_claim"))
        first_date = query_data["data"][0]
        tested = False
        for cluster in first_date.get("projects", []):
            pvc_list = cluster.get("persistentvolumeclaims")
            pvc_order_result = []
            expected = None
            for pvc in pvc_list:
                pvc_name = pvc.get("persistentvolumeclaim")
                pvc_order_result.append(pvc_name)
            if not expected:
                expected = deepcopy(pvc_order_result)
                expected.sort(reverse=True)
            self.assertEqual(pvc_order_result, expected)
            tested = True
        self.assertTrue(tested)

    def test_execute_sum_query_costs(self):
        """Test that the sum query runs properly for the costs endpoint."""
        url = "?"
        query_params = self.mocked_query_params(url, OCPCostView)
        handler = OCPReportQueryHandler(query_params)
        current_totals = self.get_totals_costs_by_time_scope(handler, self.ten_day_filter)
        expected_cost_total = current_totals.get("cost_total")
        self.assertIsNotNone(expected_cost_total)
        query_output = handler.execute_query()
        self.assertIsNotNone(query_output.get("data"))
        self.assertIsNotNone(query_output.get("total"))
        total = query_output.get("total")
        result_cost_total = total.get("cost", {}).get("total", {}).get("value")
        self.assertIsNotNone(result_cost_total)
        self.assertAlmostEqual(result_cost_total, expected_cost_total, 6)

    def test_get_cluster_capacity_daily_resolution_empty_cluster(self):
        query_params = self.mocked_query_params("?", OCPMemoryView)
        query_data, total_capacity = OCPReportQueryHandler(query_params).get_capacity([{"row": 1}])
        self.assertTrue("capacity" in total_capacity)
        self.assertTrue(isinstance(total_capacity["capacity"], Decimal))
        self.assertTrue("capacity" in query_data[0])
        self.assertIsNotNone(query_data[0].get("capacity"))
        self.assertIsNotNone(total_capacity.get("capacity"))
        self.assertEqual(query_data[0].get("capacity"), Decimal(0))

    def test_get_cluster_capacity_monthly_resolution(self):
        """Test that cluster capacity returns a full month's capacity."""
        url = "?filter[time_scope_units]=month&filter[time_scope_value]=-1&filter[resolution]=monthly"
        query_params = self.mocked_query_params(url, OCPCpuView)
        handler = OCPReportQueryHandler(query_params)
        query_data = [{"row": 1}]
        query_data, total_capacity = handler.get_capacity(query_data)
        self.assertTrue("capacity" in total_capacity)
        self.assertTrue(isinstance(total_capacity["capacity"], Decimal))
        self.assertTrue("capacity" in query_data[0])
        self.assertIsNotNone(query_data[0].get("capacity"))
        self.assertIsNotNone(total_capacity.get("capacity"))
        self.assertEqual(query_data[0].get("capacity"), total_capacity.get("capacity"))

    def test_get_cluster_capacity_monthly_resolution_group_by_cluster(self):
        """Test that cluster capacity returns capacity by cluster."""
        url = "?filter[time_scope_units]=month&filter[time_scope_value]=-1&filter[resolution]=monthly&group_by[cluster]=*"  # noqa: E501
        query_params = self.mocked_query_params(url, OCPCpuView)
        handler = OCPReportQueryHandler(query_params)
        query_data = handler.execute_query()

        capacity_by_cluster = defaultdict(Decimal)
        total_capacity = Decimal(0)
        query_filter = handler.query_filter
        query_group_by = ["usage_start", "cluster_id"]
        annotations = {"capacity": Max("cluster_capacity_cpu_core_hours")}
        cap_key = list(annotations.keys())[0]

        q_table = handler._mapper.provider_map.get("tables").get("query")
        query = q_table.objects.filter(query_filter)

        with tenant_context(self.tenant):
            cap_data = query.values(*query_group_by).annotate(**annotations)
            for entry in cap_data:
                cluster_id = entry.get("cluster_id", "")
                capacity_by_cluster[cluster_id] += entry.get(cap_key, 0)
                total_capacity += entry.get(cap_key, 0)

        for entry in query_data.get("data", []):
            for cluster in entry.get("clusters", []):
                cluster_name = cluster.get("cluster", "")
                capacity = cluster.get("values")[0].get("capacity", {}).get("value")
                self.assertEqual(capacity, capacity_by_cluster[cluster_name])

        self.assertEqual(query_data.get("total", {}).get("capacity", {}).get("value"), total_capacity)

    def test_get_cluster_capacity_daily_volume_group_bys(self):
        """Test the volume capacities of a daily volume report with various group bys matches expected"""
        base_url = "?filter[time_scope_units]=month&filter[time_scope_value]=-1&filter[resolution]=daily"
        group_bys = [["cluster"], ["project"], ["cluster", "project"]]
        GB_MAP = {"project": "namespace", "cluster": "cluster_id"}
        with tenant_context(self.tenant):
            for group_by in group_bys:
                url_group_by = "".join([f"&group_by[{gb}]=*" for gb in group_by])
                url = base_url + url_group_by
                query_params = self.mocked_query_params(url, OCPVolumeView)
                handler = OCPReportQueryHandler(query_params)
                query_data = handler.execute_query()

                annotations = {"capacity": Sum("persistentvolumeclaim_capacity_gigabyte_months")}
                q_table = handler._mapper.provider_map.get("tables").get("query")
                query_filter = handler.query_filter
                query = q_table.objects.filter(query_filter)
                query_group_by = ["usage_start"]
                for gb in group_by:
                    query_group_by.append(GB_MAP.get(gb))
                query_results = query.values(*query_group_by).annotate(**annotations)
                with self.subTest(group_by=group_by):
                    for entry in query_data.get("data", []):
                        date = entry.get("date")
                        for item in entry.get(f"{group_by[0]}s", []):
                            filter_dict = {GB_MAP.get(group_by[0]): item.get(group_by[0])}
                            if len(group_by) > 1:
                                for element in item.get(f"{group_by[1]}s")[0].get("values"):
                                    filter_dict[GB_MAP.get(group_by[1])] = element.get(group_by[1])
                                    capacity = element.get("capacity", {}).get("value")
                                    expected = query_results.get(usage_start=date, **filter_dict).get(
                                        "capacity", 0.0
                                    ) or Decimal(0.0)
                                    self.assertAlmostEqual(capacity, expected)
                            else:
                                for element in item.get("values"):
                                    capacity = element.get("capacity", {}).get("value")
                                    expected = query_results.get(usage_start=date, **filter_dict).get(
                                        "capacity", 0.0
                                    ) or Decimal(0.0)
                                    self.assertAlmostEqual(capacity, expected)

    def test_get_node_capacity_daily_views_group_bys(self):
        """Test the volume capacities of a daily volume report with various group bys matches expected"""
        params = {
            "filter[time_scope_units]": "month",
            "filter[time_scope_value]": "-1",
            "filter[resolution]": "daily",
            "group_by[node]": "*",
        }
        url = "?" + urlencode(params, quote_via=quote_plus)
        for view in [OCPVolumeView, OCPCpuView, OCPMemoryView]:
            with self.subTest(view=view):
                query_params = self.mocked_query_params(url, view)
                handler = OCPReportQueryHandler(query_params)
                query_data = handler.execute_query()
                query_filter = handler.query_filter
                # intentionly looking for exact keys since structure
                # is required for node capacity to function:
                _cap = handler._mapper.report_type_map["capacity_aggregate"]["node"]["capacity"]
                with tenant_context(self.tenant):
                    expected = handler._mapper.query_table.objects.filter(query_filter)
                    query_results = expected.values(*["usage_start", "node"]).annotate(**{"capacity": _cap})
                    for entry in query_data.get("data", []):
                        date = entry.get("date")
                        for item in entry.get("nodes", []):
                            for element in item.get("values"):
                                capacity = element.get("capacity", {}).get("value")
                                monthly_vals = [
                                    element.get("capacity") or Decimal(0.0)
                                    for element in query_results.filter(usage_start=date, node=element.get("node"))
                                ]
                                self.assertAlmostEqual(capacity, sum(monthly_vals))

    def test_get_node_cpacity_monthly_views_group_bys(self):
        """Test the node capacity of a monthly volume report with various group bys"""
        params = {
            "filter[time_scope_units]": "month",
            "filter[time_scope_value]": "-1",
            "filter[resolution]": "monthly",
            "group_by[node]": "*",
        }
        url = "?" + urlencode(params, quote_via=quote_plus)
        for view in [OCPVolumeView, OCPCpuView, OCPMemoryView]:
            with self.subTest(view=view):
                query_params = self.mocked_query_params(url, view)
                handler = OCPReportQueryHandler(query_params)
                query_data = handler.execute_query()
                query_filter = handler.query_filter
                # intentionly looking for exact keys since structure
                # is required for node capacity to function:
                _cap = handler._mapper.report_type_map["capacity_aggregate"]["node"]["capacity"]
                with tenant_context(self.tenant):
                    expected = handler._mapper.query_table.objects.filter(query_filter)
                    query_results = expected.values(*["usage_start", "node"]).annotate(**{"capacity": _cap})
                    for entry in query_data.get("data", []):
                        date = entry.get("date") + "-01"  # first of the month
                        for item in entry.get("nodes", []):
                            for element in item.get("values"):
                                capacity = element.get("capacity", {}).get("value")
                                monthly_vals = [
                                    element.get("capacity") or Decimal(0.0)
                                    for element in query_results.filter(
                                        usage_start__gte=date, node=element.get("node")
                                    )
                                ]
                                self.assertAlmostEqual(capacity, sum(monthly_vals))

    def test_get_node_capacity_tag_grouping(self):
        """Test that group_by params with tag keys are returned."""
        url = "?"
        query_params = self.mocked_query_params(url, OCPTagView)
        handler = OCPTagQueryHandler(query_params)
        tag_keys = handler.get_tag_keys(filters=False)
        group_by_key = tag_keys[0]

        url = f"?group_by[tag:{group_by_key}]=*&group_by[node]=*"
        query_params = self.mocked_query_params(url, OCPCpuView)
        handler = OCPReportQueryHandler(query_params)
        results = handler.get_tag_group_by_keys()
        self.assertEqual(results, ["tag:" + group_by_key])
        for view in [OCPVolumeView, OCPCpuView, OCPMemoryView]:
            with self.subTest(view=view):
                query_params = self.mocked_query_params(url, view)
                handler = OCPReportQueryHandler(query_params)
                query_data = handler.execute_query()
                query_filter = handler.query_filter
                # intentionly looking for exact keys since structure
                # is required for node capacity to function:
                _cap = handler._mapper.report_type_map["capacity_aggregate"]["node"]["capacity"]
                with tenant_context(self.tenant):
                    expected = handler._mapper.query_table.objects.filter(query_filter)
                    query_results = expected.values(*["usage_start", "node"]).annotate(**{"capacity": _cap})
                    for entry in query_data.get("data", []):
                        date = entry.get("date") + "-01"  # first of the month
                        for item in entry.get("nodes", []):
                            for element in item.get("values"):
                                capacity = element.get("capacity", {}).get("value")
                                monthly_vals = [
                                    element.get("capacity") or Decimal(0.0)
                                    for element in query_results.filter(
                                        usage_start__gte=date, node=element.get("node")
                                    )
                                ]
                                self.assertAlmostEqual(capacity, sum(monthly_vals))

    def test_get_cluster_capacity_monthly_volume_group_bys(self):
        """Test the volume capacities of a monthly volume report with various group bys"""
        base_url = "?filter[time_scope_units]=month&filter[time_scope_value]=-1&filter[resolution]=monthly"
        group_bys = [["cluster"], ["project"], ["cluster", "project"]]
        GB_MAP = {"project": "namespace", "cluster": "cluster_id"}
        with tenant_context(self.tenant):
            for group_by in group_bys:
                url_group_by = "".join([f"&group_by[{gb}]=*" for gb in group_by])
                url = base_url + url_group_by
                query_params = self.mocked_query_params(url, OCPVolumeView)
                handler = OCPReportQueryHandler(query_params)
                query_data = handler.execute_query()

                annotations = {"capacity": Sum("persistentvolumeclaim_capacity_gigabyte_months")}
                q_table = handler._mapper.provider_map.get("tables").get("query")
                query_filter = handler.query_filter
                query = q_table.objects.filter(query_filter)
                query_group_by = ["usage_start", "node"]
                for gb in group_by:
                    query_group_by.append(GB_MAP.get(gb))
                query_results = query.values(*query_group_by).annotate(**annotations)
                with self.subTest(group_by=group_by):
                    for entry in query_data.get("data", []):
                        date = entry.get("date") + "-01"
                        for item in entry.get(f"{group_by[0]}s", []):
                            filter_dict = {GB_MAP.get(group_by[0]): item.get(group_by[0])}
                            if len(group_by) > 1:
                                for element in item.get(f"{group_by[1]}s")[0].get("values"):
                                    filter_dict[GB_MAP.get(group_by[1])] = element.get(group_by[1])
                                    capacity = element.get("capacity", {}).get("value")
                                    monthly_vals = [
                                        element.get("capacity") or Decimal(0.0)
                                        for element in query_results.filter(usage_start__gte=date, **filter_dict)
                                    ]
                                    self.assertAlmostEqual(capacity, sum(monthly_vals))
                            else:
                                for element in item.get("values"):
                                    capacity = element.get("capacity", {}).get("value")
                                    monthly_vals = [
                                        element.get("capacity") or Decimal(0.0)
                                        for element in query_results.filter(usage_start__gte=date, **filter_dict)
                                    ]
                                    self.assertAlmostEqual(capacity, sum(monthly_vals))

    def test_get_cluster_capacity_monthly_start_and_end_volume_group_bys(self):
        """Test the volume capacities of a monthly volume report with various group bys"""
        base_url = (
            f"?start_date={self.dh.last_month_end.date()}&end_date={self.dh.today.date()}&filter[resolution]=monthly"
        )
        group_bys = [
            ["cluster"],
            ["project"],
            ["cluster", "project"],
        ]
        GB_MAP = {"project": "namespace", "cluster": "cluster_id", "node": "node"}
        with tenant_context(self.tenant):
            for group_by in group_bys:
                url_group_by = "".join([f"&group_by[{gb}]=*" for gb in group_by])
                url = base_url + url_group_by
                query_params = self.mocked_query_params(url, OCPVolumeView)
                handler = OCPReportQueryHandler(query_params)
                query_data = handler.execute_query()

                annotations = {"capacity": Sum("persistentvolumeclaim_capacity_gigabyte_months")}
                q_table = handler._mapper.provider_map.get("tables").get("query")
                query_filter = handler.query_filter
                query = q_table.objects.filter(query_filter)
                query_group_by = ["usage_start"]
                for gb in group_by:
                    query_group_by.append(GB_MAP.get(gb))
                query_results = query.values(*query_group_by).annotate(**annotations)
                with self.subTest(group_by=group_by):
                    for entry in query_data.get("data", []):
                        entry_date = entry.get("date")
                        if entry_date == datetime.strftime(self.dh.today.date(), "%Y-%m"):
                            date = entry.get("date") + "-01"
                            end = self.dh.tomorrow.date()
                        else:
                            date = self.dh.last_month_end.date()
                            end = self.dh.this_month_start.date()
                        for item in entry.get(f"{group_by[0]}s", []):
                            filter_dict = {GB_MAP.get(group_by[0]): item.get(group_by[0])}
                            if len(group_by) > 1:
                                for element in item.get(f"{group_by[1]}s")[0].get("values"):
                                    filter_dict[GB_MAP.get(group_by[1])] = element.get(group_by[1])
                                    capacity = element.get("capacity", {}).get("value")
                                    monthly_vals = [
                                        element.get("capacity") or Decimal(0.0)
                                        for element in query_results.filter(
                                            usage_start__gte=date, usage_start__lt=end, **filter_dict
                                        )
                                    ]
                                    self.assertAlmostEqual(capacity, sum(monthly_vals))
                            else:
                                for element in item.get("values"):
                                    capacity = element.get("capacity", {}).get("value")
                                    monthly_vals = [
                                        element.get("capacity") or Decimal(0.0)
                                        for element in query_results.filter(
                                            usage_start__gte=date, usage_start__lt=end, **filter_dict
                                        )
                                    ]
                                    self.assertAlmostEqual(capacity, sum(monthly_vals))

    def test_get_node_capacity_monthly_start_and_end_volume_group_bys(self):
        """Test the volume capacities of a monthly volume report with various group bys"""
        base_url = (
            f"?start_date={self.dh.last_month_end.date()}&end_date={self.dh.today.date()}&filter[resolution]=monthly"
        )
        group_bys = [
            ["node"],
            ["cluster", "node"],
            ["node", "project"],
        ]
        GB_MAP = {"project": "namespace", "cluster": "cluster_id", "node": "node"}
        with tenant_context(self.tenant):
            for group_by in group_bys:
                url_group_by = "".join([f"&group_by[{gb}]=*" for gb in group_by])
                url = base_url + url_group_by
                query_params = self.mocked_query_params(url, OCPVolumeView)
                handler = OCPReportQueryHandler(query_params)
                query_data = handler.execute_query()

                annotations = {"capacity": Sum("persistentvolumeclaim_capacity_gigabyte_months")}
                q_table = handler._mapper.provider_map.get("tables").get("query")
                query_filter = handler.query_filter
                query = q_table.objects.filter(query_filter)
                query_group_by = ["usage_start", "node"]
                query_results = query.values(*query_group_by).annotate(**annotations)
                with self.subTest(group_by=group_by):
                    for entry in query_data.get("data", []):
                        entry_date = entry.get("date")
                        if entry_date == datetime.strftime(self.dh.today.date(), "%Y-%m"):
                            date = entry.get("date") + "-01"
                            end = self.dh.tomorrow.date()
                        else:
                            date = self.dh.last_month_end.date()
                            end = self.dh.this_month_start.date()
                        for item in entry.get(f"{group_by[0]}s", []):
                            filter_dict = {}
                            if len(group_by) > 1:
                                for element in item.get(f"{group_by[1]}s")[0].get("values"):
                                    filter_dict[GB_MAP.get(group_by[1])] = element.get(group_by[1])
                                    capacity = element.get("capacity", {}).get("value")
                                    monthly_vals = [
                                        element.get("capacity") or Decimal(0.0)
                                        for element in query_results.filter(
                                            usage_start__gte=date, usage_start__lt=end, **{"node": element.get("node")}
                                        )
                                    ]
                                    self.assertAlmostEqual(capacity, sum(monthly_vals))
                            else:
                                for element in item.get("values"):
                                    capacity = element.get("capacity", {}).get("value")
                                    monthly_vals = [
                                        element.get("capacity") or Decimal(0.0)
                                        for element in query_results.filter(
                                            usage_start__gte=date, usage_start__lt=end, **{"node": element.get("node")}
                                        )
                                    ]
                                    self.assertAlmostEqual(capacity, sum(monthly_vals))

    def test_get_cluster_capacity_monthly_resolution_start_end_date(self):
        """Test that cluster capacity returns capacity by month."""
        start_date = self.dh.last_month_end.date()
        end_date = self.dh.today.date()
        url = f"?start_date={start_date}&end_date={end_date}&filter[resolution]=monthly"
        query_params = self.mocked_query_params(url, OCPCpuView)
        handler = OCPReportQueryHandler(query_params)
        query_data = handler.execute_query()

        with tenant_context(self.tenant):
            total_capacity = (
                OCPUsageLineItemDailySummary.objects.filter(
                    usage_start__gte=start_date, usage_start__lte=end_date, data_source="Pod"
                )
                .values("usage_start", "cluster_id")
                .annotate(capacity=Max("cluster_capacity_cpu_core_hours"))
                .aggregate(total=Sum("capacity"))
            )
        self.assertAlmostEqual(
            query_data.get("total", {}).get("capacity", {}).get("value"), total_capacity.get("total"), 6
        )

    def test_get_cluster_capacity_monthly_resolution_start_end_date_group_by_cluster(self):
        """Test that cluster capacity returns capacity by cluster."""
        url = (
            f"?start_date={self.dh.last_month_end.date()}&end_date={self.dh.today.date()}"
            f"&filter[resolution]=monthly&group_by[cluster]=*"
        )
        query_params = self.mocked_query_params(url, OCPCpuView)
        handler = OCPReportQueryHandler(query_params)
        query_data = handler.execute_query()

        capacity_by_month_cluster = defaultdict(lambda: defaultdict(Decimal))
        total_capacity = Decimal(0)
        query_filter = handler.query_filter
        query_group_by = ["usage_start", "cluster_id"]
        annotations = {"capacity": Max("cluster_capacity_cpu_core_hours")}
        cap_key = list(annotations.keys())[0]

        q_table = handler._mapper.provider_map.get("tables").get("query")
        query = q_table.objects.filter(query_filter)

        with tenant_context(self.tenant):
            cap_data = query.values(*query_group_by).annotate(**annotations)
            for entry in cap_data:
                cluster_id = entry.get("cluster_id", "")
                month = entry.get("usage_start", "").month
                capacity_by_month_cluster[month][cluster_id] += entry.get(cap_key, 0)
                total_capacity += entry.get(cap_key, 0)

        for entry in query_data.get("data", []):
            month = int(entry.get("date").split("-")[1])
            for cluster in entry.get("clusters", []):
                cluster_name = cluster.get("cluster", "")
                capacity = cluster.get("values")[0].get("capacity", {}).get("value")
                self.assertEqual(capacity, capacity_by_month_cluster[month][cluster_name])

        self.assertEqual(query_data.get("total", {}).get("capacity", {}).get("value"), total_capacity)

    def test_get_cluster_capacity_daily_resolution(self):
        """Test that total capacity is returned daily resolution."""
        url = "?filter[time_scope_units]=month&filter[time_scope_value]=-1&filter[resolution]=daily"
        query_params = self.mocked_query_params(url, OCPCpuView)
        handler = OCPReportQueryHandler(query_params)
        query_data = handler.execute_query()

        daily_capacity = defaultdict(Decimal)
        total_capacity = Decimal(0)
        query_filter = handler.query_filter
        query_group_by = ["usage_start", "cluster_id"]
        annotations = {"capacity": Max("cluster_capacity_cpu_core_hours")}
        cap_key = list(annotations.keys())[0]

        q_table = handler._mapper.provider_map.get("tables").get("query")
        query = q_table.objects.filter(query_filter)

        with tenant_context(self.tenant):
            cap_data = query.values(*query_group_by).annotate(**annotations)
            for entry in cap_data:
                date = handler.date_to_string(entry.get("usage_start"))
                daily_capacity[date] += entry.get(cap_key, 0)
            cap_data = query.values(*query_group_by).annotate(**annotations)
            for entry in cap_data:
                total_capacity += entry.get(cap_key, 0)

        self.assertEqual(query_data.get("total", {}).get("capacity", {}).get("value"), total_capacity)
        for entry in query_data.get("data", []):
            date = entry.get("date")
            values = entry.get("values")
            if values:
                capacity = values[0].get("capacity", {}).get("value")
                self.assertEqual(capacity, daily_capacity[date])

    def test_get_cluster_capacity_daily_resolution_group_by_clusters(self):
        """Test that cluster capacity returns daily capacity by cluster."""
        url = (
            "?filter[time_scope_units]=month&filter[time_scope_value]=-1&filter[resolution]=daily&group_by[cluster]=*"
        )
        query_params = self.mocked_query_params(url, OCPCpuView)
        handler = OCPReportQueryHandler(query_params)
        query_data = handler.execute_query()

        daily_capacity_by_cluster = defaultdict(dict)
        total_capacity = Decimal(0)
        query_filter = handler.query_filter
        query_group_by = ["usage_start", "cluster_id"]
        annotations = {"capacity": Max("cluster_capacity_cpu_core_hours")}
        cap_key = list(annotations.keys())[0]

        q_table = handler._mapper.query_table
        query = q_table.objects.filter(query_filter)

        with tenant_context(self.tenant):
            cap_data = query.values(*query_group_by).annotate(**annotations)
            for entry in cap_data:
                date = handler.date_to_string(entry.get("usage_start"))
                cluster_id = entry.get("cluster_id", "")
                if cluster_id in daily_capacity_by_cluster[date]:
                    daily_capacity_by_cluster[date][cluster_id] += entry.get(cap_key, 0)
                else:
                    daily_capacity_by_cluster[date][cluster_id] = entry.get(cap_key, 0)
                total_capacity += entry.get(cap_key, 0)

        for entry in query_data.get("data", []):
            date = entry.get("date")
            for cluster in entry.get("clusters", []):
                cluster_name = cluster.get("cluster", "")
                capacity = cluster.get("values")[0].get("capacity", {}).get("value")
                self.assertEqual(capacity, daily_capacity_by_cluster[date][cluster_name])

        self.assertEqual(query_data.get("total", {}).get("capacity", {}).get("value"), total_capacity)

    @patch("api.report.ocp.query_handler.ReportQueryHandler.add_deltas")
    @patch("api.report.ocp.query_handler.OCPReportQueryHandler.add_current_month_deltas")
    def test_add_deltas_current_month(self, mock_current_deltas, mock_deltas):
        """Test that the current month method is called for deltas."""
        url = "?"
        query_params = self.mocked_query_params(url, OCPCpuView)
        handler = OCPReportQueryHandler(query_params)
        handler._delta = "usage__request"
        handler.add_deltas([], [])
        mock_current_deltas.assert_called()
        mock_deltas.assert_not_called()

    @patch("api.report.ocp.query_handler.ReportQueryHandler.add_deltas")
    @patch("api.report.ocp.query_handler.OCPReportQueryHandler.add_current_month_deltas")
    def test_add_deltas_super_delta(self, mock_current_deltas, mock_deltas):
        """Test that the super delta method is called for deltas."""
        url = "?"
        query_params = self.mocked_query_params(url, OCPCpuView)
        handler = OCPReportQueryHandler(query_params)
        handler._delta = "usage"

        handler.add_deltas([], [])

        mock_current_deltas.assert_not_called()
        mock_deltas.assert_called()

    def test_add_current_month_deltas(self):
        """Test that current month deltas are calculated."""
        url = "?"
        query_params = self.mocked_query_params(url, OCPCpuView)
        handler = OCPReportQueryHandler(query_params)
        handler._delta = "usage__request"

        q_table = handler._mapper.provider_map.get("tables").get("query")
        with tenant_context(self.tenant):
            query = q_table.objects.filter(handler.query_filter)
            query = query.annotate(**handler.annotations)
            group_by_value = handler._get_group_by()
            query_group_by = ["date"] + group_by_value
            query_order_by = ("-date",)
            query_order_by += (handler.order,)

            annotations = handler.report_annotations
            query_data = query.values(*query_group_by).annotate(**annotations)

            aggregates = handler._mapper.report_type_map.get("aggregates")
            metric_sum = query.aggregate(**aggregates)
            query_sum = {key: metric_sum.get(key) for key in aggregates}

            result = handler.add_current_month_deltas(query_data, query_sum)

            delta_field_one, delta_field_two = handler._delta.split("__")
            field_one_total = Decimal(0)
            field_two_total = Decimal(0)
            for entry in result:
                field_one_total += entry.get(delta_field_one, 0)
                field_two_total += entry.get(delta_field_two, 0)
                delta_percent = entry.get("delta_percent")
                expected = (
                    (entry.get(delta_field_one, 0) / entry.get(delta_field_two, 0) * 100)
                    if entry.get(delta_field_two)
                    else 0
                )
                self.assertEqual(delta_percent, expected)

            expected_total = field_one_total / field_two_total * 100 if field_two_total != 0 else 0

            self.assertEqual(handler.query_delta.get("percent"), expected_total)

    def test_add_current_month_deltas_no_previous_data_w_query_data(self):
        """Test that current month deltas are calculated with no previous data for field two."""
        url = "?filter[time_scope_value]=-1&filter[resolution]=monthly"
        query_params = self.mocked_query_params(
            url, OCPCpuView, path="/api/cost-management/v1/reports/openshift/compute/"
        )
        handler = OCPReportQueryHandler(query_params)
        handler._delta = "usage__foo"

        q_table = handler._mapper.provider_map.get("tables").get("query")
        with tenant_context(self.tenant):
            query = q_table.objects.filter(handler.query_filter)
            query = query.annotate(**handler.annotations)
            group_by_value = handler._get_group_by()
            query_group_by = ["date"] + group_by_value
            query_order_by = ("-date",)
            query_order_by += (handler.order,)

            annotations = annotations = handler.report_annotations
            query_data = query.values(*query_group_by).annotate(**annotations)

            aggregates = handler._mapper.report_type_map.get("aggregates")
            metric_sum = query.aggregate(**aggregates)
            query_sum = {key: metric_sum.get(key) if metric_sum.get(key) else Decimal(0) for key in aggregates}

            result = handler.add_current_month_deltas(query_data, query_sum)

            self.assertEqual(result, query_data)
            self.assertIsNotNone(handler.query_delta["value"])
            self.assertIsNone(handler.query_delta["percent"])

    def test_get_tag_filter_keys(self):
        """Test that filter params with tag keys are returned."""
        url = "?"
        query_params = self.mocked_query_params(url, OCPTagView)
        handler = OCPTagQueryHandler(query_params)
        tag_keys = handler.get_tag_keys(filters=False)

        url = f"?filter[tag:{tag_keys[0]}]=*"
        query_params = self.mocked_query_params(url, OCPCpuView)
        handler = OCPReportQueryHandler(query_params)
        results = handler.get_tag_filter_keys()
        self.assertEqual(results, ["tag:" + tag_keys[0]])

    def test_get_tag_group_by_keys(self):
        """Test that group_by params with tag keys are returned."""
        url = "?"
        query_params = self.mocked_query_params(url, OCPTagView)
        handler = OCPTagQueryHandler(query_params)
        tag_keys = handler.get_tag_keys(filters=False)
        group_by_key = tag_keys[0]

        url = f"?group_by[tag:{group_by_key}]=*"
        query_params = self.mocked_query_params(url, OCPCpuView)
        handler = OCPReportQueryHandler(query_params)
        results = handler.get_tag_group_by_keys()
        self.assertEqual(results, ["tag:" + group_by_key])

    def test_build_prefix_filters(self):
        """Test that tag filters are created properly."""
        filter_collection = QueryFilterCollection()

        url = "?"
        query_params = self.mocked_query_params(url, OCPTagView)
        handler = OCPTagQueryHandler(query_params)
        tag_keys = handler.get_tag_keys(filters=False)

        filter_key = tag_keys[0]

        filter_value = "filter"
        group_by_key = tag_keys[1]

        group_by_value = "group_By"

        url = f"?filter[tag:{filter_key}]={filter_value}&group_by[tag:{group_by_key}]={group_by_value}"
        query_params = self.mocked_query_params(url, OCPCpuView)
        handler = OCPReportQueryHandler(query_params)
        filter_keys = handler.get_tag_filter_keys()
        group_keys = handler.get_tag_group_by_keys()
        filter_keys.extend(group_keys)
        filter_collection = handler._set_prefix_based_filters(
            filter_collection, handler._mapper.tag_column, filter_keys, TAG_PREFIX
        )

        expected = f"""<class 'api.query_filter.QueryFilterCollection'>: (AND: ('pod_labels__{filter_key}__icontains', '{filter_value}')), (AND: ('pod_labels__{group_by_key}__icontains', '{group_by_value}')), """  # noqa: E501

        self.assertEqual(repr(filter_collection), expected)

    def test_get_tag_group_by(self):
        """Test that tag based group bys work."""
        url = "?"
        query_params = self.mocked_query_params(url, OCPTagView)
        handler = OCPTagQueryHandler(query_params)
        tag_keys = handler.get_tag_keys(filters=False)

        group_by_key = tag_keys[0]
        group_by_value = "group_by"
        url = f"?group_by[tag:{group_by_key}]={group_by_value}"
        query_params = self.mocked_query_params(url, OCPCpuView)
        handler = OCPReportQueryHandler(query_params)
        group_by = handler._tag_group_by
        group = group_by[0]
        expected = f"INTERNAL_{handler._mapper.tag_column}_{group[1]}"
        self.assertEqual(len(group_by), 1)
        self.assertEqual(group[0], expected)
        self.assertEqual(group[2], group_by_key)

    def test_get_tag_order_by(self):
        """Verify that a propery order by is returned."""
        column = "pod_labels"
        value = "key"
        expected_param = (value,)

        url = "?"
        query_params = self.mocked_query_params(url, OCPCpuView)
        handler = OCPReportQueryHandler(query_params)
        result = handler.get_tag_order_by(column, value)
        expression = result.expression

        self.assertIsInstance(result, OrderBy)
        self.assertEqual(expression.sql, f"{column} -> %s")
        self.assertEqual(expression.params, expected_param)

    def test_filter_by_infrastructure_ocp_on_aws(self):
        """Test that filter by infrastructure for ocp on aws."""
        url = "?filter[resolution]=monthly&filter[time_scope_value]=-1&filter[time_scope_units]=month&filter[infrastructures]=aws"  # noqa: E501
        query_params = self.mocked_query_params(url, OCPCpuView)
        handler = OCPReportQueryHandler(query_params)
        query_data = handler.execute_query()

        self.assertTrue(query_data.get("data"))  # check that returned list is not empty
        for entry in query_data.get("data"):
            self.assertTrue(entry.get("values"))
            for value in entry.get("values"):
                self.assertIsNotNone(value.get("usage").get("value"))
                self.assertIsNotNone(value.get("request").get("value"))

    def test_filter_by_infrastructure_ocp_on_azure(self):
        """Test that filter by infrastructure for ocp on azure."""
        url = "?filter[resolution]=monthly&filter[time_scope_value]=-1&filter[time_scope_units]=month&filter[infrastructures]=azure"  # noqa: E501
        query_params = self.mocked_query_params(url, OCPCpuView)
        handler = OCPReportQueryHandler(query_params)
        query_data = handler.execute_query()

        self.assertTrue(query_data.get("data"))  # check that returned list is not empty
        for entry in query_data.get("data"):
            self.assertTrue(entry.get("values"))
            for value in entry.get("values"):
                self.assertIsNotNone(value.get("usage").get("value"))
                self.assertIsNotNone(value.get("request").get("value"))

    def test_filter_by_infrastructure_ocp(self):
        """Test that filter by infrastructure for ocp not on aws."""

        url = "?filter[resolution]=monthly&filter[time_scope_value]=-1&filter[time_scope_units]=month&filter[cluster]=OCP-On-Azure&filter[infrastructures]=aws"  # noqa: E501
        query_params = self.mocked_query_params(url, OCPCpuView)
        handler = OCPReportQueryHandler(query_params)
        query_data = handler.execute_query()

        self.assertTrue(query_data.get("data"))  # check that returned list is not empty
        for entry in query_data.get("data"):
            for value in entry.get("values"):
                self.assertEqual(value.get("usage").get("value"), 0)
                self.assertEqual(value.get("request").get("value"), 0)

    def test_order_by_null_values(self):
        """Test that order_by returns properly sorted data with null data."""
        url = "?filter[time_scope_units]=month&filter[time_scope_value]=-1&filter[resolution]=monthly"
        query_params = self.mocked_query_params(url, OCPCpuView)
        handler = OCPReportQueryHandler(query_params)

        unordered_data = [
            {"node": None, "cluster": "cluster-1"},
            {"node": "alpha", "cluster": "cluster-2"},
            {"node": "bravo", "cluster": "cluster-3"},
            {"node": "oscar", "cluster": "cluster-4"},
        ]

        order_fields = ["node"]
        expected = [
            {"node": "alpha", "cluster": "cluster-2"},
            {"node": "bravo", "cluster": "cluster-3"},
            {"node": "No-node", "cluster": "cluster-1"},
            {"node": "oscar", "cluster": "cluster-4"},
        ]
        ordered_data = handler.order_by(unordered_data, order_fields)
        self.assertEqual(ordered_data, expected)

    def test_ocp_cpu_query_group_by_cluster(self):
        """Test that group by cluster includes cluster and cluster_alias."""
        url = "?filter[time_scope_units]=month&filter[time_scope_value]=-1&filter[resolution]=monthly&filter[limit]=3&group_by[cluster]=*"  # noqa: E501
        query_params = self.mocked_query_params(url, OCPCpuView)
        handler = OCPReportQueryHandler(query_params)

        query_data = handler.execute_query()
        for data in query_data.get("data"):
            self.assertIn("clusters", data)
            for cluster_data in data.get("clusters"):
                self.assertIn("cluster", cluster_data)
                self.assertIn("values", cluster_data)
                for cluster_value in cluster_data.get("values"):
                    # cluster_value is a dictionary
                    self.assertIn("cluster", cluster_value.keys())
                    self.assertIn("clusters", cluster_value.keys())
                    self.assertIsNotNone(cluster_value["cluster"])
                    self.assertIsNotNone(cluster_value["clusters"])

    @patch("api.report.queries.ReportQueryHandler.is_openshift", new_callable=PropertyMock)
    def test_other_clusters(self, mock_is_openshift):
        """Test that group by cluster includes cluster and cluster_alias."""
        mock_is_openshift.return_value = True
        url = "?filter[time_scope_units]=month&filter[time_scope_value]=-1&filter[resolution]=monthly&filter[limit]=1&group_by[cluster]=*"  # noqa: E501
        query_params = self.mocked_query_params(url, OCPCpuView)
        handler = OCPReportQueryHandler(query_params)

        query_data = handler.execute_query()
        for data in query_data.get("data"):
            for cluster_data in data.get("clusters"):
                cluster_name = cluster_data.get("cluster", "")
                if cluster_name == "Other":
                    for cluster_value in cluster_data.get("values"):
                        self.assertTrue(len(cluster_value.get("clusters", [])) == 1)
                        self.assertTrue(len(cluster_value.get("source_uuid", [])) == 1)
                elif cluster_name == "Others":
                    for cluster_value in cluster_data.get("values"):
                        self.assertTrue(len(cluster_value.get("clusters", [])) > 1)
                        self.assertTrue(len(cluster_value.get("source_uuid", [])) > 1)

    @patch("api.report.queries.ReportQueryHandler.is_openshift", new_callable=PropertyMock)
    def test_subtotals_add_up_to_total(self, mock_is_openshift):
        """Test the apply_group_by handles different grouping scenerios."""
        mock_is_openshift.return_value = True
        group_by_list = [
            ("project", "cluster"),
            ("project", "node"),
            ("cluster", "project"),
            ("cluster", "node"),
            ("node", "cluster"),
            ("node", "project"),
        ]
        base_url = "?filter[time_scope_units]=month&filter[time_scope_value]=-1&filter[resolution]=monthly&filter[limit]=3"  # noqa: E501
        tolerance = 1
        for group_by in group_by_list:
            sub_url = "&group_by[%s]=*&group_by[%s]=*" % group_by
            url = base_url + sub_url
            query_params = self.mocked_query_params(url, OCPCpuView)
            handler = OCPReportQueryHandler(query_params)
            query_data = handler.execute_query()
            the_sum = handler.query_sum
            data = query_data["data"][0]
            result_cost, result_infra, result_sup = _calculate_subtotals(data, [], [], [])
            test_dict = {
                "cost": {
                    "expected": the_sum.get("cost", {}).get("total", {}).get("value"),
                    "result": sum(result_cost),
                },
                "infra": {
                    "expected": the_sum.get("infrastructure", {}).get("total", {}).get("value"),
                    "result": sum(result_infra),
                },
                "sup": {
                    "expected": the_sum.get("supplementary", {}).get("total", {}).get("value"),
                    "result": sum(result_sup),
                },
            }
            for _, data in test_dict.items():
                expected = data["expected"]
                result = data["result"]
                self.assertIsNotNone(expected)
                self.assertIsNotNone(result)
                self.assertLessEqual(abs(expected - result), tolerance)

    def test_source_uuid_mapping(self):  # noqa: C901
        """Test source_uuid is mapped to the correct source."""
        endpoints = [OCPCostView, OCPCpuView, OCPVolumeView, OCPMemoryView]
        with tenant_context(self.tenant):
            expected_source_uuids = list(OCPUsageReportPeriod.objects.all().values_list("provider_id", flat=True))
        source_uuid_list = []
        for endpoint in endpoints:
            urls = ["?", "?group_by[project]=*"]
            if endpoint == OCPCostView:
                urls.append("?group_by[node]=*")
            for url in urls:
                query_params = self.mocked_query_params(url, endpoint)
                handler = OCPReportQueryHandler(query_params)
                query_output = handler.execute_query()
                for dictionary in query_output.get("data"):
                    for _, value in dictionary.items():
                        if isinstance(value, list):
                            for item in value:
                                if isinstance(item, dict):
                                    if "values" in item.keys():
                                        self.assertEqual(len(item["values"]), 1)
                                        value = item["values"][0]
                                        source_uuid_list.extend(value.get("source_uuid"))
        self.assertNotEqual(source_uuid_list, [])
        for source_uuid in source_uuid_list:
            self.assertIn(source_uuid, expected_source_uuids)

    def test_group_by_project_w_limit(self):
        """COST-1252: Test that grouping by project with limit works as expected."""
        url = "?group_by[project]=*&order_by[project]=asc&filter[limit]=2"
        query_params = self.mocked_query_params(url, OCPCostView)
        handler = OCPReportQueryHandler(query_params)
        current_totals = self.get_totals_costs_by_time_scope(handler, self.ten_day_filter)
        expected_cost_total = current_totals.get("cost_total")
        self.assertIsNotNone(expected_cost_total)
        query_output = handler.execute_query()
        self.assertIsNotNone(query_output.get("data"))
        self.assertIsNotNone(query_output.get("total"))
        total = query_output.get("total")
        result_cost_total = total.get("cost", {}).get("total", {}).get("value")
        self.assertIsNotNone(result_cost_total)
        self.assertEqual(result_cost_total, expected_cost_total)

    def test_group_by_project_overhead_distributed(self):
        """COST-1252: Test that grouping by project with limit works as expected."""
        url = "?group_by[project]=*&order_by[project]=asc&filter[limit]=2"
        with tenant_context(self.tenant):
            OCPCostSummaryByProjectP.objects.update(cost_model_rate_type="platform_distributed")
        query_params = self.mocked_query_params(url, OCPCostView)
        handler = OCPReportQueryHandler(query_params)
        current_totals = self.get_totals_costs_by_time_scope(handler, self.ten_day_filter)
        expected_cost_total = current_totals.get("cost_total")
        self.assertIsNotNone(expected_cost_total)
        query_output = handler.execute_query()
        self.assertIsNotNone(query_output.get("data"))
        self.assertTrue(query_output.get("distributed_overhead"))

    def test_group_by_project_w_classification(self):
        """Test that classification works as expected."""
        url = "?group_by[project]=*&category=*"
        with patch("reporting.provider.ocp.models.OpenshiftCostCategory.objects") as mock_object:
            mock_object.values_list.return_value.distinct.return_value = ["Platform"]
            query_params = self.mocked_query_params(url, OCPCostView)
            handler = OCPReportQueryHandler(query_params)
            with tenant_context(self.tenant):
                current_totals = (
                    OCPCostSummaryByProjectP.objects.filter(handler.query_filter)
                    .annotate(**handler.annotations)
                    .aggregate(**handler._mapper.report_type_map.get("aggregates"))
                )
        expected_cost_total = current_totals.get("cost_total")
        self.assertIsNotNone(expected_cost_total)
        query_output = handler.execute_query()
        self.assertIsNotNone(query_output.get("data"))
        self.assertIsNotNone(query_output.get("total"))
        total = query_output.get("total")
        for line in query_output.get("data")[0].get("projects"):
            project = line["project"]
            classification = line["values"][0]["classification"]
            if any(project.startswith(prefix) for prefix in ("openshift-", "kube-")):
                self.assertIn(classification, {"project", "default"})
            elif project == "Network unattributed":
                self.assertEqual(classification, "unattributed")
            elif project != "Platform":
                self.assertEqual(classification, "project")
        result_cost_total = total.get("cost", {}).get("total", {}).get("value")
        self.assertIsNotNone(result_cost_total)
        overall = result_cost_total - expected_cost_total
        self.assertEqual(overall, 0)

    def test_group_by_project_w_classification_and_other(self):
        """Test that classification works as expected with Other."""
        cat_key = "Platform"
        url = "?group_by[project]=*&category=*"
        with patch("reporting.provider.ocp.models.OpenshiftCostCategory.objects") as mock_object:
            mock_object.values_list.return_value.distinct.return_value = [cat_key]
            query_params = self.mocked_query_params(url, OCPCostView)
            handler = OCPReportQueryHandler(query_params)
            with tenant_context(self.tenant):
                current_totals = (
                    OCPCostSummaryByProjectP.objects.filter(handler.query_filter)
                    .annotate(**handler.annotations)
                    .aggregate(**handler._mapper.report_type_map.get("aggregates"))
                )
            expected_cost_total = current_totals.get("cost_total")
            self.assertIsNotNone(expected_cost_total)
            query_output = handler.execute_query()
            self.assertIsNotNone(query_output.get("data"))
            self.assertIsNotNone(query_output.get("total"))
            total = query_output.get("total")
            for line in query_output.get("data")[0].get("projects"):
                project = line["project"]
                classification = line["values"][0]["classification"]
                if project == "Platform":
                    self.assertEqual(classification, f"category_{cat_key}")
                elif project in {"Other", "Others"}:
                    self.assertEqual(classification, "category")
                elif project == "Worker unallocated":
                    self.assertEqual(classification, "unallocated")
                elif project == "Network unattributed":
                    self.assertEqual(classification, "unattributed")
                else:
                    self.assertIn(classification, {"project", "default"})
            result_cost_total = total.get("cost", {}).get("total", {}).get("value")
            self.assertIsNotNone(result_cost_total)
            overall = result_cost_total - expected_cost_total
            self.assertEqual(overall, 0)

    def test_category_error(self):
        """Test category error w/o project group by."""
        url = "?category=*"
        with patch("reporting.provider.ocp.models.OpenshiftCostCategory.objects") as mock_object:
            mock_object.values_list.return_value.distinct.return_value = ["Platform"]
            with self.assertRaises(ValidationError):
                self.mocked_query_params(url, OCPCostView)

    def test_ocp_date_order_by_cost_desc(self):
        """Test that order of every other date matches the order of the `order_by` date."""
        tested = False
        yesterday = self.dh.yesterday.date()
        url = f"?order_by[cost]=desc&order_by[date]={yesterday}&group_by[project]=*"
        query_params = self.mocked_query_params(url, OCPCostView)
        handler = OCPReportQueryHandler(query_params)
        query_output = handler.execute_query()
        data = query_output.get("data")

        proj_annotations = handler.annotations.get("project")
        exch_annotations = handler.annotations.get("exchange_rate")
        infra_exch_annotations = handler.annotations.get("infra_exchange_rate")
        cost_annotations = handler.report_annotations.get("cost_total")
        with tenant_context(self.tenant):
            expected = list(
                OCPCostSummaryByProjectP.objects.filter(usage_start=str(yesterday))
                .annotate(
                    project=proj_annotations,
                    exchange_rate=exch_annotations,
                    infra_exchange_rate=infra_exch_annotations,
                )
                .values("project", "exchange_rate")
                .annotate(cost=cost_annotations)
                .order_by("-cost")
            )
        ranking_map = {}
        count = 1
        for project in expected:
            ranking_map[project.get("project")] = count
            count += 1
        for element in data:
            previous = 0
            for project in element.get("projects"):
                project_name = project.get("project")
                # This if is cause some days may not have same projects.
                # however we want the projects that do match to be in the
                # same order
                if project_name in ranking_map.keys():
                    self.assertGreaterEqual(ranking_map[project_name], previous)
                    previous = ranking_map[project_name]
                    tested = True
        self.assertTrue(tested)

    def test_ocp_date_incorrect_date(self):
        wrong_date = "200BC"
        url = f"?order_by[cost]=desc&order_by[date]={wrong_date}&group_by[project]=*"
        with self.assertRaises(ValidationError):
            self.mocked_query_params(url, OCPCostView)

    def test_ocp_out_of_range_under_date(self):
        wrong_date = materialized_view_month_start() - timedelta(days=1)
        url = f"?order_by[cost]=desc&order_by[date]={wrong_date}&group_by[project]=*"
        with self.assertRaises(ValidationError):
            self.mocked_query_params(url, OCPCostView)

    def test_ocp_out_of_range_over_date(self):
        wrong_date = DateHelper().today.date() + timedelta(days=1)
        url = f"?order_by[cost]=desc&order_by[date]={wrong_date}&group_by[project]=*"
        with self.assertRaises(ValidationError):
            self.mocked_query_params(url, OCPCostView)

    def test_ocp_date_with_no_data(self):
        # This test will group by a date that is out of range for data generated.
        # The data will still return data because other dates will still generate data.
        yesterday = DateHelper().today.date()
        yesterday_month = yesterday - relativedelta(months=2)
        url = f"?group_by[project]=*&order_by[cost]=desc&order_by[date]={yesterday_month}&end_date={yesterday}&start_date={yesterday_month}"  # noqa: E501
        query_params = self.mocked_query_params(url, OCPCostView)
        handler = OCPReportQueryHandler(query_params)
        query_output = handler.execute_query()
        data = query_output.get("data")
        self.assertIsNotNone(data)

    def test_exclude_persistentvolumeclaim(self):
        """Test that the exclude persistentvolumeclaim works for volume endpoints."""
        url = "?group_by[persistentvolumeclaim]=*"
        query_params = self.mocked_query_params(url, OCPVolumeView)
        handler = OCPReportQueryHandler(query_params)
        overall_output = handler.execute_query()
        overall_total = handler.query_sum.get("cost", {}).get("total", {}).get("value")
        opt_value = None
        for date_dict in overall_output.get("data", [{}]):
            for element in date_dict.get("persistentvolumeclaims"):
                if "No-persistentvolumeclaim" != element.get("persistentvolumeclaim"):
                    opt_value = element.get("persistentvolumeclaim")
                    break
            if opt_value:
                break
        # Grab filtered value
        filtered_url = f"?group_by[persistentvolumeclaim]=*&filter[persistentvolumeclaim]={opt_value}"
        query_params = self.mocked_query_params(filtered_url, OCPVolumeView)
        handler = OCPReportQueryHandler(query_params)
        handler.execute_query()
        filtered_total = handler.query_sum.get("cost", {}).get("total", {}).get("value")
        expected_total = overall_total - filtered_total
        # Test exclude
        exclude_url = f"?group_by[persistentvolumeclaim]=*&exclude[persistentvolumeclaim]={opt_value}"
        query_params = self.mocked_query_params(exclude_url, OCPVolumeView)
        handler = OCPReportQueryHandler(query_params)
        self.assertIsNotNone(handler.query_exclusions)
        excluded_output = handler.execute_query()
        excluded_total = handler.query_sum.get("cost", {}).get("total", {}).get("value")
        excluded_data = excluded_output.get("data")
        # Check to make sure the value is not in the return
        for date_dict in excluded_data:
            grouping_list = date_dict.get("persistentvolumeclaims", [])
            self.assertIsNotNone(grouping_list)
            for group_dict in grouping_list:
                if "No-persistentvolumeclaim" != opt_value:
                    self.assertNotEqual(opt_value, group_dict.get("persistentvolumeclaim"))
        self.assertAlmostEqual(expected_total, excluded_total, 6)
        self.assertNotEqual(overall_total, excluded_total)

    def test_exclude_functionality(self):
        """Test that the exclude feature works for all options."""
        # This is a base test, if functionality is tested separately
        # or does not apply to all ocp endpoints, then it can be added
        # here:
        remove_from_test = {"infrastructures", "category", "persistentvolumeclaim"}
        exclude_opts = set(OCPExcludeSerializer._opfields).difference(remove_from_test)
        for exclude_opt in exclude_opts:
            for view in [OCPCostView, OCPCpuView, OCPMemoryView, OCPVolumeView]:
                with self.subTest(exclude_opt):
                    overall_url = f"?group_by[{exclude_opt}]=*"
                    query_params = self.mocked_query_params(overall_url, view)
                    handler = OCPReportQueryHandler(query_params)
                    overall_output = handler.execute_query()
                    overall_total = handler.query_sum.get("cost", {}).get("total", {}).get("value")
                    opt_value = None
                    for date_dict in overall_output.get("data", [{}]):
                        for element in date_dict.get(f"{exclude_opt}s"):
                            if f"No-{exclude_opt}" != element.get(exclude_opt):
                                opt_value = element.get(exclude_opt)
                                break
                        if opt_value:
                            break
                    # Grab filtered value
                    filtered_url = f"?group_by[{exclude_opt}]=*&filter[{exclude_opt}]={opt_value}"
                    query_params = self.mocked_query_params(filtered_url, view)
                    handler = OCPReportQueryHandler(query_params)
                    handler.execute_query()
                    filtered_total = handler.query_sum.get("cost", {}).get("total", {}).get("value")
                    expected_total = overall_total - filtered_total
                    # Test exclude
                    exclude_url = f"?group_by[{exclude_opt}]=*&exclude[{exclude_opt}]={opt_value}"
                    query_params = self.mocked_query_params(exclude_url, view)
                    handler = OCPReportQueryHandler(query_params)
                    self.assertIsNotNone(handler.query_exclusions)
                    excluded_output = handler.execute_query()
                    excluded_total = handler.query_sum.get("cost", {}).get("total", {}).get("value")
                    excluded_data = excluded_output.get("data")
                    # Check to make sure the value is not in the return
                    for date_dict in excluded_data:
                        grouping_list = date_dict.get(f"{exclude_opt}s", [])
                        self.assertIsNotNone(grouping_list)
                        for group_dict in grouping_list:
                            if f"No-{exclude_opt}" != opt_value:
                                self.assertNotEqual(opt_value, group_dict.get(exclude_opt))
                    self.assertAlmostEqual(expected_total, excluded_total, 6)
                    self.assertNotEqual(overall_total, excluded_total)

    def test_exclude_infastructures(self):
        """Test that the exclude feature works for all options."""
        # It works on cost endpoint, but not the other views:
        for view in [OCPVolumeView, OCPCostView, OCPCpuView, OCPMemoryView]:
            with self.subTest(view=view):
                # Grab overall value
                overall_url = "?"
                query_params = self.mocked_query_params(overall_url, view)
                handler = OCPReportQueryHandler(query_params)
                handler.execute_query()
                ocp_total = handler.query_sum.get("cost", {}).get("total", {}).get("value")
                ocp_raw = handler.query_sum.get("cost").get("raw", {}).get("value")
                # Grab azure filtered value
                azure_url = "?filter[infrastructures]=azure"
                query_params = self.mocked_query_params(azure_url, view)
                handler = OCPReportQueryHandler(query_params)
                handler.execute_query()
                azure_filtered_total = handler.query_sum.get("cost", {}).get("total", {}).get("value")
                # Grab gcp filtered value
                gcp_url = "?filter[infrastructures]=gcp"
                query_params = self.mocked_query_params(gcp_url, view)
                handler = OCPReportQueryHandler(query_params)
                handler.execute_query()
                gcp_filtered_total = handler.query_sum.get("cost", {}).get("total", {}).get("value")
                # Test exclude
                # we subtract the ocp_raw cost here because we only want cost associated to
                # an infrastructure here, or atleast that is my understanding.
                expected_total = (ocp_total + azure_filtered_total + gcp_filtered_total) - ocp_raw
                exclude_url = "?exclude[infrastructures]=aws"
                query_params = self.mocked_query_params(exclude_url, view)
                handler = OCPReportQueryHandler(query_params)
                self.assertIsNotNone(handler.query_exclusions)
                handler.execute_query()
                excluded_result = handler.query_sum.get("cost", {}).get("total", {}).get("value")
                self.assertAlmostEqual(expected_total, excluded_result, 6)

    def test_exclude_tags(self):
        """Test that the exclude works for our tags."""
        query_params = self.mocked_query_params("?", OCPTagView)
        handler = OCPTagQueryHandler(query_params)
        tags = handler.get_tags()
        group_tag = None
        check_no_option = False
        exclude_vals = []
        for tag_dict in tags:
            if len(tag_dict.get("values")) > len(exclude_vals):
                group_tag = tag_dict.get("key")
                exclude_vals = tag_dict.get("values")
        url = f"?filter[time_scope_units]=month&filter[time_scope_value]=-1&filter[resolution]=daily&group_by[tag:{group_tag}]=*"  # noqa: E501
        query_params = self.mocked_query_params(url, OCPCostView)
        handler = OCPReportQueryHandler(query_params)
        data = handler.execute_query().get("data")
        if f"No-{group_tag}" in str(data):
            check_no_option = True
        returned_values = []
        for date in data:
            date_list = date.get(f"{group_tag}s")
            for date_dict in date_list:
                tag_value = date_dict.get(group_tag)
                if tag_value not in returned_values:
                    returned_values.append(tag_value)
        exclude_vals = [value for value in exclude_vals if value in returned_values]
        previous_total = handler.query_sum.get("cost", {}).get("total", {}).get("value")
        for exclude_value in exclude_vals:
            url += f"&exclude[tag:{group_tag}]={exclude_value}"
            query_params = self.mocked_query_params(url, OCPCostView)
            handler = OCPReportQueryHandler(query_params)
            data = handler.execute_query()
            if check_no_option:
                self.assertIn(f"No-{group_tag}", str(data))
            current_total = handler.query_sum.get("cost", {}).get("total", {}).get("value")
            self.assertLess(current_total, previous_total)
            previous_total = current_total

    def test_multi_exclude_persistentvolumeclaim_functionality(self):
        """Test that the exclude feature works for all options."""
        base_url = "?group_by[persistentvolumeclaim]=*&filter[time_scope_units]=month&filter[resolution]=monthly&filter[time_scope_value]=-1"  # noqa: E501
        query_params = self.mocked_query_params(base_url, OCPVolumeView)
        handler = OCPReportQueryHandler(query_params)
        overall_output = handler.execute_query()
        opt_dict = overall_output.get("data", [{}])[0]
        opt_list = opt_dict.get("persistentvolumeclaims")
        exclude_one = None
        exclude_two = None
        for exclude_option in opt_list:
            if "No-" not in exclude_option.get("persistentvolumeclaim"):
                if not exclude_one:
                    exclude_one = exclude_option.get("persistentvolumeclaim")
                elif not exclude_two:
                    exclude_two = exclude_option.get("persistentvolumeclaim")
                else:
                    continue
        self.assertIsNotNone(exclude_one)
        self.assertIsNotNone(exclude_two)

        url = base_url + f"&exclude[persistentvolumeclaim]={exclude_one}&exclude[persistentvolumeclaim]={exclude_two}"
        query_params = self.mocked_query_params(url, OCPVolumeView)
        handler = OCPReportQueryHandler(query_params)
        self.assertIsNotNone(handler.query_exclusions)
        excluded_output = handler.execute_query()
        excluded_data = excluded_output.get("data")
        self.assertIsNotNone(excluded_data)
        for date_dict in excluded_data:
            grouping_list = date_dict.get("persistentvolumeclaims", [])
            self.assertIsNotNone(grouping_list)
            for group_dict in grouping_list:
                self.assertNotIn(group_dict.get("persistentvolumeclaim"), [exclude_one, exclude_two])

    def test_multi_exclude_functionality(self):
        """Test that the exclude feature works for all options."""
        remove_from_test = {"infrastructures", "category", "persistentvolumeclaim"}
        exclude_opts = set(OCPExcludeSerializer._opfields).difference(remove_from_test)
        for ex_opt in exclude_opts:
            base_url = f"?group_by[{ex_opt}]=*&filter[time_scope_units]=month&filter[resolution]=monthly&filter[time_scope_value]=-1"  # noqa: E501
            for view in [OCPVolumeView, OCPCostView, OCPCpuView, OCPMemoryView]:
                query_params = self.mocked_query_params(base_url, view)
                handler = OCPReportQueryHandler(query_params)
                overall_output = handler.execute_query()
                opt_dict = overall_output.get("data", [{}])[0]
                opt_list = opt_dict.get(f"{ex_opt}s")
                exclude_one = None
                exclude_two = None
                for exclude_option in opt_list:
                    if "No-" not in exclude_option.get(ex_opt):
                        if not exclude_one:
                            exclude_one = exclude_option.get(ex_opt)
                        elif not exclude_two:
                            exclude_two = exclude_option.get(ex_opt)
                        else:
                            continue
                if not exclude_one or not exclude_two:
                    continue
                url = base_url + f"&exclude[or:{ex_opt}]={exclude_one}&exclude[or:{ex_opt}]={exclude_two}"
                with self.subTest(url=url, view=view, ex_opt=ex_opt):
                    query_params = self.mocked_query_params(url, view)
                    handler = OCPReportQueryHandler(query_params)
                    self.assertIsNotNone(handler.query_exclusions)
                    excluded_output = handler.execute_query()
                    excluded_data = excluded_output.get("data")
                    self.assertIsNotNone(excluded_data)
                    for date_dict in excluded_data:
                        grouping_list = date_dict.get(f"{ex_opt}s", [])
                        self.assertIsNotNone(grouping_list)
                        for group_dict in grouping_list:
                            self.assertNotIn(group_dict.get(ex_opt), [exclude_one, exclude_two])

    def test_ocp_cpu_query_group_by_storage_class(self):
        """Test that group by storageclass functionality works."""
        group_by_key = "storageclass"
        url = f"?filter[time_scope_units]=month&filter[time_scope_value]=-1&filter[resolution]=monthly&filter[limit]=3&group_by[{group_by_key}]=*"  # noqa: E501
        query_params = self.mocked_query_params(url, OCPCpuView)
        handler = OCPReportQueryHandler(query_params)
        query_data = handler.execute_query()
        tested = False
        for data in query_data.get("data"):
            result_key = group_by_key + "s"
            self.assertIn(result_key, data)
            for stor_cls_data in data.get(result_key):
                self.assertIn(group_by_key, stor_cls_data)
                self.assertIn("values", stor_cls_data)
                for storage_value in stor_cls_data.get("values"):
                    self.assertIn(group_by_key, storage_value.keys())
                    self.assertIsNotNone(storage_value[group_by_key])
                    tested = True
        self.assertTrue(tested)

    def test_execute_vm_csv_query(self):
        query_params = self.mocked_query_params("", OCPReportVirtualMachinesView)
        handler = OCPReportQueryHandler(query_params)
        handler.is_csv_output = True
        handler.time_interval = [self.dh.this_month_start]
        query_output = handler.execute_query()
        data = query_output.get("data")
        self.assertIsNotNone(data)

    def test_format_tags(self):
        """Test that tags are formatted correctly."""

        query_params = self.mocked_query_params("", OCPReportVirtualMachinesView)
        handler = OCPReportQueryHandler(query_params)

        test_tags_format_map = [
            {
                "test_tags": [{"application": "CMSapp", "instance-type": "large", "vm_kubevirt_io_name": "fedora"}],
                "expected_output": [
                    {"key": "application", "values": ["CMSapp"]},
                    {"key": "instance-type", "values": ["large"]},
                    {"key": "vm_kubevirt_io_name", "values": ["fedora"]},
                ],
            },
            {"test_tags": [], "expected_output": []},
        ]

        for item in test_tags_format_map:
            with self.subTest(params=item):
                result = handler.format_tags(item.get("test_tags"))
                self.assertEqual(result, item.get("expected_output"))

    def test_gpu_filter_by_model_filters_correctly(self):
        """Test that GPU model filter actually filters data correctly."""
        with tenant_context(self.tenant):
            # Get distinct models from database
            models = list(
                OCPGpuSummaryP.objects.values_list("model_name", flat=True).distinct().order_by("model_name")
            )
            # Test filtering by first model
            test_model = models[0]

        url = reverse("reports-openshift-gpu")
        params = {"filter[model]": test_model}
        url = f"{url}?{urlencode(params)}"
        client = APIClient()
        response = client.get(url, **self.headers)

        self.assertEqual(response.status_code, status.HTTP_200_OK)
        data = response.data

        # Verify that response includes the filter in meta
        self.assertIn("meta", data)
        self.assertIn("filter", data["meta"])
        self.assertIn("model", data["meta"]["filter"])
        self.assertEqual(data["meta"]["filter"]["model"], [test_model])

        # Verify data is present (not empty)
        self.assertIn("data", data)
        self.assertGreater(len(data["data"]), 0)

    def test_gpu_filter_by_vendor_filters_correctly(self):
        """Test that GPU vendor filter actually filters data correctly."""
        with tenant_context(self.tenant):
            # Get distinct vendors from database
            vendors = list(
                OCPGpuSummaryP.objects.values_list("vendor_name", flat=True).distinct().order_by("vendor_name")
            )
            test_vendor = vendors[0]

        url = reverse("reports-openshift-gpu")
        params = {"filter[vendor]": test_vendor}
        url = f"{url}?{urlencode(params)}"
        client = APIClient()
        response = client.get(url, **self.headers)

        self.assertEqual(response.status_code, status.HTTP_200_OK)
        data = response.data

        # Verify that response includes the filter in meta
        self.assertIn("meta", data)
        self.assertIn("filter", data["meta"])
        self.assertIn("vendor", data["meta"]["filter"])
        self.assertEqual(data["meta"]["filter"]["vendor"], [test_vendor])

    def test_gpu_multiple_model_filters_use_or_logic(self):
        """Test that multiple GPU model filter values use OR logic."""
        with tenant_context(self.tenant):
            # Get distinct models from database
            models = list(
                OCPGpuSummaryP.objects.values_list("model_name", flat=True).distinct().order_by("model_name")
            )
            model1 = models[0]
            model2 = models[1]

        # Query with multiple models
        url = reverse("reports-openshift-gpu")
        params = [("filter[model]", model1), ("filter[model]", model2)]
        url = f"{url}?{urlencode(params)}"
        client = APIClient()
        response = client.get(url, **self.headers)

        self.assertEqual(response.status_code, status.HTTP_200_OK)
        data = response.data

        # Verify both models are in the filter
        self.assertIn("meta", data)
        self.assertIn("filter", data["meta"])
        self.assertIn("model", data["meta"]["filter"])
        filter_models = data["meta"]["filter"]["model"]
        self.assertIn(model1, filter_models)
        self.assertIn(model2, filter_models)

    def test_gpu_group_by_model_returns_grouped_data(self):
        """Test that GPU group_by model returns data grouped by model."""
        url = reverse("reports-openshift-gpu")
        params = {"group_by[model]": "*"}
        url = f"{url}?{urlencode(params)}"
        client = APIClient()
        response = client.get(url, **self.headers)

        self.assertEqual(response.status_code, status.HTTP_200_OK)
        data = response.data

        # Verify group_by is in meta
        self.assertIn("meta", data)
        self.assertIn("group_by", data["meta"])
        self.assertIn("model", data["meta"]["group_by"])

        # Verify data structure has grouped values
        self.assertIn("data", data)
        self.assertGreater(len(data["data"]), 0)
        # Check that data has proper structure with models
        first_entry = data["data"][0]
        self.assertIn("date", first_entry)
        # Values should exist and have model information
        self.assertIn("values", first_entry)
        self.assertGreater(len(first_entry["values"]), 0)
        first_value = first_entry["values"][0]
        self.assertIn("model", first_value)

    def test_gpu_group_by_vendor_returns_grouped_data(self):
        """Test that GPU group_by vendor returns data grouped by vendor."""
        url = reverse("reports-openshift-gpu")
        params = {"group_by[vendor]": "*"}
        url = f"{url}?{urlencode(params)}"
        client = APIClient()
        response = client.get(url, **self.headers)

        self.assertEqual(response.status_code, status.HTTP_200_OK)
        data = response.data

        # Verify group_by is in meta
        self.assertIn("meta", data)
        self.assertIn("group_by", data["meta"])
        self.assertIn("vendor", data["meta"]["group_by"])

        # Verify data structure has grouped values
        self.assertIn("data", data)
        self.assertGreater(len(data["data"]), 0)
        first_entry = data["data"][0]
        self.assertIn("date", first_entry)
        self.assertIn("values", first_entry)
        self.assertGreater(len(first_entry["values"]), 0)
        first_value = first_entry["values"][0]
        self.assertIn("vendor", first_value)

<<<<<<< HEAD
    def test_gpu_order_by_without_matching_group_by_fails(self):
        """Test that GPU order_by model without group_by model fails."""
        url = reverse("reports-openshift-gpu")
        params = {"order_by[model]": "asc"}
        url = f"{url}?{urlencode(params)}"
        client = APIClient()
        response = client.get(url, **self.headers)

        # Should return 400 Bad Request
        self.assertEqual(response.status_code, status.HTTP_400_BAD_REQUEST)
        data = response.data

        # Verify error message mentions group_by requirement
        self.assertIn("order_by", data)

=======
>>>>>>> 52e43682
    def test_gpu_order_by_cost_with_group_by_model_works(self):
        """Test that GPU order_by cost with group_by model works correctly."""
        url = reverse("reports-openshift-gpu")
        params = {"group_by[model]": "*", "order_by[cost]": "desc"}
        url = f"{url}?{urlencode(params)}"
        client = APIClient()
        response = client.get(url, **self.headers)

        self.assertEqual(response.status_code, status.HTTP_200_OK)
        data = response.data

        # Verify both group_by and order_by are in meta
        self.assertIn("meta", data)
        self.assertIn("group_by", data["meta"])
        self.assertIn("order_by", data["meta"])
        self.assertIn("model", data["meta"]["group_by"])

    def test_gpu_filter_and_group_by_combination(self):
        """Test that GPU filter and group_by work together correctly."""
        with tenant_context(self.tenant):
            # Get a model to filter by
            models = list(
                OCPGpuSummaryP.objects.values_list("model_name", flat=True).distinct().order_by("model_name")
            )
            test_model = models[0]

        url = reverse("reports-openshift-gpu")
        params = {"filter[model]": test_model, "group_by[node]": "*"}
        url = f"{url}?{urlencode(params)}"
        client = APIClient()
        response = client.get(url, **self.headers)

        self.assertEqual(response.status_code, status.HTTP_200_OK)
        data = response.data

        # Verify both filter and group_by are applied
        self.assertIn("meta", data)
        self.assertIn("filter", data["meta"])
        self.assertIn("group_by", data["meta"])
        self.assertEqual(data["meta"]["filter"]["model"], [test_model])
        self.assertIn("node", data["meta"]["group_by"])

    def test_gpu_filter_case_insensitive(self):
        """Test that GPU filters are case insensitive."""
        with tenant_context(self.tenant):
            # Get a model from database
            models = list(OCPGpuSummaryP.objects.values_list("model_name", flat=True).distinct())
            test_model = models[0]

        # Test with uppercase
        url1 = reverse("reports-openshift-gpu")
        params1 = {"filter[model]": test_model.upper()}
        url1 = f"{url1}?{urlencode(params1)}"
        client = APIClient()
        response1 = client.get(url1, **self.headers)

        # Test with lowercase
        url2 = reverse("reports-openshift-gpu")
        params2 = {"filter[model]": test_model.lower()}
        url2 = f"{url2}?{urlencode(params2)}"
        response2 = client.get(url2, **self.headers)

        # Both should return 200 OK
        self.assertEqual(response1.status_code, status.HTTP_200_OK)
        self.assertEqual(response2.status_code, status.HTTP_200_OK)

        # Both should return data (case insensitive search should work)
        data1 = response1.data
        data2 = response2.data

        # Verify that total costs are the same (case doesn't matter)
        total1 = data1["meta"].get("total", {}).get("cost", {}).get("total", {}).get("value", 0)
        total2 = data2["meta"].get("total", {}).get("cost", {}).get("total", {}).get("value", 0)
        self.assertEqual(total1, total2, "Case insensitive filter should return same results")

    def test_gpu_invalid_filter_value_returns_empty(self):
        """Test that GPU filtering by non-existent value returns empty results."""
        url = reverse("reports-openshift-gpu")
        params = {"filter[model]": "NONEXISTENT_MODEL_XYZ_123"}
        url = f"{url}?{urlencode(params)}"
        client = APIClient()
        response = client.get(url, **self.headers)

        self.assertEqual(response.status_code, status.HTTP_200_OK)
        data = response.data

        # Should return valid structure but with zero cost
        self.assertIn("meta", data)
        total_cost = data["meta"].get("total", {}).get("cost", {}).get("total", {}).get("value", 0)
        self.assertEqual(total_cost, 0.0, "Non-existent model should return zero cost")<|MERGE_RESOLUTION|>--- conflicted
+++ resolved
@@ -1671,24 +1671,6 @@
         first_value = first_entry["values"][0]
         self.assertIn("vendor", first_value)
 
-<<<<<<< HEAD
-    def test_gpu_order_by_without_matching_group_by_fails(self):
-        """Test that GPU order_by model without group_by model fails."""
-        url = reverse("reports-openshift-gpu")
-        params = {"order_by[model]": "asc"}
-        url = f"{url}?{urlencode(params)}"
-        client = APIClient()
-        response = client.get(url, **self.headers)
-
-        # Should return 400 Bad Request
-        self.assertEqual(response.status_code, status.HTTP_400_BAD_REQUEST)
-        data = response.data
-
-        # Verify error message mentions group_by requirement
-        self.assertIn("order_by", data)
-
-=======
->>>>>>> 52e43682
     def test_gpu_order_by_cost_with_group_by_model_works(self):
         """Test that GPU order_by cost with group_by model works correctly."""
         url = reverse("reports-openshift-gpu")
