#
# Copyright 2021 Red Hat Inc.
# SPDX-License-Identifier: Apache-2.0
#
"""Test the Report Queries."""
from collections import defaultdict
from copy import deepcopy
from datetime import datetime
from datetime import timedelta
from decimal import Decimal
from itertools import product
from unittest.mock import patch
from unittest.mock import PropertyMock
from urllib.parse import quote_plus
from urllib.parse import urlencode

from dateutil.relativedelta import relativedelta
from django.db.models import Max
from django.db.models import Sum
from django.db.models.expressions import OrderBy
from django.urls import reverse
from django_tenants.utils import tenant_context
from rest_framework import status
from rest_framework.exceptions import ValidationError
from rest_framework.test import APIClient

from api.iam.test.iam_test_case import IamTestCase
from api.query_filter import QueryFilterCollection
from api.report.constants import TAG_PREFIX
from api.report.ocp.query_handler import OCPReportQueryHandler
from api.report.ocp.serializers import OCPExcludeSerializer
from api.report.ocp.view import OCPCostView
from api.report.ocp.view import OCPCpuView
from api.report.ocp.view import OCPMemoryView
from api.report.ocp.view import OCPReportVirtualMachinesView
from api.report.ocp.view import OCPVolumeView
from api.tags.ocp.queries import OCPTagQueryHandler
from api.tags.ocp.view import OCPTagView
from api.utils import DateHelper
from api.utils import materialized_view_month_start
from reporting.models import OCPCostSummaryByProjectP
from reporting.models import OCPUsageLineItemDailySummary
from reporting.provider.ocp.models import OCPGpuSummaryP
from reporting.provider.ocp.models import OCPUsageReportPeriod


def _calculate_subtotals(data, cost, infra, sup):
    """Returns list of subtotals given data."""
    for _, value in data.items():
        if isinstance(value, list):
            for item in value:
                if isinstance(item, dict):
                    if "values" in item.keys():
                        value = item["values"][0]
                        cost.append(value["cost"]["total"]["value"])
                        infra.append(value["infrastructure"]["total"]["value"])
                        sup.append(value["supplementary"]["total"]["value"])
                    else:
                        cost, infra, sup = _calculate_subtotals(item, cost, infra, sup)
            return (cost, infra, sup)


class OCPReportQueryHandlerTest(IamTestCase):
    """Tests for the OCP report query handler."""

    def setUp(self):
        """Set up the customer view tests."""
        super().setUp()
        self.dh = DateHelper()

        self.this_month_filter = {"usage_start__gte": self.dh.this_month_start}
        self.ten_day_filter = {"usage_start__gte": self.dh.n_days_ago(self.dh.today, 9)}
        self.plaform_filter = {"cost_category__name__icontains": "Platform"}
        self.thirty_day_filter = {"usage_start__gte": self.dh.n_days_ago(self.dh.today, 29)}
        self.last_month_filter = {
            "usage_start__gte": self.dh.last_month_start,
            "usage_end__lte": self.dh.last_month_end,
        }
        with tenant_context(self.tenant):
            self.namespaces = OCPUsageLineItemDailySummary.objects.values("namespace").distinct()
            self.namespaces = [entry.get("namespace") for entry in self.namespaces]

    def get_totals(self, handler, filters=None):
        aggregates = handler._mapper.report_type_map.get("aggregates")
        with tenant_context(self.tenant):
            return (
                OCPUsageLineItemDailySummary.objects.filter(**filters)
                .annotate(**handler.annotations)
                .aggregate(**aggregates)
            )

    def get_totals_by_time_scope(self, handler, filters=None):
        """Return the total aggregates for a time period."""
        if filters is None:
            filters = self.ten_day_filter
        return self.get_totals(handler, filters)

    def get_totals_costs_by_time_scope(self, handler, filters=None):
        """Return the total costs aggregates for a time period."""
        if filters is None:
            filters = self.this_month_filter
        return self.get_totals(handler, filters)

    def test_execute_sum_query(self):
        """Test that the sum query runs properly."""
        url = "?"
        query_params = self.mocked_query_params(url, OCPCpuView)
        handler = OCPReportQueryHandler(query_params)
        current_totals = self.get_totals_by_time_scope(handler)
        query_output = handler.execute_query()
        self.assertIsNotNone(query_output.get("data"))
        self.assertIsNotNone(query_output.get("total"))
        total = query_output.get("total")

        self.assertEqual(total.get("usage", {}).get("value"), current_totals.get("usage"))
        self.assertEqual(total.get("request", {}).get("value"), current_totals.get("request"))
        self.assertEqual(total.get("cost", {}).get("value"), current_totals.get("cost"))
        self.assertEqual(total.get("limit", {}).get("value"), current_totals.get("limit"))

    def test_cpu_memory_order_bys(self):
        """Test that cluster capacity returns capacity by cluster."""
        views = [OCPCpuView, OCPMemoryView]
        order_bys = ["usage", "request", "limit"]

        for view, order_by in product(views, order_bys):
            with self.subTest((view, order_by)):
                url = f"?filter[limit]=5&filter[offset]=0&group_by[project]=*&order_by[{order_by}]=desc"

                query_params = self.mocked_query_params(url, view)
                handler = OCPReportQueryHandler(query_params)
                query_data = handler.execute_query()
                self.assertIsNotNone(query_data.get("data"))
                self.assertIsNotNone(query_data.get("total"))
                total = query_data.get("total")
                self.assertIsNotNone(total.get(order_by))

    def test_storage_class_order_bys(self):
        """Test that we can order by the pvc values."""
        group_bys = ["persistentvolumeclaim", "storageclass"]
        for group_by in group_bys:
            with self.subTest(group_by=group_by):
                url = f"?group_by[project]=*&group_by[{group_by}]=*&order_by[storage_class]=desc"
                query_params = self.mocked_query_params(url, OCPVolumeView)
                handler = OCPReportQueryHandler(query_params)
                query_data = handler.execute_query()
                self.assertIsNotNone(query_data.get("data"))
                self.assertIsNotNone(query_data.get("total"))
                self.assertIsNotNone(query_data["total"].get("storage_class"))
                first_date = query_data["data"][0]
                tested = False
                for project in first_date.get("projects", []):
                    group_list = project.get(f"{group_by}s")
                    storage_class_order_result = []
                    expected = None
                    for element in group_list:
                        for element_value in element.get("values", []):
                            storage_class_order_result.append(element_value.get("storage_class"))
                    if not expected:
                        expected = deepcopy(storage_class_order_result)
                        expected.sort(reverse=True)
                    self.assertEqual(storage_class_order_result, expected)
                    tested = True
                self.assertTrue(tested)

    def test_persistentvolumeclaim_order_by(self):
        """Test that we can order by the pvc values."""
        url = "?group_by[project]=*&group_by[persistentvolumeclaim]=*&order_by[persistentvolumeclaim]=desc"
        query_params = self.mocked_query_params(url, OCPVolumeView)
        handler = OCPReportQueryHandler(query_params)
        query_data = handler.execute_query()
        self.assertIsNotNone(query_data.get("data"))
        self.assertIsNotNone(query_data.get("total"))
        self.assertIsNotNone(query_data["total"].get("persistent_volume_claim"))
        first_date = query_data["data"][0]
        tested = False
        for cluster in first_date.get("projects", []):
            pvc_list = cluster.get("persistentvolumeclaims")
            pvc_order_result = []
            expected = None
            for pvc in pvc_list:
                pvc_name = pvc.get("persistentvolumeclaim")
                pvc_order_result.append(pvc_name)
            if not expected:
                expected = deepcopy(pvc_order_result)
                expected.sort(reverse=True)
            self.assertEqual(pvc_order_result, expected)
            tested = True
        self.assertTrue(tested)

    def test_execute_sum_query_costs(self):
        """Test that the sum query runs properly for the costs endpoint."""
        url = "?"
        query_params = self.mocked_query_params(url, OCPCostView)
        handler = OCPReportQueryHandler(query_params)
        current_totals = self.get_totals_costs_by_time_scope(handler, self.ten_day_filter)
        expected_cost_total = current_totals.get("cost_total")
        self.assertIsNotNone(expected_cost_total)
        query_output = handler.execute_query()
        self.assertIsNotNone(query_output.get("data"))
        self.assertIsNotNone(query_output.get("total"))
        total = query_output.get("total")
        result_cost_total = total.get("cost", {}).get("total", {}).get("value")
        self.assertIsNotNone(result_cost_total)
        self.assertAlmostEqual(result_cost_total, expected_cost_total, 6)

    def test_get_cluster_capacity_daily_resolution_empty_cluster(self):
        query_params = self.mocked_query_params("?", OCPMemoryView)
        query_data, total_capacity = OCPReportQueryHandler(query_params).get_capacity([{"row": 1}])
        self.assertTrue("capacity" in total_capacity)
        self.assertTrue(isinstance(total_capacity["capacity"], Decimal))
        self.assertTrue("capacity" in query_data[0])
        self.assertIsNotNone(query_data[0].get("capacity"))
        self.assertIsNotNone(total_capacity.get("capacity"))
        self.assertEqual(query_data[0].get("capacity"), Decimal(0))

    def test_get_cluster_capacity_monthly_resolution(self):
        """Test that cluster capacity returns a full month's capacity."""
        url = "?filter[time_scope_units]=month&filter[time_scope_value]=-1&filter[resolution]=monthly"
        query_params = self.mocked_query_params(url, OCPCpuView)
        handler = OCPReportQueryHandler(query_params)
        query_data = [{"row": 1}]
        query_data, total_capacity = handler.get_capacity(query_data)
        self.assertTrue("capacity" in total_capacity)
        self.assertTrue(isinstance(total_capacity["capacity"], Decimal))
        self.assertTrue("capacity" in query_data[0])
        self.assertIsNotNone(query_data[0].get("capacity"))
        self.assertIsNotNone(total_capacity.get("capacity"))
        self.assertEqual(query_data[0].get("capacity"), total_capacity.get("capacity"))

    def test_get_cluster_capacity_monthly_resolution_group_by_cluster(self):
        """Test that cluster capacity returns capacity by cluster."""
        url = "?filter[time_scope_units]=month&filter[time_scope_value]=-1&filter[resolution]=monthly&group_by[cluster]=*"  # noqa: E501
        query_params = self.mocked_query_params(url, OCPCpuView)
        handler = OCPReportQueryHandler(query_params)
        query_data = handler.execute_query()

        capacity_by_cluster = defaultdict(Decimal)
        total_capacity = Decimal(0)
        query_filter = handler.query_filter
        query_group_by = ["usage_start", "cluster_id"]
        annotations = {"capacity": Max("cluster_capacity_cpu_core_hours")}
        cap_key = list(annotations.keys())[0]

        q_table = handler._mapper.provider_map.get("tables").get("query")
        query = q_table.objects.filter(query_filter)

        with tenant_context(self.tenant):
            cap_data = query.values(*query_group_by).annotate(**annotations)
            for entry in cap_data:
                cluster_id = entry.get("cluster_id", "")
                capacity_by_cluster[cluster_id] += entry.get(cap_key, 0)
                total_capacity += entry.get(cap_key, 0)

        for entry in query_data.get("data", []):
            for cluster in entry.get("clusters", []):
                cluster_name = cluster.get("cluster", "")
                capacity = cluster.get("values")[0].get("capacity", {}).get("value")
                self.assertEqual(capacity, capacity_by_cluster[cluster_name])

        self.assertEqual(query_data.get("total", {}).get("capacity", {}).get("value"), total_capacity)

    def test_get_cluster_capacity_daily_volume_group_bys(self):
        """Test the volume capacities of a daily volume report with various group bys matches expected"""
        base_url = "?filter[time_scope_units]=month&filter[time_scope_value]=-1&filter[resolution]=daily"
        group_bys = [["cluster"], ["project"], ["cluster", "project"]]
        GB_MAP = {"project": "namespace", "cluster": "cluster_id"}
        with tenant_context(self.tenant):
            for group_by in group_bys:
                url_group_by = "".join([f"&group_by[{gb}]=*" for gb in group_by])
                url = base_url + url_group_by
                query_params = self.mocked_query_params(url, OCPVolumeView)
                handler = OCPReportQueryHandler(query_params)
                query_data = handler.execute_query()

                annotations = {"capacity": Sum("persistentvolumeclaim_capacity_gigabyte_months")}
                q_table = handler._mapper.provider_map.get("tables").get("query")
                query_filter = handler.query_filter
                query = q_table.objects.filter(query_filter)
                query_group_by = ["usage_start"]
                for gb in group_by:
                    query_group_by.append(GB_MAP.get(gb))
                query_results = query.values(*query_group_by).annotate(**annotations)
                with self.subTest(group_by=group_by):
                    for entry in query_data.get("data", []):
                        date = entry.get("date")
                        for item in entry.get(f"{group_by[0]}s", []):
                            filter_dict = {GB_MAP.get(group_by[0]): item.get(group_by[0])}
                            if len(group_by) > 1:
                                for element in item.get(f"{group_by[1]}s")[0].get("values"):
                                    filter_dict[GB_MAP.get(group_by[1])] = element.get(group_by[1])
                                    capacity = element.get("capacity", {}).get("value")
                                    expected = query_results.get(usage_start=date, **filter_dict).get(
                                        "capacity", 0.0
                                    ) or Decimal(0.0)
                                    self.assertAlmostEqual(capacity, expected)
                            else:
                                for element in item.get("values"):
                                    capacity = element.get("capacity", {}).get("value")
                                    expected = query_results.get(usage_start=date, **filter_dict).get(
                                        "capacity", 0.0
                                    ) or Decimal(0.0)
                                    self.assertAlmostEqual(capacity, expected)

    def test_get_node_capacity_daily_views_group_bys(self):
        """Test the volume capacities of a daily volume report with various group bys matches expected"""
        params = {
            "filter[time_scope_units]": "month",
            "filter[time_scope_value]": "-1",
            "filter[resolution]": "daily",
            "group_by[node]": "*",
        }
        url = "?" + urlencode(params, quote_via=quote_plus)
        for view in [OCPVolumeView, OCPCpuView, OCPMemoryView]:
            with self.subTest(view=view):
                query_params = self.mocked_query_params(url, view)
                handler = OCPReportQueryHandler(query_params)
                query_data = handler.execute_query()
                query_filter = handler.query_filter
                # intentionly looking for exact keys since structure
                # is required for node capacity to function:
                _cap = handler._mapper.report_type_map["capacity_aggregate"]["node"]["capacity"]
                with tenant_context(self.tenant):
                    expected = handler._mapper.query_table.objects.filter(query_filter)
                    query_results = expected.values(*["usage_start", "node"]).annotate(**{"capacity": _cap})
                    for entry in query_data.get("data", []):
                        date = entry.get("date")
                        for item in entry.get("nodes", []):
                            for element in item.get("values"):
                                capacity = element.get("capacity", {}).get("value")
                                monthly_vals = [
                                    element.get("capacity") or Decimal(0.0)
                                    for element in query_results.filter(usage_start=date, node=element.get("node"))
                                ]
                                self.assertAlmostEqual(capacity, sum(monthly_vals))

    def test_get_node_cpacity_monthly_views_group_bys(self):
        """Test the node capacity of a monthly volume report with various group bys"""
        params = {
            "filter[time_scope_units]": "month",
            "filter[time_scope_value]": "-1",
            "filter[resolution]": "monthly",
            "group_by[node]": "*",
        }
        url = "?" + urlencode(params, quote_via=quote_plus)
        for view in [OCPVolumeView, OCPCpuView, OCPMemoryView]:
            with self.subTest(view=view):
                query_params = self.mocked_query_params(url, view)
                handler = OCPReportQueryHandler(query_params)
                query_data = handler.execute_query()
                query_filter = handler.query_filter
                # intentionly looking for exact keys since structure
                # is required for node capacity to function:
                _cap = handler._mapper.report_type_map["capacity_aggregate"]["node"]["capacity"]
                with tenant_context(self.tenant):
                    expected = handler._mapper.query_table.objects.filter(query_filter)
                    query_results = expected.values(*["usage_start", "node"]).annotate(**{"capacity": _cap})
                    for entry in query_data.get("data", []):
                        date = entry.get("date") + "-01"  # first of the month
                        for item in entry.get("nodes", []):
                            for element in item.get("values"):
                                capacity = element.get("capacity", {}).get("value")
                                monthly_vals = [
                                    element.get("capacity") or Decimal(0.0)
                                    for element in query_results.filter(
                                        usage_start__gte=date, node=element.get("node")
                                    )
                                ]
                                self.assertAlmostEqual(capacity, sum(monthly_vals))

    def test_get_node_capacity_tag_grouping(self):
        """Test that group_by params with tag keys are returned."""
        url = "?"
        query_params = self.mocked_query_params(url, OCPTagView)
        handler = OCPTagQueryHandler(query_params)
        tag_keys = handler.get_tag_keys(filters=False)
        group_by_key = tag_keys[0]

        url = f"?group_by[tag:{group_by_key}]=*&group_by[node]=*"
        query_params = self.mocked_query_params(url, OCPCpuView)
        handler = OCPReportQueryHandler(query_params)
        results = handler.get_tag_group_by_keys()
        self.assertEqual(results, ["tag:" + group_by_key])
        for view in [OCPVolumeView, OCPCpuView, OCPMemoryView]:
            with self.subTest(view=view):
                query_params = self.mocked_query_params(url, view)
                handler = OCPReportQueryHandler(query_params)
                query_data = handler.execute_query()
                query_filter = handler.query_filter
                # intentionly looking for exact keys since structure
                # is required for node capacity to function:
                _cap = handler._mapper.report_type_map["capacity_aggregate"]["node"]["capacity"]
                with tenant_context(self.tenant):
                    expected = handler._mapper.query_table.objects.filter(query_filter)
                    query_results = expected.values(*["usage_start", "node"]).annotate(**{"capacity": _cap})
                    for entry in query_data.get("data", []):
                        date = entry.get("date") + "-01"  # first of the month
                        for item in entry.get("nodes", []):
                            for element in item.get("values"):
                                capacity = element.get("capacity", {}).get("value")
                                monthly_vals = [
                                    element.get("capacity") or Decimal(0.0)
                                    for element in query_results.filter(
                                        usage_start__gte=date, node=element.get("node")
                                    )
                                ]
                                self.assertAlmostEqual(capacity, sum(monthly_vals))

    def test_get_cluster_capacity_monthly_volume_group_bys(self):
        """Test the volume capacities of a monthly volume report with various group bys"""
        base_url = "?filter[time_scope_units]=month&filter[time_scope_value]=-1&filter[resolution]=monthly"
        group_bys = [["cluster"], ["project"], ["cluster", "project"]]
        GB_MAP = {"project": "namespace", "cluster": "cluster_id"}
        with tenant_context(self.tenant):
            for group_by in group_bys:
                url_group_by = "".join([f"&group_by[{gb}]=*" for gb in group_by])
                url = base_url + url_group_by
                query_params = self.mocked_query_params(url, OCPVolumeView)
                handler = OCPReportQueryHandler(query_params)
                query_data = handler.execute_query()

                annotations = {"capacity": Sum("persistentvolumeclaim_capacity_gigabyte_months")}
                q_table = handler._mapper.provider_map.get("tables").get("query")
                query_filter = handler.query_filter
                query = q_table.objects.filter(query_filter)
                query_group_by = ["usage_start", "node"]
                for gb in group_by:
                    query_group_by.append(GB_MAP.get(gb))
                query_results = query.values(*query_group_by).annotate(**annotations)
                with self.subTest(group_by=group_by):
                    for entry in query_data.get("data", []):
                        date = entry.get("date") + "-01"
                        for item in entry.get(f"{group_by[0]}s", []):
                            filter_dict = {GB_MAP.get(group_by[0]): item.get(group_by[0])}
                            if len(group_by) > 1:
                                for element in item.get(f"{group_by[1]}s")[0].get("values"):
                                    filter_dict[GB_MAP.get(group_by[1])] = element.get(group_by[1])
                                    capacity = element.get("capacity", {}).get("value")
                                    monthly_vals = [
                                        element.get("capacity") or Decimal(0.0)
                                        for element in query_results.filter(usage_start__gte=date, **filter_dict)
                                    ]
                                    self.assertAlmostEqual(capacity, sum(monthly_vals))
                            else:
                                for element in item.get("values"):
                                    capacity = element.get("capacity", {}).get("value")
                                    monthly_vals = [
                                        element.get("capacity") or Decimal(0.0)
                                        for element in query_results.filter(usage_start__gte=date, **filter_dict)
                                    ]
                                    self.assertAlmostEqual(capacity, sum(monthly_vals))

    def test_get_cluster_capacity_monthly_start_and_end_volume_group_bys(self):
        """Test the volume capacities of a monthly volume report with various group bys"""
        base_url = (
            f"?start_date={self.dh.last_month_end.date()}&end_date={self.dh.today.date()}&filter[resolution]=monthly"
        )
        group_bys = [
            ["cluster"],
            ["project"],
            ["cluster", "project"],
        ]
        GB_MAP = {"project": "namespace", "cluster": "cluster_id", "node": "node"}
        with tenant_context(self.tenant):
            for group_by in group_bys:
                url_group_by = "".join([f"&group_by[{gb}]=*" for gb in group_by])
                url = base_url + url_group_by
                query_params = self.mocked_query_params(url, OCPVolumeView)
                handler = OCPReportQueryHandler(query_params)
                query_data = handler.execute_query()

                annotations = {"capacity": Sum("persistentvolumeclaim_capacity_gigabyte_months")}
                q_table = handler._mapper.provider_map.get("tables").get("query")
                query_filter = handler.query_filter
                query = q_table.objects.filter(query_filter)
                query_group_by = ["usage_start"]
                for gb in group_by:
                    query_group_by.append(GB_MAP.get(gb))
                query_results = query.values(*query_group_by).annotate(**annotations)
                with self.subTest(group_by=group_by):
                    for entry in query_data.get("data", []):
                        entry_date = entry.get("date")
                        if entry_date == datetime.strftime(self.dh.today.date(), "%Y-%m"):
                            date = entry.get("date") + "-01"
                            end = self.dh.tomorrow.date()
                        else:
                            date = self.dh.last_month_end.date()
                            end = self.dh.this_month_start.date()
                        for item in entry.get(f"{group_by[0]}s", []):
                            filter_dict = {GB_MAP.get(group_by[0]): item.get(group_by[0])}
                            if len(group_by) > 1:
                                for element in item.get(f"{group_by[1]}s")[0].get("values"):
                                    filter_dict[GB_MAP.get(group_by[1])] = element.get(group_by[1])
                                    capacity = element.get("capacity", {}).get("value")
                                    monthly_vals = [
                                        element.get("capacity") or Decimal(0.0)
                                        for element in query_results.filter(
                                            usage_start__gte=date, usage_start__lt=end, **filter_dict
                                        )
                                    ]
                                    self.assertAlmostEqual(capacity, sum(monthly_vals))
                            else:
                                for element in item.get("values"):
                                    capacity = element.get("capacity", {}).get("value")
                                    monthly_vals = [
                                        element.get("capacity") or Decimal(0.0)
                                        for element in query_results.filter(
                                            usage_start__gte=date, usage_start__lt=end, **filter_dict
                                        )
                                    ]
                                    self.assertAlmostEqual(capacity, sum(monthly_vals))

    def test_get_node_capacity_monthly_start_and_end_volume_group_bys(self):
        """Test the volume capacities of a monthly volume report with various group bys"""
        base_url = (
            f"?start_date={self.dh.last_month_end.date()}&end_date={self.dh.today.date()}&filter[resolution]=monthly"
        )
        group_bys = [
            ["node"],
            ["cluster", "node"],
            ["node", "project"],
        ]
        GB_MAP = {"project": "namespace", "cluster": "cluster_id", "node": "node"}
        with tenant_context(self.tenant):
            for group_by in group_bys:
                url_group_by = "".join([f"&group_by[{gb}]=*" for gb in group_by])
                url = base_url + url_group_by
                query_params = self.mocked_query_params(url, OCPVolumeView)
                handler = OCPReportQueryHandler(query_params)
                query_data = handler.execute_query()

                annotations = {"capacity": Sum("persistentvolumeclaim_capacity_gigabyte_months")}
                q_table = handler._mapper.provider_map.get("tables").get("query")
                query_filter = handler.query_filter
                query = q_table.objects.filter(query_filter)
                query_group_by = ["usage_start", "node"]
                query_results = query.values(*query_group_by).annotate(**annotations)
                with self.subTest(group_by=group_by):
                    for entry in query_data.get("data", []):
                        entry_date = entry.get("date")
                        if entry_date == datetime.strftime(self.dh.today.date(), "%Y-%m"):
                            date = entry.get("date") + "-01"
                            end = self.dh.tomorrow.date()
                        else:
                            date = self.dh.last_month_end.date()
                            end = self.dh.this_month_start.date()
                        for item in entry.get(f"{group_by[0]}s", []):
                            filter_dict = {}
                            if len(group_by) > 1:
                                for element in item.get(f"{group_by[1]}s")[0].get("values"):
                                    filter_dict[GB_MAP.get(group_by[1])] = element.get(group_by[1])
                                    capacity = element.get("capacity", {}).get("value")
                                    monthly_vals = [
                                        element.get("capacity") or Decimal(0.0)
                                        for element in query_results.filter(
                                            usage_start__gte=date, usage_start__lt=end, **{"node": element.get("node")}
                                        )
                                    ]
                                    self.assertAlmostEqual(capacity, sum(monthly_vals))
                            else:
                                for element in item.get("values"):
                                    capacity = element.get("capacity", {}).get("value")
                                    monthly_vals = [
                                        element.get("capacity") or Decimal(0.0)
                                        for element in query_results.filter(
                                            usage_start__gte=date, usage_start__lt=end, **{"node": element.get("node")}
                                        )
                                    ]
                                    self.assertAlmostEqual(capacity, sum(monthly_vals))

    def test_get_cluster_capacity_monthly_resolution_start_end_date(self):
        """Test that cluster capacity returns capacity by month."""
        start_date = self.dh.last_month_end.date()
        end_date = self.dh.today.date()
        url = f"?start_date={start_date}&end_date={end_date}&filter[resolution]=monthly"
        query_params = self.mocked_query_params(url, OCPCpuView)
        handler = OCPReportQueryHandler(query_params)
        query_data = handler.execute_query()

        with tenant_context(self.tenant):
            total_capacity = (
                OCPUsageLineItemDailySummary.objects.filter(
                    usage_start__gte=start_date, usage_start__lte=end_date, data_source="Pod"
                )
                .values("usage_start", "cluster_id")
                .annotate(capacity=Max("cluster_capacity_cpu_core_hours"))
                .aggregate(total=Sum("capacity"))
            )
        self.assertAlmostEqual(
            query_data.get("total", {}).get("capacity", {}).get("value"), total_capacity.get("total"), 6
        )

    def test_get_cluster_capacity_monthly_resolution_start_end_date_group_by_cluster(self):
        """Test that cluster capacity returns capacity by cluster."""
        url = (
            f"?start_date={self.dh.last_month_end.date()}&end_date={self.dh.today.date()}"
            f"&filter[resolution]=monthly&group_by[cluster]=*"
        )
        query_params = self.mocked_query_params(url, OCPCpuView)
        handler = OCPReportQueryHandler(query_params)
        query_data = handler.execute_query()

        capacity_by_month_cluster = defaultdict(lambda: defaultdict(Decimal))
        total_capacity = Decimal(0)
        query_filter = handler.query_filter
        query_group_by = ["usage_start", "cluster_id"]
        annotations = {"capacity": Max("cluster_capacity_cpu_core_hours")}
        cap_key = list(annotations.keys())[0]

        q_table = handler._mapper.provider_map.get("tables").get("query")
        query = q_table.objects.filter(query_filter)

        with tenant_context(self.tenant):
            cap_data = query.values(*query_group_by).annotate(**annotations)
            for entry in cap_data:
                cluster_id = entry.get("cluster_id", "")
                month = entry.get("usage_start", "").month
                capacity_by_month_cluster[month][cluster_id] += entry.get(cap_key, 0)
                total_capacity += entry.get(cap_key, 0)

        for entry in query_data.get("data", []):
            month = int(entry.get("date").split("-")[1])
            for cluster in entry.get("clusters", []):
                cluster_name = cluster.get("cluster", "")
                capacity = cluster.get("values")[0].get("capacity", {}).get("value")
                self.assertEqual(capacity, capacity_by_month_cluster[month][cluster_name])

        self.assertEqual(query_data.get("total", {}).get("capacity", {}).get("value"), total_capacity)

    def test_get_cluster_capacity_daily_resolution(self):
        """Test that total capacity is returned daily resolution."""
        url = "?filter[time_scope_units]=month&filter[time_scope_value]=-1&filter[resolution]=daily"
        query_params = self.mocked_query_params(url, OCPCpuView)
        handler = OCPReportQueryHandler(query_params)
        query_data = handler.execute_query()

        daily_capacity = defaultdict(Decimal)
        total_capacity = Decimal(0)
        query_filter = handler.query_filter
        query_group_by = ["usage_start", "cluster_id"]
        annotations = {"capacity": Max("cluster_capacity_cpu_core_hours")}
        cap_key = list(annotations.keys())[0]

        q_table = handler._mapper.provider_map.get("tables").get("query")
        query = q_table.objects.filter(query_filter)

        with tenant_context(self.tenant):
            cap_data = query.values(*query_group_by).annotate(**annotations)
            for entry in cap_data:
                date = handler.date_to_string(entry.get("usage_start"))
                daily_capacity[date] += entry.get(cap_key, 0)
            cap_data = query.values(*query_group_by).annotate(**annotations)
            for entry in cap_data:
                total_capacity += entry.get(cap_key, 0)

        self.assertEqual(query_data.get("total", {}).get("capacity", {}).get("value"), total_capacity)
        for entry in query_data.get("data", []):
            date = entry.get("date")
            values = entry.get("values")
            if values:
                capacity = values[0].get("capacity", {}).get("value")
                self.assertEqual(capacity, daily_capacity[date])

    def test_get_cluster_capacity_daily_resolution_group_by_clusters(self):
        """Test that cluster capacity returns daily capacity by cluster."""
        url = (
            "?filter[time_scope_units]=month&filter[time_scope_value]=-1&filter[resolution]=daily&group_by[cluster]=*"
        )
        query_params = self.mocked_query_params(url, OCPCpuView)
        handler = OCPReportQueryHandler(query_params)
        query_data = handler.execute_query()

        daily_capacity_by_cluster = defaultdict(dict)
        total_capacity = Decimal(0)
        query_filter = handler.query_filter
        query_group_by = ["usage_start", "cluster_id"]
        annotations = {"capacity": Max("cluster_capacity_cpu_core_hours")}
        cap_key = list(annotations.keys())[0]

        q_table = handler._mapper.query_table
        query = q_table.objects.filter(query_filter)

        with tenant_context(self.tenant):
            cap_data = query.values(*query_group_by).annotate(**annotations)
            for entry in cap_data:
                date = handler.date_to_string(entry.get("usage_start"))
                cluster_id = entry.get("cluster_id", "")
                if cluster_id in daily_capacity_by_cluster[date]:
                    daily_capacity_by_cluster[date][cluster_id] += entry.get(cap_key, 0)
                else:
                    daily_capacity_by_cluster[date][cluster_id] = entry.get(cap_key, 0)
                total_capacity += entry.get(cap_key, 0)

        for entry in query_data.get("data", []):
            date = entry.get("date")
            for cluster in entry.get("clusters", []):
                cluster_name = cluster.get("cluster", "")
                capacity = cluster.get("values")[0].get("capacity", {}).get("value")
                self.assertEqual(capacity, daily_capacity_by_cluster[date][cluster_name])

        self.assertEqual(query_data.get("total", {}).get("capacity", {}).get("value"), total_capacity)

    @patch("api.report.ocp.query_handler.ReportQueryHandler.add_deltas")
    @patch("api.report.ocp.query_handler.OCPReportQueryHandler.add_current_month_deltas")
    def test_add_deltas_current_month(self, mock_current_deltas, mock_deltas):
        """Test that the current month method is called for deltas."""
        url = "?"
        query_params = self.mocked_query_params(url, OCPCpuView)
        handler = OCPReportQueryHandler(query_params)
        handler._delta = "usage__request"
        handler.add_deltas([], [])
        mock_current_deltas.assert_called()
        mock_deltas.assert_not_called()

    @patch("api.report.ocp.query_handler.ReportQueryHandler.add_deltas")
    @patch("api.report.ocp.query_handler.OCPReportQueryHandler.add_current_month_deltas")
    def test_add_deltas_super_delta(self, mock_current_deltas, mock_deltas):
        """Test that the super delta method is called for deltas."""
        url = "?"
        query_params = self.mocked_query_params(url, OCPCpuView)
        handler = OCPReportQueryHandler(query_params)
        handler._delta = "usage"

        handler.add_deltas([], [])

        mock_current_deltas.assert_not_called()
        mock_deltas.assert_called()

    def test_add_current_month_deltas(self):
        """Test that current month deltas are calculated."""
        url = "?"
        query_params = self.mocked_query_params(url, OCPCpuView)
        handler = OCPReportQueryHandler(query_params)
        handler._delta = "usage__request"

        q_table = handler._mapper.provider_map.get("tables").get("query")
        with tenant_context(self.tenant):
            query = q_table.objects.filter(handler.query_filter)
            query = query.annotate(**handler.annotations)
            group_by_value = handler._get_group_by()
            query_group_by = ["date"] + group_by_value
            query_order_by = ("-date",)
            query_order_by += (handler.order,)

            annotations = handler.report_annotations
            query_data = query.values(*query_group_by).annotate(**annotations)

            aggregates = handler._mapper.report_type_map.get("aggregates")
            metric_sum = query.aggregate(**aggregates)
            query_sum = {key: metric_sum.get(key) for key in aggregates}

            result = handler.add_current_month_deltas(query_data, query_sum)

            delta_field_one, delta_field_two = handler._delta.split("__")
            field_one_total = Decimal(0)
            field_two_total = Decimal(0)
            for entry in result:
                field_one_total += entry.get(delta_field_one, 0)
                field_two_total += entry.get(delta_field_two, 0)
                delta_percent = entry.get("delta_percent")
                expected = (
                    (entry.get(delta_field_one, 0) / entry.get(delta_field_two, 0) * 100)
                    if entry.get(delta_field_two)
                    else 0
                )
                self.assertEqual(delta_percent, expected)

            expected_total = field_one_total / field_two_total * 100 if field_two_total != 0 else 0

            self.assertEqual(handler.query_delta.get("percent"), expected_total)

    def test_add_current_month_deltas_no_previous_data_w_query_data(self):
        """Test that current month deltas are calculated with no previous data for field two."""
        url = "?filter[time_scope_value]=-1&filter[resolution]=monthly"
        query_params = self.mocked_query_params(
            url, OCPCpuView, path="/api/cost-management/v1/reports/openshift/compute/"
        )
        handler = OCPReportQueryHandler(query_params)
        handler._delta = "usage__foo"

        q_table = handler._mapper.provider_map.get("tables").get("query")
        with tenant_context(self.tenant):
            query = q_table.objects.filter(handler.query_filter)
            query = query.annotate(**handler.annotations)
            group_by_value = handler._get_group_by()
            query_group_by = ["date"] + group_by_value
            query_order_by = ("-date",)
            query_order_by += (handler.order,)

            annotations = annotations = handler.report_annotations
            query_data = query.values(*query_group_by).annotate(**annotations)

            aggregates = handler._mapper.report_type_map.get("aggregates")
            metric_sum = query.aggregate(**aggregates)
            query_sum = {key: metric_sum.get(key) if metric_sum.get(key) else Decimal(0) for key in aggregates}

            result = handler.add_current_month_deltas(query_data, query_sum)

            self.assertEqual(result, query_data)
            self.assertIsNotNone(handler.query_delta["value"])
            self.assertIsNone(handler.query_delta["percent"])

    def test_get_tag_filter_keys(self):
        """Test that filter params with tag keys are returned."""
        url = "?"
        query_params = self.mocked_query_params(url, OCPTagView)
        handler = OCPTagQueryHandler(query_params)
        tag_keys = handler.get_tag_keys(filters=False)

        url = f"?filter[tag:{tag_keys[0]}]=*"
        query_params = self.mocked_query_params(url, OCPCpuView)
        handler = OCPReportQueryHandler(query_params)
        results = handler.get_tag_filter_keys()
        self.assertEqual(results, ["tag:" + tag_keys[0]])

    def test_get_tag_group_by_keys(self):
        """Test that group_by params with tag keys are returned."""
        url = "?"
        query_params = self.mocked_query_params(url, OCPTagView)
        handler = OCPTagQueryHandler(query_params)
        tag_keys = handler.get_tag_keys(filters=False)
        group_by_key = tag_keys[0]

        url = f"?group_by[tag:{group_by_key}]=*"
        query_params = self.mocked_query_params(url, OCPCpuView)
        handler = OCPReportQueryHandler(query_params)
        results = handler.get_tag_group_by_keys()
        self.assertEqual(results, ["tag:" + group_by_key])

    def test_build_prefix_filters(self):
        """Test that tag filters are created properly."""
        filter_collection = QueryFilterCollection()

        url = "?"
        query_params = self.mocked_query_params(url, OCPTagView)
        handler = OCPTagQueryHandler(query_params)
        tag_keys = handler.get_tag_keys(filters=False)

        filter_key = tag_keys[0]

        filter_value = "filter"
        group_by_key = tag_keys[1]

        group_by_value = "group_By"

        url = f"?filter[tag:{filter_key}]={filter_value}&group_by[tag:{group_by_key}]={group_by_value}"
        query_params = self.mocked_query_params(url, OCPCpuView)
        handler = OCPReportQueryHandler(query_params)
        filter_keys = handler.get_tag_filter_keys()
        group_keys = handler.get_tag_group_by_keys()
        filter_keys.extend(group_keys)
        filter_collection = handler._set_prefix_based_filters(
            filter_collection, handler._mapper.tag_column, filter_keys, TAG_PREFIX
        )

        expected = f"""<class 'api.query_filter.QueryFilterCollection'>: (AND: ('pod_labels__{filter_key}__icontains', '{filter_value}')), (AND: ('pod_labels__{group_by_key}__icontains', '{group_by_value}')), """  # noqa: E501

        self.assertEqual(repr(filter_collection), expected)

    def test_get_tag_group_by(self):
        """Test that tag based group bys work."""
        url = "?"
        query_params = self.mocked_query_params(url, OCPTagView)
        handler = OCPTagQueryHandler(query_params)
        tag_keys = handler.get_tag_keys(filters=False)

        group_by_key = tag_keys[0]
        group_by_value = "group_by"
        url = f"?group_by[tag:{group_by_key}]={group_by_value}"
        query_params = self.mocked_query_params(url, OCPCpuView)
        handler = OCPReportQueryHandler(query_params)
        group_by = handler._tag_group_by
        group = group_by[0]
        expected = f"INTERNAL_{handler._mapper.tag_column}_{group[1]}"
        self.assertEqual(len(group_by), 1)
        self.assertEqual(group[0], expected)
        self.assertEqual(group[2], group_by_key)

    def test_get_tag_order_by(self):
        """Verify that a propery order by is returned."""
        column = "pod_labels"
        value = "key"
        expected_param = (value,)

        url = "?"
        query_params = self.mocked_query_params(url, OCPCpuView)
        handler = OCPReportQueryHandler(query_params)
        result = handler.get_tag_order_by(column, value)
        expression = result.expression

        self.assertIsInstance(result, OrderBy)
        self.assertEqual(expression.sql, f"{column} -> %s")
        self.assertEqual(expression.params, expected_param)

    def test_filter_by_infrastructure_ocp_on_aws(self):
        """Test that filter by infrastructure for ocp on aws."""
        url = "?filter[resolution]=monthly&filter[time_scope_value]=-1&filter[time_scope_units]=month&filter[infrastructures]=aws"  # noqa: E501
        query_params = self.mocked_query_params(url, OCPCpuView)
        handler = OCPReportQueryHandler(query_params)
        query_data = handler.execute_query()

        self.assertTrue(query_data.get("data"))  # check that returned list is not empty
        for entry in query_data.get("data"):
            self.assertTrue(entry.get("values"))
            for value in entry.get("values"):
                self.assertIsNotNone(value.get("usage").get("value"))
                self.assertIsNotNone(value.get("request").get("value"))

    def test_filter_by_infrastructure_ocp_on_azure(self):
        """Test that filter by infrastructure for ocp on azure."""
        url = "?filter[resolution]=monthly&filter[time_scope_value]=-1&filter[time_scope_units]=month&filter[infrastructures]=azure"  # noqa: E501
        query_params = self.mocked_query_params(url, OCPCpuView)
        handler = OCPReportQueryHandler(query_params)
        query_data = handler.execute_query()

        self.assertTrue(query_data.get("data"))  # check that returned list is not empty
        for entry in query_data.get("data"):
            self.assertTrue(entry.get("values"))
            for value in entry.get("values"):
                self.assertIsNotNone(value.get("usage").get("value"))
                self.assertIsNotNone(value.get("request").get("value"))

    def test_filter_by_infrastructure_ocp(self):
        """Test that filter by infrastructure for ocp not on aws."""

        url = "?filter[resolution]=monthly&filter[time_scope_value]=-1&filter[time_scope_units]=month&filter[cluster]=OCP-On-Azure&filter[infrastructures]=aws"  # noqa: E501
        query_params = self.mocked_query_params(url, OCPCpuView)
        handler = OCPReportQueryHandler(query_params)
        query_data = handler.execute_query()

        self.assertTrue(query_data.get("data"))  # check that returned list is not empty
        for entry in query_data.get("data"):
            for value in entry.get("values"):
                self.assertEqual(value.get("usage").get("value"), 0)
                self.assertEqual(value.get("request").get("value"), 0)

    def test_order_by_null_values(self):
        """Test that order_by returns properly sorted data with null data."""
        url = "?filter[time_scope_units]=month&filter[time_scope_value]=-1&filter[resolution]=monthly"
        query_params = self.mocked_query_params(url, OCPCpuView)
        handler = OCPReportQueryHandler(query_params)

        unordered_data = [
            {"node": None, "cluster": "cluster-1"},
            {"node": "alpha", "cluster": "cluster-2"},
            {"node": "bravo", "cluster": "cluster-3"},
            {"node": "oscar", "cluster": "cluster-4"},
        ]

        order_fields = ["node"]
        expected = [
            {"node": "alpha", "cluster": "cluster-2"},
            {"node": "bravo", "cluster": "cluster-3"},
            {"node": "No-node", "cluster": "cluster-1"},
            {"node": "oscar", "cluster": "cluster-4"},
        ]
        ordered_data = handler.order_by(unordered_data, order_fields)
        self.assertEqual(ordered_data, expected)

    def test_ocp_cpu_query_group_by_cluster(self):
        """Test that group by cluster includes cluster and cluster_alias."""
        url = "?filter[time_scope_units]=month&filter[time_scope_value]=-1&filter[resolution]=monthly&filter[limit]=3&group_by[cluster]=*"  # noqa: E501
        query_params = self.mocked_query_params(url, OCPCpuView)
        handler = OCPReportQueryHandler(query_params)

        query_data = handler.execute_query()
        for data in query_data.get("data"):
            self.assertIn("clusters", data)
            for cluster_data in data.get("clusters"):
                self.assertIn("cluster", cluster_data)
                self.assertIn("values", cluster_data)
                for cluster_value in cluster_data.get("values"):
                    # cluster_value is a dictionary
                    self.assertIn("cluster", cluster_value.keys())
                    self.assertIn("clusters", cluster_value.keys())
                    self.assertIsNotNone(cluster_value["cluster"])
                    self.assertIsNotNone(cluster_value["clusters"])

    @patch("api.report.queries.ReportQueryHandler.is_openshift", new_callable=PropertyMock)
    def test_other_clusters(self, mock_is_openshift):
        """Test that group by cluster includes cluster and cluster_alias."""
        mock_is_openshift.return_value = True
        url = "?filter[time_scope_units]=month&filter[time_scope_value]=-1&filter[resolution]=monthly&filter[limit]=1&group_by[cluster]=*"  # noqa: E501
        query_params = self.mocked_query_params(url, OCPCpuView)
        handler = OCPReportQueryHandler(query_params)

        query_data = handler.execute_query()
        for data in query_data.get("data"):
            for cluster_data in data.get("clusters"):
                cluster_name = cluster_data.get("cluster", "")
                if cluster_name == "Other":
                    for cluster_value in cluster_data.get("values"):
                        self.assertTrue(len(cluster_value.get("clusters", [])) == 1)
                        self.assertTrue(len(cluster_value.get("source_uuid", [])) == 1)
                elif cluster_name == "Others":
                    for cluster_value in cluster_data.get("values"):
                        self.assertTrue(len(cluster_value.get("clusters", [])) > 1)
                        self.assertTrue(len(cluster_value.get("source_uuid", [])) > 1)

    @patch("api.report.queries.ReportQueryHandler.is_openshift", new_callable=PropertyMock)
    def test_subtotals_add_up_to_total(self, mock_is_openshift):
        """Test the apply_group_by handles different grouping scenerios."""
        mock_is_openshift.return_value = True
        group_by_list = [
            ("project", "cluster"),
            ("project", "node"),
            ("cluster", "project"),
            ("cluster", "node"),
            ("node", "cluster"),
            ("node", "project"),
        ]
        base_url = "?filter[time_scope_units]=month&filter[time_scope_value]=-1&filter[resolution]=monthly&filter[limit]=3"  # noqa: E501
        tolerance = 1
        for group_by in group_by_list:
            sub_url = "&group_by[%s]=*&group_by[%s]=*" % group_by
            url = base_url + sub_url
            query_params = self.mocked_query_params(url, OCPCpuView)
            handler = OCPReportQueryHandler(query_params)
            query_data = handler.execute_query()
            the_sum = handler.query_sum
            data = query_data["data"][0]
            result_cost, result_infra, result_sup = _calculate_subtotals(data, [], [], [])
            test_dict = {
                "cost": {
                    "expected": the_sum.get("cost", {}).get("total", {}).get("value"),
                    "result": sum(result_cost),
                },
                "infra": {
                    "expected": the_sum.get("infrastructure", {}).get("total", {}).get("value"),
                    "result": sum(result_infra),
                },
                "sup": {
                    "expected": the_sum.get("supplementary", {}).get("total", {}).get("value"),
                    "result": sum(result_sup),
                },
            }
            for _, data in test_dict.items():
                expected = data["expected"]
                result = data["result"]
                self.assertIsNotNone(expected)
                self.assertIsNotNone(result)
                self.assertLessEqual(abs(expected - result), tolerance)

    def test_source_uuid_mapping(self):  # noqa: C901
        """Test source_uuid is mapped to the correct source."""
        endpoints = [OCPCostView, OCPCpuView, OCPVolumeView, OCPMemoryView]
        with tenant_context(self.tenant):
            expected_source_uuids = list(OCPUsageReportPeriod.objects.all().values_list("provider_id", flat=True))
        source_uuid_list = []
        for endpoint in endpoints:
            urls = ["?", "?group_by[project]=*"]
            if endpoint == OCPCostView:
                urls.append("?group_by[node]=*")
            for url in urls:
                query_params = self.mocked_query_params(url, endpoint)
                handler = OCPReportQueryHandler(query_params)
                query_output = handler.execute_query()
                for dictionary in query_output.get("data"):
                    for _, value in dictionary.items():
                        if isinstance(value, list):
                            for item in value:
                                if isinstance(item, dict):
                                    if "values" in item.keys():
                                        self.assertEqual(len(item["values"]), 1)
                                        value = item["values"][0]
                                        source_uuid_list.extend(value.get("source_uuid"))
        self.assertNotEqual(source_uuid_list, [])
        for source_uuid in source_uuid_list:
            self.assertIn(source_uuid, expected_source_uuids)

    def test_group_by_project_w_limit(self):
        """COST-1252: Test that grouping by project with limit works as expected."""
        url = "?group_by[project]=*&order_by[project]=asc&filter[limit]=2"
        query_params = self.mocked_query_params(url, OCPCostView)
        handler = OCPReportQueryHandler(query_params)
        current_totals = self.get_totals_costs_by_time_scope(handler, self.ten_day_filter)
        expected_cost_total = current_totals.get("cost_total")
        self.assertIsNotNone(expected_cost_total)
        query_output = handler.execute_query()
        self.assertIsNotNone(query_output.get("data"))
        self.assertIsNotNone(query_output.get("total"))
        total = query_output.get("total")
        result_cost_total = total.get("cost", {}).get("total", {}).get("value")
        self.assertIsNotNone(result_cost_total)
        self.assertEqual(result_cost_total, expected_cost_total)

    def test_group_by_project_overhead_distributed(self):
        """COST-1252: Test that grouping by project with limit works as expected."""
        url = "?group_by[project]=*&order_by[project]=asc&filter[limit]=2"
        with tenant_context(self.tenant):
            OCPCostSummaryByProjectP.objects.update(cost_model_rate_type="platform_distributed")
        query_params = self.mocked_query_params(url, OCPCostView)
        handler = OCPReportQueryHandler(query_params)
        current_totals = self.get_totals_costs_by_time_scope(handler, self.ten_day_filter)
        expected_cost_total = current_totals.get("cost_total")
        self.assertIsNotNone(expected_cost_total)
        query_output = handler.execute_query()
        self.assertIsNotNone(query_output.get("data"))
        self.assertTrue(query_output.get("distributed_overhead"))

    def test_group_by_project_w_classification(self):
        """Test that classification works as expected."""
        url = "?group_by[project]=*&category=*"
        with patch("reporting.provider.ocp.models.OpenshiftCostCategory.objects") as mock_object:
            mock_object.values_list.return_value.distinct.return_value = ["Platform"]
            query_params = self.mocked_query_params(url, OCPCostView)
            handler = OCPReportQueryHandler(query_params)
            with tenant_context(self.tenant):
                current_totals = (
                    OCPCostSummaryByProjectP.objects.filter(handler.query_filter)
                    .annotate(**handler.annotations)
                    .aggregate(**handler._mapper.report_type_map.get("aggregates"))
                )
        expected_cost_total = current_totals.get("cost_total")
        self.assertIsNotNone(expected_cost_total)
        query_output = handler.execute_query()
        self.assertIsNotNone(query_output.get("data"))
        self.assertIsNotNone(query_output.get("total"))
        total = query_output.get("total")
        for line in query_output.get("data")[0].get("projects"):
            project = line["project"]
            classification = line["values"][0]["classification"]
            if any(project.startswith(prefix) for prefix in ("openshift-", "kube-")):
                self.assertIn(classification, {"project", "default"})
            elif project == "Network unattributed":
                self.assertEqual(classification, "unattributed")
            elif project != "Platform":
                self.assertEqual(classification, "project")
        result_cost_total = total.get("cost", {}).get("total", {}).get("value")
        self.assertIsNotNone(result_cost_total)
        overall = result_cost_total - expected_cost_total
        self.assertEqual(overall, 0)

    def test_group_by_project_w_classification_and_other(self):
        """Test that classification works as expected with Other."""
        cat_key = "Platform"
        url = "?group_by[project]=*&category=*"
        with patch("reporting.provider.ocp.models.OpenshiftCostCategory.objects") as mock_object:
            mock_object.values_list.return_value.distinct.return_value = [cat_key]
            query_params = self.mocked_query_params(url, OCPCostView)
            handler = OCPReportQueryHandler(query_params)
            with tenant_context(self.tenant):
                current_totals = (
                    OCPCostSummaryByProjectP.objects.filter(handler.query_filter)
                    .annotate(**handler.annotations)
                    .aggregate(**handler._mapper.report_type_map.get("aggregates"))
                )
            expected_cost_total = current_totals.get("cost_total")
            self.assertIsNotNone(expected_cost_total)
            query_output = handler.execute_query()
            self.assertIsNotNone(query_output.get("data"))
            self.assertIsNotNone(query_output.get("total"))
            total = query_output.get("total")
            for line in query_output.get("data")[0].get("projects"):
                project = line["project"]
                classification = line["values"][0]["classification"]
                if project == "Platform":
                    self.assertEqual(classification, f"category_{cat_key}")
                elif project in {"Other", "Others"}:
                    self.assertEqual(classification, "category")
                elif project == "Worker unallocated":
                    self.assertEqual(classification, "unallocated")
                elif project == "Network unattributed":
                    self.assertEqual(classification, "unattributed")
                else:
                    self.assertIn(classification, {"project", "default"})
            result_cost_total = total.get("cost", {}).get("total", {}).get("value")
            self.assertIsNotNone(result_cost_total)
            overall = result_cost_total - expected_cost_total
            self.assertEqual(overall, 0)

    def test_category_error(self):
        """Test category error w/o project group by."""
        url = "?category=*"
        with patch("reporting.provider.ocp.models.OpenshiftCostCategory.objects") as mock_object:
            mock_object.values_list.return_value.distinct.return_value = ["Platform"]
            with self.assertRaises(ValidationError):
                self.mocked_query_params(url, OCPCostView)

    def test_ocp_date_order_by_cost_desc(self):
        """Test that order of every other date matches the order of the `order_by` date."""
        tested = False
        yesterday = self.dh.yesterday.date()
        url = f"?order_by[cost]=desc&order_by[date]={yesterday}&group_by[project]=*"
        query_params = self.mocked_query_params(url, OCPCostView)
        handler = OCPReportQueryHandler(query_params)
        query_output = handler.execute_query()
        data = query_output.get("data")

        proj_annotations = handler.annotations.get("project")
        exch_annotations = handler.annotations.get("exchange_rate")
        infra_exch_annotations = handler.annotations.get("infra_exchange_rate")
        cost_annotations = handler.report_annotations.get("cost_total")
        with tenant_context(self.tenant):
            expected = list(
                OCPCostSummaryByProjectP.objects.filter(usage_start=str(yesterday))
                .annotate(
                    project=proj_annotations,
                    exchange_rate=exch_annotations,
                    infra_exchange_rate=infra_exch_annotations,
                )
                .values("project", "exchange_rate")
                .annotate(cost=cost_annotations)
                .order_by("-cost")
            )
        ranking_map = {}
        count = 1
        for project in expected:
            ranking_map[project.get("project")] = count
            count += 1
        for element in data:
            previous = 0
            for project in element.get("projects"):
                project_name = project.get("project")
                # This if is cause some days may not have same projects.
                # however we want the projects that do match to be in the
                # same order
                if project_name in ranking_map.keys():
                    self.assertGreaterEqual(ranking_map[project_name], previous)
                    previous = ranking_map[project_name]
                    tested = True
        self.assertTrue(tested)

    def test_ocp_date_incorrect_date(self):
        wrong_date = "200BC"
        url = f"?order_by[cost]=desc&order_by[date]={wrong_date}&group_by[project]=*"
        with self.assertRaises(ValidationError):
            self.mocked_query_params(url, OCPCostView)

    def test_ocp_out_of_range_under_date(self):
        wrong_date = materialized_view_month_start() - timedelta(days=1)
        url = f"?order_by[cost]=desc&order_by[date]={wrong_date}&group_by[project]=*"
        with self.assertRaises(ValidationError):
            self.mocked_query_params(url, OCPCostView)

    def test_ocp_out_of_range_over_date(self):
        wrong_date = DateHelper().today.date() + timedelta(days=1)
        url = f"?order_by[cost]=desc&order_by[date]={wrong_date}&group_by[project]=*"
        with self.assertRaises(ValidationError):
            self.mocked_query_params(url, OCPCostView)

    def test_ocp_date_with_no_data(self):
        # This test will group by a date that is out of range for data generated.
        # The data will still return data because other dates will still generate data.
        yesterday = DateHelper().today.date()
        yesterday_month = yesterday - relativedelta(months=2)
        url = f"?group_by[project]=*&order_by[cost]=desc&order_by[date]={yesterday_month}&end_date={yesterday}&start_date={yesterday_month}"  # noqa: E501
        query_params = self.mocked_query_params(url, OCPCostView)
        handler = OCPReportQueryHandler(query_params)
        query_output = handler.execute_query()
        data = query_output.get("data")
        self.assertIsNotNone(data)

    def test_exclude_persistentvolumeclaim(self):
        """Test that the exclude persistentvolumeclaim works for volume endpoints."""
        url = "?group_by[persistentvolumeclaim]=*"
        query_params = self.mocked_query_params(url, OCPVolumeView)
        handler = OCPReportQueryHandler(query_params)
        overall_output = handler.execute_query()
        overall_total = handler.query_sum.get("cost", {}).get("total", {}).get("value")
        opt_value = None
        for date_dict in overall_output.get("data", [{}]):
            for element in date_dict.get("persistentvolumeclaims"):
                if "No-persistentvolumeclaim" != element.get("persistentvolumeclaim"):
                    opt_value = element.get("persistentvolumeclaim")
                    break
            if opt_value:
                break
        # Grab filtered value
        filtered_url = f"?group_by[persistentvolumeclaim]=*&filter[persistentvolumeclaim]={opt_value}"
        query_params = self.mocked_query_params(filtered_url, OCPVolumeView)
        handler = OCPReportQueryHandler(query_params)
        handler.execute_query()
        filtered_total = handler.query_sum.get("cost", {}).get("total", {}).get("value")
        expected_total = overall_total - filtered_total
        # Test exclude
        exclude_url = f"?group_by[persistentvolumeclaim]=*&exclude[persistentvolumeclaim]={opt_value}"
        query_params = self.mocked_query_params(exclude_url, OCPVolumeView)
        handler = OCPReportQueryHandler(query_params)
        self.assertIsNotNone(handler.query_exclusions)
        excluded_output = handler.execute_query()
        excluded_total = handler.query_sum.get("cost", {}).get("total", {}).get("value")
        excluded_data = excluded_output.get("data")
        # Check to make sure the value is not in the return
        for date_dict in excluded_data:
            grouping_list = date_dict.get("persistentvolumeclaims", [])
            self.assertIsNotNone(grouping_list)
            for group_dict in grouping_list:
                if "No-persistentvolumeclaim" != opt_value:
                    self.assertNotEqual(opt_value, group_dict.get("persistentvolumeclaim"))
        self.assertAlmostEqual(expected_total, excluded_total, 6)
        self.assertNotEqual(overall_total, excluded_total)

    def test_exclude_functionality(self):
        """Test that the exclude feature works for all options."""
        # This is a base test, if functionality is tested separately
        # or does not apply to all ocp endpoints, then it can be added
        # here:
        remove_from_test = {"infrastructures", "category", "persistentvolumeclaim"}
        exclude_opts = set(OCPExcludeSerializer._opfields).difference(remove_from_test)
        for exclude_opt in exclude_opts:
            for view in [OCPCostView, OCPCpuView, OCPMemoryView, OCPVolumeView]:
                with self.subTest(exclude_opt):
                    overall_url = f"?group_by[{exclude_opt}]=*"
                    query_params = self.mocked_query_params(overall_url, view)
                    handler = OCPReportQueryHandler(query_params)
                    overall_output = handler.execute_query()
                    overall_total = handler.query_sum.get("cost", {}).get("total", {}).get("value")
                    opt_value = None
                    for date_dict in overall_output.get("data", [{}]):
                        for element in date_dict.get(f"{exclude_opt}s"):
                            if f"No-{exclude_opt}" != element.get(exclude_opt):
                                opt_value = element.get(exclude_opt)
                                break
                        if opt_value:
                            break
                    # Grab filtered value
                    filtered_url = f"?group_by[{exclude_opt}]=*&filter[{exclude_opt}]={opt_value}"
                    query_params = self.mocked_query_params(filtered_url, view)
                    handler = OCPReportQueryHandler(query_params)
                    handler.execute_query()
                    filtered_total = handler.query_sum.get("cost", {}).get("total", {}).get("value")
                    expected_total = overall_total - filtered_total
                    # Test exclude
                    exclude_url = f"?group_by[{exclude_opt}]=*&exclude[{exclude_opt}]={opt_value}"
                    query_params = self.mocked_query_params(exclude_url, view)
                    handler = OCPReportQueryHandler(query_params)
                    self.assertIsNotNone(handler.query_exclusions)
                    excluded_output = handler.execute_query()
                    excluded_total = handler.query_sum.get("cost", {}).get("total", {}).get("value")
                    excluded_data = excluded_output.get("data")
                    # Check to make sure the value is not in the return
                    for date_dict in excluded_data:
                        grouping_list = date_dict.get(f"{exclude_opt}s", [])
                        self.assertIsNotNone(grouping_list)
                        for group_dict in grouping_list:
                            if f"No-{exclude_opt}" != opt_value:
                                self.assertNotEqual(opt_value, group_dict.get(exclude_opt))
                    self.assertAlmostEqual(expected_total, excluded_total, 6)
                    self.assertNotEqual(overall_total, excluded_total)

    def test_exclude_infastructures(self):
        """Test that the exclude feature works for all options."""
        # It works on cost endpoint, but not the other views:
        for view in [OCPVolumeView, OCPCostView, OCPCpuView, OCPMemoryView]:
            with self.subTest(view=view):
                # Grab overall value
                overall_url = "?"
                query_params = self.mocked_query_params(overall_url, view)
                handler = OCPReportQueryHandler(query_params)
                handler.execute_query()
                ocp_total = handler.query_sum.get("cost", {}).get("total", {}).get("value")
                ocp_raw = handler.query_sum.get("cost").get("raw", {}).get("value")
                # Grab azure filtered value
                azure_url = "?filter[infrastructures]=azure"
                query_params = self.mocked_query_params(azure_url, view)
                handler = OCPReportQueryHandler(query_params)
                handler.execute_query()
                azure_filtered_total = handler.query_sum.get("cost", {}).get("total", {}).get("value")
                # Grab gcp filtered value
                gcp_url = "?filter[infrastructures]=gcp"
                query_params = self.mocked_query_params(gcp_url, view)
                handler = OCPReportQueryHandler(query_params)
                handler.execute_query()
                gcp_filtered_total = handler.query_sum.get("cost", {}).get("total", {}).get("value")
                # Test exclude
                # we subtract the ocp_raw cost here because we only want cost associated to
                # an infrastructure here, or atleast that is my understanding.
                expected_total = (ocp_total + azure_filtered_total + gcp_filtered_total) - ocp_raw
                exclude_url = "?exclude[infrastructures]=aws"
                query_params = self.mocked_query_params(exclude_url, view)
                handler = OCPReportQueryHandler(query_params)
                self.assertIsNotNone(handler.query_exclusions)
                handler.execute_query()
                excluded_result = handler.query_sum.get("cost", {}).get("total", {}).get("value")
                self.assertAlmostEqual(expected_total, excluded_result, 6)

    def test_exclude_tags(self):
        """Test that the exclude works for our tags."""
        query_params = self.mocked_query_params("?", OCPTagView)
        handler = OCPTagQueryHandler(query_params)
        tags = handler.get_tags()
        group_tag = None
        check_no_option = False
        exclude_vals = []
        for tag_dict in tags:
            if len(tag_dict.get("values")) > len(exclude_vals):
                group_tag = tag_dict.get("key")
                exclude_vals = tag_dict.get("values")
        url = f"?filter[time_scope_units]=month&filter[time_scope_value]=-1&filter[resolution]=daily&group_by[tag:{group_tag}]=*"  # noqa: E501
        query_params = self.mocked_query_params(url, OCPCostView)
        handler = OCPReportQueryHandler(query_params)
        data = handler.execute_query().get("data")
        if f"No-{group_tag}" in str(data):
            check_no_option = True
        returned_values = []
        for date in data:
            date_list = date.get(f"{group_tag}s")
            for date_dict in date_list:
                tag_value = date_dict.get(group_tag)
                if tag_value not in returned_values:
                    returned_values.append(tag_value)
        exclude_vals = [value for value in exclude_vals if value in returned_values]
        previous_total = handler.query_sum.get("cost", {}).get("total", {}).get("value")
        for exclude_value in exclude_vals:
            url += f"&exclude[tag:{group_tag}]={exclude_value}"
            query_params = self.mocked_query_params(url, OCPCostView)
            handler = OCPReportQueryHandler(query_params)
            data = handler.execute_query()
            if check_no_option:
                self.assertIn(f"No-{group_tag}", str(data))
            current_total = handler.query_sum.get("cost", {}).get("total", {}).get("value")
            self.assertLess(current_total, previous_total)
            previous_total = current_total

    def test_multi_exclude_persistentvolumeclaim_functionality(self):
        """Test that the exclude feature works for all options."""
        base_url = "?group_by[persistentvolumeclaim]=*&filter[time_scope_units]=month&filter[resolution]=monthly&filter[time_scope_value]=-1"  # noqa: E501
        query_params = self.mocked_query_params(base_url, OCPVolumeView)
        handler = OCPReportQueryHandler(query_params)
        overall_output = handler.execute_query()
        opt_dict = overall_output.get("data", [{}])[0]
        opt_list = opt_dict.get("persistentvolumeclaims")
        exclude_one = None
        exclude_two = None
        for exclude_option in opt_list:
            if "No-" not in exclude_option.get("persistentvolumeclaim"):
                if not exclude_one:
                    exclude_one = exclude_option.get("persistentvolumeclaim")
                elif not exclude_two:
                    exclude_two = exclude_option.get("persistentvolumeclaim")
                else:
                    continue
        self.assertIsNotNone(exclude_one)
        self.assertIsNotNone(exclude_two)

        url = base_url + f"&exclude[persistentvolumeclaim]={exclude_one}&exclude[persistentvolumeclaim]={exclude_two}"
        query_params = self.mocked_query_params(url, OCPVolumeView)
        handler = OCPReportQueryHandler(query_params)
        self.assertIsNotNone(handler.query_exclusions)
        excluded_output = handler.execute_query()
        excluded_data = excluded_output.get("data")
        self.assertIsNotNone(excluded_data)
        for date_dict in excluded_data:
            grouping_list = date_dict.get("persistentvolumeclaims", [])
            self.assertIsNotNone(grouping_list)
            for group_dict in grouping_list:
                self.assertNotIn(group_dict.get("persistentvolumeclaim"), [exclude_one, exclude_two])

    def test_multi_exclude_functionality(self):
        """Test that the exclude feature works for all options."""
        remove_from_test = {"infrastructures", "category", "persistentvolumeclaim"}
        exclude_opts = set(OCPExcludeSerializer._opfields).difference(remove_from_test)
        for ex_opt in exclude_opts:
            base_url = f"?group_by[{ex_opt}]=*&filter[time_scope_units]=month&filter[resolution]=monthly&filter[time_scope_value]=-1"  # noqa: E501
            for view in [OCPVolumeView, OCPCostView, OCPCpuView, OCPMemoryView]:
                query_params = self.mocked_query_params(base_url, view)
                handler = OCPReportQueryHandler(query_params)
                overall_output = handler.execute_query()
                opt_dict = overall_output.get("data", [{}])[0]
                opt_list = opt_dict.get(f"{ex_opt}s")
                exclude_one = None
                exclude_two = None
                for exclude_option in opt_list:
                    if "No-" not in exclude_option.get(ex_opt):
                        if not exclude_one:
                            exclude_one = exclude_option.get(ex_opt)
                        elif not exclude_two:
                            exclude_two = exclude_option.get(ex_opt)
                        else:
                            continue
                if not exclude_one or not exclude_two:
                    continue
                url = base_url + f"&exclude[or:{ex_opt}]={exclude_one}&exclude[or:{ex_opt}]={exclude_two}"
                with self.subTest(url=url, view=view, ex_opt=ex_opt):
                    query_params = self.mocked_query_params(url, view)
                    handler = OCPReportQueryHandler(query_params)
                    self.assertIsNotNone(handler.query_exclusions)
                    excluded_output = handler.execute_query()
                    excluded_data = excluded_output.get("data")
                    self.assertIsNotNone(excluded_data)
                    for date_dict in excluded_data:
                        grouping_list = date_dict.get(f"{ex_opt}s", [])
                        self.assertIsNotNone(grouping_list)
                        for group_dict in grouping_list:
                            self.assertNotIn(group_dict.get(ex_opt), [exclude_one, exclude_two])

    def test_ocp_cpu_query_group_by_storage_class(self):
        """Test that group by storageclass functionality works."""
        group_by_key = "storageclass"
        url = f"?filter[time_scope_units]=month&filter[time_scope_value]=-1&filter[resolution]=monthly&filter[limit]=3&group_by[{group_by_key}]=*"  # noqa: E501
        query_params = self.mocked_query_params(url, OCPCpuView)
        handler = OCPReportQueryHandler(query_params)
        query_data = handler.execute_query()
        tested = False
        for data in query_data.get("data"):
            result_key = group_by_key + "s"
            self.assertIn(result_key, data)
            for stor_cls_data in data.get(result_key):
                self.assertIn(group_by_key, stor_cls_data)
                self.assertIn("values", stor_cls_data)
                for storage_value in stor_cls_data.get("values"):
                    self.assertIn(group_by_key, storage_value.keys())
                    self.assertIsNotNone(storage_value[group_by_key])
                    tested = True
        self.assertTrue(tested)

    def test_execute_vm_csv_query(self):
        query_params = self.mocked_query_params("", OCPReportVirtualMachinesView)
        handler = OCPReportQueryHandler(query_params)
        handler.is_csv_output = True
        handler.time_interval = [self.dh.this_month_start]
        query_output = handler.execute_query()
        data = query_output.get("data")
        self.assertIsNotNone(data)

    def test_format_tags(self):
        """Test that tags are formatted correctly."""

        query_params = self.mocked_query_params("", OCPReportVirtualMachinesView)
        handler = OCPReportQueryHandler(query_params)

        test_tags_format_map = [
            {
                "test_tags": [{"application": "CMSapp", "instance-type": "large", "vm_kubevirt_io_name": "fedora"}],
                "expected_output": [
                    {"key": "application", "values": ["CMSapp"]},
                    {"key": "instance-type", "values": ["large"]},
                    {"key": "vm_kubevirt_io_name", "values": ["fedora"]},
                ],
            },
            {"test_tags": [], "expected_output": []},
        ]

        for item in test_tags_format_map:
            with self.subTest(params=item):
                result = handler.format_tags(item.get("test_tags"))
                self.assertEqual(result, item.get("expected_output"))

    def test_gpu_filter_by_model_filters_correctly(self):
        """Test that GPU model filter actually filters data correctly."""
        with tenant_context(self.tenant):
            # Get distinct models from database
            models = list(
                OCPGpuSummaryP.objects.values_list("gpu_model_name", flat=True).distinct().order_by("gpu_model_name")
            )
<<<<<<< HEAD

            if len(models) >= 2:
                # Test filtering by first model
                test_model = models[0]

                url = reverse("reports-openshift-gpu")
                params = {"filter[model]": test_model}
                url = f"{url}?{urlencode(params)}"
                client = APIClient()
                response = client.get(url, **self.headers)

                self.assertEqual(response.status_code, status.HTTP_200_OK)
                data = response.data

                # Verify that response includes the filter in meta
                self.assertIn("meta", data)
                self.assertIn("filter", data["meta"])
                self.assertIn("model", data["meta"]["filter"])
                self.assertEqual(data["meta"]["filter"]["model"], [test_model])

                # Verify data is present (not empty)
                self.assertIn("data", data)
                self.assertGreater(len(data["data"]), 0)
=======
            # Test filtering by first model
            test_model = models[0]

        url = reverse("reports-openshift-gpu")
        params = {"filter[model]": test_model}
        url = f"{url}?{urlencode(params)}"
        client = APIClient()
        response = client.get(url, **self.headers)

        self.assertEqual(response.status_code, status.HTTP_200_OK)
        data = response.data

        # Verify that response includes the filter in meta
        self.assertIn("meta", data)
        self.assertIn("filter", data["meta"])
        self.assertIn("model", data["meta"]["filter"])
        self.assertEqual(data["meta"]["filter"]["model"], [test_model])

        # Verify data is present (not empty)
        self.assertIn("data", data)
        self.assertGreater(len(data["data"]), 0)
>>>>>>> 53296baf

    def test_gpu_filter_by_vendor_filters_correctly(self):
        """Test that GPU vendor filter actually filters data correctly."""
        with tenant_context(self.tenant):
            # Get distinct vendors from database
            vendors = list(
                OCPGpuSummaryP.objects.values_list("gpu_vendor_name", flat=True).distinct().order_by("gpu_vendor_name")
            )
<<<<<<< HEAD

            if vendors:
                test_vendor = vendors[0]

                url = reverse("reports-openshift-gpu")
                params = {"filter[vendor]": test_vendor}
                url = f"{url}?{urlencode(params)}"
                client = APIClient()
                response = client.get(url, **self.headers)

                self.assertEqual(response.status_code, status.HTTP_200_OK)
                data = response.data

                # Verify that response includes the filter in meta
                self.assertIn("meta", data)
                self.assertIn("filter", data["meta"])
                self.assertIn("vendor", data["meta"]["filter"])
                self.assertEqual(data["meta"]["filter"]["vendor"], [test_vendor])
=======
            test_vendor = vendors[0]

        url = reverse("reports-openshift-gpu")
        params = {"filter[vendor]": test_vendor}
        url = f"{url}?{urlencode(params)}"
        client = APIClient()
        response = client.get(url, **self.headers)

        self.assertEqual(response.status_code, status.HTTP_200_OK)
        data = response.data

        # Verify that response includes the filter in meta
        self.assertIn("meta", data)
        self.assertIn("filter", data["meta"])
        self.assertIn("vendor", data["meta"]["filter"])
        self.assertEqual(data["meta"]["filter"]["vendor"], [test_vendor])
>>>>>>> 53296baf

    def test_gpu_multiple_model_filters_use_or_logic(self):
        """Test that multiple GPU model filter values use OR logic."""
        with tenant_context(self.tenant):
            # Get distinct models from database
            models = list(
                OCPGpuSummaryP.objects.values_list("gpu_model_name", flat=True).distinct().order_by("gpu_model_name")
            )
<<<<<<< HEAD

            if len(models) >= 2:
                model1 = models[0]
                model2 = models[1]

                # Query with multiple models
                url = reverse("reports-openshift-gpu")
                params = [("filter[model]", model1), ("filter[model]", model2)]
                url = f"{url}?{urlencode(params)}"
                client = APIClient()
                response = client.get(url, **self.headers)

                self.assertEqual(response.status_code, status.HTTP_200_OK)
                data = response.data

                # Verify both models are in the filter
                self.assertIn("meta", data)
                self.assertIn("filter", data["meta"])
                self.assertIn("model", data["meta"]["filter"])
                filter_models = data["meta"]["filter"]["model"]
                self.assertIn(model1, filter_models)
                self.assertIn(model2, filter_models)
=======
            model1 = models[0]
            model2 = models[1]

        # Query with multiple models
        url = reverse("reports-openshift-gpu")
        params = [("filter[model]", model1), ("filter[model]", model2)]
        url = f"{url}?{urlencode(params)}"
        client = APIClient()
        response = client.get(url, **self.headers)

        self.assertEqual(response.status_code, status.HTTP_200_OK)
        data = response.data

        # Verify both models are in the filter
        self.assertIn("meta", data)
        self.assertIn("filter", data["meta"])
        self.assertIn("model", data["meta"]["filter"])
        filter_models = data["meta"]["filter"]["model"]
        self.assertIn(model1, filter_models)
        self.assertIn(model2, filter_models)
>>>>>>> 53296baf

    def test_gpu_group_by_model_returns_grouped_data(self):
        """Test that GPU group_by model returns data grouped by model."""
        url = reverse("reports-openshift-gpu")
        params = {"group_by[model]": "*"}
        url = f"{url}?{urlencode(params)}"
        client = APIClient()
        response = client.get(url, **self.headers)

        self.assertEqual(response.status_code, status.HTTP_200_OK)
        data = response.data

        # Verify group_by is in meta
        self.assertIn("meta", data)
        self.assertIn("group_by", data["meta"])
        self.assertIn("model", data["meta"]["group_by"])

        # Verify data structure has grouped values
        self.assertIn("data", data)
<<<<<<< HEAD
        if len(data["data"]) > 0:
            # Check that data has proper structure with models
            first_entry = data["data"][0]
            self.assertIn("date", first_entry)
            # Values should exist and have model information
            if "values" in first_entry and len(first_entry["values"]) > 0:
                first_value = first_entry["values"][0]
                self.assertIn("model", first_value)
=======
        self.assertGreater(len(data["data"]), 0)
        # Check that data has proper structure with models
        first_entry = data["data"][0]
        self.assertIn("date", first_entry)
        # Values should exist and have model information
        self.assertIn("values", first_entry)
        self.assertGreater(len(first_entry["values"]), 0)
        first_value = first_entry["values"][0]
        self.assertIn("model", first_value)
>>>>>>> 53296baf

    def test_gpu_group_by_vendor_returns_grouped_data(self):
        """Test that GPU group_by vendor returns data grouped by vendor."""
        url = reverse("reports-openshift-gpu")
        params = {"group_by[vendor]": "*"}
        url = f"{url}?{urlencode(params)}"
        client = APIClient()
        response = client.get(url, **self.headers)

        self.assertEqual(response.status_code, status.HTTP_200_OK)
        data = response.data

        # Verify group_by is in meta
        self.assertIn("meta", data)
        self.assertIn("group_by", data["meta"])
        self.assertIn("vendor", data["meta"]["group_by"])

        # Verify data structure has grouped values
        self.assertIn("data", data)
<<<<<<< HEAD
        if len(data["data"]) > 0:
            first_entry = data["data"][0]
            self.assertIn("date", first_entry)
            if "values" in first_entry and len(first_entry["values"]) > 0:
                first_value = first_entry["values"][0]
                self.assertIn("vendor", first_value)
=======
        self.assertGreater(len(data["data"]), 0)
        first_entry = data["data"][0]
        self.assertIn("date", first_entry)
        self.assertIn("values", first_entry)
        self.assertGreater(len(first_entry["values"]), 0)
        first_value = first_entry["values"][0]
        self.assertIn("vendor", first_value)
>>>>>>> 53296baf

    def test_gpu_order_by_without_matching_group_by_fails(self):
        """Test that GPU order_by model without group_by model fails."""
        url = reverse("reports-openshift-gpu")
        params = {"order_by[model]": "asc"}
        url = f"{url}?{urlencode(params)}"
        client = APIClient()
        response = client.get(url, **self.headers)

        # Should return 400 Bad Request
        self.assertEqual(response.status_code, status.HTTP_400_BAD_REQUEST)
        data = response.data

        # Verify error message mentions group_by requirement
        self.assertIn("order_by", data)

    def test_gpu_order_by_cost_with_group_by_model_works(self):
        """Test that GPU order_by cost with group_by model works correctly."""
        url = reverse("reports-openshift-gpu")
        params = {"group_by[model]": "*", "order_by[cost]": "desc"}
        url = f"{url}?{urlencode(params)}"
        client = APIClient()
        response = client.get(url, **self.headers)

        self.assertEqual(response.status_code, status.HTTP_200_OK)
        data = response.data

        # Verify both group_by and order_by are in meta
        self.assertIn("meta", data)
        self.assertIn("group_by", data["meta"])
        self.assertIn("order_by", data["meta"])
        self.assertIn("model", data["meta"]["group_by"])

    def test_gpu_filter_and_group_by_combination(self):
        """Test that GPU filter and group_by work together correctly."""
        with tenant_context(self.tenant):
            # Get a model to filter by
            models = list(
                OCPGpuSummaryP.objects.values_list("gpu_model_name", flat=True).distinct().order_by("gpu_model_name")
            )
<<<<<<< HEAD

            if models:
                test_model = models[0]

                url = reverse("reports-openshift-gpu")
                params = {"filter[model]": test_model, "group_by[node]": "*"}
                url = f"{url}?{urlencode(params)}"
                client = APIClient()
                response = client.get(url, **self.headers)

                self.assertEqual(response.status_code, status.HTTP_200_OK)
                data = response.data

                # Verify both filter and group_by are applied
                self.assertIn("meta", data)
                self.assertIn("filter", data["meta"])
                self.assertIn("group_by", data["meta"])
                self.assertEqual(data["meta"]["filter"]["model"], [test_model])
                self.assertIn("node", data["meta"]["group_by"])
=======
            test_model = models[0]

        url = reverse("reports-openshift-gpu")
        params = {"filter[model]": test_model, "group_by[node]": "*"}
        url = f"{url}?{urlencode(params)}"
        client = APIClient()
        response = client.get(url, **self.headers)

        self.assertEqual(response.status_code, status.HTTP_200_OK)
        data = response.data

        # Verify both filter and group_by are applied
        self.assertIn("meta", data)
        self.assertIn("filter", data["meta"])
        self.assertIn("group_by", data["meta"])
        self.assertEqual(data["meta"]["filter"]["model"], [test_model])
        self.assertIn("node", data["meta"]["group_by"])
>>>>>>> 53296baf

    def test_gpu_filter_case_insensitive(self):
        """Test that GPU filters are case insensitive."""
        with tenant_context(self.tenant):
            # Get a model from database
            models = list(OCPGpuSummaryP.objects.values_list("gpu_model_name", flat=True).distinct())
<<<<<<< HEAD

            if models:
                test_model = models[0]

                # Test with uppercase
                url1 = reverse("reports-openshift-gpu")
                params1 = {"filter[model]": test_model.upper()}
                url1 = f"{url1}?{urlencode(params1)}"
                client = APIClient()
                response1 = client.get(url1, **self.headers)

                # Test with lowercase
                url2 = reverse("reports-openshift-gpu")
                params2 = {"filter[model]": test_model.lower()}
                url2 = f"{url2}?{urlencode(params2)}"
                response2 = client.get(url2, **self.headers)

                # Both should return 200 OK
                self.assertEqual(response1.status_code, status.HTTP_200_OK)
                self.assertEqual(response2.status_code, status.HTTP_200_OK)

                # Both should return data (case insensitive search should work)
                data1 = response1.data
                data2 = response2.data

                # Verify that total costs are the same (case doesn't matter)
                if "meta" in data1 and "meta" in data2:
                    total1 = data1["meta"].get("total", {}).get("cost", {}).get("total", {}).get("value", 0)
                    total2 = data2["meta"].get("total", {}).get("cost", {}).get("total", {}).get("value", 0)
                    self.assertEqual(total1, total2, "Case insensitive filter should return same results")
=======
            test_model = models[0]

        # Test with uppercase
        url1 = reverse("reports-openshift-gpu")
        params1 = {"filter[model]": test_model.upper()}
        url1 = f"{url1}?{urlencode(params1)}"
        client = APIClient()
        response1 = client.get(url1, **self.headers)

        # Test with lowercase
        url2 = reverse("reports-openshift-gpu")
        params2 = {"filter[model]": test_model.lower()}
        url2 = f"{url2}?{urlencode(params2)}"
        response2 = client.get(url2, **self.headers)

        # Both should return 200 OK
        self.assertEqual(response1.status_code, status.HTTP_200_OK)
        self.assertEqual(response2.status_code, status.HTTP_200_OK)

        # Both should return data (case insensitive search should work)
        data1 = response1.data
        data2 = response2.data

        # Verify that total costs are the same (case doesn't matter)
        total1 = data1["meta"].get("total", {}).get("cost", {}).get("total", {}).get("value", 0)
        total2 = data2["meta"].get("total", {}).get("cost", {}).get("total", {}).get("value", 0)
        self.assertEqual(total1, total2, "Case insensitive filter should return same results")
>>>>>>> 53296baf

    def test_gpu_invalid_filter_value_returns_empty(self):
        """Test that GPU filtering by non-existent value returns empty results."""
        url = reverse("reports-openshift-gpu")
        params = {"filter[model]": "NONEXISTENT_MODEL_XYZ_123"}
        url = f"{url}?{urlencode(params)}"
        client = APIClient()
        response = client.get(url, **self.headers)

        self.assertEqual(response.status_code, status.HTTP_200_OK)
        data = response.data

        # Should return valid structure but with zero cost
        self.assertIn("meta", data)
<<<<<<< HEAD
        if "total" in data["meta"]:
            total_cost = data["meta"]["total"].get("cost", {}).get("total", {}).get("value", 0)
            self.assertEqual(total_cost, 0.0, "Non-existent model should return zero cost")
=======
        total_cost = data["meta"].get("total", {}).get("cost", {}).get("total", {}).get("value", 0)
        self.assertEqual(total_cost, 0.0, "Non-existent model should return zero cost")
>>>>>>> 53296baf
<|MERGE_RESOLUTION|>--- conflicted
+++ resolved
@@ -1543,31 +1543,6 @@
             models = list(
                 OCPGpuSummaryP.objects.values_list("gpu_model_name", flat=True).distinct().order_by("gpu_model_name")
             )
-<<<<<<< HEAD
-
-            if len(models) >= 2:
-                # Test filtering by first model
-                test_model = models[0]
-
-                url = reverse("reports-openshift-gpu")
-                params = {"filter[model]": test_model}
-                url = f"{url}?{urlencode(params)}"
-                client = APIClient()
-                response = client.get(url, **self.headers)
-
-                self.assertEqual(response.status_code, status.HTTP_200_OK)
-                data = response.data
-
-                # Verify that response includes the filter in meta
-                self.assertIn("meta", data)
-                self.assertIn("filter", data["meta"])
-                self.assertIn("model", data["meta"]["filter"])
-                self.assertEqual(data["meta"]["filter"]["model"], [test_model])
-
-                # Verify data is present (not empty)
-                self.assertIn("data", data)
-                self.assertGreater(len(data["data"]), 0)
-=======
             # Test filtering by first model
             test_model = models[0]
 
@@ -1589,7 +1564,6 @@
         # Verify data is present (not empty)
         self.assertIn("data", data)
         self.assertGreater(len(data["data"]), 0)
->>>>>>> 53296baf
 
     def test_gpu_filter_by_vendor_filters_correctly(self):
         """Test that GPU vendor filter actually filters data correctly."""
@@ -1598,26 +1572,6 @@
             vendors = list(
                 OCPGpuSummaryP.objects.values_list("gpu_vendor_name", flat=True).distinct().order_by("gpu_vendor_name")
             )
-<<<<<<< HEAD
-
-            if vendors:
-                test_vendor = vendors[0]
-
-                url = reverse("reports-openshift-gpu")
-                params = {"filter[vendor]": test_vendor}
-                url = f"{url}?{urlencode(params)}"
-                client = APIClient()
-                response = client.get(url, **self.headers)
-
-                self.assertEqual(response.status_code, status.HTTP_200_OK)
-                data = response.data
-
-                # Verify that response includes the filter in meta
-                self.assertIn("meta", data)
-                self.assertIn("filter", data["meta"])
-                self.assertIn("vendor", data["meta"]["filter"])
-                self.assertEqual(data["meta"]["filter"]["vendor"], [test_vendor])
-=======
             test_vendor = vendors[0]
 
         url = reverse("reports-openshift-gpu")
@@ -1634,7 +1588,6 @@
         self.assertIn("filter", data["meta"])
         self.assertIn("vendor", data["meta"]["filter"])
         self.assertEqual(data["meta"]["filter"]["vendor"], [test_vendor])
->>>>>>> 53296baf
 
     def test_gpu_multiple_model_filters_use_or_logic(self):
         """Test that multiple GPU model filter values use OR logic."""
@@ -1643,30 +1596,6 @@
             models = list(
                 OCPGpuSummaryP.objects.values_list("gpu_model_name", flat=True).distinct().order_by("gpu_model_name")
             )
-<<<<<<< HEAD
-
-            if len(models) >= 2:
-                model1 = models[0]
-                model2 = models[1]
-
-                # Query with multiple models
-                url = reverse("reports-openshift-gpu")
-                params = [("filter[model]", model1), ("filter[model]", model2)]
-                url = f"{url}?{urlencode(params)}"
-                client = APIClient()
-                response = client.get(url, **self.headers)
-
-                self.assertEqual(response.status_code, status.HTTP_200_OK)
-                data = response.data
-
-                # Verify both models are in the filter
-                self.assertIn("meta", data)
-                self.assertIn("filter", data["meta"])
-                self.assertIn("model", data["meta"]["filter"])
-                filter_models = data["meta"]["filter"]["model"]
-                self.assertIn(model1, filter_models)
-                self.assertIn(model2, filter_models)
-=======
             model1 = models[0]
             model2 = models[1]
 
@@ -1687,7 +1616,6 @@
         filter_models = data["meta"]["filter"]["model"]
         self.assertIn(model1, filter_models)
         self.assertIn(model2, filter_models)
->>>>>>> 53296baf
 
     def test_gpu_group_by_model_returns_grouped_data(self):
         """Test that GPU group_by model returns data grouped by model."""
@@ -1707,16 +1635,6 @@
 
         # Verify data structure has grouped values
         self.assertIn("data", data)
-<<<<<<< HEAD
-        if len(data["data"]) > 0:
-            # Check that data has proper structure with models
-            first_entry = data["data"][0]
-            self.assertIn("date", first_entry)
-            # Values should exist and have model information
-            if "values" in first_entry and len(first_entry["values"]) > 0:
-                first_value = first_entry["values"][0]
-                self.assertIn("model", first_value)
-=======
         self.assertGreater(len(data["data"]), 0)
         # Check that data has proper structure with models
         first_entry = data["data"][0]
@@ -1726,7 +1644,6 @@
         self.assertGreater(len(first_entry["values"]), 0)
         first_value = first_entry["values"][0]
         self.assertIn("model", first_value)
->>>>>>> 53296baf
 
     def test_gpu_group_by_vendor_returns_grouped_data(self):
         """Test that GPU group_by vendor returns data grouped by vendor."""
@@ -1746,14 +1663,6 @@
 
         # Verify data structure has grouped values
         self.assertIn("data", data)
-<<<<<<< HEAD
-        if len(data["data"]) > 0:
-            first_entry = data["data"][0]
-            self.assertIn("date", first_entry)
-            if "values" in first_entry and len(first_entry["values"]) > 0:
-                first_value = first_entry["values"][0]
-                self.assertIn("vendor", first_value)
-=======
         self.assertGreater(len(data["data"]), 0)
         first_entry = data["data"][0]
         self.assertIn("date", first_entry)
@@ -1761,7 +1670,6 @@
         self.assertGreater(len(first_entry["values"]), 0)
         first_value = first_entry["values"][0]
         self.assertIn("vendor", first_value)
->>>>>>> 53296baf
 
     def test_gpu_order_by_without_matching_group_by_fails(self):
         """Test that GPU order_by model without group_by model fails."""
@@ -1802,27 +1710,6 @@
             models = list(
                 OCPGpuSummaryP.objects.values_list("gpu_model_name", flat=True).distinct().order_by("gpu_model_name")
             )
-<<<<<<< HEAD
-
-            if models:
-                test_model = models[0]
-
-                url = reverse("reports-openshift-gpu")
-                params = {"filter[model]": test_model, "group_by[node]": "*"}
-                url = f"{url}?{urlencode(params)}"
-                client = APIClient()
-                response = client.get(url, **self.headers)
-
-                self.assertEqual(response.status_code, status.HTTP_200_OK)
-                data = response.data
-
-                # Verify both filter and group_by are applied
-                self.assertIn("meta", data)
-                self.assertIn("filter", data["meta"])
-                self.assertIn("group_by", data["meta"])
-                self.assertEqual(data["meta"]["filter"]["model"], [test_model])
-                self.assertIn("node", data["meta"]["group_by"])
-=======
             test_model = models[0]
 
         url = reverse("reports-openshift-gpu")
@@ -1840,45 +1727,12 @@
         self.assertIn("group_by", data["meta"])
         self.assertEqual(data["meta"]["filter"]["model"], [test_model])
         self.assertIn("node", data["meta"]["group_by"])
->>>>>>> 53296baf
 
     def test_gpu_filter_case_insensitive(self):
         """Test that GPU filters are case insensitive."""
         with tenant_context(self.tenant):
             # Get a model from database
             models = list(OCPGpuSummaryP.objects.values_list("gpu_model_name", flat=True).distinct())
-<<<<<<< HEAD
-
-            if models:
-                test_model = models[0]
-
-                # Test with uppercase
-                url1 = reverse("reports-openshift-gpu")
-                params1 = {"filter[model]": test_model.upper()}
-                url1 = f"{url1}?{urlencode(params1)}"
-                client = APIClient()
-                response1 = client.get(url1, **self.headers)
-
-                # Test with lowercase
-                url2 = reverse("reports-openshift-gpu")
-                params2 = {"filter[model]": test_model.lower()}
-                url2 = f"{url2}?{urlencode(params2)}"
-                response2 = client.get(url2, **self.headers)
-
-                # Both should return 200 OK
-                self.assertEqual(response1.status_code, status.HTTP_200_OK)
-                self.assertEqual(response2.status_code, status.HTTP_200_OK)
-
-                # Both should return data (case insensitive search should work)
-                data1 = response1.data
-                data2 = response2.data
-
-                # Verify that total costs are the same (case doesn't matter)
-                if "meta" in data1 and "meta" in data2:
-                    total1 = data1["meta"].get("total", {}).get("cost", {}).get("total", {}).get("value", 0)
-                    total2 = data2["meta"].get("total", {}).get("cost", {}).get("total", {}).get("value", 0)
-                    self.assertEqual(total1, total2, "Case insensitive filter should return same results")
-=======
             test_model = models[0]
 
         # Test with uppercase
@@ -1906,7 +1760,6 @@
         total1 = data1["meta"].get("total", {}).get("cost", {}).get("total", {}).get("value", 0)
         total2 = data2["meta"].get("total", {}).get("cost", {}).get("total", {}).get("value", 0)
         self.assertEqual(total1, total2, "Case insensitive filter should return same results")
->>>>>>> 53296baf
 
     def test_gpu_invalid_filter_value_returns_empty(self):
         """Test that GPU filtering by non-existent value returns empty results."""
@@ -1921,11 +1774,5 @@
 
         # Should return valid structure but with zero cost
         self.assertIn("meta", data)
-<<<<<<< HEAD
-        if "total" in data["meta"]:
-            total_cost = data["meta"]["total"].get("cost", {}).get("total", {}).get("value", 0)
-            self.assertEqual(total_cost, 0.0, "Non-existent model should return zero cost")
-=======
         total_cost = data["meta"].get("total", {}).get("cost", {}).get("total", {}).get("value", 0)
-        self.assertEqual(total_cost, 0.0, "Non-existent model should return zero cost")
->>>>>>> 53296baf
+        self.assertEqual(total_cost, 0.0, "Non-existent model should return zero cost")