--- conflicted
+++ resolved
@@ -50,24 +50,6 @@
     return True
 
 
-def check_view_filter_and_group_by_criteria(filter_keys, group_by_keys):
-    """Return a bool for whether a view can be used."""
-    no_view_group_bys = {"project", "node"}
-    # If grouping by more than 1 field, we default to the daily summary table
-    if len(group_by_keys) > 1:
-        return False
-    if len(filter_keys) > 1:
-        return False
-    # If filtering on a different field than grouping by, we default to the daily summary table
-    if group_by_keys and len(filter_keys.difference(group_by_keys)) != 0:
-        return False
-    # The dashboard does not show any data grouped by OpenShift cluster, node, or project
-    # so we do not have views for these group bys
-    if set(group_by_keys).intersection(no_view_group_bys) or filter_keys.intersection(no_view_group_bys):
-        return False
-    return True
-
-
 class OCPInfrastructureReportQueryHandlerBase(AWSReportQueryHandler):
     """Base class for OCP on Infrastructure."""
 
@@ -81,19 +63,8 @@
         query_sum = self.initialize_totals()
         data = []
 
-<<<<<<< HEAD
         with tenant_context(self.tenant):
             query = self.query_table.objects.filter(self.query_filter)
-=======
-        q_table = getattr(self, "query_table", self._mapper.query_table)
-
-        with tenant_context(self.tenant):
-            query = q_table.objects.filter(self.query_filter)
-            import sys
-
-            print(f"**** DEBUG SQL: {query.query}", file=sys.stderr)
-
->>>>>>> 3695db0f
             query_data = query.annotate(**self.annotations)
             group_by_value = self._get_group_by()
             query_group_by = ["date"] + group_by_value
