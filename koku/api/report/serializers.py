#
# Copyright 2018 Red Hat, Inc.
#
# This program is free software: you can redistribute it and/or modify
# it under the terms of the GNU Affero General Public License as
# published by the Free Software Foundation, either version 3 of the
# License, or (at your option) any later version.
#
# This program is distributed in the hope that it will be useful,
# but WITHOUT ANY WARRANTY; without even the implied warranty of
# MERCHANTABILITY or FITNESS FOR A PARTICULAR PURPOSE.  See the
# GNU Affero General Public License for more details.
#
# You should have received a copy of the GNU Affero General Public License
# along with this program.  If not, see <https://www.gnu.org/licenses/>.
#
"""Common serializer logic."""
from django.utils.translation import ugettext as _
from rest_framework import serializers


def handle_invalid_fields(this, data):
    """Validate incoming data.

    The primary validation being done is ensuring the incoming data only
    contains known fields.

    Args:
        this    (Object): Serializer object
        data    (Dict): data to be validated
    Returns:
        (Dict): Validated data
    Raises:
        (ValidationError): if field inputs are invalid
    """
    unknown_keys = None
    if hasattr(this, 'initial_data'):
        unknown_keys = set(this.initial_data.keys()) - set(this.fields.keys())

    if unknown_keys:
        error = {}
        for unknown_key in unknown_keys:
            error[unknown_key] = _('Unsupported parameter')
        raise serializers.ValidationError(error)
    return data


def validate_field(this, field, serializer_cls, value, **kwargs):
    """Validate the provided fields.

    Args:
        field    (String): the field to be validated
        serializer_cls (Class): a serializer class for validation
        value    (Object): the field value
    Returns:
        (Dict): Validated value
    Raises:
        (ValidationError): if field inputs are invalid
    """
    field_param = this.initial_data.get(field)

    # extract tag_keys from field_params and recreate the tag_keys param
    tag_keys = None
    if not kwargs.get('tag_keys') and getattr(serializer_cls,
                                              '_tagkey_support', False):
        tag_keys = list(filter(lambda x: 'tag:' in x, field_param))
        kwargs['tag_keys'] = tag_keys

    serializer = serializer_cls(data=field_param, **kwargs)

    # Handle validation of multi-inherited classes.
    #
    # The serializer classes call super(). So, validation happens bottom-up from
    # the BaseSerializer. This handles the case where a a child class has two
    # parents with differing sets of fields.
    subclasses = serializer_cls.__subclasses__()
    if subclasses and not serializer.is_valid():
        for subcls in subclasses:
            for parent in subcls.__bases__:
                # when using multiple inheritance, the data is valid as long as one
                # parent class validates the data.
                serializer = parent(data=field_param, **kwargs)
                if serializer.is_valid():
                    return value
        raise serializers.ValidationError({field: _('Unsupported parameter')})

    serializer.is_valid(raise_exception=True)
    return value


def add_operator_specified_fields(fields, field_list):
    """Add the specified and: and or: fields to the serialzer."""
    and_fields = {'and:' + field: StringOrListField(child=serializers.CharField(),
                                                    required=False)
                  for field in field_list}
    or_fields = {'or:' + field: StringOrListField(child=serializers.CharField(),
                                                  required=False)
                 for field in field_list}
    fields.update(and_fields)
    fields.update(or_fields)
    return fields


class StringOrListField(serializers.ListField):
    """Serializer field to handle types that are string or list.

    Converts everything to a list.
    """

    def to_internal_value(self, data):
        """Handle string data then call super.

        Args:
            data    (String or List): data to be converted
        Returns:
            (List): Transformed data
        """
        list_data = data
        if isinstance(data, str):
            list_data = [data]
        # Allow comma separated values for a query param
        if isinstance(list_data, list) and list_data:
            list_data = ','.join(list_data)
            list_data = list_data.split(',')

        return super().to_internal_value(list_data)


class BaseSerializer(serializers.Serializer):
    """A common serializer base for all of our serializers."""

    _opfields = None
<<<<<<< HEAD
    _tagkey_support = None

    def __init__(self, *args, **kwargs):
        """Initialize the BaseSerializer."""
        self.tag_keys = kwargs.pop('tag_keys', None)
        super().__init__(*args, **kwargs)

        if self.tag_keys is not None:
            tag_fields = {key: StringOrListField(child=serializers.CharField(),
                                                 required=False)
                          for key in self.tag_keys}
            # Add tag keys to allowable fields
            self.fields.update(tag_fields)
=======

    def __init__(self, *args, **kwargs):
        """Initialize the FilterSerializer."""
        tag_keys = kwargs.pop('tag_keys', None)
        super().__init__(*args, **kwargs)

        if tag_keys is not None:
            tag_keys = {key: StringOrListField(child=serializers.CharField(),
                                               required=False)
                        for key in tag_keys}
            # Add tag keys to allowable fields
            self.fields.update(tag_keys)
>>>>>>> 1ffb96a8

        if self._opfields:
            add_operator_specified_fields(self.fields, self._opfields)

    def validate(self, data):
<<<<<<< HEAD
        """Validate incoming data.

        Args:
            data    (Dict): data to be validated
        Returns:
            (Dict): Validated data
        Raises:
            (ValidationError): if field inputs are invalid
        """
=======
        """Validate incoming data."""
>>>>>>> 1ffb96a8
        handle_invalid_fields(self, data)
        return data


class FilterSerializer(BaseSerializer):
    """A base serializer for filter operations."""

<<<<<<< HEAD
    _tagkey_support = True

=======
>>>>>>> 1ffb96a8
    RESOLUTION_CHOICES = (
        ('daily', 'daily'),
        ('monthly', 'monthly'),
    )
    TIME_CHOICES = (
        ('-10', '-10'),
        ('-30', '-30'),
        ('-1', '1'),
        ('-2', '-2'),
    )
    TIME_UNIT_CHOICES = (
        ('day', 'day'),
        ('month', 'month'),
    )

    resolution = serializers.ChoiceField(choices=RESOLUTION_CHOICES,
                                         required=False)
    time_scope_value = serializers.ChoiceField(choices=TIME_CHOICES,
                                               required=False)
    time_scope_units = serializers.ChoiceField(choices=TIME_UNIT_CHOICES,
                                               required=False)
    resource_scope = StringOrListField(child=serializers.CharField(),
                                       required=False)
    limit = serializers.IntegerField(required=False, min_value=1)
    offset = serializers.IntegerField(required=False, min_value=0)

    def validate(self, data):
        """Validate incoming data.

        Args:
            data    (Dict): data to be validated
        Returns:
            (Dict): Validated data
        Raises:
            (ValidationError): if filter inputs are invalid
        """
        handle_invalid_fields(self, data)
        resolution = data.get('resolution')
        time_scope_value = data.get('time_scope_value')
        time_scope_units = data.get('time_scope_units')

        if time_scope_units and time_scope_value:
            msg = 'Valid values are {} when time_scope_units is {}'
            if (time_scope_units == 'day' and  # noqa: W504
                    (time_scope_value == '-1' or time_scope_value == '-2')):
                valid_values = ['-10', '-30']
                valid_vals = ', '.join(valid_values)
                error = {'time_scope_value': msg.format(valid_vals, 'day')}
                raise serializers.ValidationError(error)
            if (time_scope_units == 'day' and resolution == 'monthly'):
                valid_values = ['daily']
                valid_vals = ', '.join(valid_values)
                error = {'resolution': msg.format(valid_vals, 'day')}
                raise serializers.ValidationError(error)
            if (time_scope_units == 'month' and  # noqa: W504
                    (time_scope_value == '-10' or time_scope_value == '-30')):
                valid_values = ['-1', '-2']
                valid_vals = ', '.join(valid_values)
                error = {'time_scope_value': msg.format(valid_vals, 'month')}
                raise serializers.ValidationError(error)
        return data


class GroupSerializer(BaseSerializer):
    """A base serializer for group-by operations."""

<<<<<<< HEAD
    _tagkey_support = True
=======
    pass
>>>>>>> 1ffb96a8


class OrderSerializer(BaseSerializer):
    """A base serializer for order-by operations."""

<<<<<<< HEAD
    _tagkey_support = True

=======
>>>>>>> 1ffb96a8
    ORDER_CHOICES = (('asc', 'asc'), ('desc', 'desc'))

    cost = serializers.ChoiceField(choices=ORDER_CHOICES,
                                   required=False)
    infrastructure_cost = serializers.ChoiceField(choices=ORDER_CHOICES,
                                                  required=False)
    derived_cost = serializers.ChoiceField(choices=ORDER_CHOICES,
                                           required=False)
    delta = serializers.ChoiceField(choices=ORDER_CHOICES,
                                    required=False)


class ParamSerializer(BaseSerializer):
    """A base serializer for query parameter operations."""

<<<<<<< HEAD
    _tagkey_support = True

=======
>>>>>>> 1ffb96a8
    # Adding pagination fields to the serializer because we validate
    # before running reports and paginating
    limit = serializers.IntegerField(required=False)
    offset = serializers.IntegerField(required=False)

<<<<<<< HEAD
    # fields that can be ordered without a corresponding group-by
    order_by_whitelist = ('cost', 'derived_cost', 'infrastructure_cost',
                          'delta', 'usage', 'request', 'limit', 'capacity')

    def _init_tagged_fields(self, **kwargs):
        """Initialize serializer fields that support tagging.

        This method is used by sub-classed __init__() functions for instantiating Filter,
        Order, and Group classes. This enables us to pass our tag keys into the
        serializer.

        Args:
            kwargs (dict) {field_name: FieldObject}

        """
        for key, val in kwargs.items():
            inst = val(required=False, tag_keys=self.tag_keys)
            setattr(self, key, inst)
            self.fields[key] = inst

    def validate_order_by(self, value):
        """Validate incoming order_by data.

        Args:
            value    (Dict): data to be validated
        Returns:
            (Dict): Validated data
        Raises:
            (ValidationError): if order_by field inputs are invalid
        """
        error = {}

        for key, val in value.items():
            if key in self.order_by_whitelist:
                continue    # fields that do not require a group-by

            if 'group_by' in self.initial_data:
                group_keys = self.initial_data.get('group_by').keys()
                if key in group_keys:
                    continue    # found matching group-by

                # special case: we order by account_alias, but we group by account.
                if key == 'account_alias' and 'account' in group_keys:
                    continue

            error[key] = _(f'Order-by "{key}" requires matching Group-by.')
            raise serializers.ValidationError(error)
        return value
=======
    def __init__(self, *args, **kwargs):
        """Initialize the query param serializer."""
        if self.tag_keys and self.tag_fields:
            inst = {}
            for key, val in self.tag_fields.items():
                # replace class references with instances of the class.
                inst[key] = val(required=False, tag_keys=self.tag_keys)
            self.fields.update(inst)
        super().__init__(*args, **kwargs)

    def validate(self, data):
        """Validate incoming data.

        Args:
            data    (Dict): data to be validated
        Returns:
            (Dict): Validated data
        Raises:
            (ValidationError): if field inputs are invalid
        """
        handle_invalid_fields(self, data)
        return data
>>>>>>> 1ffb96a8
<|MERGE_RESOLUTION|>--- conflicted
+++ resolved
@@ -123,247 +123,4 @@
             list_data = ','.join(list_data)
             list_data = list_data.split(',')
 
-        return super().to_internal_value(list_data)
-
-
-class BaseSerializer(serializers.Serializer):
-    """A common serializer base for all of our serializers."""
-
-    _opfields = None
-<<<<<<< HEAD
-    _tagkey_support = None
-
-    def __init__(self, *args, **kwargs):
-        """Initialize the BaseSerializer."""
-        self.tag_keys = kwargs.pop('tag_keys', None)
-        super().__init__(*args, **kwargs)
-
-        if self.tag_keys is not None:
-            tag_fields = {key: StringOrListField(child=serializers.CharField(),
-                                                 required=False)
-                          for key in self.tag_keys}
-            # Add tag keys to allowable fields
-            self.fields.update(tag_fields)
-=======
-
-    def __init__(self, *args, **kwargs):
-        """Initialize the FilterSerializer."""
-        tag_keys = kwargs.pop('tag_keys', None)
-        super().__init__(*args, **kwargs)
-
-        if tag_keys is not None:
-            tag_keys = {key: StringOrListField(child=serializers.CharField(),
-                                               required=False)
-                        for key in tag_keys}
-            # Add tag keys to allowable fields
-            self.fields.update(tag_keys)
->>>>>>> 1ffb96a8
-
-        if self._opfields:
-            add_operator_specified_fields(self.fields, self._opfields)
-
-    def validate(self, data):
-<<<<<<< HEAD
-        """Validate incoming data.
-
-        Args:
-            data    (Dict): data to be validated
-        Returns:
-            (Dict): Validated data
-        Raises:
-            (ValidationError): if field inputs are invalid
-        """
-=======
-        """Validate incoming data."""
->>>>>>> 1ffb96a8
-        handle_invalid_fields(self, data)
-        return data
-
-
-class FilterSerializer(BaseSerializer):
-    """A base serializer for filter operations."""
-
-<<<<<<< HEAD
-    _tagkey_support = True
-
-=======
->>>>>>> 1ffb96a8
-    RESOLUTION_CHOICES = (
-        ('daily', 'daily'),
-        ('monthly', 'monthly'),
-    )
-    TIME_CHOICES = (
-        ('-10', '-10'),
-        ('-30', '-30'),
-        ('-1', '1'),
-        ('-2', '-2'),
-    )
-    TIME_UNIT_CHOICES = (
-        ('day', 'day'),
-        ('month', 'month'),
-    )
-
-    resolution = serializers.ChoiceField(choices=RESOLUTION_CHOICES,
-                                         required=False)
-    time_scope_value = serializers.ChoiceField(choices=TIME_CHOICES,
-                                               required=False)
-    time_scope_units = serializers.ChoiceField(choices=TIME_UNIT_CHOICES,
-                                               required=False)
-    resource_scope = StringOrListField(child=serializers.CharField(),
-                                       required=False)
-    limit = serializers.IntegerField(required=False, min_value=1)
-    offset = serializers.IntegerField(required=False, min_value=0)
-
-    def validate(self, data):
-        """Validate incoming data.
-
-        Args:
-            data    (Dict): data to be validated
-        Returns:
-            (Dict): Validated data
-        Raises:
-            (ValidationError): if filter inputs are invalid
-        """
-        handle_invalid_fields(self, data)
-        resolution = data.get('resolution')
-        time_scope_value = data.get('time_scope_value')
-        time_scope_units = data.get('time_scope_units')
-
-        if time_scope_units and time_scope_value:
-            msg = 'Valid values are {} when time_scope_units is {}'
-            if (time_scope_units == 'day' and  # noqa: W504
-                    (time_scope_value == '-1' or time_scope_value == '-2')):
-                valid_values = ['-10', '-30']
-                valid_vals = ', '.join(valid_values)
-                error = {'time_scope_value': msg.format(valid_vals, 'day')}
-                raise serializers.ValidationError(error)
-            if (time_scope_units == 'day' and resolution == 'monthly'):
-                valid_values = ['daily']
-                valid_vals = ', '.join(valid_values)
-                error = {'resolution': msg.format(valid_vals, 'day')}
-                raise serializers.ValidationError(error)
-            if (time_scope_units == 'month' and  # noqa: W504
-                    (time_scope_value == '-10' or time_scope_value == '-30')):
-                valid_values = ['-1', '-2']
-                valid_vals = ', '.join(valid_values)
-                error = {'time_scope_value': msg.format(valid_vals, 'month')}
-                raise serializers.ValidationError(error)
-        return data
-
-
-class GroupSerializer(BaseSerializer):
-    """A base serializer for group-by operations."""
-
-<<<<<<< HEAD
-    _tagkey_support = True
-=======
-    pass
->>>>>>> 1ffb96a8
-
-
-class OrderSerializer(BaseSerializer):
-    """A base serializer for order-by operations."""
-
-<<<<<<< HEAD
-    _tagkey_support = True
-
-=======
->>>>>>> 1ffb96a8
-    ORDER_CHOICES = (('asc', 'asc'), ('desc', 'desc'))
-
-    cost = serializers.ChoiceField(choices=ORDER_CHOICES,
-                                   required=False)
-    infrastructure_cost = serializers.ChoiceField(choices=ORDER_CHOICES,
-                                                  required=False)
-    derived_cost = serializers.ChoiceField(choices=ORDER_CHOICES,
-                                           required=False)
-    delta = serializers.ChoiceField(choices=ORDER_CHOICES,
-                                    required=False)
-
-
-class ParamSerializer(BaseSerializer):
-    """A base serializer for query parameter operations."""
-
-<<<<<<< HEAD
-    _tagkey_support = True
-
-=======
->>>>>>> 1ffb96a8
-    # Adding pagination fields to the serializer because we validate
-    # before running reports and paginating
-    limit = serializers.IntegerField(required=False)
-    offset = serializers.IntegerField(required=False)
-
-<<<<<<< HEAD
-    # fields that can be ordered without a corresponding group-by
-    order_by_whitelist = ('cost', 'derived_cost', 'infrastructure_cost',
-                          'delta', 'usage', 'request', 'limit', 'capacity')
-
-    def _init_tagged_fields(self, **kwargs):
-        """Initialize serializer fields that support tagging.
-
-        This method is used by sub-classed __init__() functions for instantiating Filter,
-        Order, and Group classes. This enables us to pass our tag keys into the
-        serializer.
-
-        Args:
-            kwargs (dict) {field_name: FieldObject}
-
-        """
-        for key, val in kwargs.items():
-            inst = val(required=False, tag_keys=self.tag_keys)
-            setattr(self, key, inst)
-            self.fields[key] = inst
-
-    def validate_order_by(self, value):
-        """Validate incoming order_by data.
-
-        Args:
-            value    (Dict): data to be validated
-        Returns:
-            (Dict): Validated data
-        Raises:
-            (ValidationError): if order_by field inputs are invalid
-        """
-        error = {}
-
-        for key, val in value.items():
-            if key in self.order_by_whitelist:
-                continue    # fields that do not require a group-by
-
-            if 'group_by' in self.initial_data:
-                group_keys = self.initial_data.get('group_by').keys()
-                if key in group_keys:
-                    continue    # found matching group-by
-
-                # special case: we order by account_alias, but we group by account.
-                if key == 'account_alias' and 'account' in group_keys:
-                    continue
-
-            error[key] = _(f'Order-by "{key}" requires matching Group-by.')
-            raise serializers.ValidationError(error)
-        return value
-=======
-    def __init__(self, *args, **kwargs):
-        """Initialize the query param serializer."""
-        if self.tag_keys and self.tag_fields:
-            inst = {}
-            for key, val in self.tag_fields.items():
-                # replace class references with instances of the class.
-                inst[key] = val(required=False, tag_keys=self.tag_keys)
-            self.fields.update(inst)
-        super().__init__(*args, **kwargs)
-
-    def validate(self, data):
-        """Validate incoming data.
-
-        Args:
-            data    (Dict): data to be validated
-        Returns:
-            (Dict): Validated data
-        Raises:
-            (ValidationError): if field inputs are invalid
-        """
-        handle_invalid_fields(self, data)
-        return data
->>>>>>> 1ffb96a8
+        return super().to_internal_value(list_data)