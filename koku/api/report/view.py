--- conflicted
+++ resolved
@@ -55,15 +55,6 @@
     return (validation, output)
 
 
-<<<<<<< HEAD
-def get_tag_keys(request, tag_query_handler):
-    """Get a list of tag keys to validate filters."""
-    tenant = get_tenant(request.user)
-    handler = tag_query_handler('', {}, tenant)
-    tags = handler.get_tag_keys(filters=False)
-    tags = [':'.join(['tag', tag]) for tag in tags]
-    return tags
-=======
 def process_tag_query_params(query_params, tag_keys):
     """Reduce the set of tag keys based on those being queried."""
     tag_key_set = set(tag_keys)
@@ -79,7 +70,6 @@
             param_tag_keys.add(key)
 
     return param_tag_keys
->>>>>>> 0b677cc6
 
 
 def get_tenant(user):
