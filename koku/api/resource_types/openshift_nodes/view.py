#
# Copyright 2021 Red Hat Inc.
# SPDX-License-Identifier: Apache-2.0
#
"""View for Openshift nodes."""
from django.db.models import F
from django.utils.decorators import method_decorator
from django.views.decorators.vary import vary_on_headers
from rest_framework import filters
from rest_framework import generics

from api.common import CACHE_RH_IDENTITY_HEADER
from api.common.permissions.openshift_access import OpenShiftNodePermission
from api.resource_types.serializers import ResourceTypeSerializer
from reporting.provider.ocp.models import OCPCostSummaryByNode


class OCPNodesView(generics.ListAPIView):
    """API GET list view for Openshift nodes."""

    queryset = OCPCostSummaryByNode.objects.annotate(**{"value": F("node")}).values("value").distinct()
    serializer_class = ResourceTypeSerializer
<<<<<<< HEAD
    permission_classes = [OpenShiftNodePermission]
    filter_backends = [filters.OrderingFilter]
=======
    permission_classes = [ResourceTypeAccessPermission]
    filter_backends = [filters.OrderingFilter, filters.SearchFilter]
>>>>>>> 762a3957
    ordering = ["value"]
    search_fields = ["$value"]

    @method_decorator(vary_on_headers(CACHE_RH_IDENTITY_HEADER))
    def list(self, request):
        # Reads the users values for Openshift nodes and displays values that the user has access too
        if request.user.admin:
            return super().list(request)
        elif request.user.access:
            user_access = request.user.access.get("openshift.node", {}).get("read", [])
        else:
            user_access = []
        self.queryset = self.queryset.values("value").filter(node__in=user_access)
        return super().list(request)<|MERGE_RESOLUTION|>--- conflicted
+++ resolved
@@ -20,13 +20,8 @@
 
     queryset = OCPCostSummaryByNode.objects.annotate(**{"value": F("node")}).values("value").distinct()
     serializer_class = ResourceTypeSerializer
-<<<<<<< HEAD
     permission_classes = [OpenShiftNodePermission]
-    filter_backends = [filters.OrderingFilter]
-=======
-    permission_classes = [ResourceTypeAccessPermission]
     filter_backends = [filters.OrderingFilter, filters.SearchFilter]
->>>>>>> 762a3957
     ordering = ["value"]
     search_fields = ["$value"]
 
