#
# Copyright 2021 Red Hat Inc.
# SPDX-License-Identifier: Apache-2.0
#
"""Test the Resource Types views."""
import logging
import random

from django.test import RequestFactory
from django.urls import reverse
from faker import Faker
from rest_framework import status
from rest_framework.test import APIClient
from tenant_schemas.utils import tenant_context

from api.iam.test.iam_test_case import IamTestCase
from api.iam.test.iam_test_case import RbacPermissions
from api.provider.models import Provider
from cost_models.models import CostModel
from cost_models.models import CostModelMap
from masu.test import MasuTestCase

FAKE = Faker()


class CostModelResourseTypesTest(MasuTestCase):
    """Test cases for the cost model resource type endpoint."""

    ENDPOINTS = ["cost-models"]

    @classmethod
    def setUpClass(cls):
        """Set up the test class."""
        super().setUpClass()
        # Must set this to capture the logger messages in the tests.
        logging.disable(0)

    def setUp(self):
        """Set up the shared variables for each test case."""
        super().setUp()
        with tenant_context(self.tenant):
            self.cost_model = CostModel.objects.create(
                name=FAKE.word(), description=FAKE.word(), source_type=random.choice(Provider.PROVIDER_CHOICES)
            )
            self.cost_model_map = CostModelMap.objects.create(
                cost_model=self.cost_model, provider_uuid=self.aws_provider_uuid
            )

    def test_endpoint_view(self):
        """Test endpoint runs with a customer owner."""
        for endpoint in self.ENDPOINTS:
            with self.subTest(endpoint=endpoint):
                url = reverse(endpoint)
                response = self.client.get(url, **self.headers)
                self.assertEqual(response.status_code, status.HTTP_200_OK)
                json_result = response.json()
                self.assertIsNotNone(json_result.get("data"))
                self.assertIsInstance(json_result.get("data"), list)
                self.assertTrue(len(json_result.get("data")) > 0)


class ResourceTypesViewTest(IamTestCase):
    """Tests the resource types views."""

    ENDPOINTS_RTYPE = ["resource-types"]
    ENDPOINTS_AWS = ["aws-accounts", "aws-regions", "aws-services", "aws-organizational-units"]
    ENDPOINTS_GCP = ["gcp-accounts", "gcp-projects", "gcp-regions", "gcp-services"]
    ENDPOINTS_AZURE = ["azure-subscription-guids", "azure-services", "azure-regions"]
    ENDPOINTS_OPENSHIFT = ["openshift-clusters", "openshift-nodes", "openshift-projects"]
    ENDPOINTS = ENDPOINTS_RTYPE + ENDPOINTS_AWS + ENDPOINTS_AZURE + ENDPOINTS_OPENSHIFT + ENDPOINTS_GCP

    def setUp(self):
        """Set up the customer view tests."""
        super().setUp()
        self.client = APIClient()
        self.factory = RequestFactory()

    def test_endpoint_view(self):
        """Test endpoint runs with a customer owner."""
        for endpoint in self.ENDPOINTS:
            with self.subTest(endpoint=endpoint):
                url = reverse(endpoint)
                response = self.client.get(url, **self.headers)
                self.assertEqual(response.status_code, status.HTTP_200_OK)

    @RbacPermissions({"aws.account": {"read": ["*"]}, "aws.organizational_unit": {"read": ["*"]}})
    def test_aws_endpoints_view(self):
        """Test endpoint runs with a customer owner."""
        for endpoint in self.ENDPOINTS_AWS:
            with self.subTest(endpoint=endpoint):
                url = reverse(endpoint)
                response = self.client.get(url, **self.headers)
                self.assertEqual(response.status_code, status.HTTP_200_OK)
                json_result = response.json()
                self.assertIsNotNone(json_result.get("data"))
                self.assertIsInstance(json_result.get("data"), list)

    @RbacPermissions({"gcp.account": {"read": ["*"]}, "gcp.project": {"read": ["*"]}})
    def test_gcp_endpoints_view(self):
        """Test endpoint runs with a customer owner."""
        for endpoint in self.ENDPOINTS_GCP:
            with self.subTest(endpoint=endpoint):
                url = reverse(endpoint)
                response = self.client.get(url, **self.headers)
                self.assertEqual(response.status_code, status.HTTP_200_OK)
                json_result = response.json()
                self.assertIsNotNone(json_result.get("data"))
                self.assertIsInstance(json_result.get("data"), list)

    @RbacPermissions(
        {"openshift.cluster": {"read": ["*"]}, "openshift.project": {"read": ["*"]}, "openshift.node": {"read": ["*"]}}
    )
    def test_openshift_endpoints_view(self):
        """Test endpoint runs with a customer owner."""
        for endpoint in self.ENDPOINTS_OPENSHIFT:
            with self.subTest(endpoint=endpoint):
                url = reverse(endpoint)
                response = self.client.get(url, **self.headers)
                self.assertEqual(response.status_code, status.HTTP_200_OK)
                json_result = response.json()
                self.assertIsNotNone(json_result.get("data"))
                self.assertIsInstance(json_result.get("data"), list)

    @RbacPermissions({"azure.subscription_guid": {"read": ["*"]}})
    def test_azure_endpoints_view(self):
        """Test endpoint runs with a customer owner."""
        for endpoint in self.ENDPOINTS_AZURE:
            with self.subTest(endpoint=endpoint):
                url = reverse(endpoint)
                response = self.client.get(url, **self.headers)
                self.assertEqual(response.status_code, status.HTTP_200_OK)
                json_result = response.json()
                self.assertIsNotNone(json_result.get("data"))
                self.assertIsInstance(json_result.get("data"), list)

    @RbacPermissions({"aws.account": {"read": ["*"]}})
    def test_aws_accounts_ocp_view(self):
        """Test endpoint runs with a customer owner."""
        qs = "?openshift=true"
        url = reverse("aws-accounts") + qs
        response = self.client.get(url, **self.headers)
        self.assertEqual(response.status_code, status.HTTP_200_OK)
        json_result = response.json()
        self.assertIsNotNone(json_result.get("data"))
        self.assertIsInstance(json_result.get("data"), list)

    @RbacPermissions({"azure.subscription_guid": {"read": ["*"]}})
    def test_azure_subscriptions_guids_ocp_view(self):
        """Test endpoint runs with a customer owner."""
        qs = "?openshift=true"
        url = reverse("azure-subscription-guids") + qs
        response = self.client.get(url, **self.headers)
        self.assertEqual(response.status_code, status.HTTP_200_OK)
        json_result = response.json()
        self.assertIsNotNone(json_result.get("data"))
        self.assertIsInstance(json_result.get("data"), list)

    @RbacPermissions({"azure.subscription_guid": {"read": ["*"]}})
    def test_azure_regions_ocp_view(self):
        """Test endpoint runs with a customer owner."""
        qs = "?openshift=true"
        url = reverse("azure-regions") + qs
        response = self.client.get(url, **self.headers)
        self.assertEqual(response.status_code, status.HTTP_200_OK)
        json_result = response.json()
        self.assertIsNotNone(json_result.get("data"))
        self.assertIsInstance(json_result.get("data"), list)

    @RbacPermissions({"azure.subscription_guid": {"read": ["*"]}})
    def test_azure_services_ocp_view(self):
        """Test endpoint runs with a customer owner."""
        qs = "?openshift=true"
        url = reverse("azure-services") + qs
        response = self.client.get(url, **self.headers)
        self.assertEqual(response.status_code, status.HTTP_200_OK)
        json_result = response.json()
        self.assertIsNotNone(json_result.get("data"))
        self.assertIsInstance(json_result.get("data"), list)

    @RbacPermissions({"aws.organizational_unit": {"read": ["OU_001"]}})
    def test_rbacpermissions_aws_org_unit_data(self):
        """Test that OpenShift endpoints accept valid OpenShift permissions."""
        url = reverse("aws-organizational-units")
        response = self.client.get(url, **self.headers)
        self.assertEqual(response.status_code, status.HTTP_200_OK)
        json_result = response.json()
        self.assertIsNotNone(json_result.get("data"))
        self.assertIsInstance(json_result.get("data"), list)
        self.assertTrue(len(json_result.get("data")) > 0)

    @RbacPermissions({"aws.account": {"read": ["1234", "6789"]}})
    def test_rbacpermissions_aws_account_data(self):
        """Test that OpenShift endpoints accept valid OpenShift permissions."""
        url = reverse("aws-accounts")
        response = self.client.get(url, **self.headers)
        self.assertEqual(response.status_code, status.HTTP_200_OK)
        json_result = response.json()
        self.assertIsNotNone(json_result.get("data"))
        self.assertIsInstance(json_result.get("data"), list)
        self.assertEqual(json_result.get("data"), [])

<<<<<<< HEAD
    def test_incorrect_query_all_endpoints(self):
        """Test invalid delta value."""
        self.ENDPOINTS = self.ENDPOINTS_AWS + self.ENDPOINTS_AZURE + self.ENDPOINTS_OPENSHIFT + self.ENDPOINTS_GCP
        # Tests all endpoints but the baseline resource-types
        for endpoint in self.ENDPOINTS:
            with self.subTest(endpoint=endpoint):
                qs = "?foo="
                url = reverse(endpoint) + qs
                expected = "{'Unsupported parameter'}"
                response = self.client.get(url, **self.headers)
                result = str(response.data.get("foo")[0])
                self.assertEqual(response.status_code, status.HTTP_400_BAD_REQUEST)
                self.assertEqual(result, expected)

    def test_correct_search_all_endspoints(self):
        """Test invalid delta value."""
        self.ENDPOINTS = self.ENDPOINTS_AWS + self.ENDPOINTS_AZURE + self.ENDPOINTS_OPENSHIFT + self.ENDPOINTS_GCP
        # Tests all endpoints but the baseline resource-types for searching
        for endpoint in self.ENDPOINTS:
            with self.subTest(endpoint=endpoint):
                qs = "?search=foo"
                url = reverse(endpoint) + qs
                response = self.client.get(url, **self.headers)
                self.assertEqual(response.status_code, status.HTTP_200_OK)
=======
    @RbacPermissions({"aws.account": {"read": ["1234"]}, "aws.organizational_unit": {"read": ["1234"]}})
    def test_rbacpermissions_aws_account_data_returns_null(self):
        """Test that Aws endpoints accept valid Aws permissions."""
        for endpoint in self.ENDPOINTS_AWS:
            with self.subTest(endpoint=endpoint):
                url = reverse(endpoint)
                response = self.client.get(url, **self.headers)
                self.assertEqual(response.status_code, status.HTTP_200_OK)
                json_result = response.json()
                self.assertIsNotNone(json_result.get("data"))
                self.assertIsInstance(json_result.get("data"), list)
                self.assertEqual(json_result.get("data"), [])

    @RbacPermissions({"azure.subscription_guid": {"read": ["1234"]}})
    def test_rbacpermissions_azure_account_data_returns_null(self):
        """Test that OpenShift endpoints accept valid OpenShift permissions."""
        for endpoint in self.ENDPOINTS_AZURE:
            with self.subTest(endpoint=endpoint):
                url = reverse(endpoint)
                response = self.client.get(url, **self.headers)
                self.assertEqual(response.status_code, status.HTTP_200_OK)
                json_result = response.json()
                self.assertIsNotNone(json_result.get("data"))
                self.assertIsInstance(json_result.get("data"), list)
                self.assertEqual(json_result.get("data"), [])

    @RbacPermissions({"gcp.account": {"read": ["1234"]}, "gcp.project": {"read": ["1234"]}})
    def test_rbacpermissions_aws_account_data_wildcard(self):
        """Test that OpenShift endpoints accept valid OpenShift permissions."""
        for endpoint in self.ENDPOINTS_GCP:
            with self.subTest(endpoint=endpoint):
                url = reverse(endpoint)
                response = self.client.get(url, **self.headers)
                self.assertEqual(response.status_code, status.HTTP_200_OK)
                json_result = response.json()
                self.assertIsNotNone(json_result.get("data"))
                self.assertIsInstance(json_result.get("data"), list)
                self.assertEqual(json_result.get("data"), [])

    @RbacPermissions(
        {
            "openshift.cluster": {"read": ["1234"]},
            "openshift.project": {"read": ["1234"]},
            "openshift.node": {"read": ["1234"]},
        }
    )
    def test_rbacpermissions_openshift_data_returns_empty_list(self):
        """Test that OpenShift endpoints accept valid OpenShift permissions."""
        for endpoint in self.ENDPOINTS_OPENSHIFT:
            with self.subTest(endpoint=endpoint):
                url = reverse(endpoint)
                response = self.client.get(url, **self.headers)
                self.assertEqual(response.status_code, status.HTTP_200_OK)
                json_result = response.json()
                self.assertIsNotNone(json_result.get("data"))
                self.assertIsInstance(json_result.get("data"), list)
                self.assertEqual(json_result.get("data"), [])
>>>>>>> 2d0df71b
<|MERGE_RESOLUTION|>--- conflicted
+++ resolved
@@ -199,7 +199,7 @@
         self.assertIsInstance(json_result.get("data"), list)
         self.assertEqual(json_result.get("data"), [])
 
-<<<<<<< HEAD
+
     def test_incorrect_query_all_endpoints(self):
         """Test invalid delta value."""
         self.ENDPOINTS = self.ENDPOINTS_AWS + self.ENDPOINTS_AZURE + self.ENDPOINTS_OPENSHIFT + self.ENDPOINTS_GCP
@@ -224,7 +224,7 @@
                 url = reverse(endpoint) + qs
                 response = self.client.get(url, **self.headers)
                 self.assertEqual(response.status_code, status.HTTP_200_OK)
-=======
+
     @RbacPermissions({"aws.account": {"read": ["1234"]}, "aws.organizational_unit": {"read": ["1234"]}})
     def test_rbacpermissions_aws_account_data_returns_null(self):
         """Test that Aws endpoints accept valid Aws permissions."""
@@ -282,4 +282,3 @@
                 self.assertIsNotNone(json_result.get("data"))
                 self.assertIsInstance(json_result.get("data"), list)
                 self.assertEqual(json_result.get("data"), [])
->>>>>>> 2d0df71b
