--- conflicted
+++ resolved
@@ -34,11 +34,7 @@
     ENDPOINTS = (
         ENDPOINTS_RTYPE
         + ENDPOINTS_AWS
-<<<<<<< HEAD
         + ENDPOINTS_AZURE
-=======
-        # + ENDPOINTS_AZURE
->>>>>>> 26990efd
         # + ENDPOINTS_OPENSHIFT
         # + ENDPOINTS_COST
     )
