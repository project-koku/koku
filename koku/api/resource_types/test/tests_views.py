#
# Copyright 2021 Red Hat Inc.
# SPDX-License-Identifier: Apache-2.0
#
"""Test the Resource Types views."""
import logging
import random

from django.test import RequestFactory
from django.urls import reverse
from faker import Faker
from rest_framework import status
from rest_framework.test import APIClient
from tenant_schemas.utils import tenant_context

from api.iam.test.iam_test_case import IamTestCase
from api.iam.test.iam_test_case import RbacPermissions
from api.provider.models import Provider
from cost_models.models import CostModel
from cost_models.models import CostModelMap
from masu.test import MasuTestCase

FAKE = Faker()


class CostModelResourseTypesTest(MasuTestCase):
    """Test cases for the cost model resource type endpoint."""

    ENDPOINTS = ["cost-models"]

    @classmethod
    def setUpClass(cls):
        """Set up the test class."""
        super().setUpClass()
        # Must set this to capture the logger messages in the tests.
        logging.disable(0)

    def setUp(self):
        """Set up the shared variables for each test case."""
        super().setUp()
        with tenant_context(self.tenant):
            self.cost_model = CostModel.objects.create(
                name=FAKE.word(), description=FAKE.word(), source_type=random.choice(Provider.PROVIDER_CHOICES)
            )
            self.cost_model_map = CostModelMap.objects.create(
                cost_model=self.cost_model, provider_uuid=self.aws_provider_uuid
            )

    def test_endpoint_view(self):
        """Test endpoint runs with a customer owner."""
        for endpoint in self.ENDPOINTS:
            with self.subTest(endpoint=endpoint):
                url = reverse(endpoint)
                response = self.client.get(url, **self.headers)
                self.assertEqual(response.status_code, status.HTTP_200_OK)
                json_result = response.json()
                self.assertIsNotNone(json_result.get("data"))
                self.assertIsInstance(json_result.get("data"), list)
                self.assertTrue(len(json_result.get("data")) > 0)


class ResourceTypesViewTest(IamTestCase):
    """Tests the resource types views."""

    ENDPOINTS_RTYPE = ["resource-types"]
    ENDPOINTS_AWS = ["aws-accounts", "aws-regions", "aws-services", "aws-organizational-units"]
    ENDPOINTS_GCP = ["gcp-accounts", "gcp-projects", "gcp-regions", "gcp-services"]
    ENDPOINTS_AZURE = ["azure-subscription-guids", "azure-services", "azure-regions"]
    ENDPOINTS_OPENSHIFT = ["openshift-clusters", "openshift-nodes", "openshift-projects"]
    ENDPOINTS = ENDPOINTS_RTYPE + ENDPOINTS_AWS + ENDPOINTS_AZURE + ENDPOINTS_OPENSHIFT + ENDPOINTS_GCP

    def setUp(self):
        """Set up the customer view tests."""
        super().setUp()
        self.client = APIClient()
        self.factory = RequestFactory()

    def test_endpoint_view(self):
        """Test endpoint runs with a customer owner."""
        for endpoint in self.ENDPOINTS:
            with self.subTest(endpoint=endpoint):
                url = reverse(endpoint)
                response = self.client.get(url, **self.headers)
                self.assertEqual(response.status_code, status.HTTP_200_OK)
<<<<<<< HEAD

    @RbacPermissions({"aws.account": {"read": ["*"]}})
    def test_aws_account_view(self):
        """Test that getting a forecast with limited access returns valid result."""
        url = reverse("aws-accounts")
        response = self.client.get(url, **self.headers)
        self.assertEqual(response.status_code, status.HTTP_200_OK)
        json_result = response.json()
        self.assertIsNotNone(json_result.get("data"))
        self.assertIsInstance(json_result.get("data"), list)
        self.assertEqual(json_result.get("data"), [])

    @RbacPermissions({"aws.organizational_unit": {"read": ["*"]}})
    def test_aws_organizational_unit_view(self):
        """Test that getting a forecast with limited access returns valid result."""
        url = reverse("aws-organizational-units")
        response = self.client.get(url, **self.headers)
        self.assertEqual(response.status_code, status.HTTP_200_OK)
        json_result = response.json()
        self.assertIsNotNone(json_result.get("data"))
        self.assertIsInstance(json_result.get("data"), list)
        self.assertEqual(json_result.get("data"), [])

    @RbacPermissions({"aws.account": {"read": ["*"]}})
    def test_aws_service_view(self):
        """Test that getting a forecast with limited access returns valid result."""
        url = reverse("aws-services")
        response = self.client.get(url, **self.headers)
        self.assertEqual(response.status_code, status.HTTP_200_OK)
        json_result = response.json()
        self.assertIsNotNone(json_result.get("data"))
        self.assertIsInstance(json_result.get("data"), list)
        self.assertEqual(json_result.get("data"), [])

    @RbacPermissions({"aws.account": {"read": ["*"]}})
    def test_aws_region_view(self):
        """Test that getting a forecast with limited access returns valid result."""
        url = reverse("aws-regions")
        response = self.client.get(url, **self.headers)
        self.assertEqual(response.status_code, status.HTTP_200_OK)
        json_result = response.json()
        self.assertIsNotNone(json_result.get("data"))
        self.assertIsInstance(json_result.get("data"), list)
        self.assertEqual(json_result.get("data"), [])

    @RbacPermissions({"azure.subscription_guid": {"read": ["*"]}})
    def test_azure_subscription_guid__view(self):
        """Test that getting a forecast with limited access returns valid result."""
        url = reverse("azure-subscription-guids")
        response = self.client.get(url, **self.headers)
        self.assertEqual(response.status_code, status.HTTP_200_OK)
        json_result = response.json()
        self.assertIsNotNone(json_result.get("data"))
        self.assertIsInstance(json_result.get("data"), list)
        self.assertEqual(json_result.get("data"), [])

    @RbacPermissions({"azure.subscription_guid": {"read": ["*"]}})
    def test_azure_service__view(self):
        """Test that getting a forecast with limited access returns valid result."""
        url = reverse("azure-services")
        response = self.client.get(url, **self.headers)
        self.assertEqual(response.status_code, status.HTTP_200_OK)
        json_result = response.json()
        self.assertIsNotNone(json_result.get("data"))
        self.assertIsInstance(json_result.get("data"), list)
        self.assertEqual(json_result.get("data"), [])

    @RbacPermissions({"azure.subscription_guid": {"read": ["*"]}})
    def test_azure_regions__view(self):
        """Test that getting a forecast with limited access returns valid result."""
        url = reverse("azure-regions")
        response = self.client.get(url, **self.headers)
        self.assertEqual(response.status_code, status.HTTP_200_OK)
        json_result = response.json()
        self.assertIsNotNone(json_result.get("data"))
        self.assertIsInstance(json_result.get("data"), list)
        self.assertEqual(json_result.get("data"), [])

    @RbacPermissions({"gcp.account": {"read": ["*"]}})
    def test_gcp_account_view(self):
        """Test that getting a forecast with limited access returns valid result."""
        url = reverse("gcp-accounts")
        response = self.client.get(url, **self.headers)
        self.assertEqual(response.status_code, status.HTTP_200_OK)
        json_result = response.json()
        self.assertIsNotNone(json_result.get("data"))
        self.assertIsInstance(json_result.get("data"), list)
        self.assertEqual(json_result.get("data"), [])

    @RbacPermissions({"gcp.account": {"read": ["*"]}})
    def test_gcp_regions_view(self):
        """Test that getting a forecast with limited access returns valid result."""
        url = reverse("gcp-regions")
        response = self.client.get(url, **self.headers)
        self.assertEqual(response.status_code, status.HTTP_200_OK)
        json_result = response.json()
        self.assertIsNotNone(json_result.get("data"))
        self.assertIsInstance(json_result.get("data"), list)
        self.assertEqual(json_result.get("data"), [])

    @RbacPermissions({"gcp.account": {"read": ["*"]}})
    def test_gcp_services_view(self):
        """Test that getting a forecast with limited access returns valid result."""
        url = reverse("gcp-services")
        response = self.client.get(url, **self.headers)
        self.assertEqual(response.status_code, status.HTTP_200_OK)
        json_result = response.json()
        self.assertIsNotNone(json_result.get("data"))
        self.assertIsInstance(json_result.get("data"), list)
        self.assertEqual(json_result.get("data"), [])

    @RbacPermissions({"gcp.project": {"read": ["*"]}})
    def test_gcp_project_view(self):
        """Test that getting a forecast with limited access returns valid result."""
        url = reverse("gcp-projects")
        response = self.client.get(url, **self.headers)
        self.assertEqual(response.status_code, status.HTTP_200_OK)
        json_result = response.json()
        self.assertIsNotNone(json_result.get("data"))
        self.assertIsInstance(json_result.get("data"), list)
        self.assertEqual(json_result.get("data"), [])

    @RbacPermissions({"openshift.cluster": {"read": ["*"]}})
    def test_openshift_cluster_view(self):
        """Test that getting a forecast with limited access returns valid result."""
        url = reverse("openshift-clusters")
        response = self.client.get(url, **self.headers)
        self.assertEqual(response.status_code, status.HTTP_200_OK)
        json_result = response.json()
        self.assertIsNotNone(json_result.get("data"))
        self.assertIsInstance(json_result.get("data"), list)
        self.assertEqual(json_result.get("data"), [])

    @RbacPermissions({"openshift.node": {"read": ["*"]}})
    def test_openshift_node_view(self):
        """Test that getting a forecast with limited access returns valid result."""
        url = reverse("openshift-nodes")
        response = self.client.get(url, **self.headers)
        self.assertEqual(response.status_code, status.HTTP_200_OK)
        json_result = response.json()
        self.assertIsNotNone(json_result.get("data"))
        self.assertIsInstance(json_result.get("data"), list)
        self.assertEqual(json_result.get("data"), [])

    @RbacPermissions({"openshift.project": {"read": ["*"]}})
    def test_openshift_project_view(self):
        """Test that getting a forecast with limited access returns valid result."""
        url = reverse("openshift-projects")
        response = self.client.get(url, **self.headers)
        self.assertEqual(response.status_code, status.HTTP_200_OK)
        json_result = response.json()
        self.assertIsNotNone(json_result.get("data"))
        self.assertIsInstance(json_result.get("data"), list)
        self.assertEqual(json_result.get("data"), [])

    @RbacPermissions({"aws.organizational_unit": {"read": ["OU_001"]}})
    def test_rbacpermissions_aws_org_unit_data(self):
        """Test that OpenShift endpoints accept valid OpenShift permissions."""
        url = reverse("aws-organizational-units")
        response = self.client.get(url, **self.headers)
        self.assertEqual(response.status_code, status.HTTP_200_OK)
        json_result = response.json()
        self.assertIsNotNone(json_result.get("data"))
        self.assertIsInstance(json_result.get("data"), list)
        self.assertTrue(len(json_result.get("data")) > 0)

    @RbacPermissions({"aws.account": {"read": ["1234", "6789"]}})
    def test_rbacpermissions_aws_account_data(self):
        """Test that OpenShift endpoints accept valid OpenShift permissions."""
        url = reverse("aws-accounts")
        response = self.client.get(url, **self.headers)
        self.assertEqual(response.status_code, status.HTTP_200_OK)
        json_result = response.json()
        self.assertIsNotNone(json_result.get("data"))
        self.assertIsInstance(json_result.get("data"), list)
        self.assertEqual(json_result.get("data"), [])
=======
                json_result = response.json()
                self.assertIsNotNone(json_result.get("data"))
                self.assertIsInstance(json_result.get("data"), list)
                self.assertTrue(len(json_result.get("data")) > 0)

    def test_aws_accounts_ocp_view(self):
        """Test endpoint runs with a customer owner."""
        for endpoint in self.ENDPOINTS:
            with self.subTest(endpoint=endpoint):
                qs = "?openshift=true"
                url = reverse("aws-accounts") + qs
                response = self.client.get(url, **self.headers)
                self.assertEqual(response.status_code, status.HTTP_200_OK)
                json_result = response.json()
                self.assertIsNotNone(json_result.get("data"))
                self.assertIsInstance(json_result.get("data"), list)
                self.assertTrue(len(json_result.get("data")) > 0)

    def test_azure_subscriptions_guids_ocp_view(self):
        """Test endpoint runs with a customer owner."""
        for endpoint in self.ENDPOINTS:
            with self.subTest(endpoint=endpoint):
                qs = "?openshift=true"
                url = reverse("azure-subscription-guids") + qs
                response = self.client.get(url, **self.headers)
                self.assertEqual(response.status_code, status.HTTP_200_OK)
                json_result = response.json()
                self.assertIsNotNone(json_result.get("data"))
                self.assertIsInstance(json_result.get("data"), list)
                self.assertTrue(len(json_result.get("data")) > 0)
>>>>>>> 219676a7
<|MERGE_RESOLUTION|>--- conflicted
+++ resolved
@@ -82,7 +82,6 @@
                 url = reverse(endpoint)
                 response = self.client.get(url, **self.headers)
                 self.assertEqual(response.status_code, status.HTTP_200_OK)
-<<<<<<< HEAD
 
     @RbacPermissions({"aws.account": {"read": ["*"]}})
     def test_aws_account_view(self):
@@ -259,35 +258,29 @@
         self.assertIsNotNone(json_result.get("data"))
         self.assertIsInstance(json_result.get("data"), list)
         self.assertEqual(json_result.get("data"), [])
-=======
+
+    def test_aws_accounts_ocp_view(self):
+        """Test endpoint runs with a customer owner."""
+        for endpoint in self.ENDPOINTS:
+            with self.subTest(endpoint=endpoint):
+                qs = "?openshift=true"
+                url = reverse("aws-accounts") + qs
+                response = self.client.get(url, **self.headers)
+                self.assertEqual(response.status_code, status.HTTP_200_OK)
                 json_result = response.json()
                 self.assertIsNotNone(json_result.get("data"))
                 self.assertIsInstance(json_result.get("data"), list)
                 self.assertTrue(len(json_result.get("data")) > 0)
 
-    def test_aws_accounts_ocp_view(self):
+    def test_azure_subscriptions_guids_ocp_view(self):
         """Test endpoint runs with a customer owner."""
         for endpoint in self.ENDPOINTS:
             with self.subTest(endpoint=endpoint):
                 qs = "?openshift=true"
-                url = reverse("aws-accounts") + qs
+                url = reverse("azure-subscription-guids") + qs
                 response = self.client.get(url, **self.headers)
                 self.assertEqual(response.status_code, status.HTTP_200_OK)
                 json_result = response.json()
                 self.assertIsNotNone(json_result.get("data"))
                 self.assertIsInstance(json_result.get("data"), list)
                 self.assertTrue(len(json_result.get("data")) > 0)
-
-    def test_azure_subscriptions_guids_ocp_view(self):
-        """Test endpoint runs with a customer owner."""
-        for endpoint in self.ENDPOINTS:
-            with self.subTest(endpoint=endpoint):
-                qs = "?openshift=true"
-                url = reverse("azure-subscription-guids") + qs
-                response = self.client.get(url, **self.headers)
-                self.assertEqual(response.status_code, status.HTTP_200_OK)
-                json_result = response.json()
-                self.assertIsNotNone(json_result.get("data"))
-                self.assertIsInstance(json_result.get("data"), list)
-                self.assertTrue(len(json_result.get("data")) > 0)
->>>>>>> 219676a7
