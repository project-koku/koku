--- conflicted
+++ resolved
@@ -20,18 +20,12 @@
     """API GET list view for Openshift clusters."""
 
     queryset = (
-<<<<<<< HEAD
-        OCPCostSummary.objects.annotate(**{"value": F("cluster_id")})
-        .values("value")
-        .distinct()
-        .filter(cluster_id__isnull=False)
-=======
         OCPCostSummary.objects.annotate(
             **{"value": F("cluster_id"), "ocp_cluster_alias": Coalesce(F("cluster_alias"), "cluster_id")}
         )
         .values("value", "ocp_cluster_alias")
         .distinct()
->>>>>>> 8cce9b6a
+        .filter(cluster_id__isnull=False)
     )
     serializer_class = ResourceTypeSerializer
     permission_classes = [OpenShiftAccessPermission]
