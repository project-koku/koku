--- conflicted
+++ resolved
@@ -8,20 +8,13 @@
     AND year = '{{year | sqlsafe}}'
     AND month = '{{month | sqlsafe}}'
     AND publishertype = 'Marketplace'
-<<<<<<< HEAD
     AND (
         publishername LIKE '%Red Hat%'
-        OR (publishername = 'Microsoft' AND (
+        OR ((publishername = 'Microsoft' OR publishername = 'Azure') AND (
             metersubcategory LIKE '%Red Hat%'
             OR serviceinfo2 LIKE '%Red Hat%'
         ))
     )
-=======
-    AND (publishername like '%Red Hat%'
-        OR ((publishername = 'Microsoft' OR publishername = 'Azure') AND (
-           metersubcategory like '%Red Hat%'
-           OR serviceinfo2 like '%Red Hat%')))
->>>>>>> e7106c31
     AND coalesce(date, usagedatetime) >= TIMESTAMP '{{date | sqlsafe}}'
     AND coalesce(date, usagedatetime) < date_add('day', 1, TIMESTAMP '{{date | sqlsafe}}')
 ;