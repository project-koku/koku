#
# Copyright 2021 Red Hat Inc.
# SPDX-License-Identifier: Apache-2.0
#
"""Database accessor for report data."""
import logging
import pkgutil

from jinjasql import JinjaSql

from api.common import log_json
from api.iam.models import Customer
from api.provider.models import Provider
from hcs.csv_file_handler import CSVFileHandler
from hcs.exceptions import HCSTableNotFoundError
from masu.database.report_db_accessor_base import ReportDBAccessorBase
from masu.external.date_accessor import DateAccessor
from reporting.provider.aws.models import TRINO_LINE_ITEM_DAILY_TABLE as AWS_TRINO_LINE_ITEM_DAILY_TABLE
from reporting.provider.azure.models import TRINO_LINE_ITEM_DAILY_TABLE as AZURE_TRINO_LINE_ITEM_DAILY_TABLE
from reporting.provider.gcp.models import TRINO_LINE_ITEM_DAILY_TABLE as GCP_TRINO_LINE_ITEM_DAILY_TABLE

LOG = logging.getLogger(__name__)

HCS_TABLE_MAP = {
    Provider.PROVIDER_AWS: AWS_TRINO_LINE_ITEM_DAILY_TABLE,
    Provider.PROVIDER_AZURE: AZURE_TRINO_LINE_ITEM_DAILY_TABLE,
    Provider.PROVIDER_GCP: GCP_TRINO_LINE_ITEM_DAILY_TABLE,
}


class HCSReportDBAccessor(ReportDBAccessorBase):
    """Class to interact with customer reporting tables."""

    def __init__(self, schema):
        """Establish the database connection.

        :param schema (str): The customer schema to associate with
        """
        super().__init__(schema)
        hcs_cust = Customer.objects.filter(schema_name=schema).first()
        self._ebs_acct_num = hcs_cust.account_id
        self._org_id = hcs_cust.org_id
        self.date_accessor = DateAccessor()
        self.jinja_sql = JinjaSql()

    def get_hcs_daily_summary(self, date, provider, provider_uuid, sql_summary_file, tracing_id, finalize=False):
        """Build HCS daily report.
        :param date             (datetime.date) The date to process
        :param provider         (str)           The provider name
        :param provider_uuid    (uuid)          ID for cost source
        :param sql_summary_file (str)           The sql file used for processing
        :param tracing_id       (id)            Logging identifier
        :param finalize         (bool)          Set True when report is finalized(default=False)

        :returns (None)
        """
        LOG.info(log_json(tracing_id, "acquiring marketplace data..."))
        LOG.info(
            log_json(
                tracing_id,
                f"schema: {self.schema}, provider: {provider}, "
                + f"date: {date}, org_id: {self._org_id}, ebs_num: {self._ebs_acct_num}",
            )
        )

        try:
            sql = pkgutil.get_data("hcs.database", sql_summary_file)
            sql = sql.decode("utf-8")
            table = HCS_TABLE_MAP.get(provider)

            if not self.table_exists_trino(table):
                raise HCSTableNotFoundError(table)

            sql_params = {
                "provider_uuid": provider_uuid,
                "year": date.year,
                "month": date.strftime("%m"),
                "date": date,
                "schema": self.schema,
                "ebs_acct_num": self._ebs_acct_num,
                "org_id": self._org_id,
                "table": table,
            }

            LOG.debug(log_json(tracing_id, f"SQL params: {sql_params}"))

            sql, sql_params = self.jinja_sql.prepare_query(sql, sql_params)
<<<<<<< HEAD
            data, description = self._execute_trino_raw_sql_query_with_description(sql, sql_params=sql_params)
=======
            data, description = self._execute_trino_raw_sql_query_with_description(
                self.schema, sql, bind_params=sql_params
            )
>>>>>>> 87d41aba
            # The format for the description is:
            # [(name, type_code, display_size, internal_size, precision, scale, null_ok)]
            # col[0] grabs the column names from the query results
            cols = [col[0] for col in description]

            if len(data) > 0:
                LOG.info(log_json(tracing_id, f"data found for date: {date}"))
                csv_handler = CSVFileHandler(self.schema, provider, provider_uuid)
                csv_handler.write_csv_to_s3(date, data, cols, finalize, tracing_id)
            else:
                LOG.info(
                    log_json(
                        tracing_id,
                        f"no data found for date: {date}, " f"provider: {provider}, provider_uuid: {provider_uuid}",
                    )
                )

        except FileNotFoundError:
            LOG.error(log_json(tracing_id, f"unable to locate SQL file: {sql_summary_file}"))<|MERGE_RESOLUTION|>--- conflicted
+++ resolved
@@ -85,13 +85,7 @@
             LOG.debug(log_json(tracing_id, f"SQL params: {sql_params}"))
 
             sql, sql_params = self.jinja_sql.prepare_query(sql, sql_params)
-<<<<<<< HEAD
             data, description = self._execute_trino_raw_sql_query_with_description(sql, sql_params=sql_params)
-=======
-            data, description = self._execute_trino_raw_sql_query_with_description(
-                self.schema, sql, bind_params=sql_params
-            )
->>>>>>> 87d41aba
             # The format for the description is:
             # [(name, type_code, display_size, internal_size, precision, scale, null_ok)]
             # col[0] grabs the column names from the query results
