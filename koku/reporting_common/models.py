#
# Copyright 2021 Red Hat Inc.
# SPDX-License-Identifier: Apache-2.0
#
"""Models for shared reporting tables."""
from django.db import models
from django.db.models import IntegerChoices
from django.utils import timezone

<<<<<<< HEAD
from common.enum import StrEnum


class ReportStep(IntegerChoices):
    DOWNLOADING = 3
    PROCESSING = 4
    OCP_CLOUD_PROCESSING = (5, "OCP-Cloud-Processing")


class Status(IntegerChoices):
    DONE = 1
    FAILED = 2


class CombinedChoices(IntegerChoices):
    DOWNLOADING = ReportStep.DOWNLOADING
    PROCESSING = ReportStep.PROCESSING
    OCP_CLOUD_PROCESSING = ReportStep.OCP_CLOUD_PROCESSING
    DONE = Status.DONE
    FAILED = Status.FAILED


class ManifestStep(StrEnum):
    DOWNLOAD = "download"
    PROCESSING = "processing"
    SUMMARY = "summary"


class ManifestState(StrEnum):
    START = "start"
    END = "end"
    FAILED = "failed"
=======
from reporting_common.states import CombinedChoices
from reporting_common.states import ReportStep
from reporting_common.states import Status
>>>>>>> 1f84ad99


class CostUsageReportManifest(models.Model):
    """Information gathered from a cost usage report manifest file."""

    class Meta:
        """Meta for CostUsageReportManifest."""

        unique_together = ("provider", "assembly_id")

    assembly_id = models.TextField()
    manifest_creation_datetime = models.DateTimeField(null=True, default=timezone.now)
    manifest_updated_datetime = models.DateTimeField(null=True, default=timezone.now)
    # Completed should indicate that our reporting materialzed views have refreshed
    manifest_completed_datetime = models.DateTimeField(null=True)
    # This timestamp indicates the last time the manifest was modified on the data source's end, not ours.
    manifest_modified_datetime = models.DateTimeField(null=True)
    creation_datetime = models.DateTimeField(null=True, default=timezone.now)
    # completed_datetime indicates that our reporting tables have completed updating with current data
    completed_datetime = models.DateTimeField(null=True)
    # export_datetime indicates the last time the _data-source_ modified the data
    export_datetime = models.DateTimeField(null=True)
    # always `select_for_update` when updating the state field
    state = models.JSONField(default=dict, null=True)
    billing_period_start_datetime = models.DateTimeField()
    num_total_files = models.IntegerField()
    # s3_csv_cleared used in AWS/Azure to indicate csv's have been cleared for daily archive processing
    s3_csv_cleared = models.BooleanField(default=False, null=True)
    # s3_parquet_cleared used to indicate parquet files have been cleared prior to csv to parquet conversion
    s3_parquet_cleared = models.BooleanField(default=True, null=True)
    # Indicates what initial date to start at for daily processing
    daily_archive_start_date = models.DateTimeField(null=True)
    operator_version = models.TextField(null=True)
    cluster_channel = models.TextField(null=True)
    operator_certified = models.BooleanField(null=True)
    operator_airgapped = models.BooleanField(null=True)
    operator_errors = models.JSONField(default=dict, null=True)
    operator_daily_reports = models.BooleanField(null=True, default=False)
    cluster_id = models.TextField(null=True)
    provider = models.ForeignKey("api.Provider", on_delete=models.CASCADE)
    export_time = models.DateTimeField(null=True)
    last_reports = models.JSONField(default=dict, null=True)
    # report_tracker is additional context for OCI/GCP/OCP for managing file counts and file names
    report_tracker = models.JSONField(default=dict, null=True)
    # s3_parquet_cleared_tracker is additional parquet context for OCP daily operator payloads
    s3_parquet_cleared_tracker = models.JSONField(default=dict, null=True)


class CostUsageReportStatus(models.Model):
    """Information on the state of the cost usage report."""

    class Meta:
        """Meta for CostUsageReportStatus."""

        unique_together = ("manifest", "report_name")

    manifest = models.ForeignKey("CostUsageReportManifest", null=True, on_delete=models.CASCADE)
    report_name = models.CharField(max_length=128, null=False)
    last_completed_datetime = models.DateTimeField(null=True)
    last_started_datetime = models.DateTimeField(null=True)
    completed_datetime = models.DateTimeField(null=True)
    started_datetime = models.DateTimeField(null=True)
    etag = models.CharField(max_length=64, null=True)
    # id of the task processing this report
    celery_task_id = models.UUIDField(null=True)
    # Current status of processing report
    status = models.IntegerField(choices=CombinedChoices.choices, default=ReportStep.DOWNLOADING)
    failed_status = models.IntegerField(choices=ReportStep.choices, null=True)

    def set_started_datetime(self):
        """
        Set the started_datetime field to the current date and time.
        """
        self.started_datetime = timezone.now()
        self.save(update_fields=["started_datetime"])

    def clear_started_datetime(self):
        """
        Clear the started_datetime field to the current date and time.
        """
        self.started_datetime = None
        self.save(update_fields=["started_datetime"])

    def set_completed_datetime(self):
        """
        Set the completed_datetime field to the current date and time.
        """
        self.completed_datetime = timezone.now()
        self.save(update_fields=["completed_datetime"])

    def set_celery_task_id(self, task_id):
        """
        Set celery_task_id field to match the report task id.
        """
        self.celery_task_id = task_id
        self.save(update_fields=["celery_task_id"])

    def update_status(self, status_id):
        """
        Update the status of the current report.
        """
        if status_id == Status.DONE:
            self.set_completed_datetime()
        elif status_id == Status.FAILED:
            self.set_failed_status(self.status)
        self.status = status_id
        self.save(update_fields=["status"])

    def set_failed_status(self, failed_status_id):
        """
        Set the failed state of a processing report.
        """
        self.failed_status = failed_status_id
        self.save(update_fields=["failed_status"])


class RegionMapping(models.Model):
    """Mapping table of AWS region names.

    example:
      "Region Name": "EU (London)"
      "Region": "eu-west-2"

    """

    class Meta:
        """Meta for RegionMapping."""

        db_table = "region_mapping"

    region = models.CharField(max_length=32, null=False, unique=True)
    region_name = models.CharField(max_length=64, null=False, unique=True)<|MERGE_RESOLUTION|>--- conflicted
+++ resolved
@@ -7,44 +7,9 @@
 from django.db.models import IntegerChoices
 from django.utils import timezone
 
-<<<<<<< HEAD
-from common.enum import StrEnum
-
-
-class ReportStep(IntegerChoices):
-    DOWNLOADING = 3
-    PROCESSING = 4
-    OCP_CLOUD_PROCESSING = (5, "OCP-Cloud-Processing")
-
-
-class Status(IntegerChoices):
-    DONE = 1
-    FAILED = 2
-
-
-class CombinedChoices(IntegerChoices):
-    DOWNLOADING = ReportStep.DOWNLOADING
-    PROCESSING = ReportStep.PROCESSING
-    OCP_CLOUD_PROCESSING = ReportStep.OCP_CLOUD_PROCESSING
-    DONE = Status.DONE
-    FAILED = Status.FAILED
-
-
-class ManifestStep(StrEnum):
-    DOWNLOAD = "download"
-    PROCESSING = "processing"
-    SUMMARY = "summary"
-
-
-class ManifestState(StrEnum):
-    START = "start"
-    END = "end"
-    FAILED = "failed"
-=======
 from reporting_common.states import CombinedChoices
 from reporting_common.states import ReportStep
 from reporting_common.states import Status
->>>>>>> 1f84ad99
 
 
 class CostUsageReportManifest(models.Model):
