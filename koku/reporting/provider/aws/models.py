#
# Copyright 2021 Red Hat Inc.
# SPDX-License-Identifier: Apache-2.0
#
"""Models for AWS cost entry tables."""
from uuid import uuid4

from django.contrib.postgres.fields import ArrayField
from django.contrib.postgres.indexes import GinIndex
from django.db import models
from django.db.models import JSONField


UI_SUMMARY_TABLES = (
    "reporting_aws_compute_summary_p",
    "reporting_aws_compute_summary_by_account_p",
    "reporting_aws_cost_summary_p",
    "reporting_aws_cost_summary_by_account_p",
    "reporting_aws_cost_summary_by_region_p",
    "reporting_aws_cost_summary_by_service_p",
    "reporting_aws_storage_summary_p",
    "reporting_aws_storage_summary_by_account_p",
    "reporting_aws_database_summary_p",
    "reporting_aws_network_summary_p",
)

# TODO: Update this subset when we trim out the unecessary ui tables.
UI_SUMMARY_TABLES_MARKUP_SUBSET = UI_SUMMARY_TABLES


TRINO_LINE_ITEM_TABLE = "aws_line_items"
TRINO_LINE_ITEM_DAILY_TABLE = "aws_line_items_daily"
TRINO_OCP_ON_AWS_DAILY_TABLE = "aws_openshift_daily"

TRINO_REQUIRED_COLUMNS = (
    "bill/BillingEntity",
    "lineItem/UsageStartDate",
    "lineItem/ProductCode",
    "product/productFamily",
    "product/ProductName",
    "lineItem/UsageAccountId",
    "lineItem/LegalEntity",
    "lineItem/LineItemDescription",
    "lineItem/LineItemType",
    "lineItem/AvailabilityZone",
    "product/region",
    "product/instanceType",
    "pricing/unit",
    "lineItem/UsageAmount",
    "lineItem/NormalizationFactor",
    "lineItem/NormalizedUsageAmount",
    "lineItem/CurrencyCode",
    "lineItem/UnblendedRate",
    "lineItem/UnblendedCost",
    "lineItem/BlendedRate",
    "lineItem/BlendedCost",
    "savingsPlan/SavingsPlanEffectiveCost",
    "pricing/publicOnDemandCost",
    "pricing/publicOnDemandRate",
    "lineItem/ResourceId",
    "resourceTags",
    "costCategory",
    "savingsPlan/SavingsPlanEffectiveCost",
)


class AWSCostEntryBill(models.Model):
    """The billing information for a Cost Usage Report.

    The billing period (1 month) will cover many cost entries.

    """

    class Meta:
        """Meta for AWSCostEntryBill."""

        unique_together = ("bill_type", "payer_account_id", "billing_period_start", "provider")

    billing_resource = models.CharField(max_length=50, default="aws", null=False)
    bill_type = models.CharField(max_length=50, null=True)
    payer_account_id = models.CharField(max_length=50, null=True)
    billing_period_start = models.DateTimeField(null=False)
    billing_period_end = models.DateTimeField(null=False)
    summary_data_creation_datetime = models.DateTimeField(null=True)
    summary_data_updated_datetime = models.DateTimeField(null=True)
    finalized_datetime = models.DateTimeField(null=True)
    derived_cost_datetime = models.DateTimeField(null=True)
    provider = models.ForeignKey("reporting.TenantAPIProvider", on_delete=models.CASCADE)


class AWSCostEntryLineItemDailySummary(models.Model):
    """A daily aggregation of line items.

    This table is aggregated by service, and does not
    have a breakdown by resource or tags. The contents of this table
    should be considered ephemeral. It will be regularly deleted from
    and repopulated.

    """

    class PartitionInfo:
        partition_type = "RANGE"
        partition_cols = ["usage_start"]

    class Meta:
        """Meta for AWSCostEntryLineItemDailySummary."""

        db_table = "reporting_awscostentrylineitem_daily_summary"

        indexes = [
            models.Index(fields=["usage_start"], name="summary_usage_start_idx"),
            models.Index(fields=["product_code"], name="summary_product_code_idx"),
            models.Index(fields=["usage_account_id"], name="summary_usage_account_id_idx"),
            GinIndex(fields=["tags"], name="tags_idx"),
            GinIndex(fields=["cost_category"], name="cost_category_idx"),
            models.Index(fields=["account_alias"], name="summary_account_alias_idx"),
            models.Index(fields=["product_family"], name="summary_product_family_idx"),
            models.Index(fields=["instance_type"], name="summary_instance_type_idx"),
            models.Index(fields=["region"], name="summary_region_idx"),
            models.Index(fields=["availability_zone"], name="summary_zone_idx"),
            # A GIN functional index named "aws_summ_usage_pfam_ilike" was created manually
            # via RunSQL migration operation
            # Function: (upper(product_family) gin_trgm_ops)
            # A GIN functional index named "aws_summ_usage_pcode_ilike" was created manually
            # via RunSQL migration operation
            # Function: (upper(product_code) gin_trgm_ops)
        ]

    uuid = models.UUIDField(primary_key=True)
    cost_entry_bill = models.ForeignKey("AWSCostEntryBill", on_delete=models.CASCADE, null=True)
    # The following fields are used for grouping
    usage_start = models.DateField(null=False)
    usage_end = models.DateField(null=True)
    usage_account_id = models.CharField(max_length=50, null=False)
    account_alias = models.ForeignKey("AWSAccountAlias", on_delete=models.PROTECT, null=True)
    product_code = models.TextField(null=False)
    product_family = models.CharField(max_length=150, null=True)
    availability_zone = models.CharField(max_length=50, null=True)
    region = models.CharField(max_length=50, null=True)
    instance_type = models.CharField(max_length=50, null=True)
    unit = models.CharField(max_length=63, null=True)
    organizational_unit = models.ForeignKey("AWSOrganizationalUnit", on_delete=models.SET_NULL, null=True)
    # The following fields are aggregates
    resource_ids = ArrayField(models.TextField(), null=True)
    resource_count = models.IntegerField(null=True)
    usage_amount = models.DecimalField(max_digits=24, decimal_places=9, null=True)
    normalization_factor = models.FloatField(null=True)
    normalized_usage_amount = models.FloatField(null=True)
    currency_code = models.CharField(max_length=10)
    unblended_rate = models.DecimalField(max_digits=24, decimal_places=9, null=True)
    unblended_cost = models.DecimalField(max_digits=24, decimal_places=9, null=True)
    markup_cost = models.DecimalField(max_digits=24, decimal_places=9, null=True)
    blended_rate = models.DecimalField(max_digits=24, decimal_places=9, null=True)
    blended_cost = models.DecimalField(max_digits=24, decimal_places=9, null=True)
    markup_cost_blended = models.DecimalField(max_digits=33, decimal_places=15, null=True)
    savingsplan_effective_cost = models.DecimalField(max_digits=24, decimal_places=9, null=True)
    markup_cost_savingsplan = models.DecimalField(max_digits=33, decimal_places=15, null=True)
    calculated_amortized_cost = models.DecimalField(max_digits=33, decimal_places=9, null=True)
    markup_cost_amortized = models.DecimalField(max_digits=33, decimal_places=9, null=True)
    public_on_demand_cost = models.DecimalField(max_digits=24, decimal_places=9, null=True)
    public_on_demand_rate = models.DecimalField(max_digits=24, decimal_places=9, null=True)
    tax_type = models.TextField(null=True)
    tags = JSONField(null=True)
    cost_category = JSONField(null=True)
    source_uuid = models.UUIDField(unique=False, null=True)


class AWSAccountAlias(models.Model):
    """The alias table for AWS accounts."""

    account_id = models.CharField(max_length=50, null=False, unique=True)
    account_alias = models.CharField(max_length=63, null=True)

    def __str__(self):
        """Convert to string."""
        return f"{{ id : {self.id}, account_id : {self.account_id}, account_alias : {self.account_alias} }}"


class AWSTagsValues(models.Model):
    class Meta:
        """Meta for AWSTagsValues."""

        db_table = "reporting_awstags_values"
        unique_together = ("key", "value")
        indexes = [models.Index(fields=["key"], name="aws_tags_value_key_idx")]

    uuid = models.UUIDField(primary_key=True, default=uuid4)
    key = models.TextField()
    value = models.TextField()
    usage_account_ids = ArrayField(models.TextField())
    account_aliases = ArrayField(models.TextField())


class AWSTagsSummary(models.Model):
    """A collection of all current existing tag key and values."""

    class Meta:
        """Meta for AWSTagSummary."""

        db_table = "reporting_awstags_summary"
        unique_together = ("key", "cost_entry_bill", "usage_account_id")

    uuid = models.UUIDField(primary_key=True, default=uuid4)
    key = models.TextField()
    values = ArrayField(models.TextField())
    cost_entry_bill = models.ForeignKey("AWSCostEntryBill", on_delete=models.CASCADE)
    usage_account_id = models.TextField(null=True)
    account_alias = models.ForeignKey("AWSAccountAlias", on_delete=models.SET_NULL, null=True)


class AWSOrganizationalUnit(models.Model):
    """The alias table for AWS Organizational Unit."""

    org_unit_name = models.CharField(max_length=250, null=False, unique=False)
    org_unit_id = models.CharField(max_length=50, null=False, unique=False)
    org_unit_path = models.TextField(null=False, unique=False)
    level = models.PositiveSmallIntegerField(null=False)
    account_alias = models.ForeignKey("AWSAccountAlias", on_delete=models.PROTECT, null=True)
    created_timestamp = models.DateField(auto_now_add=True)
    deleted_timestamp = models.DateField(null=True)
    provider = models.ForeignKey("reporting.TenantAPIProvider", on_delete=models.CASCADE, null=True)

    def __str__(self):
        """Convert to string."""
        return (
            "{ id : %s, "
            "org_unit_name : %s, "
            "org_unit_id : %s, "
            "org_unit_path : %s, "
            "level : %s, "
            "account_alias : %s, "
            "created_timestamp : %s, "
            "deleted_timestamp : %s }"
            % (
                self.id,
                self.org_unit_name,
                self.org_unit_id,
                self.org_unit_path,
                self.level,
                self.account_alias,
                self.created_timestamp,
                self.deleted_timestamp,
            )
        )


class AWSEnabledTagKeys(models.Model):
    """A collection of the current enabled tag keys."""

    class Meta:
        """Meta for AWSEnabledTagKeys."""

        indexes = [models.Index(fields=["key", "enabled"], name="aws_enabled_key_index")]
        db_table = "reporting_awsenabledtagkeys"

    key = models.CharField(max_length=253, primary_key=True)
    enabled = models.BooleanField(default=True)


class AWSCategorySummary(models.Model):
    """A collection of all current existing tag key and values."""

    class Meta:
        """Meta for AWSCategorySummary."""

        db_table = "reporting_awscategory_summary"
        unique_together = ("key", "cost_entry_bill", "usage_account_id")

    uuid = models.UUIDField(primary_key=True, default=uuid4)
    key = models.TextField()
    values = ArrayField(models.TextField())
    cost_entry_bill = models.ForeignKey("AWSCostEntryBill", on_delete=models.CASCADE)
    usage_account_id = models.TextField(null=True)
    account_alias = models.ForeignKey("AWSAccountAlias", on_delete=models.SET_NULL, null=True)


class AWSEnabledCategoryKeys(models.Model):
    """A collection of the current enabled category keys."""

    class Meta:
        """Meta for AWSCategoryTagKeys."""

        indexes = [models.Index(fields=["key", "enabled"], name="aws_enabled_category_key_index")]
        db_table = "reporting_awsenabledcategorykeys"

<<<<<<< HEAD
    # TODO: remove uuid & migration since it will be handled in a separate PR.
    uuid = models.UUIDField(default=uuid4, editable=False, unique=True, null=False)
    key = models.CharField(max_length=253, primary_key=True)
=======
    uuid = models.UUIDField(default=uuid4, editable=False, unique=True, primary_key=True)
    key = models.CharField(max_length=253, unique=True)
>>>>>>> c4a98f13
    enabled = models.BooleanField(default=True)


# ======================================================
#  Partitioned Models to replace matviews
# ======================================================


class AWSCostSummaryP(models.Model):
    """A summarized partitioned table specifically for UI API queries.

    This table gives a daily breakdown of total cost.

    """

    class PartitionInfo:
        partition_type = "RANGE"
        partition_cols = ["usage_start"]

    class Meta:
        """Meta for AWSCostSummaryP."""

        db_table = "reporting_aws_cost_summary_p"
        indexes = [models.Index(fields=["usage_start"], name="awscostsumm_usage_start")]

    id = models.UUIDField(primary_key=True)
    usage_start = models.DateField(null=False)
    usage_end = models.DateField(null=False)
    unblended_cost = models.DecimalField(max_digits=24, decimal_places=9, null=True)
    blended_cost = models.DecimalField(max_digits=24, decimal_places=9, null=True)
    savingsplan_effective_cost = models.DecimalField(max_digits=24, decimal_places=9, null=True)
    markup_cost = models.DecimalField(max_digits=24, decimal_places=9, null=True)
    calculated_amortized_cost = models.DecimalField(max_digits=33, decimal_places=9, null=True)
    markup_cost_amortized = models.DecimalField(max_digits=33, decimal_places=9, null=True)
    markup_cost_blended = models.DecimalField(max_digits=33, decimal_places=15, null=True)
    markup_cost_savingsplan = models.DecimalField(max_digits=33, decimal_places=15, null=True)
    currency_code = models.CharField(max_length=10)
    source_uuid = models.ForeignKey(
        "reporting.TenantAPIProvider", on_delete=models.CASCADE, unique=False, null=True, db_column="source_uuid"
    )


class AWSCostSummaryByServiceP(models.Model):
    """A summarized partitioned table specifically for UI API queries.

    This table gives a daily breakdown of total cost by service.

    """

    class PartitionInfo:
        partition_type = "RANGE"
        partition_cols = ["usage_start"]

    class Meta:
        """Meta for AWSCostSummaryByServiceP."""

        db_table = "reporting_aws_cost_summary_by_service_p"
        indexes = [
            models.Index(fields=["usage_start"], name="awscostsumm_svc_usage_start"),
            models.Index(fields=["product_code"], name="awscostsumm_svc_prod_cd"),
        ]

    id = models.UUIDField(primary_key=True)
    usage_start = models.DateField(null=False)
    usage_end = models.DateField(null=False)
    usage_account_id = models.CharField(max_length=50, null=False)
    account_alias = models.ForeignKey("AWSAccountAlias", on_delete=models.SET_NULL, null=True)
    organizational_unit = models.ForeignKey("AWSOrganizationalUnit", on_delete=models.SET_NULL, null=True)
    product_code = models.TextField(null=False)
    product_family = models.CharField(max_length=150, null=True)
    unblended_cost = models.DecimalField(max_digits=24, decimal_places=9, null=True)
    blended_cost = models.DecimalField(max_digits=24, decimal_places=9, null=True)
    savingsplan_effective_cost = models.DecimalField(max_digits=24, decimal_places=9, null=True)
    markup_cost = models.DecimalField(max_digits=24, decimal_places=9, null=True)
    calculated_amortized_cost = models.DecimalField(max_digits=33, decimal_places=9, null=True)
    markup_cost_amortized = models.DecimalField(max_digits=33, decimal_places=9, null=True)
    markup_cost_blended = models.DecimalField(max_digits=33, decimal_places=15, null=True)
    markup_cost_savingsplan = models.DecimalField(max_digits=33, decimal_places=15, null=True)
    currency_code = models.CharField(max_length=10)
    source_uuid = models.ForeignKey(
        "reporting.TenantAPIProvider", on_delete=models.CASCADE, unique=False, null=True, db_column="source_uuid"
    )


class AWSCostSummaryByAccountP(models.Model):
    """A summarized partitioned table specifically for UI API queries.

    This table gives a daily breakdown of total cost by account.

    """

    class PartitionInfo:
        partition_type = "RANGE"
        partition_cols = ["usage_start"]

    class Meta:
        """Meta for AWSCostSummaryByAccountP."""

        db_table = "reporting_aws_cost_summary_by_account_p"
        indexes = [models.Index(fields=["usage_start"], name="awscostsumm_acct_usage_start")]

    id = models.UUIDField(primary_key=True)
    usage_start = models.DateField(null=False)
    usage_end = models.DateField(null=False)
    usage_account_id = models.CharField(max_length=50, null=False)
    account_alias = models.ForeignKey("AWSAccountAlias", on_delete=models.SET_NULL, null=True)
    organizational_unit = models.ForeignKey("AWSOrganizationalUnit", on_delete=models.SET_NULL, null=True)
    unblended_cost = models.DecimalField(max_digits=24, decimal_places=9, null=True)
    blended_cost = models.DecimalField(max_digits=24, decimal_places=9, null=True)
    savingsplan_effective_cost = models.DecimalField(max_digits=24, decimal_places=9, null=True)
    markup_cost = models.DecimalField(max_digits=24, decimal_places=9, null=True)
    calculated_amortized_cost = models.DecimalField(max_digits=33, decimal_places=9, null=True)
    markup_cost_amortized = models.DecimalField(max_digits=33, decimal_places=9, null=True)
    markup_cost_blended = models.DecimalField(max_digits=33, decimal_places=15, null=True)
    markup_cost_savingsplan = models.DecimalField(max_digits=33, decimal_places=15, null=True)
    currency_code = models.CharField(max_length=10)
    source_uuid = models.ForeignKey(
        "reporting.TenantAPIProvider", on_delete=models.CASCADE, unique=False, null=True, db_column="source_uuid"
    )


class AWSCostSummaryByRegionP(models.Model):
    """A summarized partitioned table specifically for UI API queries.

    This table gives a daily breakdown of total cost by region.

    """

    class PartitionInfo:
        partition_type = "RANGE"
        partition_cols = ["usage_start"]

    class Meta:
        """Meta for AWSCostSummaryByRegionP."""

        db_table = "reporting_aws_cost_summary_by_region_p"
        indexes = [
            models.Index(fields=["usage_start"], name="awscostsumm_reg_usage_start"),
            models.Index(fields=["region"], name="awscostsumm_reg_region"),
            models.Index(fields=["availability_zone"], name="awscostsumm_reg_zone"),
        ]

    id = models.UUIDField(primary_key=True)
    usage_start = models.DateField(null=False)
    usage_end = models.DateField(null=False)
    usage_account_id = models.CharField(max_length=50, null=False)
    account_alias = models.ForeignKey("AWSAccountAlias", on_delete=models.SET_NULL, null=True)
    organizational_unit = models.ForeignKey("AWSOrganizationalUnit", on_delete=models.SET_NULL, null=True)
    region = models.CharField(max_length=50, null=True)
    availability_zone = models.CharField(max_length=50, null=True)
    unblended_cost = models.DecimalField(max_digits=24, decimal_places=9, null=True)
    blended_cost = models.DecimalField(max_digits=24, decimal_places=9, null=True)
    savingsplan_effective_cost = models.DecimalField(max_digits=24, decimal_places=9, null=True)
    markup_cost = models.DecimalField(max_digits=24, decimal_places=9, null=True)
    calculated_amortized_cost = models.DecimalField(max_digits=33, decimal_places=9, null=True)
    markup_cost_amortized = models.DecimalField(max_digits=33, decimal_places=9, null=True)
    markup_cost_blended = models.DecimalField(max_digits=33, decimal_places=15, null=True)
    markup_cost_savingsplan = models.DecimalField(max_digits=33, decimal_places=15, null=True)
    currency_code = models.CharField(max_length=10)
    source_uuid = models.ForeignKey(
        "reporting.TenantAPIProvider", on_delete=models.CASCADE, unique=False, null=True, db_column="source_uuid"
    )


class AWSComputeSummaryP(models.Model):
    """A summarized partitioned table specifically for UI API queries.

    This table gives a daily breakdown of compute usage.

    """

    class PartitionInfo:
        partition_type = "RANGE"
        partition_cols = ["usage_start"]

    class Meta:
        """Meta for AWSComputeSummaryP."""

        db_table = "reporting_aws_compute_summary_p"
        indexes = [
            models.Index(fields=["usage_start"], name="awscompsumm_usage_start"),
            models.Index(fields=["instance_type"], name="awscompsumm_insttyp"),
        ]

    id = models.UUIDField(primary_key=True)
    usage_start = models.DateField(null=False)
    usage_end = models.DateField(null=False)
    instance_type = models.CharField(max_length=50, null=True)
    resource_ids = ArrayField(models.CharField(max_length=256), null=True)
    resource_count = models.IntegerField(null=True)
    usage_amount = models.DecimalField(max_digits=24, decimal_places=9, null=True)
    unit = models.CharField(max_length=63, null=True)
    unblended_cost = models.DecimalField(max_digits=24, decimal_places=9, null=True)
    blended_cost = models.DecimalField(max_digits=24, decimal_places=9, null=True)
    savingsplan_effective_cost = models.DecimalField(max_digits=24, decimal_places=9, null=True)
    markup_cost = models.DecimalField(max_digits=24, decimal_places=9, null=True)
    calculated_amortized_cost = models.DecimalField(max_digits=33, decimal_places=9, null=True)
    markup_cost_amortized = models.DecimalField(max_digits=33, decimal_places=9, null=True)
    markup_cost_blended = models.DecimalField(max_digits=33, decimal_places=15, null=True)
    markup_cost_savingsplan = models.DecimalField(max_digits=33, decimal_places=15, null=True)
    currency_code = models.CharField(max_length=10)
    source_uuid = models.ForeignKey(
        "reporting.TenantAPIProvider", on_delete=models.CASCADE, unique=False, null=True, db_column="source_uuid"
    )


class AWSComputeSummaryByAccountP(models.Model):
    """A summarized partitioned table specifically for UI API queries.

    This table gives a daily breakdown of total cost by account.

    """

    class PartitionInfo:
        partition_type = "RANGE"
        partition_cols = ["usage_start"]

    class Meta:
        """Meta for AWSComputeSummaryByAccountP."""

        db_table = "reporting_aws_compute_summary_by_account_p"
        indexes = [
            models.Index(fields=["usage_start"], name="awscompsumm_acct_usage_start"),
            models.Index(fields=["instance_type"], name="awscompsumm_acct_insttyp"),
        ]

    id = models.UUIDField(primary_key=True)
    usage_start = models.DateField(null=False)
    usage_end = models.DateField(null=False)
    usage_account_id = models.CharField(max_length=50, null=False)
    account_alias = models.ForeignKey("AWSAccountAlias", on_delete=models.SET_NULL, null=True)
    organizational_unit = models.ForeignKey("AWSOrganizationalUnit", on_delete=models.SET_NULL, null=True)
    instance_type = models.CharField(max_length=50, null=True)
    resource_ids = ArrayField(models.CharField(max_length=256), null=True)
    resource_count = models.IntegerField(null=True)
    usage_amount = models.DecimalField(max_digits=24, decimal_places=9, null=True)
    unit = models.CharField(max_length=63, null=True)
    unblended_cost = models.DecimalField(max_digits=24, decimal_places=9, null=True)
    blended_cost = models.DecimalField(max_digits=24, decimal_places=9, null=True)
    savingsplan_effective_cost = models.DecimalField(max_digits=24, decimal_places=9, null=True)
    markup_cost = models.DecimalField(max_digits=24, decimal_places=9, null=True)
    calculated_amortized_cost = models.DecimalField(max_digits=33, decimal_places=9, null=True)
    markup_cost_amortized = models.DecimalField(max_digits=33, decimal_places=9, null=True)
    markup_cost_blended = models.DecimalField(max_digits=33, decimal_places=15, null=True)
    markup_cost_savingsplan = models.DecimalField(max_digits=33, decimal_places=15, null=True)
    currency_code = models.CharField(max_length=10)
    source_uuid = models.ForeignKey(
        "reporting.TenantAPIProvider", on_delete=models.CASCADE, unique=False, null=True, db_column="source_uuid"
    )


class AWSStorageSummaryP(models.Model):
    """A summarized partitioned table specifically for UI API queries.

    This table gives a daily breakdown of storage usage.

    """

    class PartitionInfo:
        partition_type = "RANGE"
        partition_cols = ["usage_start"]

    class Meta:
        """Meta for AWSStorageSummaryP."""

        db_table = "reporting_aws_storage_summary_p"
        indexes = [
            models.Index(fields=["usage_start"], name="awsstorsumm_usage_start"),
            models.Index(fields=["product_family"], name="awsstorsumm_product_fam"),
        ]

    id = models.UUIDField(primary_key=True)
    usage_start = models.DateField(null=False)
    usage_end = models.DateField(null=False)
    product_family = models.CharField(max_length=150, null=True)
    usage_amount = models.DecimalField(max_digits=24, decimal_places=9, null=True)
    unit = models.CharField(max_length=63, null=True)
    unblended_cost = models.DecimalField(max_digits=24, decimal_places=9, null=True)
    blended_cost = models.DecimalField(max_digits=24, decimal_places=9, null=True)
    savingsplan_effective_cost = models.DecimalField(max_digits=24, decimal_places=9, null=True)
    markup_cost = models.DecimalField(max_digits=24, decimal_places=9, null=True)
    calculated_amortized_cost = models.DecimalField(max_digits=33, decimal_places=9, null=True)
    markup_cost_amortized = models.DecimalField(max_digits=33, decimal_places=9, null=True)
    markup_cost_blended = models.DecimalField(max_digits=33, decimal_places=15, null=True)
    markup_cost_savingsplan = models.DecimalField(max_digits=33, decimal_places=15, null=True)
    currency_code = models.CharField(max_length=10)
    source_uuid = models.ForeignKey(
        "reporting.TenantAPIProvider", on_delete=models.CASCADE, unique=False, null=True, db_column="source_uuid"
    )


class AWSStorageSummaryByAccountP(models.Model):
    """A summarized partitioned table specifically for UI API queries.

    This table gives a daily breakdown of storage by account.

    """

    class PartitionInfo:
        partition_type = "RANGE"
        partition_cols = ["usage_start"]

    class Meta:
        """Meta for AWSStorageSummaryByAccountP."""

        db_table = "reporting_aws_storage_summary_by_account_p"
        indexes = [
            models.Index(fields=["usage_start"], name="awsstorsumm_acct_usage_start"),
            models.Index(fields=["product_family"], name="awsstorsumm_product_acct_fam"),
        ]

    id = models.UUIDField(primary_key=True)
    usage_start = models.DateField(null=False)
    usage_end = models.DateField(null=False)
    usage_account_id = models.CharField(max_length=50, null=False)
    account_alias = models.ForeignKey("AWSAccountAlias", on_delete=models.SET_NULL, null=True)
    organizational_unit = models.ForeignKey("AWSOrganizationalUnit", on_delete=models.SET_NULL, null=True)
    product_family = models.CharField(max_length=150, null=True)
    usage_amount = models.DecimalField(max_digits=24, decimal_places=9, null=True)
    unit = models.CharField(max_length=63, null=True)
    unblended_cost = models.DecimalField(max_digits=24, decimal_places=9, null=True)
    blended_cost = models.DecimalField(max_digits=24, decimal_places=9, null=True)
    savingsplan_effective_cost = models.DecimalField(max_digits=24, decimal_places=9, null=True)
    markup_cost = models.DecimalField(max_digits=24, decimal_places=9, null=True)
    calculated_amortized_cost = models.DecimalField(max_digits=33, decimal_places=9, null=True)
    markup_cost_amortized = models.DecimalField(max_digits=33, decimal_places=9, null=True)
    markup_cost_blended = models.DecimalField(max_digits=33, decimal_places=15, null=True)
    markup_cost_savingsplan = models.DecimalField(max_digits=33, decimal_places=15, null=True)
    currency_code = models.CharField(max_length=10)
    source_uuid = models.ForeignKey(
        "reporting.TenantAPIProvider", on_delete=models.CASCADE, unique=False, null=True, db_column="source_uuid"
    )


class AWSNetworkSummaryP(models.Model):
    """A summarized partition table specifically for UI API queries.

    This table gives a daily breakdown of network usage.

    """

    class PartitionInfo:
        partition_type = "RANGE"
        partition_cols = ["usage_start"]

    class Meta:
        """Meta for AWSNetworkSummaryP."""

        db_table = "reporting_aws_network_summary_p"
        indexes = [
            models.Index(fields=["usage_start"], name="awsnetsumm_usage_start"),
            models.Index(fields=["product_code"], name="awsnetsumm_product_cd"),
        ]

    id = models.UUIDField(primary_key=True)
    usage_start = models.DateField(null=False)
    usage_end = models.DateField(null=False)
    usage_account_id = models.CharField(max_length=50, null=False)
    account_alias = models.ForeignKey("AWSAccountAlias", on_delete=models.SET_NULL, null=True)
    organizational_unit = models.ForeignKey("AWSOrganizationalUnit", on_delete=models.SET_NULL, null=True)
    product_code = models.TextField(null=False)
    usage_amount = models.DecimalField(max_digits=24, decimal_places=9, null=True)
    unit = models.CharField(max_length=63, null=True)
    unblended_cost = models.DecimalField(max_digits=24, decimal_places=9, null=True)
    blended_cost = models.DecimalField(max_digits=24, decimal_places=9, null=True)
    savingsplan_effective_cost = models.DecimalField(max_digits=24, decimal_places=9, null=True)
    markup_cost = models.DecimalField(max_digits=24, decimal_places=9, null=True)
    calculated_amortized_cost = models.DecimalField(max_digits=33, decimal_places=9, null=True)
    markup_cost_amortized = models.DecimalField(max_digits=33, decimal_places=9, null=True)
    markup_cost_blended = models.DecimalField(max_digits=33, decimal_places=15, null=True)
    markup_cost_savingsplan = models.DecimalField(max_digits=33, decimal_places=15, null=True)
    currency_code = models.CharField(max_length=10)
    source_uuid = models.ForeignKey(
        "reporting.TenantAPIProvider", on_delete=models.CASCADE, unique=False, null=True, db_column="source_uuid"
    )


class AWSDatabaseSummaryP(models.Model):
    """A summarized partitioned table specifically for UI API queries.

    This table gives a daily breakdown of database usage.

    """

    class PartitionInfo:
        partition_type = "RANGE"
        partition_cols = ["usage_start"]

    class Meta:
        """Meta for AWSDatabaseSummaryP."""

        db_table = "reporting_aws_database_summary_p"
        indexes = [
            models.Index(fields=["usage_start"], name="awsdbsumm_usage_start"),
            models.Index(fields=["product_code"], name="awsdbsumm_product_cd"),
        ]

    id = models.UUIDField(primary_key=True)
    usage_start = models.DateField(null=False)
    usage_end = models.DateField(null=False)
    usage_account_id = models.CharField(max_length=50, null=False)
    account_alias = models.ForeignKey("AWSAccountAlias", on_delete=models.SET_NULL, null=True)
    organizational_unit = models.ForeignKey("AWSOrganizationalUnit", on_delete=models.SET_NULL, null=True)
    product_code = models.TextField(null=False)
    usage_amount = models.DecimalField(max_digits=24, decimal_places=9, null=True)
    unit = models.CharField(max_length=63, null=True)
    unblended_cost = models.DecimalField(max_digits=24, decimal_places=9, null=True)
    blended_cost = models.DecimalField(max_digits=24, decimal_places=9, null=True)
    savingsplan_effective_cost = models.DecimalField(max_digits=24, decimal_places=9, null=True)
    markup_cost = models.DecimalField(max_digits=24, decimal_places=9, null=True)
    calculated_amortized_cost = models.DecimalField(max_digits=33, decimal_places=9, null=True)
    markup_cost_amortized = models.DecimalField(max_digits=33, decimal_places=9, null=True)
    markup_cost_blended = models.DecimalField(max_digits=33, decimal_places=15, null=True)
    markup_cost_savingsplan = models.DecimalField(max_digits=33, decimal_places=15, null=True)
    currency_code = models.CharField(max_length=10)
    source_uuid = models.ForeignKey(
        "reporting.TenantAPIProvider", on_delete=models.CASCADE, unique=False, null=True, db_column="source_uuid"
    )<|MERGE_RESOLUTION|>--- conflicted
+++ resolved
@@ -282,15 +282,8 @@
 
         indexes = [models.Index(fields=["key", "enabled"], name="aws_enabled_category_key_index")]
         db_table = "reporting_awsenabledcategorykeys"
-
-<<<<<<< HEAD
-    # TODO: remove uuid & migration since it will be handled in a separate PR.
-    uuid = models.UUIDField(default=uuid4, editable=False, unique=True, null=False)
-    key = models.CharField(max_length=253, primary_key=True)
-=======
     uuid = models.UUIDField(default=uuid4, editable=False, unique=True, primary_key=True)
     key = models.CharField(max_length=253, unique=True)
->>>>>>> c4a98f13
     enabled = models.BooleanField(default=True)
 
 
