--- conflicted
+++ resolved
@@ -967,10 +967,7 @@
     cost_model_cpu_cost = models.DecimalField(max_digits=33, decimal_places=15, null=True)
     cost_model_memory_cost = models.DecimalField(max_digits=33, decimal_places=15, null=True)
     cost_model_volume_cost = models.DecimalField(max_digits=33, decimal_places=15, null=True)
-<<<<<<< HEAD
-    cost_model_gpu_cost = models.DecimalField(max_digits=33, decimal_places=15, null=True)
-=======
->>>>>>> 52e43682
+    cost_model_gpu_cost = models.DecimalField(max_digits=33, decimal_places=15, null=True)
     cost_model_rate_type = models.TextField(null=True)
 
 
@@ -1008,12 +1005,62 @@
     # GPU specific fields
     vendor_name = models.CharField(max_length=128, null=True)
     model_name = models.CharField(max_length=128, null=True)
-<<<<<<< HEAD
     memory_capacity_mib = models.DecimalField(max_digits=33, decimal_places=15, null=True)
     gpu_uptime_hours = models.DecimalField(max_digits=33, decimal_places=15, null=True)
-=======
+    gpu_count = models.IntegerField(null=True)
+
+    # Cost fields - aggregated from cost_model_gpu_cost in daily_summary
+    cost_model_gpu_cost = models.DecimalField(max_digits=33, decimal_places=15, null=True)
+
+    # Metadata
+    source_uuid = models.ForeignKey(
+        "reporting.TenantAPIProvider", on_delete=models.CASCADE, unique=False, null=True, db_column="source_uuid"
+    )
+    cost_category = models.ForeignKey("OpenshiftCostCategory", on_delete=models.CASCADE, null=True)
+    raw_currency = models.TextField(null=True)
+
+    # Simplified Cost Model Cost terms
+    cost_model_cpu_cost = models.DecimalField(max_digits=33, decimal_places=15, null=True)
+    cost_model_memory_cost = models.DecimalField(max_digits=33, decimal_places=15, null=True)
+    cost_model_volume_cost = models.DecimalField(max_digits=33, decimal_places=15, null=True)
+    cost_model_rate_type = models.TextField(null=True)
+
+
+class OCPGpuSummaryP(models.Model):
+    """A summarized partitioned table for GPU cost queries.
+
+    This table gives a daily breakdown of GPU costs aggregated from daily_summary.
+    """
+
+    class PartitionInfo:
+        partition_type = "RANGE"
+        partition_cols = ["usage_start"]
+
+    class Meta:
+        """Meta for OCPGpuSummaryP."""
+
+        db_table = "reporting_ocp_gpu_summary_p"
+        indexes = [
+            models.Index(fields=["usage_start"], name="ocpgpusumm_usage_start"),
+            models.Index(fields=["cluster_id"], name="ocpgpusumm_cluster_idx"),
+            models.Index(fields=["namespace"], name="ocpgpusumm_namespace_idx"),
+            models.Index(fields=["node"], name="ocpgpusumm_node_idx"),
+            models.Index(fields=["vendor_name"], name="ocpgpusumm_vendor_idx"),
+            models.Index(fields=["model_name"], name="ocpgpusumm_model_idx"),
+        ]
+
+    id = models.UUIDField(primary_key=True)
+    cluster_id = models.TextField()
+    cluster_alias = models.TextField(null=True)
+    namespace = models.CharField(max_length=253, null=True)
+    node = models.CharField(max_length=253, null=True)
+    usage_start = models.DateField(null=False)
+    usage_end = models.DateField(null=False)
+
+    # GPU specific fields
+    vendor_name = models.CharField(max_length=128, null=True)
+    model_name = models.CharField(max_length=128, null=True)
     memory_capacity_gb = models.DecimalField(max_digits=33, decimal_places=15, null=True)
->>>>>>> 52e43682
     gpu_count = models.IntegerField(null=True)
 
     # Cost fields - aggregated from cost_model_gpu_cost in daily_summary
