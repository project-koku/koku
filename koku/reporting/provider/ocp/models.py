--- conflicted
+++ resolved
@@ -29,8 +29,6 @@
     "node_labels": "openshift_node_labels_line_items",
 }
 
-<<<<<<< HEAD
-=======
 VIEWS = (
     "reporting_ocp_cost_summary",
     "reporting_ocp_cost_summary_by_node",
@@ -41,7 +39,6 @@
     "reporting_ocp_volume_summary_by_project",
 )
 
->>>>>>> 391ba7ae
 
 class OCPUsageReportPeriod(models.Model):
     """The report period information for a Operator Metering report.
