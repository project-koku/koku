--- conflicted
+++ resolved
@@ -23,13 +23,12 @@
 from django.db import models
 from django.db.models import JSONField
 
-<<<<<<< HEAD
 PRESTO_LINE_ITEM_TABLE_MAP = {
     "pod_usage": "openshift_pod_usage_line_items",
     "storage_usage": "openshift_storage_usage_line_items",
     "node_labels": "openshift_node_labels_line_items",
 }
-=======
+
 VIEWS = (
     "reporting_ocp_cost_summary",
     "reporting_ocp_cost_summary_by_node",
@@ -39,7 +38,6 @@
     "reporting_ocp_volume_summary",
     "reporting_ocp_volume_summary_by_project",
 )
->>>>>>> 7605bf45
 
 
 class OCPUsageReportPeriod(models.Model):
