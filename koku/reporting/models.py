--- conflicted
+++ resolved
@@ -19,724 +19,6 @@
 # pylint: disable=unused-import
 
 
-<<<<<<< HEAD
-from reporting.rate.models import Rate   # noqa: F401
-
-
-class AWSCostEntryBill(models.Model):
-    """The billing information for a Cost Usage Report.
-
-    The billing period (1 month) will cover many cost entries.
-
-    """
-
-    class Meta:
-        """Meta for AWSCostEntryBill."""
-
-        unique_together = ('bill_type', 'payer_account_id',
-                           'billing_period_start')
-
-    billing_resource = models.CharField(max_length=50, default='aws',
-                                        null=False)
-    bill_type = models.CharField(max_length=50, null=False)
-    payer_account_id = models.CharField(max_length=50, null=False)
-    billing_period_start = models.DateTimeField(null=False)
-    billing_period_end = models.DateTimeField(null=False)
-    summary_data_creation_datetime = models.DateTimeField(null=True)
-    summary_data_updated_datetime = models.DateTimeField(null=True)
-    finalized_datetime = models.DateTimeField(null=True)
-    # provider_id is intentionally not a foreign key
-    # to prevent masu complication
-    provider_id = models.IntegerField(null=True)
-
-
-class AWSCostEntry(models.Model):
-    """A Cost Entry for an AWS Cost Usage Report.
-
-    A cost entry covers a specific time interval (i.e. 1 hour).
-
-    """
-
-    class Meta:
-        """Meta for AWSCostEntry."""
-
-        indexes = [
-            models.Index(
-                fields=['interval_start'],
-                name='interval_start_idx',
-            ),
-        ]
-
-    interval_start = models.DateTimeField(null=False)
-    interval_end = models.DateTimeField(null=False)
-
-    bill = models.ForeignKey('AWSCostEntryBill', on_delete=models.PROTECT)
-
-
-class AWSCostEntryLineItem(models.Model):
-    """A line item in a cost entry.
-
-    This identifies specific costs and usage of AWS resources.
-
-    """
-
-    class Meta:
-        """Meta for AWSCostEntryLineItem."""
-
-        unique_together = ('hash', 'cost_entry')
-
-    id = models.BigAutoField(primary_key=True)
-
-    cost_entry = models.ForeignKey('AWSCostEntry',
-                                   on_delete=models.PROTECT)
-    cost_entry_bill = models.ForeignKey('AWSCostEntryBill',
-                                        on_delete=models.PROTECT)
-    cost_entry_product = models.ForeignKey('AWSCostEntryProduct',
-                                           on_delete=models.PROTECT, null=True)
-    cost_entry_pricing = models.ForeignKey('AWSCostEntryPricing',
-                                           on_delete=models.PROTECT, null=True)
-    cost_entry_reservation = models.ForeignKey('AWSCostEntryReservation',
-                                               on_delete=models.PROTECT,
-                                               null=True)
-
-    hash = models.TextField(null=True)
-
-    # There is a many-to-many relationship between line-items and tags.
-    # Want to try JSON to avoid having to check if tags exist in the database
-    # for every line item we add.
-    tags = JSONField(null=True)
-
-    # Invoice ID is null until the bill is finalized
-    invoice_id = models.CharField(max_length=63, null=True)
-    line_item_type = models.CharField(max_length=50, null=False)
-    usage_account_id = models.CharField(max_length=50, null=False)
-    usage_start = models.DateTimeField(null=False)
-    usage_end = models.DateTimeField(null=False)
-    product_code = models.CharField(max_length=50, null=False)
-    usage_type = models.CharField(max_length=50, null=True)
-    operation = models.CharField(max_length=50, null=True)
-    availability_zone = models.CharField(max_length=50, null=True)
-    resource_id = models.CharField(max_length=256, null=True)
-    usage_amount = models.DecimalField(max_digits=17, decimal_places=9,
-                                       null=True)
-    normalization_factor = models.FloatField(null=True)
-    normalized_usage_amount = models.DecimalField(
-        max_digits=17,
-        decimal_places=9,
-        null=True
-    )
-    currency_code = models.CharField(max_length=10)
-    unblended_rate = models.DecimalField(max_digits=17, decimal_places=9,
-                                         null=True)
-    unblended_cost = models.DecimalField(max_digits=17, decimal_places=9,
-                                         null=True)
-    blended_rate = models.DecimalField(max_digits=17, decimal_places=9,
-                                       null=True)
-    blended_cost = models.DecimalField(max_digits=17, decimal_places=9,
-                                       null=True)
-    public_on_demand_cost = models.DecimalField(max_digits=17, decimal_places=9,
-                                                null=True)
-    public_on_demand_rate = models.DecimalField(max_digits=17, decimal_places=9,
-                                                null=True)
-    reservation_amortized_upfront_fee = models.DecimalField(
-        max_digits=17,
-        decimal_places=9,
-        null=True
-    )
-    reservation_amortized_upfront_cost_for_usage = models.DecimalField(
-        max_digits=17,
-        decimal_places=9,
-        null=True
-    )
-    reservation_recurring_fee_for_usage = models.DecimalField(
-        max_digits=17,
-        decimal_places=9,
-        null=True
-    )
-    # Unused reservation fields more useful for later predictions.
-    reservation_unused_quantity = models.DecimalField(
-        max_digits=17,
-        decimal_places=9,
-        null=True
-    )
-    reservation_unused_recurring_fee = models.DecimalField(
-        max_digits=17,
-        decimal_places=9,
-        null=True
-    )
-    tax_type = models.TextField(null=True)
-
-
-class AWSCostEntryLineItemDaily(models.Model):
-    """A daily aggregation of line items.
-
-    This table is aggregated by AWS resource.
-
-    """
-
-    class Meta:
-        """Meta for AWSCostEntryLineItemDailySummary."""
-
-        db_table = 'reporting_awscostentrylineitem_daily'
-
-        indexes = [
-            models.Index(
-                fields=['usage_start'],
-                name='usage_start_idx',
-            ),
-            models.Index(
-                fields=['product_code'],
-                name='product_code_idx',
-            ),
-            models.Index(
-                fields=['usage_account_id'],
-                name='usage_account_id_idx',
-            ),
-        ]
-
-    id = models.BigAutoField(primary_key=True)
-
-    cost_entry_product = models.ForeignKey('AWSCostEntryProduct',
-                                           on_delete=models.PROTECT, null=True)
-    cost_entry_pricing = models.ForeignKey('AWSCostEntryPricing',
-                                           on_delete=models.PROTECT, null=True)
-    cost_entry_reservation = models.ForeignKey('AWSCostEntryReservation',
-                                               on_delete=models.PROTECT,
-                                               null=True)
-
-    line_item_type = models.CharField(max_length=50, null=False)
-    usage_account_id = models.CharField(max_length=50, null=False)
-    usage_start = models.DateTimeField(null=False)
-    usage_end = models.DateTimeField(null=True)
-    product_code = models.CharField(max_length=50, null=False)
-    usage_type = models.CharField(max_length=50, null=True)
-    operation = models.CharField(max_length=50, null=True)
-    availability_zone = models.CharField(max_length=50, null=True)
-    resource_id = models.CharField(max_length=256, null=True)
-    usage_amount = models.FloatField(null=True)
-    normalization_factor = models.FloatField(null=True)
-    normalized_usage_amount = models.FloatField(null=True)
-    currency_code = models.CharField(max_length=10)
-    unblended_rate = models.DecimalField(max_digits=17, decimal_places=9,
-                                         null=True)
-    unblended_cost = models.DecimalField(max_digits=17, decimal_places=9,
-                                         null=True)
-    blended_rate = models.DecimalField(max_digits=17, decimal_places=9,
-                                       null=True)
-    blended_cost = models.DecimalField(max_digits=17, decimal_places=9,
-                                       null=True)
-    public_on_demand_cost = models.DecimalField(max_digits=17, decimal_places=9,
-                                                null=True)
-    public_on_demand_rate = models.DecimalField(max_digits=17, decimal_places=9,
-                                                null=True)
-    tax_type = models.TextField(null=True)
-    tags = JSONField(null=True)
-
-
-class AWSCostEntryLineItemDailySummary(models.Model):
-    """A daily aggregation of line items.
-
-    This table is aggregated by service, and does not
-    have a breakdown by resource or tags. The contents of this table
-    should be considered ephemeral. It will be regularly deleted from
-    and repopulated.
-
-    """
-
-    class Meta:
-        """Meta for AWSCostEntryLineItemDailySummary."""
-
-        db_table = 'reporting_awscostentrylineitem_daily_summary'
-
-        indexes = [
-            models.Index(
-                fields=['usage_start'],
-                name='summary_usage_start_idx',
-            ),
-            models.Index(
-                fields=['product_code'],
-                name='summary_product_code_idx',
-            ),
-            models.Index(
-                fields=['usage_account_id'],
-                name='summary_usage_account_id_idx',
-            ),
-        ]
-
-    id = models.BigAutoField(primary_key=True)
-    # The following fields are used for grouping
-    usage_start = models.DateTimeField(null=False)
-    usage_end = models.DateTimeField(null=True)
-    usage_account_id = models.CharField(max_length=50, null=False)
-    account_alias = models.ForeignKey('AWSAccountAlias',
-                                      on_delete=models.PROTECT,
-                                      null=True)
-    product_code = models.CharField(max_length=50, null=False)
-    product_family = models.CharField(max_length=150, null=True)
-    availability_zone = models.CharField(max_length=50, null=True)
-    region = models.CharField(max_length=50, null=True)
-    instance_type = models.CharField(max_length=50, null=True)
-    unit = models.CharField(max_length=63, null=True)
-    # The following fields are aggregates
-    resource_count = models.IntegerField(null=True)
-    usage_amount = models.FloatField(null=True)
-    normalization_factor = models.FloatField(null=True)
-    normalized_usage_amount = models.FloatField(null=True)
-    currency_code = models.CharField(max_length=10)
-    unblended_rate = models.DecimalField(max_digits=17, decimal_places=9,
-                                         null=True)
-    unblended_cost = models.DecimalField(max_digits=17, decimal_places=9,
-                                         null=True)
-    blended_rate = models.DecimalField(max_digits=17, decimal_places=9,
-                                       null=True)
-    blended_cost = models.DecimalField(max_digits=17, decimal_places=9,
-                                       null=True)
-    public_on_demand_cost = models.DecimalField(max_digits=17, decimal_places=9,
-                                                null=True)
-    public_on_demand_rate = models.DecimalField(max_digits=17, decimal_places=9,
-                                                null=True)
-    tax_type = models.TextField(null=True)
-
-
-class AWSCostEntryLineItemAggregates(models.Model):
-    """An aggregation of line item statistics.
-
-    This table is aggregated by account, service, region,
-    and availability zone. And reports the API type, usage, cost, and counts
-    where appropriate. The contents of this table should be considered
-    ephemeral. It will be regularly deleted from and repopulated.
-
-    """
-
-    class Meta:
-        """Meta for AWSCostEntryLineAggregates."""
-
-        db_table = 'reporting_awscostentrylineitem_aggregates'
-
-    time_scope_value = models.IntegerField()
-    report_type = models.CharField(max_length=50)
-    usage_account_id = models.CharField(max_length=50, null=True)
-    account_alias = models.ForeignKey('AWSAccountAlias',
-                                      on_delete=models.PROTECT,
-                                      null=True)
-    product_code = models.CharField(max_length=50, null=False)
-    region = models.CharField(max_length=50, null=True)
-    availability_zone = models.CharField(max_length=50, null=True)
-    usage_amount = models.DecimalField(max_digits=17, decimal_places=9,
-                                       null=True)
-    unblended_cost = models.DecimalField(max_digits=17, decimal_places=9,
-                                         null=True)
-    resource_count = models.IntegerField(null=True)
-
-
-class AWSCostEntryPricing(models.Model):
-    """Pricing information for a cost entry line item."""
-
-    class Meta:
-        """Meta for AWSCostEntryLineItem."""
-
-        unique_together = ('term', 'unit')
-
-    term = models.CharField(max_length=63, null=True)
-    unit = models.CharField(max_length=63, null=True)
-
-
-class AWSCostEntryProduct(models.Model):
-    """The AWS product identified in a cost entry line item."""
-
-    class Meta:
-        """Meta for AWSCostEntryProduct."""
-
-        unique_together = ('sku', 'product_name', 'region')
-
-        indexes = [
-            models.Index(
-                fields=['region'],
-                name='region_idx',
-            ),
-        ]
-
-    sku = models.CharField(max_length=128, null=True)
-    product_name = models.CharField(max_length=63, null=True)
-    product_family = models.CharField(max_length=150, null=True)
-    service_code = models.CharField(max_length=50, null=True)
-    region = models.CharField(max_length=50, null=True)
-    # The following fields are useful for EC2 instances
-    instance_type = models.CharField(max_length=50, null=True)
-    memory = models.FloatField(null=True)
-    memory_unit = models.CharField(max_length=24, null=True)
-    vcpu = models.PositiveIntegerField(null=True)
-
-
-class AWSCostEntryReservation(models.Model):
-    """Information on a particular reservation in the AWS account."""
-
-    reservation_arn = models.TextField(unique=True)
-    number_of_reservations = models.PositiveIntegerField(null=True)
-    units_per_reservation = models.DecimalField(
-        max_digits=17,
-        decimal_places=9,
-        null=True
-    )
-    start_time = models.DateTimeField(null=True)
-    end_time = models.DateTimeField(null=True)
-
-
-class AWSAccountAlias(models.Model):
-    """The alias table for AWS accounts."""
-
-    account_id = models.CharField(max_length=50, null=False, unique=True)
-    account_alias = models.CharField(max_length=63, null=True)
-
-
-class OCPUsageReportPeriod(models.Model):
-    """The report period information for a Operator Metering report.
-
-    The reporting period (1 month) will cover many reports.
-
-    """
-
-    class Meta:
-        """Meta for OCPUsageReportPeriod."""
-
-        unique_together = ('cluster_id', 'report_period_start')
-
-    cluster_id = models.CharField(max_length=50, null=False)
-    report_period_start = models.DateTimeField(null=False)
-    report_period_end = models.DateTimeField(null=False)
-
-    summary_data_creation_datetime = models.DateTimeField(null=True)
-    summary_data_updated_datetime = models.DateTimeField(null=True)
-    # provider_id is intentionally not a foreign key
-    # to prevent masu complication
-    provider_id = models.IntegerField(null=True)
-
-
-class OCPUsageReport(models.Model):
-    """An entry for a single report from Operator Metering.
-
-    A cost entry covers a specific time interval (e.g. 1 hour).
-
-    """
-
-    class Meta:
-        """Meta for OCPUsageReport."""
-
-        unique_together = ('report_period', 'interval_start')
-
-        indexes = [
-            models.Index(
-                fields=['interval_start'],
-                name='ocp_interval_start_idx',
-            ),
-        ]
-
-    interval_start = models.DateTimeField(null=False)
-    interval_end = models.DateTimeField(null=False)
-
-    report_period = models.ForeignKey('OCPUsageReportPeriod',
-                                      on_delete=models.PROTECT)
-
-
-class OCPUsageLineItem(models.Model):
-    """Raw report data for OpenShift pods."""
-
-    class Meta:
-        """Meta for OCPUsageLineItem."""
-
-        unique_together = ('report', 'namespace', 'pod', 'node')
-
-    id = models.BigAutoField(primary_key=True)
-
-    report_period = models.ForeignKey('OCPUsageReportPeriod',
-                                      on_delete=models.PROTECT)
-
-    report = models.ForeignKey('OCPUsageReport',
-                               on_delete=models.PROTECT)
-
-    # Kubernetes objects by convention have a max name length of 253 chars
-    namespace = models.CharField(max_length=253, null=False)
-
-    pod = models.CharField(max_length=253, null=False)
-
-    node = models.CharField(max_length=253, null=False)
-
-    pod_usage_cpu_core_seconds = models.DecimalField(
-        max_digits=20,
-        decimal_places=6,
-        null=True
-    )
-
-    pod_request_cpu_core_seconds = models.DecimalField(
-        max_digits=20,
-        decimal_places=6,
-        null=True
-    )
-
-    pod_limit_cpu_cores = models.DecimalField(
-        max_digits=20,
-        decimal_places=6,
-        null=True
-    )
-
-    pod_usage_memory_byte_seconds = models.DecimalField(
-        max_digits=20,
-        decimal_places=6,
-        null=True
-    )
-
-    pod_request_memory_byte_seconds = models.DecimalField(
-        max_digits=20,
-        decimal_places=6,
-        null=True
-    )
-
-    pod_limit_memory_bytes = models.DecimalField(
-        max_digits=20,
-        decimal_places=6,
-        null=True
-    )
-
-
-class OCPUsageLineItemDaily(models.Model):
-    """A daily aggregation of line items.
-
-    This table is aggregated by OCP resource.
-
-    """
-
-    class Meta:
-        """Meta for OCPUsageLineItemDaily."""
-
-        db_table = 'reporting_ocpusagelineitem_daily'
-
-        indexes = [
-            models.Index(
-                fields=['usage_start'],
-                name='ocp_usage_idx',
-            ),
-            models.Index(
-                fields=['namespace'],
-                name='namespace_idx',
-            ),
-            models.Index(
-                fields=['pod'],
-                name='pod_idx',
-            ),
-            models.Index(
-                fields=['node'],
-                name='node_idx',
-            ),
-        ]
-
-    id = models.BigAutoField(primary_key=True)
-
-    cluster_id = models.CharField(max_length=50, null=True)
-
-    # Kubernetes objects by convention have a max name length of 253 chars
-    namespace = models.CharField(max_length=253, null=False)
-
-    pod = models.CharField(max_length=253, null=False)
-
-    node = models.CharField(max_length=253, null=False)
-
-    usage_start = models.DateTimeField(null=False)
-    usage_end = models.DateTimeField(null=False)
-
-    pod_usage_cpu_core_seconds = models.DecimalField(
-        max_digits=24,
-        decimal_places=6,
-        null=True
-    )
-
-    pod_request_cpu_core_seconds = models.DecimalField(
-        max_digits=24,
-        decimal_places=6,
-        null=True
-    )
-
-    pod_limit_cpu_cores = models.DecimalField(
-        max_digits=24,
-        decimal_places=6,
-        null=True
-    )
-
-    pod_usage_memory_byte_seconds = models.DecimalField(
-        max_digits=24,
-        decimal_places=6,
-        null=True
-    )
-
-    pod_request_memory_byte_seconds = models.DecimalField(
-        max_digits=24,
-        decimal_places=6,
-        null=True
-    )
-
-    pod_limit_memory_bytes = models.DecimalField(
-        max_digits=24,
-        decimal_places=6,
-        null=True
-    )
-
-    total_seconds = models.IntegerField()
-
-
-class OCPUsageLineItemDailySummary(models.Model):
-    """A daily aggregation of line items.
-
-    This table is aggregated by OCP resource.
-
-    """
-
-    class Meta:
-        """Meta for OCPUsageLineItemDailySummary."""
-
-        db_table = 'reporting_ocpusagelineitem_daily_summary'
-
-        indexes = [
-            models.Index(
-                fields=['usage_start'],
-                name='summary_ocp_usage_idx',
-            ),
-            models.Index(
-                fields=['namespace'],
-                name='summary_namespace_idx',
-            ),
-            models.Index(
-                fields=['pod'],
-                name='summary_pod_idx',
-            ),
-            models.Index(
-                fields=['node'],
-                name='summary_node_idx',
-            ),
-        ]
-
-    id = models.BigAutoField(primary_key=True)
-
-    cluster_id = models.CharField(max_length=50, null=True)
-
-    # Kubernetes objects by convention have a max name length of 253 chars
-    namespace = models.CharField(max_length=253, null=False)
-
-    pod = models.CharField(max_length=253, null=False)
-
-    node = models.CharField(max_length=253, null=False)
-
-    usage_start = models.DateTimeField(null=False)
-    usage_end = models.DateTimeField(null=False)
-
-    pod_usage_cpu_core_hours = models.DecimalField(
-        max_digits=24,
-        decimal_places=6,
-        null=True
-    )
-
-    pod_usage_cpu_charge = models.DecimalField(
-        max_digits=24,
-        decimal_places=6,
-        null=True
-    )
-
-    pod_request_cpu_core_hours = models.DecimalField(
-        max_digits=24,
-        decimal_places=6,
-        null=True
-    )
-
-    pod_limit_cpu_cores = models.DecimalField(
-        max_digits=24,
-        decimal_places=6,
-        null=True
-    )
-
-    pod_usage_memory_gigabytes = models.DecimalField(
-        max_digits=24,
-        decimal_places=6,
-        null=True
-    )
-
-    pod_usage_memory_charge = models.DecimalField(
-        max_digits=24,
-        decimal_places=6,
-        null=True
-    )
-
-    pod_request_memory_gigabytes = models.DecimalField(
-        max_digits=24,
-        decimal_places=6,
-        null=True
-    )
-
-    pod_limit_memory_gigabytes = models.DecimalField(
-        max_digits=24,
-        decimal_places=6,
-        null=True
-    )
-
-
-class OCPUsageLineItemAggregates(models.Model):
-    """Total aggregates for OCP usage.
-
-    This table is aggregated by namespace, pod, and node.
-    The contents of this table should be considered ephemeral.
-    It will be regularly deleted from and repopulated.
-
-    """
-
-    class Meta:
-        """Meta for OCPUsageLineItemDailySummary."""
-
-        db_table = 'reporting_ocpusagelineitem_aggregates'
-
-    time_scope_value = models.IntegerField()
-
-    cluster_id = models.CharField(max_length=50, null=True)
-
-    # Kubernetes objects by convention have a max name length of 253 chars
-    namespace = models.CharField(max_length=253, null=False)
-
-    pod = models.CharField(max_length=253, null=False)
-
-    node = models.CharField(max_length=253, null=False)
-
-    pod_usage_cpu_core_hours = models.DecimalField(
-        max_digits=24,
-        decimal_places=6,
-        null=True
-    )
-
-    pod_request_cpu_core_hours = models.DecimalField(
-        max_digits=24,
-        decimal_places=6,
-        null=True
-    )
-
-    pod_limit_cpu_cores = models.DecimalField(
-        max_digits=24,
-        decimal_places=6,
-        null=True
-    )
-
-    pod_usage_memory_gigabytes = models.DecimalField(
-        max_digits=24,
-        decimal_places=6,
-        null=True
-    )
-
-    pod_request_memory_gigabytes = models.DecimalField(
-        max_digits=24,
-        decimal_places=6,
-        null=True
-    )
-
-    pod_limit_memory_gigabytes = models.DecimalField(
-        max_digits=24,
-        decimal_places=6,
-        null=True
-    )
-=======
 from reporting.provider.aws.models import (AWSAccountAlias,                    # noqa: F401
                                            AWSCostEntry,                       # noqa: F401
                                            AWSCostEntryBill,                   # noqa: F401
@@ -753,5 +35,4 @@
                                            OCPUsageLineItemDailySummary,       # noqa: F401
                                            OCPUsageReport,                     # noqa: F401
                                            OCPUsageReportPeriod)               # noqa: F401
-from reporting.rate.models import Rate   # noqa: F401
->>>>>>> 382adb65
+from reporting.rate.models import Rate   # noqa: F401