--- conflicted
+++ resolved
@@ -37,12 +37,9 @@
     summary_data_creation_datetime = models.DateTimeField(null=True)
     summary_data_updated_datetime = models.DateTimeField(null=True)
     finalized_datetime = models.DateTimeField(null=True)
-<<<<<<< HEAD
     # provider_id is intentionally not a foreign key
     # to prevent masu complication
     provider_id = models.IntegerField(null=True)
-=======
->>>>>>> 70cca2e4
 
 
 class AWSCostEntry(models.Model):
