#
# Copyright 2018 Red Hat, Inc.
#
# This program is free software: you can redistribute it and/or modify
# it under the terms of the GNU Affero General Public License as
# published by the Free Software Foundation, either version 3 of the
# License, or (at your option) any later version.
#
# This program is distributed in the hope that it will be useful,
# but WITHOUT ANY WARRANTY; without even the implied warranty of
# MERCHANTABILITY or FITNESS FOR A PARTICULAR PURPOSE.  See the
# GNU Affero General Public License for more details.
#
# You should have received a copy of the GNU Affero General Public License
# along with this program.  If not, see <https://www.gnu.org/licenses/>.
#
"""Models for cost entry tables."""
# flake8: noqa
# pylint: disable=unused-import
from reporting.provider.all.openshift.models import OCPAllComputeSummary
from reporting.provider.all.openshift.models import OCPAllCostLineItemDailySummary
from reporting.provider.all.openshift.models import OCPAllCostLineItemProjectDailySummary
from reporting.provider.all.openshift.models import OCPAllCostSummary
from reporting.provider.all.openshift.models import OCPAllCostSummaryByAccount
from reporting.provider.all.openshift.models import OCPAllCostSummaryByRegion
from reporting.provider.all.openshift.models import OCPAllCostSummaryByService
from reporting.provider.all.openshift.models import OCPAllDatabaseSummary
from reporting.provider.all.openshift.models import OCPAllNetworkSummary
from reporting.provider.all.openshift.models import OCPAllStorageSummary
from reporting.provider.aws.models import AWSAccountAlias
from reporting.provider.aws.models import AWSComputeSummary
from reporting.provider.aws.models import AWSComputeSummaryByAccount
from reporting.provider.aws.models import AWSComputeSummaryByRegion
from reporting.provider.aws.models import AWSComputeSummaryByService
from reporting.provider.aws.models import AWSCostEntry
from reporting.provider.aws.models import AWSCostEntryBill
from reporting.provider.aws.models import AWSCostEntryLineItem
from reporting.provider.aws.models import AWSCostEntryLineItemDaily
from reporting.provider.aws.models import AWSCostEntryLineItemDailySummary
from reporting.provider.aws.models import AWSCostEntryPricing
from reporting.provider.aws.models import AWSCostEntryProduct
from reporting.provider.aws.models import AWSCostEntryReservation
from reporting.provider.aws.models import AWSCostSummary
from reporting.provider.aws.models import AWSCostSummaryByAccount
from reporting.provider.aws.models import AWSCostSummaryByRegion
from reporting.provider.aws.models import AWSCostSummaryByService
from reporting.provider.aws.models import AWSDatabaseSummary
from reporting.provider.aws.models import AWSNetworkSummary
from reporting.provider.aws.models import AWSStorageSummary
from reporting.provider.aws.models import AWSStorageSummaryByAccount
from reporting.provider.aws.models import AWSStorageSummaryByRegion
from reporting.provider.aws.models import AWSStorageSummaryByService
from reporting.provider.aws.models import AWSTagsSummary
from reporting.provider.azure.models import AzureComputeSummary
from reporting.provider.azure.models import AzureCostEntryBill
from reporting.provider.azure.models import AzureCostEntryLineItemDaily
from reporting.provider.azure.models import AzureCostEntryLineItemDailySummary
from reporting.provider.azure.models import AzureCostEntryProductService
from reporting.provider.azure.models import AzureCostSummary
from reporting.provider.azure.models import AzureCostSummaryByAccount
from reporting.provider.azure.models import AzureCostSummaryByLocation
from reporting.provider.azure.models import AzureCostSummaryByService
from reporting.provider.azure.models import AzureDatabaseSummary
from reporting.provider.azure.models import AzureMeter
from reporting.provider.azure.models import AzureNetworkSummary
from reporting.provider.azure.models import AzureStorageSummary
from reporting.provider.azure.models import AzureTagsSummary
from reporting.provider.azure.openshift.models import OCPAzureCostLineItemDailySummary
from reporting.provider.azure.openshift.models import OCPAzureCostLineItemProjectDailySummary
from reporting.provider.azure.openshift.models import OCPAzureTagsSummary
from reporting.provider.ocp.costs.models import CostSummary
from reporting.provider.ocp.models import OCPCostSummary
from reporting.provider.ocp.models import OCPCostSummaryByNode
from reporting.provider.ocp.models import OCPCostSummaryByProject
from reporting.provider.ocp.models import OCPEnabledTagKeys
from reporting.provider.ocp.models import OCPNodeLabelLineItem
from reporting.provider.ocp.models import OCPNodeLabelLineItemDaily
from reporting.provider.ocp.models import OCPPodSummary
from reporting.provider.ocp.models import OCPPodSummaryByProject
from reporting.provider.ocp.models import OCPStorageLineItem
from reporting.provider.ocp.models import OCPStorageLineItemDaily
from reporting.provider.ocp.models import OCPStorageVolumeLabelSummary
from reporting.provider.ocp.models import OCPUsageLineItem
from reporting.provider.ocp.models import OCPUsageLineItemDaily
from reporting.provider.ocp.models import OCPUsageLineItemDailySummary
from reporting.provider.ocp.models import OCPUsagePodLabelSummary
from reporting.provider.ocp.models import OCPUsageReport
from reporting.provider.ocp.models import OCPUsageReportPeriod
from reporting.provider.ocp.models import OCPVolumeSummary
from reporting.provider.ocp.models import OCPVolumeSummaryByProject
from reporting.provider.ocp_aws.models import OCPAWSCostLineItemDailySummary
from reporting.provider.ocp_aws.models import OCPAWSCostLineItemProjectDailySummary
from reporting.provider.ocp_aws.models import OCPAWSTagsSummary


AWS_MATERIALIZED_VIEWS = (
    AWSComputeSummary,
    AWSComputeSummaryByAccount,
    AWSComputeSummaryByRegion,
    AWSComputeSummaryByService,
    AWSCostSummary,
    AWSCostSummaryByAccount,
    AWSCostSummaryByRegion,
    AWSCostSummaryByService,
    AWSDatabaseSummary,
    AWSNetworkSummary,
    AWSStorageSummary,
    AWSStorageSummaryByAccount,
    AWSStorageSummaryByRegion,
    AWSStorageSummaryByService,
)

<<<<<<< HEAD
OCP_MATERIALIZED_VIEWS = (
    OCPPodSummary,
    OCPPodSummaryByProject,
    OCPVolumeSummary,
    OCPVolumeSummaryByProject,
    OCPCostSummary,
    OCPCostSummaryByProject,
    OCPCostSummaryByNode,
)
=======
>>>>>>> 123fbd97

AZURE_MATERIALIZED_VIEWS = (
    AzureCostSummary,
    AzureCostSummaryByAccount,
    AzureCostSummaryByLocation,
    AzureCostSummaryByService,
    AzureComputeSummary,
    AzureStorageSummary,
    AzureNetworkSummary,
    AzureDatabaseSummary,
)

<<<<<<< HEAD
OCP_ON_INFRASTRUCTURE_MATERIALIZED_VIEWS = (
    OCPAllCostLineItemDailySummary,
    OCPAllCostLineItemProjectDailySummary,
    OCPCostSummary,
    OCPCostSummaryByProject,
    OCPCostSummaryByNode,
=======

OCP_ON_INFRASTRUCTURE_MATERIALIZED_VIEWS = (
    OCPAllCostLineItemDailySummary,
    OCPAllCostSummary,
    OCPAllCostSummaryByAccount,
    OCPAllCostSummaryByService,
    OCPAllCostSummaryByRegion,
    OCPAllComputeSummary,
    OCPAllDatabaseSummary,
    OCPAllNetworkSummary,
    OCPAllStorageSummary,
    OCPAllCostLineItemProjectDailySummary,
>>>>>>> 123fbd97
)<|MERGE_RESOLUTION|>--- conflicted
+++ resolved
@@ -110,7 +110,6 @@
     AWSStorageSummaryByService,
 )
 
-<<<<<<< HEAD
 OCP_MATERIALIZED_VIEWS = (
     OCPPodSummary,
     OCPPodSummaryByProject,
@@ -120,8 +119,6 @@
     OCPCostSummaryByProject,
     OCPCostSummaryByNode,
 )
-=======
->>>>>>> 123fbd97
 
 AZURE_MATERIALIZED_VIEWS = (
     AzureCostSummary,
@@ -134,15 +131,6 @@
     AzureDatabaseSummary,
 )
 
-<<<<<<< HEAD
-OCP_ON_INFRASTRUCTURE_MATERIALIZED_VIEWS = (
-    OCPAllCostLineItemDailySummary,
-    OCPAllCostLineItemProjectDailySummary,
-    OCPCostSummary,
-    OCPCostSummaryByProject,
-    OCPCostSummaryByNode,
-=======
-
 OCP_ON_INFRASTRUCTURE_MATERIALIZED_VIEWS = (
     OCPAllCostLineItemDailySummary,
     OCPAllCostSummary,
@@ -154,5 +142,7 @@
     OCPAllNetworkSummary,
     OCPAllStorageSummary,
     OCPAllCostLineItemProjectDailySummary,
->>>>>>> 123fbd97
+    OCPCostSummary,
+    OCPCostSummaryByProject,
+    OCPCostSummaryByNode,
 )