--- conflicted
+++ resolved
@@ -66,10 +66,6 @@
   pipenv install --dev --sequential --ignore-pipfile
   coverage run {toxinidir}/koku/manage.py test -v 2 {posargs: koku/masu/}
   coverage report --show-missing
-<<<<<<< HEAD
-  /bin/sh {toxinidir}/scripts/drop_test_db_user.sh {env:DATABASE_USER} {env:DATABASE_ADMIN}
-=======
->>>>>>> f03ccece
 
 [testenv:lint]
 deps =
