--- conflicted
+++ resolved
@@ -18,11 +18,7 @@
   **/manage.py
   **/settings.py
 import-order-style = pycharm
-<<<<<<< HEAD
-application-import-names = koku, api, reporting, reporting_common, cost_models
-=======
-application-import-names = koku, api, reporting, reporting_common, rates, masu
->>>>>>> 61ed898f
+application-import-names = koku, api, reporting, reporting_common, cost_models, masu
 
 [testenv]
 passenv = CI TRAVIS TRAVIS_*
