{
    "_meta": {
        "hash": {
<<<<<<< HEAD
            "sha256": "a600ff8939de3548d87c94d69b1ad1fa93a4826f74b3a4494b8834f44a84a80f"
=======
            "sha256": "2c5c03962bff6e2fa4d172b930958b8b7151aa9353c613d2a313c966c5b13d51"
>>>>>>> 17cef166
        },
        "pipfile-spec": 6,
        "requires": {
            "python_version": "3.6"
        },
        "sources": [
            {
                "name": "pypi",
                "url": "https://pypi.python.org/simple",
                "verify_ssl": true
            }
        ]
    },
    "default": {
        "adal": {
            "hashes": [
                "sha256:5a7f1e037c6290c6d7609cab33a9e5e988c2fbec5c51d1c4c649ee3faff37eaf",
                "sha256:fd17e5661f60634ddf96a569b95d34ccb8a98de60593d729c28bdcfe360eaad1"
            ],
            "version": "==1.2.2"
        },
        "aiokafka": {
            "hashes": [
                "sha256:25b31f9759427fb9334de5a6224df5ac92247d8af9c13eebf8afddd48a5c05b8"
            ],
            "index": "pypi",
            "version": "==0.5.1"
        },
        "amqp": {
            "hashes": [
                "sha256:19a917e260178b8d410122712bac69cb3e6db010d68f6101e7307508aded5e68",
                "sha256:19d851b879a471fcfdcf01df9936cff924f422baa77653289f7095dedd5fb26a"
            ],
            "version": "==2.5.1"
        },
        "azure-common": {
            "hashes": [
                "sha256:53b1195b8f20943ccc0e71a17849258f7781bc6db1c72edc7d6c055f79bd54e3",
                "sha256:99ef36e74b6395329aada288764ce80504da16ecc8206cb9a72f55fb02e8b484"
            ],
            "version": "==1.1.23"
        },
        "azure-mgmt-costmanagement": {
            "hashes": [
                "sha256:530a2aec441aa3da282b5776ad202e69513f35554fbb01ff9343170d33ccf43b",
                "sha256:aff97e70b3f53ffb7843584a9e09a8b896503db23950085b6cf719bb56177d87"
            ],
            "index": "pypi",
            "version": "==0.1.0"
        },
        "azure-mgmt-resource": {
            "hashes": [
                "sha256:a557a87fad2a2a5190d03e12cd7cf6307a194604e808773972c34847503b482b",
                "sha256:e04e867af9289a237cfe285995025555fcceb90de5deb420c540dca3a4c9c622"
            ],
            "index": "pypi",
            "version": "==6.0.0"
        },
        "azure-mgmt-storage": {
            "hashes": [
                "sha256:5cccfe6af0529a8a8a0557d130191a4a269fd2eac13ba6d6abd97ca851eef55d",
                "sha256:95220e51eca421707b704e59f023d7fe367382b1ec0dd5f7e279f8d221417a4d"
            ],
            "index": "pypi",
            "version": "==6.0.0"
        },
        "azure-nspkg": {
            "hashes": [
                "sha256:1d0bbb2157cf57b1bef6c8c8e5b41133957364456c43b0a43599890023cca0a8",
                "sha256:31a060caca00ed1ebd369fc7fe01a56768c927e404ebc92268f4d9d636435e28",
                "sha256:e7d3cea6af63e667d87ba1ca4f8cd7cb4dfca678e4c55fc1cedb320760e39dd0"
            ],
            "version": "==3.0.2"
        },
        "azure-storage": {
            "hashes": [
                "sha256:4c406422e3edd41920bb1f0c3930c34fee3eb0d55258ef7ec7308ccbb9385ad5",
                "sha256:fb6212dcbed91b49d9637aa5e8888eafdfcd523b7e560c8044d2d838bbd3ca5f"
            ],
            "index": "pypi",
            "version": "==0.36.0"
        },
        "azure-storage-blob": {
            "hashes": [
                "sha256:6577e9ebca6fd1cf47795f88a1f0949c003fae62eeb6479a05631b765cf73b80",
                "sha256:f187a878e7a191f4e098159904f72b4146cf70e1aabaf6484ab4ba72fc6f252c"
            ],
            "index": "pypi",
            "version": "==1.5.0"
        },
        "azure-storage-common": {
            "hashes": [
                "sha256:4ec87c7537d457ec95252e0e46477e2c1ccf33774ffefd05d8544682cb0ae401",
                "sha256:de4817cce35a23d1c89563edc38b481ebd8da4655bdf32d26fa2b06095179e4a"
            ],
            "version": "==1.4.2"
        },
        "beautifulsoup4": {
            "hashes": [
                "sha256:5279c36b4b2ec2cb4298d723791467e3000e5384a43ea0cdf5d45207c7e97169",
                "sha256:6135db2ba678168c07950f9a16c4031822c6f4aec75a65e0a97bc5ca09789931",
                "sha256:dcdef580e18a76d54002088602eba453eec38ebbcafafeaabd8cab12b6155d57"
            ],
            "version": "==4.8.1"
        },
        "billiard": {
            "hashes": [
                "sha256:01afcb4e7c4fd6480940cfbd4d9edc19d7a7509d6ada533984d0d0f49901ec82",
                "sha256:b8809c74f648dfe69b973c8e660bcec00603758c9db8ba89d7719f88d5f01f26"
            ],
            "version": "==3.6.1.0"
        },
        "boto3": {
            "hashes": [
                "sha256:0fec671879bbddffb0e088d970051f159effa0b7ad2a04541121372c719efd75",
                "sha256:53c2b5f00990435f5c2a3f3ce1f9543246d8300c6444b4d7da8ffd69063c4182"
            ],
            "index": "pypi",
            "version": "==1.9.200"
        },
        "botocore": {
            "hashes": [
                "sha256:3baf129118575602ada9926f5166d82d02273c250d0feb313fc270944b27c48b",
                "sha256:dc080aed4f9b220a9e916ca29ca97a9d37e8e1d296fe89cbaeef929bf0c8066b"
            ],
            "version": "==1.12.253"
        },
        "bs4": {
            "hashes": [
                "sha256:36ecea1fd7cc5c0c6e4a1ff075df26d50da647b75376626cc186e2212886dd3a"
            ],
            "index": "pypi",
            "version": "==0.0.1"
        },
        "cachetools": {
            "hashes": [
                "sha256:428266a1c0d36dc5aca63a2d7c5942e88c2c898d72139fca0e97fdd2380517ae",
                "sha256:8ea2d3ce97850f31e4a08b0e2b5e6c34997d7216a9d2c98e0f3978630d4da69a"
            ],
            "version": "==3.1.1"
        },
        "celery": {
            "hashes": [
                "sha256:4c4532aa683f170f40bd76f928b70bc06ff171a959e06e71bf35f2f9d6031ef9",
                "sha256:528e56767ae7e43a16cfef24ee1062491f5754368d38fcfffa861cdb9ef219be"
            ],
            "index": "pypi",
            "version": "==4.3.0"
        },
        "celery-prometheus-exporter": {
            "hashes": [
                "sha256:8fc2d5909921c44f01c8c1b7d956d92e6966f2e14eec196bf60735e39a0e0991",
                "sha256:a3ba0d3340b546ae82b36fef7645ccbc54c2b696fc3df05bb9ee28a402e710e1"
            ],
            "index": "pypi",
            "version": "==1.7.0"
        },
        "certifi": {
            "hashes": [
                "sha256:e4f3620cfea4f83eedc95b24abd9cd56f3c4b146dd0177e83a21b4eb49e21e50",
                "sha256:fd7c7c74727ddcf00e9acd26bba8da604ffec95bf1c2144e67aff7a8b50e6cef"
            ],
            "version": "==2019.9.11"
        },
        "cffi": {
            "hashes": [
<<<<<<< HEAD
                "sha256:0b49274afc941c626b605fb59b59c3485c17dc776dc3cc7cc14aca74cc19cc42",
                "sha256:0e3ea92942cb1168e38c05c1d56b0527ce31f1a370f6117f1d490b8dcd6b3a04",
                "sha256:135f69aecbf4517d5b3d6429207b2dff49c876be724ac0c8bf8e1ea99df3d7e5",
                "sha256:19db0cdd6e516f13329cba4903368bff9bb5a9331d3410b1b448daaadc495e54",
                "sha256:2781e9ad0e9d47173c0093321bb5435a9dfae0ed6a762aabafa13108f5f7b2ba",
                "sha256:291f7c42e21d72144bb1c1b2e825ec60f46d0a7468f5346841860454c7aa8f57",
                "sha256:2c5e309ec482556397cb21ede0350c5e82f0eb2621de04b2633588d118da4396",
                "sha256:2e9c80a8c3344a92cb04661115898a9129c074f7ab82011ef4b612f645939f12",
                "sha256:32a262e2b90ffcfdd97c7a5e24a6012a43c61f1f5a57789ad80af1d26c6acd97",
                "sha256:3c9fff570f13480b201e9ab69453108f6d98244a7f495e91b6c654a47486ba43",
                "sha256:415bdc7ca8c1c634a6d7163d43fb0ea885a07e9618a64bda407e04b04333b7db",
                "sha256:42194f54c11abc8583417a7cf4eaff544ce0de8187abaf5d29029c91b1725ad3",
                "sha256:4424e42199e86b21fc4db83bd76909a6fc2a2aefb352cb5414833c030f6ed71b",
                "sha256:4a43c91840bda5f55249413037b7a9b79c90b1184ed504883b72c4df70778579",
                "sha256:599a1e8ff057ac530c9ad1778293c665cb81a791421f46922d80a86473c13346",
                "sha256:5c4fae4e9cdd18c82ba3a134be256e98dc0596af1e7285a3d2602c97dcfa5159",
                "sha256:5ecfa867dea6fabe2a58f03ac9186ea64da1386af2159196da51c4904e11d652",
                "sha256:62f2578358d3a92e4ab2d830cd1c2049c9c0d0e6d3c58322993cc341bdeac22e",
                "sha256:6471a82d5abea994e38d2c2abc77164b4f7fbaaf80261cb98394d5793f11b12a",
                "sha256:6d4f18483d040e18546108eb13b1dfa1000a089bcf8529e30346116ea6240506",
                "sha256:71a608532ab3bd26223c8d841dde43f3516aa5d2bf37b50ac410bb5e99053e8f",
                "sha256:74a1d8c85fb6ff0b30fbfa8ad0ac23cd601a138f7509dc617ebc65ef305bb98d",
                "sha256:7b93a885bb13073afb0aa73ad82059a4c41f4b7d8eb8368980448b52d4c7dc2c",
                "sha256:7d4751da932caaec419d514eaa4215eaf14b612cff66398dd51129ac22680b20",
                "sha256:7f627141a26b551bdebbc4855c1157feeef18241b4b8366ed22a5c7d672ef858",
                "sha256:8169cf44dd8f9071b2b9248c35fc35e8677451c52f795daa2bb4643f32a540bc",
                "sha256:aa00d66c0fab27373ae44ae26a66a9e43ff2a678bf63a9c7c1a9a4d61172827a",
                "sha256:ccb032fda0873254380aa2bfad2582aedc2959186cce61e3a17abc1a55ff89c3",
                "sha256:d754f39e0d1603b5b24a7f8484b22d2904fa551fe865fd0d4c3332f078d20d4e",
                "sha256:d75c461e20e29afc0aee7172a0950157c704ff0dd51613506bd7d82b718e7410",
                "sha256:dcd65317dd15bc0451f3e01c80da2216a31916bdcffd6221ca1202d96584aa25",
                "sha256:e570d3ab32e2c2861c4ebe6ffcad6a8abf9347432a37608fe1fbd157b3f0036b",
                "sha256:fd43a88e045cf992ed09fa724b5315b790525f2676883a6ea64e3263bae6549d"
            ],
            "version": "==1.13.2"
=======
                "sha256:00d890313797d9fe4420506613384b43099ad7d2b905c0752dbcc3a6f14d80fa",
                "sha256:0cf9e550ac6c5e57b713437e2f4ac2d7fd0cd10336525a27224f5fc1ec2ee59a",
                "sha256:0ea23c9c0cdd6778146a50d867d6405693ac3b80a68829966c98dd5e1bbae400",
                "sha256:193697c2918ecdb3865acf6557cddf5076bb39f1f654975e087b67efdff83365",
                "sha256:1ae14b542bf3b35e5229439c35653d2ef7d8316c1fffb980f9b7647e544baa98",
                "sha256:1e389e069450609c6ffa37f21f40cce36f9be7643bbe5051ab1de99d5a779526",
                "sha256:263242b6ace7f9cd4ea401428d2d45066b49a700852334fd55311bde36dcda14",
                "sha256:33142ae9807665fa6511cfa9857132b2c3ee6ddffb012b3f0933fc11e1e830d5",
                "sha256:364f8404034ae1b232335d8c7f7b57deac566f148f7222cef78cf8ae28ef764e",
                "sha256:47368f69fe6529f8f49a5d146ddee713fc9057e31d61e8b6dc86a6a5e38cecc1",
                "sha256:4895640844f17bec32943995dc8c96989226974dfeb9dd121cc45d36e0d0c434",
                "sha256:558b3afef987cf4b17abd849e7bedf64ee12b28175d564d05b628a0f9355599b",
                "sha256:5ba86e1d80d458b338bda676fd9f9d68cb4e7a03819632969cf6d46b01a26730",
                "sha256:63424daa6955e6b4c70dc2755897f5be1d719eabe71b2625948b222775ed5c43",
                "sha256:6381a7d8b1ebd0bc27c3bc85bc1bfadbb6e6f756b4d4db0aa1425c3719ba26b4",
                "sha256:6381ab708158c4e1639da1f2a7679a9bbe3e5a776fc6d1fd808076f0e3145331",
                "sha256:6fd58366747debfa5e6163ada468a90788411f10c92597d3b0a912d07e580c36",
                "sha256:728ec653964655d65408949b07f9b2219df78badd601d6c49e28d604efe40599",
                "sha256:7cfcfda59ef1f95b9f729c56fe8a4041899f96b72685d36ef16a3440a0f85da8",
                "sha256:819f8d5197c2684524637f940445c06e003c4a541f9983fd30d6deaa2a5487d8",
                "sha256:825ecffd9574557590e3225560a8a9d751f6ffe4a49e3c40918c9969b93395fa",
                "sha256:8a2bcae2258d00fcfc96a9bde4a6177bc4274fe033f79311c5dd3d3148c26518",
                "sha256:9009e917d8f5ef780c2626e29b6bc126f4cb2a4d43ca67aa2b40f2a5d6385e78",
                "sha256:9c77564a51d4d914ed5af096cd9843d90c45b784b511723bd46a8a9d09cf16fc",
                "sha256:a19089fa74ed19c4fe96502a291cfdb89223a9705b1d73b3005df4256976142e",
                "sha256:a40ed527bffa2b7ebe07acc5a3f782da072e262ca994b4f2085100b5a444bbb2",
                "sha256:b8f09f21544b9899defb09afbdaeb200e6a87a2b8e604892940044cf94444644",
                "sha256:bb75ba21d5716abc41af16eac1145ab2e471deedde1f22c6f99bd9f995504df0",
                "sha256:e22a00c0c81ffcecaf07c2bfb3672fa372c50e2bd1024ffee0da191c1b27fc71",
                "sha256:e55b5a746fb77f10c83e8af081979351722f6ea48facea79d470b3731c7b2891",
                "sha256:ec2fa3ee81707a5232bf2dfbd6623fdb278e070d596effc7e2d788f2ada71a05",
                "sha256:fd82eb4694be712fcae03c717ca2e0fc720657ac226b80bbb597e971fc6928c2"
            ],
            "version": "==1.13.1"
>>>>>>> 17cef166
        },
        "chardet": {
            "hashes": [
                "sha256:84ab92ed1c4d4f16916e05906b6b75a6c0fb5db821cc65e70cbd64a3e2a5eaae",
                "sha256:fc323ffcaeaed0e0a02bf4d117757b98aed530d9ed4531e3e15460124c106691"
            ],
            "version": "==3.0.4"
        },
        "ciso8601": {
            "hashes": [
                "sha256:307342e8bb362ae41a3f3a089c11b374116823bce6fbe5d784e2a2dc37f2c753"
            ],
            "index": "pypi",
            "version": "==2.1.2"
        },
        "cryptography": {
            "hashes": [
                "sha256:02079a6addc7b5140ba0825f542c0869ff4df9a69c360e339ecead5baefa843c",
                "sha256:1df22371fbf2004c6f64e927668734070a8953362cd8370ddd336774d6743595",
                "sha256:369d2346db5934345787451504853ad9d342d7f721ae82d098083e1f49a582ad",
                "sha256:3cda1f0ed8747339bbdf71b9f38ca74c7b592f24f65cdb3ab3765e4b02871651",
                "sha256:44ff04138935882fef7c686878e1c8fd80a723161ad6a98da31e14b7553170c2",
                "sha256:4b1030728872c59687badcca1e225a9103440e467c17d6d1730ab3d2d64bfeff",
                "sha256:58363dbd966afb4f89b3b11dfb8ff200058fbc3b947507675c19ceb46104b48d",
                "sha256:6ec280fb24d27e3d97aa731e16207d58bd8ae94ef6eab97249a2afe4ba643d42",
                "sha256:7270a6c29199adc1297776937a05b59720e8a782531f1f122f2eb8467f9aab4d",
                "sha256:73fd30c57fa2d0a1d7a49c561c40c2f79c7d6c374cc7750e9ac7c99176f6428e",
                "sha256:7f09806ed4fbea8f51585231ba742b58cbcfbfe823ea197d8c89a5e433c7e912",
                "sha256:90df0cc93e1f8d2fba8365fb59a858f51a11a394d64dbf3ef844f783844cc793",
                "sha256:971221ed40f058f5662a604bd1ae6e4521d84e6cad0b7b170564cc34169c8f13",
                "sha256:a518c153a2b5ed6b8cc03f7ae79d5ffad7315ad4569b2d5333a13c38d64bd8d7",
                "sha256:b0de590a8b0979649ebeef8bb9f54394d3a41f66c5584fff4220901739b6b2f0",
                "sha256:b43f53f29816ba1db8525f006fa6f49292e9b029554b3eb56a189a70f2a40879",
                "sha256:d31402aad60ed889c7e57934a03477b572a03af7794fa8fb1780f21ea8f6551f",
                "sha256:de96157ec73458a7f14e3d26f17f8128c959084931e8997b9e655a39c8fde9f9",
                "sha256:df6b4dca2e11865e6cfbfb708e800efb18370f5a46fd601d3755bc7f85b3a8a2",
                "sha256:ecadccc7ba52193963c0475ac9f6fa28ac01e01349a2ca48509667ef41ffd2cf",
                "sha256:fb81c17e0ebe3358486cd8cc3ad78adbae58af12fc2bf2bc0bb84e8090fa5ce8"
            ],
            "version": "==2.8"
        },
        "django": {
            "hashes": [
                "sha256:16a5d54411599780ac9dfe3b9b38f90f785c51259a584e0b24b6f14a7f69aae8",
                "sha256:9a2f98211ab474c710fcdad29c82f30fc14ce9917c7a70c3682162a624de4035"
            ],
            "index": "pypi",
            "version": "==2.2.4"
        },
        "django-cors-headers": {
            "hashes": [
                "sha256:5b80bf0f8d7fc6e2bcb4f40781d5ff3661961bbf1982e52daec77241dea3b890",
                "sha256:ebf3e2cf25aa6993b959a8e6a87828ebb3c8fe5bc3ec4a2d6e65f3b8d9b4212c"
            ],
            "index": "pypi",
            "version": "==3.0.2"
        },
        "django-environ": {
            "hashes": [
                "sha256:6c9d87660142608f63ec7d5ce5564c49b603ea8ff25da595fd6098f6dc82afde",
                "sha256:c57b3c11ec1f319d9474e3e5a79134f40174b17c7cc024bbb2fad84646b120c4"
            ],
            "index": "pypi",
            "version": "==0.4.5"
        },
        "django-filter": {
            "hashes": [
                "sha256:558c727bce3ffa89c4a7a0b13bc8976745d63e5fd576b3a9a851650ef11c401b",
                "sha256:c3deb57f0dd7ff94d7dce52a047516822013e2b441bed472b722a317658cfd14"
            ],
            "index": "pypi",
            "version": "==2.2.0"
        },
        "django-prometheus": {
            "hashes": [
                "sha256:571d89a13e2547e1c3d19901f155bde8e101323fbcb0439363d670bc61c8c541",
                "sha256:e8da2eb91cb20cfe0b8130305d34f3503766b7a08a244ce1031c36136beeb7a5"
            ],
            "index": "pypi",
            "version": "==1.0.15"
        },
        "django-redis": {
            "hashes": [
                "sha256:af0b393864e91228dd30d8c85b5c44d670b5524cb161b7f9e41acc98b6e5ace7",
                "sha256:f46115577063d00a890867c6964ba096057f07cb756e78e0503b89cd18e4e083"
            ],
            "index": "pypi",
            "version": "==4.10.0"
        },
        "django-tenant-schemas": {
            "hashes": [
                "sha256:7d3f96f6e1969ade79b22a7600553fa8843c8aff77dbbad8f1e1e7523b9a0cd3"
            ],
            "index": "pypi",
            "version": "==1.9.0"
        },
        "djangorestframework": {
            "hashes": [
                "sha256:5488aed8f8df5ec1d70f04b2114abc52ae6729748a176c453313834a9ee179c8",
                "sha256:dc81cbf9775c6898a580f6f1f387c4777d12bd87abf0f5406018d32ccae71090"
            ],
            "index": "pypi",
            "version": "==3.10.3"
        },
        "djangorestframework-csv": {
            "hashes": [
                "sha256:2f008b20a44f2d3c37835ea5b5ddfe19f54394f07b9cb267c616a917a7f7e27c"
            ],
            "index": "pypi",
            "version": "==2.1.0"
        },
        "docutils": {
            "hashes": [
                "sha256:6c4f696463b79f1fb8ba0c594b63840ebd41f059e92b31957c46b74a4599b6d0",
                "sha256:9e4d7ecfc600058e07ba661411a2b7de2fd0fafa17d1a7f7361cd47b1175c827",
                "sha256:a2aeea129088da402665e92e0b25b04b073c04b2dce4ab65caaa38b7ce2e1a99"
            ],
            "version": "==0.15.2"
        },
        "drf-nested-routers": {
            "hashes": [
                "sha256:46e5c3abc15c782cafafd7d75028e8f9121bbc6228e3599bbb48a3daa4585034",
                "sha256:60c1e1f5cc801e757d26a8138e61c44419ef800c213c3640c5b6138e77d46762"
            ],
            "index": "pypi",
            "version": "==0.91"
        },
        "entrypoints": {
            "hashes": [
                "sha256:589f874b313739ad35be6e0cd7efde2a4e9b6fea91edcc34e58ecbb8dbe56d19",
                "sha256:c70dd71abe5a8c85e55e12c19bd91ccfeec11a6e99044204511f9ed547d48451"
            ],
            "version": "==0.3"
        },
        "flake8": {
            "hashes": [
                "sha256:19241c1cbc971b9962473e4438a2ca19749a7dd002dd1a946eaba171b4114548",
                "sha256:8e9dfa3cecb2400b3738a42c54c3043e821682b9c840b0448c0503f781130696"
            ],
            "index": "pypi",
            "version": "==3.7.8"
        },
        "google-api-core": {
            "hashes": [
                "sha256:b95895a9398026bc0500cf9b4a3f82c3f72c3f9150b26ff53af40c74e91c264a",
                "sha256:df8adc4b97f5ab4328a0e745bee77877cf4a7d4601cb1cd5959d2bbf8fba57aa"
            ],
            "version": "==1.14.3"
        },
        "google-auth": {
            "hashes": [
                "sha256:8b67e34a07055b9785948ff9d3e044f93be9019f4f69711b04450087ae150817",
                "sha256:cf60c71698f90177e044c8df1e2915a6da372a99d2af0e236d76c426aaf4f114"
            ],
            "version": "==1.7.0"
        },
        "google-cloud-core": {
            "hashes": [
                "sha256:0ee17abc74ff02176bee221d4896a00a3c202f3fb07125a7d814ccabd20d7eb5",
                "sha256:10750207c1a9ad6f6e082d91dbff3920443bdaf1c344a782730489a9efa802f1"
            ],
            "version": "==1.0.3"
        },
        "google-cloud-storage": {
            "hashes": [
                "sha256:3ca40dcf31b86bab3355ee2bb4502aefd37b37798c6d0545cdc62ca99ea5d05a",
                "sha256:a82b5d60a2ec366a14746f17910dd8348c36a4aeec36da10021307e1951fcc7f"
            ],
            "index": "pypi",
            "version": "==1.19.1"
        },
        "google-resumable-media": {
            "hashes": [
                "sha256:5fd2e641f477e50be925a55bcfdf0b0cb97c2b92aacd7b15c1d339f70d55c1c7",
                "sha256:cdeb8fbb3551a665db921023603af2f0d6ac59ad8b48259cb510b8799505775f"
            ],
            "version": "==0.4.1"
        },
        "googleapis-common-protos": {
            "hashes": [
                "sha256:e61b8ed5e36b976b487c6e7b15f31bb10c7a0ca7bd5c0e837f4afab64b53a0c6"
            ],
            "version": "==1.6.0"
        },
        "gunicorn": {
            "hashes": [
                "sha256:aa8e0b40b4157b36a5df5e599f45c9c76d6af43845ba3b3b0efe2c70473c2471",
                "sha256:fa2662097c66f920f53f70621c6c58ca4a3c4d3434205e608e121b5b3b71f4f3"
            ],
            "index": "pypi",
            "version": "==19.9.0"
        },
        "idna": {
            "hashes": [
                "sha256:c357b3f628cf53ae2c4c05627ecc484553142ca23264e593d327bcde5e9c3407",
                "sha256:ea8b7f6188e6fa117537c3df7da9fc686d485087abf6ac197f9c46432f7e4a3c"
            ],
            "version": "==2.8"
        },
        "importlib-metadata": {
            "hashes": [
                "sha256:aa18d7378b00b40847790e7c27e11673d7fed219354109d0e7b9e5b25dc3ad26",
                "sha256:d5f18a79777f3aa179c145737780282e27b508fc8fd688cb17c7a813e8bd39af"
            ],
            "version": "==0.23"
        },
        "isodate": {
            "hashes": [
                "sha256:2e364a3d5759479cdb2d37cce6b9376ea504db2ff90252a2e5b7cc89cc9ff2d8",
                "sha256:aa4d33c06640f5352aca96e4b81afd8ab3b47337cc12089822d6f322ac772c81"
            ],
            "version": "==0.6.0"
        },
        "jinja2": {
            "hashes": [
                "sha256:74320bb91f31270f9551d46522e33af46a80c3d619f4a4bf42b3164d30b5911f",
                "sha256:9fe95f19286cfefaa917656583d020be14e7859c6b0252588391e47db34527de"
            ],
            "version": "==2.10.3"
        },
        "jinjasql": {
            "hashes": [
                "sha256:254c6dc34cedad15fbb9ba59e3a547cb6db3e9d6e453d8c9106105a8c785126f"
            ],
            "index": "pypi",
            "version": "==0.1.7"
        },
        "jmespath": {
            "hashes": [
                "sha256:3720a4b1bd659dd2eecad0666459b9788813e032b83e7ba58578e48254e0a0e6",
                "sha256:bde2aef6f44302dfb30320115b17d030798de8c4110e28d5cf6cf91a7a31074c"
            ],
            "version": "==0.9.4"
        },
        "kafka-python": {
            "hashes": [
                "sha256:078acdcd1fc6eddacc46d437c664998b4cf7613b7e79ced66a460965f2648f88",
                "sha256:0b56f286b674dcb331d80c1d39a01a753cc3acc962bee707da5f207db74f0a26"
            ],
            "version": "==1.4.3"
        },
        "kombu": {
            "hashes": [
                "sha256:31edb84947996fdda065b6560c128d5673bb913ff34aa19e7b84755217a24deb",
                "sha256:c9078124ce2616b29cf6607f0ac3db894c59154252dee6392cdbbe15e5c4b566"
            ],
            "version": "==4.6.5"
        },
        "markupsafe": {
            "hashes": [
                "sha256:00bc623926325b26bb9605ae9eae8a215691f33cae5df11ca5424f06f2d1f473",
                "sha256:09027a7803a62ca78792ad89403b1b7a73a01c8cb65909cd876f7fcebd79b161",
                "sha256:09c4b7f37d6c648cb13f9230d847adf22f8171b1ccc4d5682398e77f40309235",
                "sha256:1027c282dad077d0bae18be6794e6b6b8c91d58ed8a8d89a89d59693b9131db5",
                "sha256:24982cc2533820871eba85ba648cd53d8623687ff11cbb805be4ff7b4c971aff",
                "sha256:29872e92839765e546828bb7754a68c418d927cd064fd4708fab9fe9c8bb116b",
                "sha256:43a55c2930bbc139570ac2452adf3d70cdbb3cfe5912c71cdce1c2c6bbd9c5d1",
                "sha256:46c99d2de99945ec5cb54f23c8cd5689f6d7177305ebff350a58ce5f8de1669e",
                "sha256:500d4957e52ddc3351cabf489e79c91c17f6e0899158447047588650b5e69183",
                "sha256:535f6fc4d397c1563d08b88e485c3496cf5784e927af890fb3c3aac7f933ec66",
                "sha256:62fe6c95e3ec8a7fad637b7f3d372c15ec1caa01ab47926cfdf7a75b40e0eac1",
                "sha256:6dd73240d2af64df90aa7c4e7481e23825ea70af4b4922f8ede5b9e35f78a3b1",
                "sha256:717ba8fe3ae9cc0006d7c451f0bb265ee07739daf76355d06366154ee68d221e",
                "sha256:79855e1c5b8da654cf486b830bd42c06e8780cea587384cf6545b7d9ac013a0b",
                "sha256:7c1699dfe0cf8ff607dbdcc1e9b9af1755371f92a68f706051cc8c37d447c905",
                "sha256:88e5fcfb52ee7b911e8bb6d6aa2fd21fbecc674eadd44118a9cc3863f938e735",
                "sha256:8defac2f2ccd6805ebf65f5eeb132adcf2ab57aa11fdf4c0dd5169a004710e7d",
                "sha256:98c7086708b163d425c67c7a91bad6e466bb99d797aa64f965e9d25c12111a5e",
                "sha256:9add70b36c5666a2ed02b43b335fe19002ee5235efd4b8a89bfcf9005bebac0d",
                "sha256:9bf40443012702a1d2070043cb6291650a0841ece432556f784f004937f0f32c",
                "sha256:ade5e387d2ad0d7ebf59146cc00c8044acbd863725f887353a10df825fc8ae21",
                "sha256:b00c1de48212e4cc9603895652c5c410df699856a2853135b3967591e4beebc2",
                "sha256:b1282f8c00509d99fef04d8ba936b156d419be841854fe901d8ae224c59f0be5",
                "sha256:b2051432115498d3562c084a49bba65d97cf251f5a331c64a12ee7e04dacc51b",
                "sha256:ba59edeaa2fc6114428f1637ffff42da1e311e29382d81b339c1817d37ec93c6",
                "sha256:c8716a48d94b06bb3b2524c2b77e055fb313aeb4ea620c8dd03a105574ba704f",
                "sha256:cd5df75523866410809ca100dc9681e301e3c27567cf498077e8551b6d20e42f",
                "sha256:e249096428b3ae81b08327a63a485ad0878de3fb939049038579ac0ef61e17e7"
            ],
            "version": "==1.1.1"
        },
        "mccabe": {
            "hashes": [
                "sha256:ab8a6258860da4b6677da4bd2fe5dc2c659cff31b3ee4f7f5d64e79735b80d42",
                "sha256:dd8d182285a0fe56bace7f45b5e7d1a6ebcbf524e8f3bd87eb0f125271b8831f"
            ],
            "version": "==0.6.1"
        },
        "more-itertools": {
            "hashes": [
                "sha256:409cd48d4db7052af495b09dec721011634af3753ae1ef92d2b32f73a745f832",
                "sha256:92b8c4b06dac4f0611c0729b2f2ede52b2e1bac1ab48f089c7ddc12e26bb60c4"
            ],
            "version": "==7.2.0"
        },
        "msrest": {
            "hashes": [
                "sha256:56b8b5b4556fb2a92cac640df267d560889bdc9e2921187772d4691d97bc4e8d",
                "sha256:f5153bfe60ee757725816aedaa0772cbfe0bddb52cd2d6db4cb8b4c3c6c6f928"
            ],
            "version": "==0.6.10"
        },
        "msrestazure": {
            "hashes": [
                "sha256:63db9f646fffc9244b332090e679d1e5f283ac491ee0cc321f5116f9450deb4a",
                "sha256:fecb6a72a3eb5483e4deff38210d26ae42d3f6d488a7a275bd2423a1a014b22c"
            ],
            "version": "==0.6.2"
        },
        "numpy": {
            "hashes": [
                "sha256:0b0dd8f47fb177d00fa6ef2d58783c4f41ad3126b139c91dd2f7c4b3fdf5e9a5",
                "sha256:25ffe71f96878e1da7e014467e19e7db90ae7d4e12affbc73101bcf61785214e",
                "sha256:26efd7f7d755e6ca966a5c0ac5a930a87dbbaab1c51716ac26a38f42ecc9bc4b",
                "sha256:28b1180c758abf34a5c3fea76fcee66a87def1656724c42bb14a6f9717a5bdf7",
                "sha256:2e418f0a59473dac424f888dd57e85f77502a593b207809211c76e5396ae4f5c",
                "sha256:30c84e3a62cfcb9e3066f25226e131451312a044f1fe2040e69ce792cb7de418",
                "sha256:4650d94bb9c947151737ee022b934b7d9a845a7c76e476f3e460f09a0c8c6f39",
                "sha256:4dd830a11e8724c9c9379feed1d1be43113f8bcce55f47ea7186d3946769ce26",
                "sha256:4f2a2b279efde194877aff1f76cf61c68e840db242a5c7169f1ff0fd59a2b1e2",
                "sha256:62d22566b3e3428dfc9ec972014c38ed9a4db4f8969c78f5414012ccd80a149e",
                "sha256:669795516d62f38845c7033679c648903200980d68935baaa17ac5c7ae03ae0c",
                "sha256:75fcd60d682db3e1f8fbe2b8b0c6761937ad56d01c1dc73edf4ef2748d5b6bc4",
                "sha256:9395b0a41e8b7e9a284e3be7060db9d14ad80273841c952c83a5afc241d2bd98",
                "sha256:9e37c35fc4e9410093b04a77d11a34c64bf658565e30df7cbe882056088a91c1",
                "sha256:a0678793096205a4d784bd99f32803ba8100f639cf3b932dc63b21621390ea7e",
                "sha256:b46554ad4dafb2927f88de5a1d207398c5385edbb5c84d30b3ef187c4a3894d8",
                "sha256:c867eeccd934920a800f65c6068acdd6b87e80d45cd8c8beefff783b23cdc462",
                "sha256:dd0667f5be56fb1b570154c2c0516a528e02d50da121bbbb2cbb0b6f87f59bc2",
                "sha256:de2b1c20494bdf47f0160bd88ed05f5e48ae5dc336b8de7cfade71abcc95c0b9",
                "sha256:f1df7b2b7740dd777571c732f98adb5aad5450aee32772f1b39249c8a50386f6",
                "sha256:ffca69e29079f7880c5392bf675eb8b4146479d976ae1924d01cd92b04cccbcc"
            ],
            "version": "==1.17.3"
        },
        "oauthlib": {
            "hashes": [
                "sha256:bee41cc35fcca6e988463cacc3bcb8a96224f470ca547e697b604cc697b2f889",
                "sha256:df884cd6cbe20e32633f1db1072e9356f53638e4361bef4e8b03c9127c9328ea"
            ],
            "version": "==3.1.0"
        },
        "pandas": {
            "hashes": [
<<<<<<< HEAD
                "sha256:00dff3a8e337f5ed7ad295d98a31821d3d0fe7792da82d78d7fd79b89c03ea9d",
                "sha256:22361b1597c8c2ffd697aa9bf85423afa9e1fcfa6b1ea821054a244d5f24d75e",
                "sha256:255920e63850dc512ce356233081098554d641ba99c3767dde9e9f35630f994b",
                "sha256:26382aab9c119735908d94d2c5c08020a4a0a82969b7e5eefb92f902b3b30ad7",
                "sha256:33970f4cacdd9a0ddb8f21e151bfb9f178afb7c36eb7c25b9094c02876f385c2",
                "sha256:4545467a637e0e1393f7d05d61dace89689ad6d6f66f267f86fff737b702cce9",
                "sha256:52da74df8a9c9a103af0a72c9d5fdc8e0183a90884278db7f386b5692a2220a4",
                "sha256:61741f5aeb252f39c3031d11405305b6d10ce663c53bc3112705d7ad66c013d0",
                "sha256:6a3ac2c87e4e32a969921d1428525f09462770c349147aa8e9ab95f88c71ec71",
                "sha256:7458c48e3d15b8aaa7d575be60e1e4dd70348efcd9376656b72fecd55c59a4c3",
                "sha256:78bf638993219311377ce9836b3dc05f627a666d0dbc8cec37c0ff3c9ada673b",
                "sha256:8153705d6545fd9eb6dd2bc79301bff08825d2e2f716d5dced48daafc2d0b81f",
                "sha256:975c461accd14e89d71772e89108a050fa824c0b87a67d34cedf245f6681fc17",
                "sha256:9962957a27bfb70ab64103d0a7b42fa59c642fb4ed4cb75d0227b7bb9228535d",
                "sha256:adc3d3a3f9e59a38d923e90e20c4922fc62d1e5a03d083440468c6d8f3f1ae0a",
                "sha256:bbe3eb765a0b1e578833d243e2814b60c825b7fdbf4cdfe8e8aae8a08ed56ecf",
                "sha256:df8864824b1fe488cf778c3650ee59c3a0d8f42e53707de167ba6b4f7d35f133",
                "sha256:e45055c30a608076e31a9fcd780a956ed3b1fa20db61561b8d88b79259f526f7",
                "sha256:ee50c2142cdcf41995655d499a157d0a812fce55c97d9aad13bc1eef837ed36c"
            ],
            "index": "pypi",
            "version": "==0.25.3"
=======
                "sha256:0f484f43658a72e7d586a74978259657839b5bd31b903e963bb1b1491ab51775",
                "sha256:0ffc6f9e20e77f3a7dc8baaad9c7fd25b858b084d3a2d8ce877bc3ea804e0636",
                "sha256:23e0eac646419c3057f15eb96ab821964848607bf1d4ea5a82f26565986ec5e9",
                "sha256:27c0603b15b5c6fa24885253bbe49a0c289381e7759385c59308ba4f0b166cf1",
                "sha256:397fe360643fffc5b26b41efdf608647e3334a618d185a07976cd2dc51c90bce",
                "sha256:3dbb3aa41c01504255bff2bd56944bdb915f6c9ce4bac7e2868efbace0b2a639",
                "sha256:4e07c63247c59d61c6ebdbbb50196143cec6c5044403510c4e1a9d31854a83d6",
                "sha256:4fa6d9235c6d2fecbeca82c3d326abd255866cafbfd37f66a0e826544e619760",
                "sha256:56cb88b3876363d410a9d7724f43641ff164e2c9902d3266a648213e2efd5e6d",
                "sha256:7ce1be1614455f83710b9a5dc1fc602a755bdddbe4dda1d41515062923a37bbf",
                "sha256:ae1c96ffdeec376895e533107e0b0f9da16225a2184fbb24a5abc866769db75e",
                "sha256:b6f27c9231be8a23de846f2302373991467dd8e397a4804d2614e8c5aa8d5a90",
                "sha256:c6056067f894f9355bedcd168dd740aa849908d41c0a74756f6e38f203e941b3",
                "sha256:ca91a19d1f0a280874a24dca44aadce42da7f3a7edb7e9ab7c7baad8febee2be",
                "sha256:cbe4985f5c82a173f8cff6b7fe92d551addf99fb4ea9ff4eb4b1fe606bb098ec",
                "sha256:e3e9893bfe80a8b8e6d56d36ebb7afe1df77db7b4068a6e2ef3636a91f6f1caa",
                "sha256:e7b218e8711910dac3fed0d19376cd1ef0e386be5175965d332fd0c65d02a43b",
                "sha256:ec48d18b8b63a5dbb838e8ea7892ee1034299e03f852bd9b6dffe870310414dd",
                "sha256:f4ab6280277e3208a59bfa9f2e51240304d09e69ffb65abfb4a21d678b495f74"
            ],
            "index": "pypi",
            "version": "==0.25.2"
>>>>>>> 17cef166
        },
        "pint": {
            "hashes": [
                "sha256:32d8a9a9d63f4f81194c0014b3b742679dce81a26d45127d9810a68a561fe4e2",
                "sha256:7ece3f639ad58073ce49982b022d464014e6d91d0b3eaa89c8e8ea9c38e32659"
            ],
            "index": "pypi",
            "version": "==0.9"
        },
        "prometheus-client": {
            "hashes": [
                "sha256:71cd24a2b3eb335cb800c7159f423df1bd4dcd5171b234be15e3f31ec9f622da"
            ],
            "index": "pypi",
            "version": "==0.7.1"
        },
        "protobuf": {
            "hashes": [
                "sha256:125713564d8cfed7610e52444c9769b8dcb0b55e25cc7841f2290ee7bc86636f",
                "sha256:1accdb7a47e51503be64d9a57543964ba674edac103215576399d2d0e34eac77",
                "sha256:27003d12d4f68e3cbea9eb67427cab3bfddd47ff90670cb367fcd7a3a89b9657",
                "sha256:3264f3c431a631b0b31e9db2ae8c927b79fc1a7b1b06b31e8e5bcf2af91fe896",
                "sha256:3c5ab0f5c71ca5af27143e60613729e3488bb45f6d3f143dc918a20af8bab0bf",
                "sha256:45dcf8758873e3f69feab075e5f3177270739f146255225474ee0b90429adef6",
                "sha256:56a77d61a91186cc5676d8e11b36a5feb513873e4ae88d2ee5cf530d52bbcd3b",
                "sha256:5984e4947bbcef5bd849d6244aec507d31786f2dd3344139adc1489fb403b300",
                "sha256:6b0441da73796dd00821763bb4119674eaf252776beb50ae3883bed179a60b2a",
                "sha256:6f6677c5ade94d4fe75a912926d6796d5c71a2a90c2aeefe0d6f211d75c74789",
                "sha256:84a825a9418d7196e2acc48f8746cf1ee75877ed2f30433ab92a133f3eaf8fbe",
                "sha256:b842c34fe043ccf78b4a6cf1019d7b80113707d68c88842d061fa2b8fb6ddedc",
                "sha256:ca33d2f09dae149a1dcf942d2d825ebb06343b77b437198c9e2ef115cf5d5bc1",
                "sha256:db83b5c12c0cd30150bb568e6feb2435c49ce4e68fe2d7b903113f0e221e58fe",
                "sha256:f50f3b1c5c1c1334ca7ce9cad5992f098f460ffd6388a3cabad10b66c2006b09",
                "sha256:f99f127909731cafb841c52f9216e447d3e4afb99b17bebfad327a75aee206de"
            ],
            "version": "==3.10.0"
        },
        "psutil": {
            "hashes": [
                "sha256:206eb909aa8878101d0eca07f4b31889c748f34ed6820a12eb3168c7aa17478e",
                "sha256:649f7ffc02114dced8fbd08afcd021af75f5f5b2311bc0e69e53e8f100fe296f",
                "sha256:6ebf2b9c996bb8c7198b385bade468ac8068ad8b78c54a58ff288cd5f61992c7",
                "sha256:753c5988edc07da00dafd6d3d279d41f98c62cd4d3a548c4d05741a023b0c2e7",
                "sha256:76fb0956d6d50e68e3f22e7cc983acf4e243dc0fcc32fd693d398cb21c928802",
                "sha256:828e1c3ca6756c54ac00f1427fdac8b12e21b8a068c3bb9b631a1734cada25ed",
                "sha256:a4c62319ec6bf2b3570487dd72d471307ae5495ce3802c1be81b8a22e438b4bc",
                "sha256:acba1df9da3983ec3c9c963adaaf530fcb4be0cd400a8294f1ecc2db56499ddd",
                "sha256:ef342cb7d9b60e6100364f50c57fa3a77d02ff8665d5b956746ac01901247ac4"
            ],
            "index": "pypi",
            "version": "==5.6.2"
        },
        "psycopg2": {
            "hashes": [
                "sha256:47fc642bf6f427805daf52d6e52619fe0637648fe27017062d898f3bf891419d",
                "sha256:72772181d9bad1fa349792a1e7384dde56742c14af2b9986013eb94a240f005b",
                "sha256:8396be6e5ff844282d4d49b81631772f80dabae5658d432202faf101f5283b7c",
                "sha256:893c11064b347b24ecdd277a094413e1954f8a4e8cdaf7ffbe7ca3db87c103f0",
                "sha256:965c4c93e33e6984d8031f74e51227bd755376a9df6993774fd5b6fb3288b1f4",
                "sha256:9ab75e0b2820880ae24b7136c4d230383e07db014456a476d096591172569c38",
                "sha256:b0845e3bdd4aa18dc2f9b6fb78fbd3d9d371ad167fd6d1b7ad01c0a6cdad4fc6",
                "sha256:dca2d7203f0dfce8ea4b3efd668f8ea65cd2b35112638e488a4c12594015f67b",
                "sha256:ed686e5926929887e2c7ae0a700e32c6129abb798b4ad2b846e933de21508151",
                "sha256:ef6df7e14698e79c59c7ee7cf94cd62e5b869db369ed4b1b8f7b729ea825712a",
                "sha256:f898e5cc0a662a9e12bde6f931263a1bbd350cfb18e1d5336a12927851825bb6"
            ],
            "version": "==2.8.4"
        },
        "pyasn1": {
            "hashes": [
                "sha256:62cdade8b5530f0b185e09855dd422bc05c0bbff6b72ff61381c09dac7befd8c",
                "sha256:a9495356ca1d66ed197a0f72b41eb1823cf7ea8b5bd07191673e8147aecf8604"
            ],
            "version": "==0.4.7"
        },
        "pyasn1-modules": {
            "hashes": [
                "sha256:0c35a52e00b672f832e5846826f1fb7507907f7d52fba6faa9e3c4cbe874fe4b",
                "sha256:b6ada4f840fe51abf5a6bd545b45bf537bea62221fa0dde2e8a553ed9f06a4e3"
            ],
            "version": "==0.2.7"
        },
        "pycodestyle": {
            "hashes": [
                "sha256:95a2219d12372f05704562a14ec30bc76b05a5b297b21a5dfe3f6fac3491ae56",
                "sha256:e40a936c9a450ad81df37f549d676d127b1b66000a6c500caa2b085bc0ca976c"
            ],
            "version": "==2.5.0"
        },
        "pycparser": {
            "hashes": [
                "sha256:a988718abfad80b6b157acce7bf130a30876d27603738ac39f140993246b25b3"
            ],
            "version": "==2.19"
        },
        "pyflakes": {
            "hashes": [
                "sha256:17dbeb2e3f4d772725c777fabc446d5634d1038f234e77343108ce445ea69ce0",
                "sha256:d976835886f8c5b31d47970ed689944a0262b5f3afa00a5a7b4dc81e5449f8a2"
            ],
            "version": "==2.1.1"
        },
        "pyjwt": {
            "hashes": [
                "sha256:5c6eca3c2940464d106b99ba83b00c6add741c9becaec087fb7ccdefea71350e",
                "sha256:8d59a976fb773f3e6a39c85636357c4f0e242707394cadadd9814f5cbaa20e96"
            ],
            "version": "==1.7.1"
        },
        "python-dateutil": {
            "hashes": [
                "sha256:73ebfe9dbf22e832286dafa60473e4cd239f8592f699aa5adaf10050e6e1823c",
                "sha256:75bb3f31ea686f1197762692a9ee6a7550b59fc6ca3a1f4b5d7e32fb98e2da2a"
            ],
            "index": "pypi",
            "version": "==2.8.1"
        },
        "pytz": {
            "hashes": [
                "sha256:26c0b32e437e54a18161324a2fca3c4b9846b74a8dccddd843113109e1116b32",
                "sha256:c894d57500a4cd2d5c71114aaab77dbab5eabd9022308ce5ac9bb93a60a6f0c7"
            ],
            "index": "pypi",
            "version": "==2019.2"
        },
        "querystring-parser": {
            "hashes": [
                "sha256:644fce1cffe0530453b43a83a38094dbe422ccba8c9b2f2a1c00280e14ca8a62"
            ],
            "index": "pypi",
            "version": "==1.2.4"
        },
        "redis": {
            "hashes": [
                "sha256:3613daad9ce5951e426f460deddd5caf469e08a3af633e9578fc77d362becf62",
                "sha256:8d0fc278d3f5e1249967cba2eb4a5632d19e45ce5c09442b8422d15ee2c22cc2"
            ],
            "version": "==3.3.11"
        },
        "requests": {
            "hashes": [
                "sha256:11e007a8a2aa0323f5a921e9e6a2d7e4e67d9877e85773fba9ba6419025cbeb4",
                "sha256:9cf5292fcd0f598c671cfc1e0d7d1a7f13bb8085e9a590f48c010551dc6c4b31"
            ],
            "index": "pypi",
            "version": "==2.22.0"
        },
        "requests-oauthlib": {
            "hashes": [
                "sha256:7f71572defaecd16372f9006f33c2ec8c077c3cfa6f5911a9a90202beb513f3d",
                "sha256:b4261601a71fd721a8bd6d7aa1cc1d6a8a93b4a9f5e96626f8e4d91e8beeaa6a"
            ],
            "version": "==1.3.0"
        },
        "rsa": {
            "hashes": [
                "sha256:14ba45700ff1ec9eeb206a2ce76b32814958a98e372006c8fb76ba820211be66",
                "sha256:1a836406405730121ae9823e19c6e806c62bbad73f890574fff50efa4122c487"
            ],
            "version": "==4.0"
        },
        "s3transfer": {
            "hashes": [
                "sha256:6efc926738a3cd576c2a79725fed9afde92378aa5c6a957e3af010cb019fac9d",
                "sha256:b780f2411b824cb541dbcd2c713d0cb61c7d1bcadae204cdddda2b35cef493ba"
            ],
            "version": "==0.2.1"
        },
        "six": {
            "hashes": [
                "sha256:1f1b7d42e254082a9db6279deae68afb421ceba6158efa6131de7b3003ee93fd",
                "sha256:30f610279e8b2578cab6db20741130331735c781b56053c59c4076da27f06b66"
            ],
            "version": "==1.13.0"
        },
        "soupsieve": {
            "hashes": [
                "sha256:bdb0d917b03a1369ce964056fc195cfdff8819c40de04695a80bc813c3cfa1f5",
                "sha256:e2c1c5dee4a1c36bcb790e0fabd5492d874b8ebd4617622c4f6a731701060dda"
            ],
            "version": "==1.9.5"
        },
        "sqlparse": {
            "hashes": [
                "sha256:40afe6b8d4b1117e7dff5504d7a8ce07d9a1b15aeeade8a2d10f130a834f8177",
                "sha256:7c3dca29c022744e95b547e867cee89f4fce4373f3549ccd8797d8eb52cdb873"
            ],
            "version": "==0.3.0"
        },
        "unicodecsv": {
            "hashes": [
                "sha256:018c08037d48649a0412063ff4eda26eaa81eff1546dbffa51fa5293276ff7fc"
            ],
            "version": "==0.14.1"
        },
        "urllib3": {
            "hashes": [
                "sha256:3de946ffbed6e6746608990594d08faac602528ac7015ac28d33cee6a45b7398",
                "sha256:9a107b99a5393caf59c7aa3c1249c16e6879447533d0887f4336dde834c7be86"
            ],
            "markers": "python_version >= '3.4'",
            "version": "==1.25.6"
        },
        "vine": {
            "hashes": [
                "sha256:133ee6d7a9016f177ddeaf191c1f58421a1dcc6ee9a42c58b34bed40e1d2cd87",
                "sha256:ea4947cc56d1fd6f2095c8d543ee25dad966f78692528e68b4fada11ba3f98af"
            ],
            "version": "==1.3.0"
        },
        "watchtower": {
            "hashes": [
                "sha256:71959c065026c5da93adb0a9043872165fa6be487a76fecbb67a3670a5c11aa5",
                "sha256:e205f1752a925994c53895e06150c44235abab4a623412b5e5372b07a3d38b9a"
            ],
            "index": "pypi",
            "version": "==0.6.0"
        },
        "whitenoise": {
            "hashes": [
                "sha256:22f79cf8f1f509639330f93886acaece8ec5ac5e9600c3b981d33c34e8a42dfd",
                "sha256:6dfea214b7c12efd689007abf9afa87a426586e9dbc051873ad2c8e535e2a1ac"
            ],
            "index": "pypi",
            "version": "==4.1.4"
        },
        "zipp": {
            "hashes": [
                "sha256:3718b1cbcd963c7d4c5511a8240812904164b7f381b647143a89d3b98f9bcd8e",
                "sha256:f06903e9f1f43b12d371004b4ac7b06ab39a44adc747266928ae6debfa7b3335"
            ],
            "version": "==0.6.0"
        }
    },
    "develop": {
        "alabaster": {
            "hashes": [
                "sha256:446438bdcca0e05bd45ea2de1668c1d9b032e1a9154c2c259092d77031ddd359",
                "sha256:a661d72d58e6ea8a57f7a86e37d86716863ee5e92788398526d58b26a4e4dc02"
            ],
            "version": "==0.7.12"
        },
        "astroid": {
            "hashes": [
                "sha256:6560e1e1749f68c64a4b5dee4e091fce798d2f0d84ebe638cf0e0585a343acf4",
                "sha256:b65db1bbaac9f9f4d190199bb8680af6f6f84fd3769a5ea883df8a91fe68b4c4"
            ],
            "index": "pypi",
            "version": "==2.2.5"
        },
        "babel": {
            "hashes": [
                "sha256:af92e6106cb7c55286b25b38ad7695f8b4efb36a90ba483d7f7a6628c46158ab",
                "sha256:e86135ae101e31e2c8ec20a4e0c5220f4eed12487d5cf3f78be7e98d3a57fc28"
            ],
            "version": "==2.7.0"
        },
        "certifi": {
            "hashes": [
                "sha256:e4f3620cfea4f83eedc95b24abd9cd56f3c4b146dd0177e83a21b4eb49e21e50",
                "sha256:fd7c7c74727ddcf00e9acd26bba8da604ffec95bf1c2144e67aff7a8b50e6cef"
            ],
            "version": "==2019.9.11"
        },
        "chardet": {
            "hashes": [
                "sha256:84ab92ed1c4d4f16916e05906b6b75a6c0fb5db821cc65e70cbd64a3e2a5eaae",
                "sha256:fc323ffcaeaed0e0a02bf4d117757b98aed530d9ed4531e3e15460124c106691"
            ],
            "version": "==3.0.4"
        },
        "codecov": {
            "hashes": [
                "sha256:8ed8b7c6791010d359baed66f84f061bba5bd41174bf324c31311e8737602788",
                "sha256:ae00d68e18d8a20e9c3288ba3875ae03db3a8e892115bf9b83ef20507732bed4"
            ],
            "index": "pypi",
            "version": "==2.0.15"
        },
        "coverage": {
            "hashes": [
                "sha256:08907593569fe59baca0bf152c43f3863201efb6113ecb38ce7e97ce339805a6",
                "sha256:0be0f1ed45fc0c185cfd4ecc19a1d6532d72f86a2bac9de7e24541febad72650",
                "sha256:141f08ed3c4b1847015e2cd62ec06d35e67a3ac185c26f7635f4406b90afa9c5",
                "sha256:19e4df788a0581238e9390c85a7a09af39c7b539b29f25c89209e6c3e371270d",
                "sha256:23cc09ed395b03424d1ae30dcc292615c1372bfba7141eb85e11e50efaa6b351",
                "sha256:245388cda02af78276b479f299bbf3783ef0a6a6273037d7c60dc73b8d8d7755",
                "sha256:331cb5115673a20fb131dadd22f5bcaf7677ef758741312bee4937d71a14b2ef",
                "sha256:386e2e4090f0bc5df274e720105c342263423e77ee8826002dcffe0c9533dbca",
                "sha256:3a794ce50daee01c74a494919d5ebdc23d58873747fa0e288318728533a3e1ca",
                "sha256:60851187677b24c6085248f0a0b9b98d49cba7ecc7ec60ba6b9d2e5574ac1ee9",
                "sha256:63a9a5fc43b58735f65ed63d2cf43508f462dc49857da70b8980ad78d41d52fc",
                "sha256:6b62544bb68106e3f00b21c8930e83e584fdca005d4fffd29bb39fb3ffa03cb5",
                "sha256:6ba744056423ef8d450cf627289166da65903885272055fb4b5e113137cfa14f",
                "sha256:7494b0b0274c5072bddbfd5b4a6c6f18fbbe1ab1d22a41e99cd2d00c8f96ecfe",
                "sha256:826f32b9547c8091679ff292a82aca9c7b9650f9fda3e2ca6bf2ac905b7ce888",
                "sha256:93715dffbcd0678057f947f496484e906bf9509f5c1c38fc9ba3922893cda5f5",
                "sha256:9a334d6c83dfeadae576b4d633a71620d40d1c379129d587faa42ee3e2a85cce",
                "sha256:af7ed8a8aa6957aac47b4268631fa1df984643f07ef00acd374e456364b373f5",
                "sha256:bf0a7aed7f5521c7ca67febd57db473af4762b9622254291fbcbb8cd0ba5e33e",
                "sha256:bf1ef9eb901113a9805287e090452c05547578eaab1b62e4ad456fcc049a9b7e",
                "sha256:c0afd27bc0e307a1ffc04ca5ec010a290e49e3afbe841c5cafc5c5a80ecd81c9",
                "sha256:dd579709a87092c6dbee09d1b7cfa81831040705ffa12a1b248935274aee0437",
                "sha256:df6712284b2e44a065097846488f66840445eb987eb81b3cc6e4149e7b6982e1",
                "sha256:e07d9f1a23e9e93ab5c62902833bf3e4b1f65502927379148b6622686223125c",
                "sha256:e2ede7c1d45e65e209d6093b762e98e8318ddeff95317d07a27a2140b80cfd24",
                "sha256:e4ef9c164eb55123c62411f5936b5c2e521b12356037b6e1c2617cef45523d47",
                "sha256:eca2b7343524e7ba246cab8ff00cab47a2d6d54ada3b02772e908a45675722e2",
                "sha256:eee64c616adeff7db37cc37da4180a3a5b6177f5c46b187894e633f088fb5b28",
                "sha256:ef824cad1f980d27f26166f86856efe11eff9912c4fed97d3804820d43fa550c",
                "sha256:efc89291bd5a08855829a3c522df16d856455297cf35ae827a37edac45f466a7",
                "sha256:fa964bae817babece5aa2e8c1af841bebb6d0b9add8e637548809d040443fee0",
                "sha256:ff37757e068ae606659c28c3bd0d923f9d29a85de79bf25b2b34b148473b5025"
            ],
            "index": "pypi",
            "version": "==4.5.4"
        },
        "coveralls": {
            "hashes": [
                "sha256:9bc5a1f92682eef59f688a8f280207190d9a6afb84cef8f567fa47631a784060",
                "sha256:fb51cddef4bc458de347274116df15d641a735d3f0a580a9472174e2e62f408c"
            ],
            "index": "pypi",
            "version": "==1.8.2"
        },
        "django": {
            "hashes": [
                "sha256:16a5d54411599780ac9dfe3b9b38f90f785c51259a584e0b24b6f14a7f69aae8",
                "sha256:9a2f98211ab474c710fcdad29c82f30fc14ce9917c7a70c3682162a624de4035"
            ],
            "index": "pypi",
            "version": "==2.2.4"
        },
        "docopt": {
            "hashes": [
                "sha256:49b3a825280bd66b3aa83585ef59c4a8c82f2c8a522dbe754a8bc8d08c85c491"
            ],
            "version": "==0.6.2"
        },
        "docutils": {
            "hashes": [
                "sha256:6c4f696463b79f1fb8ba0c594b63840ebd41f059e92b31957c46b74a4599b6d0",
                "sha256:9e4d7ecfc600058e07ba661411a2b7de2fd0fafa17d1a7f7361cd47b1175c827",
                "sha256:a2aeea129088da402665e92e0b25b04b073c04b2dce4ab65caaa38b7ce2e1a99"
            ],
            "version": "==0.15.2"
        },
        "entrypoints": {
            "hashes": [
                "sha256:589f874b313739ad35be6e0cd7efde2a4e9b6fea91edcc34e58ecbb8dbe56d19",
                "sha256:c70dd71abe5a8c85e55e12c19bd91ccfeec11a6e99044204511f9ed547d48451"
            ],
            "version": "==0.3"
        },
        "faker": {
            "hashes": [
                "sha256:5902379d8df308a204fc11c4f621590ee83975805a6c7b2228203b9defa45250",
                "sha256:5e8c755c619f332d5ec28b7586389665f136bcf528e165eb925e87c06a63eda7"
            ],
            "index": "pypi",
            "version": "==2.0.3"
        },
        "filelock": {
            "hashes": [
                "sha256:18d82244ee114f543149c66a6e0c14e9c4f8a1044b5cdaadd0f82159d6a6ff59",
                "sha256:929b7d63ec5b7d6b71b0fa5ac14e030b3f70b75747cef1b10da9b879fef15836"
            ],
            "version": "==3.0.12"
        },
        "flake8": {
            "hashes": [
                "sha256:19241c1cbc971b9962473e4438a2ca19749a7dd002dd1a946eaba171b4114548",
                "sha256:8e9dfa3cecb2400b3738a42c54c3043e821682b9c840b0448c0503f781130696"
            ],
            "index": "pypi",
            "version": "==3.7.8"
        },
        "flake8-docstrings": {
            "hashes": [
                "sha256:3d5a31c7ec6b7367ea6506a87ec293b94a0a46c0bce2bb4975b7f1d09b6f3717",
                "sha256:a256ba91bc52307bef1de59e2a009c3cf61c3d0952dbe035d6ff7208940c2edc"
            ],
            "index": "pypi",
            "version": "==1.5.0"
        },
        "idna": {
            "hashes": [
                "sha256:c357b3f628cf53ae2c4c05627ecc484553142ca23264e593d327bcde5e9c3407",
                "sha256:ea8b7f6188e6fa117537c3df7da9fc686d485087abf6ac197f9c46432f7e4a3c"
            ],
            "version": "==2.8"
        },
        "imagesize": {
            "hashes": [
                "sha256:3f349de3eb99145973fefb7dbe38554414e5c30abd0c8e4b970a7c9d09f3a1d8",
                "sha256:f3832918bc3c66617f92e35f5d70729187676313caa60c187eb0f28b8fe5e3b5"
            ],
            "version": "==1.1.0"
        },
        "importlib-metadata": {
            "hashes": [
                "sha256:aa18d7378b00b40847790e7c27e11673d7fed219354109d0e7b9e5b25dc3ad26",
                "sha256:d5f18a79777f3aa179c145737780282e27b508fc8fd688cb17c7a813e8bd39af"
            ],
            "version": "==0.23"
        },
        "isort": {
            "hashes": [
                "sha256:54da7e92468955c4fceacd0c86bd0ec997b0e1ee80d97f67c35a78b719dccab1",
                "sha256:6e811fcb295968434526407adb8796944f1988c5b65e8139058f2014cbe100fd"
            ],
            "version": "==4.3.21"
        },
        "jinja2": {
            "hashes": [
                "sha256:74320bb91f31270f9551d46522e33af46a80c3d619f4a4bf42b3164d30b5911f",
                "sha256:9fe95f19286cfefaa917656583d020be14e7859c6b0252588391e47db34527de"
            ],
            "version": "==2.10.3"
        },
        "lazy-object-proxy": {
            "hashes": [
                "sha256:0c4b206227a8097f05c4dbdd323c50edf81f15db3b8dc064d08c62d37e1a504d",
                "sha256:194d092e6f246b906e8f70884e620e459fc54db3259e60cf69a4d66c3fda3449",
                "sha256:1be7e4c9f96948003609aa6c974ae59830a6baecc5376c25c92d7d697e684c08",
                "sha256:4677f594e474c91da97f489fea5b7daa17b5517190899cf213697e48d3902f5a",
                "sha256:48dab84ebd4831077b150572aec802f303117c8cc5c871e182447281ebf3ac50",
                "sha256:5541cada25cd173702dbd99f8e22434105456314462326f06dba3e180f203dfd",
                "sha256:59f79fef100b09564bc2df42ea2d8d21a64fdcda64979c0fa3db7bdaabaf6239",
                "sha256:8d859b89baf8ef7f8bc6b00aa20316483d67f0b1cbf422f5b4dc56701c8f2ffb",
                "sha256:9254f4358b9b541e3441b007a0ea0764b9d056afdeafc1a5569eee1cc6c1b9ea",
                "sha256:9651375199045a358eb6741df3e02a651e0330be090b3bc79f6d0de31a80ec3e",
                "sha256:97bb5884f6f1cdce0099f86b907aa41c970c3c672ac8b9c8352789e103cf3156",
                "sha256:9b15f3f4c0f35727d3a0fba4b770b3c4ebbb1fa907dbcc046a1d2799f3edd142",
                "sha256:a2238e9d1bb71a56cd710611a1614d1194dc10a175c1e08d75e1a7bcc250d442",
                "sha256:a6ae12d08c0bf9909ce12385803a543bfe99b95fe01e752536a60af2b7797c62",
                "sha256:ca0a928a3ddbc5725be2dd1cf895ec0a254798915fb3a36af0964a0a4149e3db",
                "sha256:cb2c7c57005a6804ab66f106ceb8482da55f5314b7fcb06551db1edae4ad1531",
                "sha256:d74bb8693bf9cf75ac3b47a54d716bbb1a92648d5f781fc799347cfc95952383",
                "sha256:d945239a5639b3ff35b70a88c5f2f491913eb94871780ebfabb2568bd58afc5a",
                "sha256:eba7011090323c1dadf18b3b689845fd96a61ba0a1dfbd7f24b921398affc357",
                "sha256:efa1909120ce98bbb3777e8b6f92237f5d5c8ea6758efea36a473e1d38f7d3e4",
                "sha256:f3900e8a5de27447acbf900b4750b0ddfd7ec1ea7fbaf11dfa911141bc522af0"
            ],
            "version": "==1.4.3"
        },
        "markupsafe": {
            "hashes": [
                "sha256:00bc623926325b26bb9605ae9eae8a215691f33cae5df11ca5424f06f2d1f473",
                "sha256:09027a7803a62ca78792ad89403b1b7a73a01c8cb65909cd876f7fcebd79b161",
                "sha256:09c4b7f37d6c648cb13f9230d847adf22f8171b1ccc4d5682398e77f40309235",
                "sha256:1027c282dad077d0bae18be6794e6b6b8c91d58ed8a8d89a89d59693b9131db5",
                "sha256:24982cc2533820871eba85ba648cd53d8623687ff11cbb805be4ff7b4c971aff",
                "sha256:29872e92839765e546828bb7754a68c418d927cd064fd4708fab9fe9c8bb116b",
                "sha256:43a55c2930bbc139570ac2452adf3d70cdbb3cfe5912c71cdce1c2c6bbd9c5d1",
                "sha256:46c99d2de99945ec5cb54f23c8cd5689f6d7177305ebff350a58ce5f8de1669e",
                "sha256:500d4957e52ddc3351cabf489e79c91c17f6e0899158447047588650b5e69183",
                "sha256:535f6fc4d397c1563d08b88e485c3496cf5784e927af890fb3c3aac7f933ec66",
                "sha256:62fe6c95e3ec8a7fad637b7f3d372c15ec1caa01ab47926cfdf7a75b40e0eac1",
                "sha256:6dd73240d2af64df90aa7c4e7481e23825ea70af4b4922f8ede5b9e35f78a3b1",
                "sha256:717ba8fe3ae9cc0006d7c451f0bb265ee07739daf76355d06366154ee68d221e",
                "sha256:79855e1c5b8da654cf486b830bd42c06e8780cea587384cf6545b7d9ac013a0b",
                "sha256:7c1699dfe0cf8ff607dbdcc1e9b9af1755371f92a68f706051cc8c37d447c905",
                "sha256:88e5fcfb52ee7b911e8bb6d6aa2fd21fbecc674eadd44118a9cc3863f938e735",
                "sha256:8defac2f2ccd6805ebf65f5eeb132adcf2ab57aa11fdf4c0dd5169a004710e7d",
                "sha256:98c7086708b163d425c67c7a91bad6e466bb99d797aa64f965e9d25c12111a5e",
                "sha256:9add70b36c5666a2ed02b43b335fe19002ee5235efd4b8a89bfcf9005bebac0d",
                "sha256:9bf40443012702a1d2070043cb6291650a0841ece432556f784f004937f0f32c",
                "sha256:ade5e387d2ad0d7ebf59146cc00c8044acbd863725f887353a10df825fc8ae21",
                "sha256:b00c1de48212e4cc9603895652c5c410df699856a2853135b3967591e4beebc2",
                "sha256:b1282f8c00509d99fef04d8ba936b156d419be841854fe901d8ae224c59f0be5",
                "sha256:b2051432115498d3562c084a49bba65d97cf251f5a331c64a12ee7e04dacc51b",
                "sha256:ba59edeaa2fc6114428f1637ffff42da1e311e29382d81b339c1817d37ec93c6",
                "sha256:c8716a48d94b06bb3b2524c2b77e055fb313aeb4ea620c8dd03a105574ba704f",
                "sha256:cd5df75523866410809ca100dc9681e301e3c27567cf498077e8551b6d20e42f",
                "sha256:e249096428b3ae81b08327a63a485ad0878de3fb939049038579ac0ef61e17e7"
            ],
            "version": "==1.1.1"
        },
        "mccabe": {
            "hashes": [
                "sha256:ab8a6258860da4b6677da4bd2fe5dc2c659cff31b3ee4f7f5d64e79735b80d42",
                "sha256:dd8d182285a0fe56bace7f45b5e7d1a6ebcbf524e8f3bd87eb0f125271b8831f"
            ],
            "version": "==0.6.1"
        },
        "model-bakery": {
            "hashes": [
                "sha256:acb451a9dbc83ded3388104a51a6f66e04e2c5d670b2d92f1c1997e222a4ecab",
                "sha256:d6df66820101eb3555c90ad6e9714820c815e50e53ed610a7b810311827f32ce"
            ],
            "index": "pypi",
            "version": "==1.0.1"
        },
        "more-itertools": {
            "hashes": [
                "sha256:409cd48d4db7052af495b09dec721011634af3753ae1ef92d2b32f73a745f832",
                "sha256:92b8c4b06dac4f0611c0729b2f2ede52b2e1bac1ab48f089c7ddc12e26bb60c4"
            ],
            "version": "==7.2.0"
        },
        "packaging": {
            "hashes": [
                "sha256:28b924174df7a2fa32c1953825ff29c61e2f5e082343165438812f00d3a7fc47",
                "sha256:d9551545c6d761f3def1677baf08ab2a3ca17c56879e70fecba2fc4dde4ed108"
            ],
            "version": "==19.2"
        },
        "pluggy": {
            "hashes": [
                "sha256:0db4b7601aae1d35b4a033282da476845aa19185c1e6964b25cf324b5e4ec3e6",
                "sha256:fa5fa1622fa6dd5c030e9cad086fa19ef6a0cf6d7a2d12318e10cb49d6d68f34"
            ],
            "version": "==0.13.0"
        },
        "py": {
            "hashes": [
                "sha256:64f65755aee5b381cea27766a3a147c3f15b9b6b9ac88676de66ba2ae36793fa",
                "sha256:dc639b046a6e2cff5bbe40194ad65936d6ba360b52b3c3fe1d08a82dd50b5e53"
            ],
            "version": "==1.8.0"
        },
        "pycodestyle": {
            "hashes": [
                "sha256:95a2219d12372f05704562a14ec30bc76b05a5b297b21a5dfe3f6fac3491ae56",
                "sha256:e40a936c9a450ad81df37f549d676d127b1b66000a6c500caa2b085bc0ca976c"
            ],
            "version": "==2.5.0"
        },
        "pydocstyle": {
            "hashes": [
                "sha256:58c421dd605eec0bce65df8b8e5371bb7ae421582cdf0ba8d9435ac5b0ffc36a"
            ],
            "index": "pypi",
            "version": "==4.0.0"
        },
        "pyflakes": {
            "hashes": [
                "sha256:17dbeb2e3f4d772725c777fabc446d5634d1038f234e77343108ce445ea69ce0",
                "sha256:d976835886f8c5b31d47970ed689944a0262b5f3afa00a5a7b4dc81e5449f8a2"
            ],
            "version": "==2.1.1"
        },
        "pygments": {
            "hashes": [
                "sha256:71e430bc85c88a430f000ac1d9b331d2407f681d6f6aec95e8bcfbc3df5b0127",
                "sha256:881c4c157e45f30af185c1ffe8d549d48ac9127433f2c380c24b84572ad66297"
            ],
            "version": "==2.4.2"
        },
        "pylint": {
            "hashes": [
                "sha256:5d77031694a5fb97ea95e828c8d10fc770a1df6eb3906067aaed42201a8a6a09",
                "sha256:723e3db49555abaf9bf79dc474c6b9e2935ad82230b10c1138a71ea41ac0fff1"
            ],
            "index": "pypi",
            "version": "==2.3.1"
        },
        "pylint-django": {
            "hashes": [
                "sha256:6740b60dd94b6896cffa28d7fe1bb5dd167cbdcb3d9fb3db01b30390ea18b987",
                "sha256:e1273decd5ee60eaf9a742f62dd67bacb7ccf2cb1e7641dba0361108d0dff455"
            ],
            "index": "pypi",
            "version": "==2.0.11"
        },
        "pylint-plugin-utils": {
            "hashes": [
                "sha256:2f30510e1c46edf268d3a195b2849bd98a1b9433229bb2ba63b8d776e1fc4d0a",
                "sha256:57625dcca20140f43731311cd8fd879318bf45a8b0fd17020717a8781714a25a"
            ],
            "version": "==0.6"
        },
        "pyparsing": {
            "hashes": [
                "sha256:4acadc9a2b96c19fe00932a38ca63e601180c39a189a696abce1eaab641447e1",
                "sha256:61b5ed888beab19ddccab3478910e2076a6b5a0295dffc43021890e136edf764"
            ],
            "version": "==2.4.4"
        },
        "python-coveralls": {
            "hashes": [
                "sha256:bfaf7811e7dc5628e83b6b162962a4e2485dbff184b30e49f380374ed1bcee55",
                "sha256:fb0ff49bb1551dac10b06bd55e9790287d898a0f1e2c959802235cae08dd0bff"
            ],
            "index": "pypi",
            "version": "==2.9.3"
        },
        "python-dateutil": {
            "hashes": [
                "sha256:73ebfe9dbf22e832286dafa60473e4cd239f8592f699aa5adaf10050e6e1823c",
                "sha256:75bb3f31ea686f1197762692a9ee6a7550b59fc6ca3a1f4b5d7e32fb98e2da2a"
            ],
            "index": "pypi",
            "version": "==2.8.1"
        },
        "pytz": {
            "hashes": [
                "sha256:26c0b32e437e54a18161324a2fca3c4b9846b74a8dccddd843113109e1116b32",
                "sha256:c894d57500a4cd2d5c71114aaab77dbab5eabd9022308ce5ac9bb93a60a6f0c7"
            ],
            "index": "pypi",
            "version": "==2019.2"
        },
        "pyyaml": {
            "hashes": [
                "sha256:0113bc0ec2ad727182326b61326afa3d1d8280ae1122493553fd6f4397f33df9",
                "sha256:01adf0b6c6f61bd11af6e10ca52b7d4057dd0be0343eb9283c878cf3af56aee4",
                "sha256:5124373960b0b3f4aa7df1707e63e9f109b5263eca5976c66e08b1c552d4eaf8",
                "sha256:5ca4f10adbddae56d824b2c09668e91219bb178a1eee1faa56af6f99f11bf696",
                "sha256:7907be34ffa3c5a32b60b95f4d95ea25361c951383a894fec31be7252b2b6f34",
                "sha256:7ec9b2a4ed5cad025c2278a1e6a19c011c80a3caaac804fd2d329e9cc2c287c9",
                "sha256:87ae4c829bb25b9fe99cf71fbb2140c448f534e24c998cc60f39ae4f94396a73",
                "sha256:9de9919becc9cc2ff03637872a440195ac4241c80536632fffeb6a1e25a74299",
                "sha256:a5a85b10e450c66b49f98846937e8cfca1db3127a9d5d1e31ca45c3d0bef4c5b",
                "sha256:b0997827b4f6a7c286c01c5f60384d218dca4ed7d9efa945c3e1aa623d5709ae",
                "sha256:b631ef96d3222e62861443cc89d6563ba3eeb816eeb96b2629345ab795e53681",
                "sha256:bf47c0607522fdbca6c9e817a6e81b08491de50f3766a7a0e6a5be7905961b41",
                "sha256:f81025eddd0327c7d4cfe9b62cf33190e1e736cc6e97502b3ec425f574b3e7a8"
            ],
            "index": "pypi",
            "version": "==5.1.2"
        },
        "requests": {
            "hashes": [
                "sha256:11e007a8a2aa0323f5a921e9e6a2d7e4e67d9877e85773fba9ba6419025cbeb4",
                "sha256:9cf5292fcd0f598c671cfc1e0d7d1a7f13bb8085e9a590f48c010551dc6c4b31"
            ],
            "index": "pypi",
            "version": "==2.22.0"
        },
        "requests-mock": {
            "hashes": [
                "sha256:12e17c7ad1397fd1df5ead7727eb3f1bdc9fe1c18293b0492e0e01b57997e38d",
                "sha256:dc9e416a095ee7c3360056990d52e5611fb94469352fc1c2dc85be1ff2189146"
            ],
            "index": "pypi",
            "version": "==1.6.0"
        },
        "six": {
            "hashes": [
                "sha256:1f1b7d42e254082a9db6279deae68afb421ceba6158efa6131de7b3003ee93fd",
                "sha256:30f610279e8b2578cab6db20741130331735c781b56053c59c4076da27f06b66"
            ],
            "version": "==1.13.0"
        },
        "snowballstemmer": {
            "hashes": [
                "sha256:209f257d7533fdb3cb73bdbd24f436239ca3b2fa67d56f6ff88e86be08cc5ef0",
                "sha256:df3bac3df4c2c01363f3dd2cfa78cce2840a79b9f1c2d2de9ce8d31683992f52"
            ],
            "version": "==2.0.0"
        },
        "sphinx": {
            "hashes": [
                "sha256:31088dfb95359384b1005619827eaee3056243798c62724fd3fa4b84ee4d71bd",
                "sha256:52286a0b9d7caa31efee301ec4300dbdab23c3b05da1c9024b4e84896fb73d79"
            ],
            "index": "pypi",
            "version": "==2.2.1"
        },
        "sphinx-rtd-theme": {
            "hashes": [
                "sha256:00cf895504a7895ee433807c62094cf1e95f065843bf3acd17037c3e9a2becd4",
                "sha256:728607e34d60456d736cc7991fd236afb828b21b82f956c5ea75f94c8414040a"
            ],
            "index": "pypi",
            "version": "==0.4.3"
        },
        "sphinxcontrib-applehelp": {
            "hashes": [
                "sha256:edaa0ab2b2bc74403149cb0209d6775c96de797dfd5b5e2a71981309efab3897",
                "sha256:fb8dee85af95e5c30c91f10e7eb3c8967308518e0f7488a2828ef7bc191d0d5d"
            ],
            "version": "==1.0.1"
        },
        "sphinxcontrib-devhelp": {
            "hashes": [
                "sha256:6c64b077937330a9128a4da74586e8c2130262f014689b4b89e2d08ee7294a34",
                "sha256:9512ecb00a2b0821a146736b39f7aeb90759834b07e81e8cc23a9c70bacb9981"
            ],
            "version": "==1.0.1"
        },
        "sphinxcontrib-htmlhelp": {
            "hashes": [
                "sha256:4670f99f8951bd78cd4ad2ab962f798f5618b17675c35c5ac3b2132a14ea8422",
                "sha256:d4fd39a65a625c9df86d7fa8a2d9f3cd8299a3a4b15db63b50aac9e161d8eff7"
            ],
            "version": "==1.0.2"
        },
        "sphinxcontrib-jsmath": {
            "hashes": [
                "sha256:2ec2eaebfb78f3f2078e73666b1415417a116cc848b72e5172e596c871103178",
                "sha256:a9925e4a4587247ed2191a22df5f6970656cb8ca2bd6284309578f2153e0c4b8"
            ],
            "version": "==1.0.1"
        },
        "sphinxcontrib-qthelp": {
            "hashes": [
                "sha256:513049b93031beb1f57d4daea74068a4feb77aa5630f856fcff2e50de14e9a20",
                "sha256:79465ce11ae5694ff165becda529a600c754f4bc459778778c7017374d4d406f"
            ],
            "version": "==1.0.2"
        },
        "sphinxcontrib-serializinghtml": {
            "hashes": [
                "sha256:c0efb33f8052c04fd7a26c0a07f1678e8512e0faec19f4aa8f2473a8b81d5227",
                "sha256:db6615af393650bf1151a6cd39120c29abaf93cc60db8c48eb2dddbfdc3a9768"
            ],
            "version": "==1.1.3"
        },
        "sqlparse": {
            "hashes": [
                "sha256:40afe6b8d4b1117e7dff5504d7a8ce07d9a1b15aeeade8a2d10f130a834f8177",
                "sha256:7c3dca29c022744e95b547e867cee89f4fce4373f3549ccd8797d8eb52cdb873"
            ],
            "version": "==0.3.0"
        },
        "tblib": {
            "hashes": [
                "sha256:1735ff8fd6217446384b5afabead3b142cf1a52d242cfe6cab4240029d6d131a",
                "sha256:c1c8f4edf820a8703d64838804ed3bb37ee35722231c26760cef292ec9d154e4"
            ],
            "index": "pypi",
            "version": "==1.5.0"
        },
        "text-unidecode": {
            "hashes": [
                "sha256:1311f10e8b895935241623731c2ba64f4c455287888b18189350b67134a822e8",
                "sha256:bad6603bb14d279193107714b288be206cac565dfa49aa5b105294dd5c4aab93"
            ],
            "version": "==1.3"
        },
        "toml": {
            "hashes": [
                "sha256:229f81c57791a41d65e399fc06bf0848bab550a9dfd5ed66df18ce5f05e73d5c",
                "sha256:235682dd292d5899d361a811df37e04a8828a5b1da3115886b73cf81ebc9100e"
            ],
            "version": "==0.10.0"
        },
        "tox": {
            "hashes": [
                "sha256:0bc216b6a2e6afe764476b4a07edf2c1dab99ed82bb146a1130b2e828f5bff5e",
                "sha256:c4f6b319c20ba4913dbfe71ebfd14ff95d1853c4231493608182f66e566ecfe1"
            ],
            "index": "pypi",
            "version": "==3.14.0"
        },
        "typed-ast": {
            "hashes": [
                "sha256:1170afa46a3799e18b4c977777ce137bb53c7485379d9706af8a59f2ea1aa161",
                "sha256:18511a0b3e7922276346bcb47e2ef9f38fb90fd31cb9223eed42c85d1312344e",
                "sha256:262c247a82d005e43b5b7f69aff746370538e176131c32dda9cb0f324d27141e",
                "sha256:2b907eb046d049bcd9892e3076c7a6456c93a25bebfe554e931620c90e6a25b0",
                "sha256:354c16e5babd09f5cb0ee000d54cfa38401d8b8891eefa878ac772f827181a3c",
                "sha256:48e5b1e71f25cfdef98b013263a88d7145879fbb2d5185f2a0c79fa7ebbeae47",
                "sha256:4e0b70c6fc4d010f8107726af5fd37921b666f5b31d9331f0bd24ad9a088e631",
                "sha256:630968c5cdee51a11c05a30453f8cd65e0cc1d2ad0d9192819df9978984529f4",
                "sha256:66480f95b8167c9c5c5c87f32cf437d585937970f3fc24386f313a4c97b44e34",
                "sha256:71211d26ffd12d63a83e079ff258ac9d56a1376a25bc80b1cdcdf601b855b90b",
                "sha256:7954560051331d003b4e2b3eb822d9dd2e376fa4f6d98fee32f452f52dd6ebb2",
                "sha256:838997f4310012cf2e1ad3803bce2f3402e9ffb71ded61b5ee22617b3a7f6b6e",
                "sha256:95bd11af7eafc16e829af2d3df510cecfd4387f6453355188342c3e79a2ec87a",
                "sha256:bc6c7d3fa1325a0c6613512a093bc2a2a15aeec350451cbdf9e1d4bffe3e3233",
                "sha256:cc34a6f5b426748a507dd5d1de4c1978f2eb5626d51326e43280941206c209e1",
                "sha256:d755f03c1e4a51e9b24d899561fec4ccaf51f210d52abdf8c07ee2849b212a36",
                "sha256:d7c45933b1bdfaf9f36c579671fec15d25b06c8398f113dab64c18ed1adda01d",
                "sha256:d896919306dd0aa22d0132f62a1b78d11aaf4c9fc5b3410d3c666b818191630a",
                "sha256:fdc1c9bbf79510b76408840e009ed65958feba92a88833cdceecff93ae8fff66",
                "sha256:ffde2fbfad571af120fcbfbbc61c72469e72f550d676c3342492a9dfdefb8f12"
            ],
            "markers": "implementation_name == 'cpython'",
            "version": "==1.4.0"
        },
        "urllib3": {
            "hashes": [
                "sha256:3de946ffbed6e6746608990594d08faac602528ac7015ac28d33cee6a45b7398",
                "sha256:9a107b99a5393caf59c7aa3c1249c16e6879447533d0887f4336dde834c7be86"
            ],
            "markers": "python_version >= '3.4'",
            "version": "==1.25.6"
        },
        "virtualenv": {
            "hashes": [
                "sha256:11cb4608930d5fd3afb545ecf8db83fa50e1f96fc4fca80c94b07d2c83146589",
                "sha256:d257bb3773e48cac60e475a19b608996c73f4d333b3ba2e4e57d5ac6134e0136"
            ],
            "version": "==16.7.7"
        },
        "wrapt": {
            "hashes": [
                "sha256:565a021fd19419476b9362b05eeaa094178de64f8361e44468f9e9d7843901e1"
            ],
            "version": "==1.11.2"
        },
        "zipp": {
            "hashes": [
                "sha256:3718b1cbcd963c7d4c5511a8240812904164b7f381b647143a89d3b98f9bcd8e",
                "sha256:f06903e9f1f43b12d371004b4ac7b06ab39a44adc747266928ae6debfa7b3335"
            ],
            "version": "==0.6.0"
        }
    }
}<|MERGE_RESOLUTION|>--- conflicted
+++ resolved
@@ -1,11 +1,7 @@
 {
     "_meta": {
         "hash": {
-<<<<<<< HEAD
-            "sha256": "a600ff8939de3548d87c94d69b1ad1fa93a4826f74b3a4494b8834f44a84a80f"
-=======
-            "sha256": "2c5c03962bff6e2fa4d172b930958b8b7151aa9353c613d2a313c966c5b13d51"
->>>>>>> 17cef166
+            "sha256": "3697412afd5076e8fc9cc53f9bca1602ad2ecf2918c911e58b703bbcb1197043"
         },
         "pipfile-spec": 6,
         "requires": {
@@ -172,7 +168,6 @@
         },
         "cffi": {
             "hashes": [
-<<<<<<< HEAD
                 "sha256:0b49274afc941c626b605fb59b59c3485c17dc776dc3cc7cc14aca74cc19cc42",
                 "sha256:0e3ea92942cb1168e38c05c1d56b0527ce31f1a370f6117f1d490b8dcd6b3a04",
                 "sha256:135f69aecbf4517d5b3d6429207b2dff49c876be724ac0c8bf8e1ea99df3d7e5",
@@ -208,42 +203,6 @@
                 "sha256:fd43a88e045cf992ed09fa724b5315b790525f2676883a6ea64e3263bae6549d"
             ],
             "version": "==1.13.2"
-=======
-                "sha256:00d890313797d9fe4420506613384b43099ad7d2b905c0752dbcc3a6f14d80fa",
-                "sha256:0cf9e550ac6c5e57b713437e2f4ac2d7fd0cd10336525a27224f5fc1ec2ee59a",
-                "sha256:0ea23c9c0cdd6778146a50d867d6405693ac3b80a68829966c98dd5e1bbae400",
-                "sha256:193697c2918ecdb3865acf6557cddf5076bb39f1f654975e087b67efdff83365",
-                "sha256:1ae14b542bf3b35e5229439c35653d2ef7d8316c1fffb980f9b7647e544baa98",
-                "sha256:1e389e069450609c6ffa37f21f40cce36f9be7643bbe5051ab1de99d5a779526",
-                "sha256:263242b6ace7f9cd4ea401428d2d45066b49a700852334fd55311bde36dcda14",
-                "sha256:33142ae9807665fa6511cfa9857132b2c3ee6ddffb012b3f0933fc11e1e830d5",
-                "sha256:364f8404034ae1b232335d8c7f7b57deac566f148f7222cef78cf8ae28ef764e",
-                "sha256:47368f69fe6529f8f49a5d146ddee713fc9057e31d61e8b6dc86a6a5e38cecc1",
-                "sha256:4895640844f17bec32943995dc8c96989226974dfeb9dd121cc45d36e0d0c434",
-                "sha256:558b3afef987cf4b17abd849e7bedf64ee12b28175d564d05b628a0f9355599b",
-                "sha256:5ba86e1d80d458b338bda676fd9f9d68cb4e7a03819632969cf6d46b01a26730",
-                "sha256:63424daa6955e6b4c70dc2755897f5be1d719eabe71b2625948b222775ed5c43",
-                "sha256:6381a7d8b1ebd0bc27c3bc85bc1bfadbb6e6f756b4d4db0aa1425c3719ba26b4",
-                "sha256:6381ab708158c4e1639da1f2a7679a9bbe3e5a776fc6d1fd808076f0e3145331",
-                "sha256:6fd58366747debfa5e6163ada468a90788411f10c92597d3b0a912d07e580c36",
-                "sha256:728ec653964655d65408949b07f9b2219df78badd601d6c49e28d604efe40599",
-                "sha256:7cfcfda59ef1f95b9f729c56fe8a4041899f96b72685d36ef16a3440a0f85da8",
-                "sha256:819f8d5197c2684524637f940445c06e003c4a541f9983fd30d6deaa2a5487d8",
-                "sha256:825ecffd9574557590e3225560a8a9d751f6ffe4a49e3c40918c9969b93395fa",
-                "sha256:8a2bcae2258d00fcfc96a9bde4a6177bc4274fe033f79311c5dd3d3148c26518",
-                "sha256:9009e917d8f5ef780c2626e29b6bc126f4cb2a4d43ca67aa2b40f2a5d6385e78",
-                "sha256:9c77564a51d4d914ed5af096cd9843d90c45b784b511723bd46a8a9d09cf16fc",
-                "sha256:a19089fa74ed19c4fe96502a291cfdb89223a9705b1d73b3005df4256976142e",
-                "sha256:a40ed527bffa2b7ebe07acc5a3f782da072e262ca994b4f2085100b5a444bbb2",
-                "sha256:b8f09f21544b9899defb09afbdaeb200e6a87a2b8e604892940044cf94444644",
-                "sha256:bb75ba21d5716abc41af16eac1145ab2e471deedde1f22c6f99bd9f995504df0",
-                "sha256:e22a00c0c81ffcecaf07c2bfb3672fa372c50e2bd1024ffee0da191c1b27fc71",
-                "sha256:e55b5a746fb77f10c83e8af081979351722f6ea48facea79d470b3731c7b2891",
-                "sha256:ec2fa3ee81707a5232bf2dfbd6623fdb278e070d596effc7e2d788f2ada71a05",
-                "sha256:fd82eb4694be712fcae03c717ca2e0fc720657ac226b80bbb597e971fc6928c2"
-            ],
-            "version": "==1.13.1"
->>>>>>> 17cef166
         },
         "chardet": {
             "hashes": [
@@ -588,7 +547,6 @@
         },
         "pandas": {
             "hashes": [
-<<<<<<< HEAD
                 "sha256:00dff3a8e337f5ed7ad295d98a31821d3d0fe7792da82d78d7fd79b89c03ea9d",
                 "sha256:22361b1597c8c2ffd697aa9bf85423afa9e1fcfa6b1ea821054a244d5f24d75e",
                 "sha256:255920e63850dc512ce356233081098554d641ba99c3767dde9e9f35630f994b",
@@ -611,30 +569,6 @@
             ],
             "index": "pypi",
             "version": "==0.25.3"
-=======
-                "sha256:0f484f43658a72e7d586a74978259657839b5bd31b903e963bb1b1491ab51775",
-                "sha256:0ffc6f9e20e77f3a7dc8baaad9c7fd25b858b084d3a2d8ce877bc3ea804e0636",
-                "sha256:23e0eac646419c3057f15eb96ab821964848607bf1d4ea5a82f26565986ec5e9",
-                "sha256:27c0603b15b5c6fa24885253bbe49a0c289381e7759385c59308ba4f0b166cf1",
-                "sha256:397fe360643fffc5b26b41efdf608647e3334a618d185a07976cd2dc51c90bce",
-                "sha256:3dbb3aa41c01504255bff2bd56944bdb915f6c9ce4bac7e2868efbace0b2a639",
-                "sha256:4e07c63247c59d61c6ebdbbb50196143cec6c5044403510c4e1a9d31854a83d6",
-                "sha256:4fa6d9235c6d2fecbeca82c3d326abd255866cafbfd37f66a0e826544e619760",
-                "sha256:56cb88b3876363d410a9d7724f43641ff164e2c9902d3266a648213e2efd5e6d",
-                "sha256:7ce1be1614455f83710b9a5dc1fc602a755bdddbe4dda1d41515062923a37bbf",
-                "sha256:ae1c96ffdeec376895e533107e0b0f9da16225a2184fbb24a5abc866769db75e",
-                "sha256:b6f27c9231be8a23de846f2302373991467dd8e397a4804d2614e8c5aa8d5a90",
-                "sha256:c6056067f894f9355bedcd168dd740aa849908d41c0a74756f6e38f203e941b3",
-                "sha256:ca91a19d1f0a280874a24dca44aadce42da7f3a7edb7e9ab7c7baad8febee2be",
-                "sha256:cbe4985f5c82a173f8cff6b7fe92d551addf99fb4ea9ff4eb4b1fe606bb098ec",
-                "sha256:e3e9893bfe80a8b8e6d56d36ebb7afe1df77db7b4068a6e2ef3636a91f6f1caa",
-                "sha256:e7b218e8711910dac3fed0d19376cd1ef0e386be5175965d332fd0c65d02a43b",
-                "sha256:ec48d18b8b63a5dbb838e8ea7892ee1034299e03f852bd9b6dffe870310414dd",
-                "sha256:f4ab6280277e3208a59bfa9f2e51240304d09e69ffb65abfb4a21d678b495f74"
-            ],
-            "index": "pypi",
-            "version": "==0.25.2"
->>>>>>> 17cef166
         },
         "pint": {
             "hashes": [
