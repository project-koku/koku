{
    "_meta": {
        "hash": {
<<<<<<< HEAD
            "sha256": "af793308f3265c7877cfe608e2f025e267a2045491f8638c6abd29488bc9e5e9"
=======
            "sha256": "f53b828cb44dbcb3576e803d74a1f9e52792d159814e1dfc994cb26540faed60"
>>>>>>> ec108ab8
        },
        "pipfile-spec": 6,
        "requires": {
            "python_version": "3.8"
        },
        "sources": [
            {
                "name": "pypi",
                "url": "https://pypi.python.org/simple",
                "verify_ssl": true
            }
        ]
    },
    "default": {
        "adal": {
            "hashes": [
                "sha256:7a15d22b1ee7ce1be92441199958748982feba6b7dec35fbf60f9b607bad1bc0",
                "sha256:b332316f54d947f39acd9628e7d61d90f6e54d413d6f97025a51482c96bac6bc"
            ],
            "version": "==1.2.4"
        },
        "amqp": {
            "hashes": [
                "sha256:70cdb10628468ff14e57ec2f751c7aa9e48e7e3651cfd62d431213c0c4e58f21",
                "sha256:aa7f313fb887c91f15474c1229907a04dac0b8135822d6603437803424c0aa59"
            ],
            "version": "==2.6.1"
        },
        "azure-common": {
            "hashes": [
                "sha256:ce0f1013e6d0e9faebaf3188cc069f4892fc60a6ec552e3f817c1a2f92835054",
                "sha256:fd02e4256dc9cdd2d4422bc795bdca2ef302f7a86148b154fbf4ea1f09da400a"
            ],
            "version": "==1.1.25"
        },
        "azure-core": {
            "hashes": [
                "sha256:84bff2b05ce989942e7ca3a13237441fbd8ff6855aaf2979b2bc94b74a02be5f",
                "sha256:c89bbdcdc13ad45fe57d775ed87b15baf6d0b039a1ecd0a1bc91d2f713cb1f08"
            ],
            "version": "==1.8.0"
        },
        "azure-mgmt-costmanagement": {
            "hashes": [
                "sha256:1afd6d71f21158cba69fb6e8976b48cb0342fbfa5729ef6515962836af849e14",
                "sha256:6e4ccfebf651e5b572a3a18780f2d9078ae3d5c61f0530e7ee042dcf4832c1f0"
            ],
            "index": "pypi",
            "version": "==0.2.0"
        },
        "azure-mgmt-resource": {
            "hashes": [
                "sha256:ddfe4c0c55f0e3fd1f66dd82c1d4a3d872ce124639b9a77fcd172daf464438a5",
                "sha256:e7e72209e7b7f0e1fc5ff43caab1e95d8893f286300338bbfe9a884cb9342c17"
            ],
            "index": "pypi",
            "version": "==10.2.0"
        },
        "azure-mgmt-storage": {
            "hashes": [
                "sha256:86a782cd1ca763f6680182a8b18e40a18814f84ff850be828a515fd221c26db7",
                "sha256:fc8e3cbf3c58cab98d9b2218c774dae2cc90b693f5ab5a24a7a959febe6c0528"
            ],
            "index": "pypi",
            "version": "==11.2.0"
        },
        "azure-storage-blob": {
            "hashes": [
                "sha256:96a09b2ff234d7623667e1002c916b5b562e5829ea62b4175309f65ab06a03e8",
                "sha256:f7e7e78e6c629c93da1240a148e02ec7442287558f30cf01e4798be88ff7c8c8"
            ],
            "index": "pypi",
            "version": "==12.4.0"
        },
        "beautifulsoup4": {
            "hashes": [
                "sha256:73cc4d115b96f79c7d77c1c7f7a0a8d4c57860d1041df407dd1aae7f07a77fd7",
                "sha256:a6237df3c32ccfaee4fd201c8f5f9d9df619b93121d01353a64a73ce8c6ef9a8",
                "sha256:e718f2342e2e099b640a34ab782407b7b676f47ee272d6739e60b8ea23829f2c"
            ],
            "version": "==4.9.1"
        },
        "billiard": {
            "hashes": [
                "sha256:bff575450859a6e0fbc2f9877d9b715b0bbc07c3565bb7ed2280526a0cdf5ede",
                "sha256:d91725ce6425f33a97dfa72fb6bfef0e47d4652acd98a032bd1a7fbf06d5fa6a"
            ],
            "version": "==3.6.3.0"
        },
        "boto3": {
            "hashes": [
<<<<<<< HEAD
=======
                "sha256:0d9cbeb5c8ca67650cc963c77e2e3b3ab5dffeeee16e03d61d740755f8fc7c44",
>>>>>>> ec108ab8
                "sha256:df73edf3bd6f191870212e04ae9a8bc6245fd6749f464e9fb950392a8d15bd8c"
            ],
            "index": "pypi",
            "version": "==1.14.47"
        },
        "botocore": {
            "hashes": [
                "sha256:42b320b449df22cdb1232913e4a066919d127feb8e58ad98898831e6255ccfe0",
                "sha256:eca25f01c503c2b86b394497f875a0eb0d3fe367dbc032f3a02851ba7e827109"
            ],
            "version": "==1.17.47"
        },
        "bs4": {
            "hashes": [
                "sha256:36ecea1fd7cc5c0c6e4a1ff075df26d50da647b75376626cc186e2212886dd3a"
            ],
            "index": "pypi",
            "version": "==0.0.1"
        },
        "cachetools": {
            "hashes": [
                "sha256:513d4ff98dd27f85743a8dc0e92f55ddb1b49e060c2d5961512855cda2c01a98",
                "sha256:bbaa39c3dede00175df2dc2b03d0cf18dd2d32a7de7beb68072d13043c9edb20"
            ],
            "index": "pypi",
            "version": "==4.1.1"
        },
        "celery": {
            "hashes": [
                "sha256:a92e1d56e650781fb747032a3997d16236d037c8199eacd5217d1a72893bca45",
                "sha256:d220b13a8ed57c78149acf82c006785356071844afe0b27012a4991d44026f9f"
            ],
            "index": "pypi",
            "version": "==4.4.7"
        },
        "celery-prometheus-exporter": {
            "hashes": [
                "sha256:8fc2d5909921c44f01c8c1b7d956d92e6966f2e14eec196bf60735e39a0e0991",
                "sha256:a3ba0d3340b546ae82b36fef7645ccbc54c2b696fc3df05bb9ee28a402e710e1"
            ],
            "index": "pypi",
            "version": "==1.7.0"
        },
        "certifi": {
            "hashes": [
                "sha256:5930595817496dd21bb8dc35dad090f1c2cd0adfaf21204bf6732ca5d8ee34d3",
                "sha256:8fc0819f1f30ba15bdb34cceffb9ef04d99f420f68eb75d901e9560b8749fc41"
            ],
            "version": "==2020.6.20"
        },
        "cffi": {
            "hashes": [
                "sha256:0da50dcbccd7cb7e6c741ab7912b2eff48e85af217d72b57f80ebc616257125e",
                "sha256:12a453e03124069b6896107ee133ae3ab04c624bb10683e1ed1c1663df17c13c",
                "sha256:15419020b0e812b40d96ec9d369b2bc8109cc3295eac6e013d3261343580cc7e",
                "sha256:15a5f59a4808f82d8ec7364cbace851df591c2d43bc76bcbe5c4543a7ddd1bf1",
                "sha256:23e44937d7695c27c66a54d793dd4b45889a81b35c0751ba91040fe825ec59c4",
                "sha256:29c4688ace466a365b85a51dcc5e3c853c1d283f293dfcc12f7a77e498f160d2",
                "sha256:57214fa5430399dffd54f4be37b56fe22cedb2b98862550d43cc085fb698dc2c",
                "sha256:577791f948d34d569acb2d1add5831731c59d5a0c50a6d9f629ae1cefd9ca4a0",
                "sha256:6539314d84c4d36f28d73adc1b45e9f4ee2a89cdc7e5d2b0a6dbacba31906798",
                "sha256:65867d63f0fd1b500fa343d7798fa64e9e681b594e0a07dc934c13e76ee28fb1",
                "sha256:672b539db20fef6b03d6f7a14b5825d57c98e4026401fce838849f8de73fe4d4",
                "sha256:6843db0343e12e3f52cc58430ad559d850a53684f5b352540ca3f1bc56df0731",
                "sha256:7057613efefd36cacabbdbcef010e0a9c20a88fc07eb3e616019ea1692fa5df4",
                "sha256:76ada88d62eb24de7051c5157a1a78fd853cca9b91c0713c2e973e4196271d0c",
                "sha256:837398c2ec00228679513802e3744d1e8e3cb1204aa6ad408b6aff081e99a487",
                "sha256:8662aabfeab00cea149a3d1c2999b0731e70c6b5bac596d95d13f643e76d3d4e",
                "sha256:95e9094162fa712f18b4f60896e34b621df99147c2cee216cfa8f022294e8e9f",
                "sha256:99cc66b33c418cd579c0f03b77b94263c305c389cb0c6972dac420f24b3bf123",
                "sha256:9b219511d8b64d3fa14261963933be34028ea0e57455baf6781fe399c2c3206c",
                "sha256:ae8f34d50af2c2154035984b8b5fc5d9ed63f32fe615646ab435b05b132ca91b",
                "sha256:b9aa9d8818c2e917fa2c105ad538e222a5bce59777133840b93134022a7ce650",
                "sha256:bf44a9a0141a082e89c90e8d785b212a872db793a0080c20f6ae6e2a0ebf82ad",
                "sha256:c0b48b98d79cf795b0916c57bebbc6d16bb43b9fc9b8c9f57f4cf05881904c75",
                "sha256:da9d3c506f43e220336433dffe643fbfa40096d408cb9b7f2477892f369d5f82",
                "sha256:e4082d832e36e7f9b2278bc774886ca8207346b99f278e54c9de4834f17232f7",
                "sha256:e4b9b7af398c32e408c00eb4e0d33ced2f9121fd9fb978e6c1b57edd014a7d15",
                "sha256:e613514a82539fc48291d01933951a13ae93b6b444a88782480be32245ed4afa",
                "sha256:f5033952def24172e60493b68717792e3aebb387a8d186c43c020d9363ee7281"
            ],
            "version": "==1.14.2"
        },
        "chardet": {
            "hashes": [
                "sha256:84ab92ed1c4d4f16916e05906b6b75a6c0fb5db821cc65e70cbd64a3e2a5eaae",
                "sha256:fc323ffcaeaed0e0a02bf4d117757b98aed530d9ed4531e3e15460124c106691"
            ],
            "version": "==3.0.4"
        },
        "ciso8601": {
            "hashes": [
                "sha256:bdbb5b366058b1c87735603b23060962c439ac9be66f1ae91e8c7dbd7d59e262"
            ],
            "index": "pypi",
            "version": "==2.1.3"
        },
        "confluent-kafka": {
            "hashes": [
                "sha256:00acc73f7d49961bf427f5e4fd6c0a220a6bfa5ccc91e0ad1f9ffa1751a169b0",
                "sha256:0a59afbb90bdd22b9acdd3bb134f5ee1dff3cc5df55eaf52bf97b2f8d0d00de3",
                "sha256:13b0e2011560f461ff39daf38089dd7f91404b3e66dba0456ccce0700f93c4f2",
                "sha256:175c7064c8f19975616974558c45f42c147a202d4b1c0b0a83afefb920367696",
                "sha256:22d7201d1aa89f1c5546749e781492925ed3eb0d7bd8f781fc57294cd45ddde3",
                "sha256:3034cacc3b0d03eb3ce39cc5a64c1070d223870246f5d90c9113996be9db7df8",
                "sha256:3e2d4f55ca952aeada3831d6615dc13a8a42c8e97175855ca08bbc6e6091b080",
                "sha256:5a1c47320d6afc5b2599f8f8e143aed6845a2d903facde984606e02f10f11221",
                "sha256:7b03bd9cc7b5e4df0a27eed359762c61a35313d4981ef1d9b418069eee454e66",
                "sha256:85ff4823770ce2efaabb46d88e5ae26a840e0051fd481abaa805f21a5a84d003",
                "sha256:9534cd2c0313df75b70eb4cf729382998970d97bbdda5cf3aef7081b855ccebe",
                "sha256:99b13d0957a5967c85aee6138ef5f9acec90294267a549c5683744f20cf5d7b4",
                "sha256:9a1c77291c1ac4b991aa0358f2f44636686eb8f52fb628502d30c312160a14e9",
                "sha256:9ac812006000887f76c95b8a33a9f0b65845bf072fbc54a42a1acffd34e41120",
                "sha256:9c47b8aacfe347bffd86bf75b98626718912b63df87f256dff1abc06a0355410",
                "sha256:a116382ae67e0d6a54684bab4ee9b1be54e789d031a6e5e74c3edc657c79d23c",
                "sha256:b1c89f3653385acc5da71570e03281f35ac6960367f2b2a426ae431deb1a1a35",
                "sha256:bb77276d569f511abe4a5b32a53f8a30285bc7be68219e5711a44720bf356ac2",
                "sha256:bbd9633552840ab9367fb762ea21272759db8caec2c34ff16ee28be177644cdf",
                "sha256:bfdfa81e4e72d2c24e408a5e199aae0a477499ae40647dfa6906d002d9b07f38",
                "sha256:c7461d6db081c23a6d38ceba348e7c178d7e974cf22c45ba8a4918ecb8855a44",
                "sha256:d6a5d4c72360a75e875e88f7cce42b66a786d037ca2002303ab1c580d49caf53",
                "sha256:dabed41cc60d1fc6d3cb44a90fe02e5192c9bf0f73c7b35761981e62ecabc592",
                "sha256:dd544847c713eeeb525031348ff6ffea4ecdd11c13590893e599a9d4676a9bd4",
                "sha256:eba169a9de8c978c9f33c763857c5279eceac46a4fd55a381c2528b9d4b3359e",
                "sha256:f2d1ee0bfdf618017bbfaa42406546155c1a86263e4f286295318578c723803b"
            ],
            "index": "pypi",
            "version": "==1.5.0"
        },
        "cryptography": {
            "hashes": [
                "sha256:0c608ff4d4adad9e39b5057de43657515c7da1ccb1807c3a27d4cf31fc923b4b",
                "sha256:0cbfed8ea74631fe4de00630f4bb592dad564d57f73150d6f6796a24e76c76cd",
                "sha256:124af7255ffc8e964d9ff26971b3a6153e1a8a220b9a685dc407976ecb27a06a",
                "sha256:384d7c681b1ab904fff3400a6909261cae1d0939cc483a68bdedab282fb89a07",
                "sha256:45741f5499150593178fc98d2c1a9c6722df88b99c821ad6ae298eff0ba1ae71",
                "sha256:4b9303507254ccb1181d1803a2080a798910ba89b1a3c9f53639885c90f7a756",
                "sha256:4d355f2aee4a29063c10164b032d9fa8a82e2c30768737a2fd56d256146ad559",
                "sha256:51e40123083d2f946794f9fe4adeeee2922b581fa3602128ce85ff813d85b81f",
                "sha256:8713ddb888119b0d2a1462357d5946b8911be01ddbf31451e1d07eaa5077a261",
                "sha256:8e924dbc025206e97756e8903039662aa58aa9ba357d8e1d8fc29e3092322053",
                "sha256:8ecef21ac982aa78309bb6f092d1677812927e8b5ef204a10c326fc29f1367e2",
                "sha256:8ecf9400d0893836ff41b6f977a33972145a855b6efeb605b49ee273c5e6469f",
                "sha256:9367d00e14dee8d02134c6c9524bb4bd39d4c162456343d07191e2a0b5ec8b3b",
                "sha256:a09fd9c1cca9a46b6ad4bea0a1f86ab1de3c0c932364dbcf9a6c2a5eeb44fa77",
                "sha256:ab49edd5bea8d8b39a44b3db618e4783ef84c19c8b47286bf05dfdb3efb01c83",
                "sha256:bea0b0468f89cdea625bb3f692cd7a4222d80a6bdafd6fb923963f2b9da0e15f",
                "sha256:bec7568c6970b865f2bcebbe84d547c52bb2abadf74cefce396ba07571109c67",
                "sha256:ce82cc06588e5cbc2a7df3c8a9c778f2cb722f56835a23a68b5a7264726bb00c",
                "sha256:dea0ba7fe6f9461d244679efa968d215ea1f989b9c1957d7f10c21e5c7c09ad6"
            ],
            "version": "==3.0"
        },
        "django": {
            "hashes": [
                "sha256:3e2f5d172215862abf2bac3138d8a04229d34dbd2d0dab42c6bf33876cc22323",
                "sha256:91f540000227eace0504a24f508de26daa756353aa7376c6972d7920bc339a3a"
            ],
            "index": "pypi",
            "version": "==2.2.15"
        },
        "django-cors-headers": {
            "hashes": [
                "sha256:5240062ef0b16668ce8a5f43324c388d65f5439e1a30e22c38684d5ddaff0d15",
                "sha256:f5218f2f0bb1210563ff87687afbf10786e080d8494a248e705507ebd92d7153"
            ],
            "index": "pypi",
            "version": "==3.4.0"
        },
        "django-environ": {
            "hashes": [
                "sha256:6c9d87660142608f63ec7d5ce5564c49b603ea8ff25da595fd6098f6dc82afde",
                "sha256:c57b3c11ec1f319d9474e3e5a79134f40174b17c7cc024bbb2fad84646b120c4"
            ],
            "index": "pypi",
            "version": "==0.4.5"
        },
        "django-extensions": {
            "hashes": [
                "sha256:40d4b7aec7bbe66dda8704fbfaf2e1b7e04ec4aea6b10dcbd78d8af7c37bfddb",
                "sha256:6306175ae8c78c18ea7aff794f5fa3a47de7d128666e6668bd40596895da7f84"
            ],
            "index": "pypi",
            "version": "==3.0.5"
        },
        "django-filter": {
            "hashes": [
                "sha256:11e63dd759835d9ba7a763926ffb2662cf8a6dcb4c7971a95064de34dbc7e5af",
                "sha256:616848eab6fc50193a1b3730140c49b60c57a3eda1f7fc57fa8505ac156c6c75"
            ],
            "index": "pypi",
            "version": "==2.3.0"
        },
        "django-prometheus": {
            "hashes": [
                "sha256:c338d6efde1ca336e90c540b5e87afe9287d7bcc82d651a778f302b0be17a933",
                "sha256:dd3f8da1399140fbef5c00d1526a23d1ade286b144281c325f8e409a781643f2"
            ],
            "index": "pypi",
            "version": "==2.1.0"
        },
        "django-redis": {
            "hashes": [
                "sha256:1133b26b75baa3664164c3f44b9d5d133d1b8de45d94d79f38d1adc5b1d502e5",
                "sha256:306589c7021e6468b2656edc89f62b8ba67e8d5a1c8877e2688042263daa7a63"
            ],
            "index": "pypi",
            "version": "==4.12.1"
        },
        "django-tenant-schemas": {
            "hashes": [
                "sha256:10e940f667e41a6bfcab029204218c849836972a75a74aef67c993bf7920ca49",
                "sha256:292f59cc36d808a736d6fd4e4ff9deaa1eb8fcf379e4dce6ce36b7a4176862c4",
                "sha256:b0a97eccf1b1864ee7dadad1e26b16f2c23ec77e128f5d8407efcde8140962b4"
            ],
            "index": "pypi",
            "version": "==1.10.0"
        },
        "djangorestframework": {
            "hashes": [
                "sha256:6dd02d5a4bd2516fb93f80360673bf540c3b6641fec8766b1da2870a5aa00b32",
                "sha256:8b1ac62c581dbc5799b03e535854b92fc4053ecfe74bad3f9c05782063d4196b"
            ],
            "index": "pypi",
            "version": "==3.11.1"
        },
        "djangorestframework-csv": {
            "hashes": [
                "sha256:2f008b20a44f2d3c37835ea5b5ddfe19f54394f07b9cb267c616a917a7f7e27c"
            ],
            "index": "pypi",
            "version": "==2.1.0"
        },
        "docutils": {
            "hashes": [
                "sha256:6c4f696463b79f1fb8ba0c594b63840ebd41f059e92b31957c46b74a4599b6d0",
                "sha256:9e4d7ecfc600058e07ba661411a2b7de2fd0fafa17d1a7f7361cd47b1175c827",
                "sha256:a2aeea129088da402665e92e0b25b04b073c04b2dce4ab65caaa38b7ce2e1a99"
            ],
            "version": "==0.15.2"
        },
        "flake8": {
            "hashes": [
                "sha256:15e351d19611c887e482fb960eae4d44845013cc142d42896e9862f775d8cf5c",
                "sha256:f04b9fcbac03b0a3e58c0ab3a0ecc462e023a9faf046d57794184028123aa208"
            ],
            "index": "pypi",
            "version": "==3.8.3"
        },
        "google-api-core": {
            "hashes": [
                "sha256:35cba563034d668ae90ffe1f03193a84e745b38f09592f60258358b5e5ee6238",
                "sha256:431839101b7edc7b0e6cccca0441cb9015f728fc5f098e146e123bf523e8cf71"
            ],
            "version": "==1.22.1"
        },
        "google-auth": {
            "hashes": [
                "sha256:2f34dd810090d0d4c9d5787c4ad7b4413d1fbfb941e13682c7a2298d3b6cdcc8",
                "sha256:ce1fb80b5c6d3dd038babcc43e221edeafefc72d983b3dc28b67b996f76f00b9"
            ],
            "version": "==1.20.1"
        },
        "google-cloud-core": {
            "hashes": [
                "sha256:4c9e457fcfc026fdde2e492228f04417d4c717fb0f29f070122fb0ab89e34ebd",
                "sha256:613e56f164b6bee487dd34f606083a0130f66f42f7b10f99730afdf1630df507"
            ],
            "version": "==1.4.1"
        },
        "google-cloud-storage": {
            "hashes": [
                "sha256:3ca40dcf31b86bab3355ee2bb4502aefd37b37798c6d0545cdc62ca99ea5d05a",
                "sha256:a82b5d60a2ec366a14746f17910dd8348c36a4aeec36da10021307e1951fcc7f"
            ],
            "index": "pypi",
            "version": "==1.19.1"
        },
        "google-resumable-media": {
            "hashes": [
                "sha256:5fd2e641f477e50be925a55bcfdf0b0cb97c2b92aacd7b15c1d339f70d55c1c7",
                "sha256:cdeb8fbb3551a665db921023603af2f0d6ac59ad8b48259cb510b8799505775f"
            ],
            "version": "==0.4.1"
        },
        "googleapis-common-protos": {
            "hashes": [
                "sha256:560716c807117394da12cecb0a54da5a451b5cf9866f1d37e9a5e2329a665351",
                "sha256:c8961760f5aad9a711d37b675be103e0cc4e9a39327e0d6d857872f698403e24"
            ],
            "version": "==1.52.0"
        },
        "gunicorn": {
            "hashes": [
                "sha256:1904bb2b8a43658807108d59c3f3d56c2b6121a701161de0ddf9ad140073c626",
                "sha256:cd4a810dd51bf497552cf3f863b575dabd73d6ad6a91075b65936b151cbf4f9c"
            ],
            "index": "pypi",
            "version": "==20.0.4"
        },
        "idna": {
            "hashes": [
                "sha256:b307872f855b18632ce0c21c5e45be78c0ea7ae4c15c828c20788b26921eb3f6",
                "sha256:b97d804b1e9b523befed77c48dacec60e6dcb0b5391d57af6a65a312a90648c0"
            ],
            "version": "==2.10"
        },
        "importlib-metadata": {
            "hashes": [
                "sha256:90bb658cdbbf6d1735b6341ce708fc7024a3e14e99ffdc5783edea9f9b077f83",
                "sha256:dc15b2969b4ce36305c51eebe62d418ac7791e9a157911d58bfb1f9ccd8e2070"
            ],
            "index": "pypi",
            "version": "==1.7.0"
        },
        "isodate": {
            "hashes": [
                "sha256:2e364a3d5759479cdb2d37cce6b9376ea504db2ff90252a2e5b7cc89cc9ff2d8",
                "sha256:aa4d33c06640f5352aca96e4b81afd8ab3b47337cc12089822d6f322ac772c81"
            ],
            "version": "==0.6.0"
        },
        "jinja2": {
            "hashes": [
                "sha256:89aab215427ef59c34ad58735269eb58b1a5808103067f7bb9d5836c651b3bb0",
                "sha256:f0a4641d3cf955324a89c04f3d94663aa4d638abe8f733ecd3582848e1c37035"
            ],
            "version": "==2.11.2"
        },
        "jinjasql": {
            "hashes": [
                "sha256:4e105465a748b1468571f40efdfea100886a776d8697ab1497d573a93430ea2a",
                "sha256:5ba8fc1ce0c037da0b3e122d4bbc7b8fd47e1fa73ec72ef72c4c495f81f042a1"
            ],
            "index": "pypi",
            "version": "==0.1.8"
        },
        "jmespath": {
            "hashes": [
                "sha256:b85d0567b8666149a93172712e68920734333c0ce7e89b78b3e987f71e5ed4f9",
                "sha256:cdf6525904cc597730141d61b36f2e4b8ecc257c420fa2f4549bac2c2d0cb72f"
            ],
            "version": "==0.10.0"
        },
        "kafka-python": {
            "hashes": [
                "sha256:513431184ecd08e706ca53421ff23e269fc052374084b45b49640419564dd704",
                "sha256:e59ad42dec8c7d54e3fbba0c1f8b54c44d92a3392d88242962d0c29803f2f6f8"
            ],
            "index": "pypi",
            "version": "==2.0.1"
        },
        "kombu": {
            "hashes": [
                "sha256:be48cdffb54a2194d93ad6533d73f69408486483d189fe9f5990ee24255b0e0a",
                "sha256:ca1b45faac8c0b18493d02a8571792f3c40291cf2bcf1f55afed3d8f3aa7ba74"
            ],
            "index": "pypi",
            "version": "==4.6.11"
        },
        "markupsafe": {
            "hashes": [
                "sha256:00bc623926325b26bb9605ae9eae8a215691f33cae5df11ca5424f06f2d1f473",
                "sha256:09027a7803a62ca78792ad89403b1b7a73a01c8cb65909cd876f7fcebd79b161",
                "sha256:09c4b7f37d6c648cb13f9230d847adf22f8171b1ccc4d5682398e77f40309235",
                "sha256:1027c282dad077d0bae18be6794e6b6b8c91d58ed8a8d89a89d59693b9131db5",
                "sha256:13d3144e1e340870b25e7b10b98d779608c02016d5184cfb9927a9f10c689f42",
                "sha256:24982cc2533820871eba85ba648cd53d8623687ff11cbb805be4ff7b4c971aff",
                "sha256:29872e92839765e546828bb7754a68c418d927cd064fd4708fab9fe9c8bb116b",
                "sha256:43a55c2930bbc139570ac2452adf3d70cdbb3cfe5912c71cdce1c2c6bbd9c5d1",
                "sha256:46c99d2de99945ec5cb54f23c8cd5689f6d7177305ebff350a58ce5f8de1669e",
                "sha256:500d4957e52ddc3351cabf489e79c91c17f6e0899158447047588650b5e69183",
                "sha256:535f6fc4d397c1563d08b88e485c3496cf5784e927af890fb3c3aac7f933ec66",
                "sha256:596510de112c685489095da617b5bcbbac7dd6384aeebeda4df6025d0256a81b",
                "sha256:62fe6c95e3ec8a7fad637b7f3d372c15ec1caa01ab47926cfdf7a75b40e0eac1",
                "sha256:6788b695d50a51edb699cb55e35487e430fa21f1ed838122d722e0ff0ac5ba15",
                "sha256:6dd73240d2af64df90aa7c4e7481e23825ea70af4b4922f8ede5b9e35f78a3b1",
                "sha256:717ba8fe3ae9cc0006d7c451f0bb265ee07739daf76355d06366154ee68d221e",
                "sha256:79855e1c5b8da654cf486b830bd42c06e8780cea587384cf6545b7d9ac013a0b",
                "sha256:7c1699dfe0cf8ff607dbdcc1e9b9af1755371f92a68f706051cc8c37d447c905",
                "sha256:88e5fcfb52ee7b911e8bb6d6aa2fd21fbecc674eadd44118a9cc3863f938e735",
                "sha256:8defac2f2ccd6805ebf65f5eeb132adcf2ab57aa11fdf4c0dd5169a004710e7d",
                "sha256:98c7086708b163d425c67c7a91bad6e466bb99d797aa64f965e9d25c12111a5e",
                "sha256:9add70b36c5666a2ed02b43b335fe19002ee5235efd4b8a89bfcf9005bebac0d",
                "sha256:9bf40443012702a1d2070043cb6291650a0841ece432556f784f004937f0f32c",
                "sha256:ade5e387d2ad0d7ebf59146cc00c8044acbd863725f887353a10df825fc8ae21",
                "sha256:b00c1de48212e4cc9603895652c5c410df699856a2853135b3967591e4beebc2",
                "sha256:b1282f8c00509d99fef04d8ba936b156d419be841854fe901d8ae224c59f0be5",
                "sha256:b2051432115498d3562c084a49bba65d97cf251f5a331c64a12ee7e04dacc51b",
                "sha256:ba59edeaa2fc6114428f1637ffff42da1e311e29382d81b339c1817d37ec93c6",
                "sha256:c8716a48d94b06bb3b2524c2b77e055fb313aeb4ea620c8dd03a105574ba704f",
                "sha256:cd5df75523866410809ca100dc9681e301e3c27567cf498077e8551b6d20e42f",
                "sha256:cdb132fc825c38e1aeec2c8aa9338310d29d337bebbd7baa06889d09a60a1fa2",
                "sha256:e249096428b3ae81b08327a63a485ad0878de3fb939049038579ac0ef61e17e7",
                "sha256:e8313f01ba26fbbe36c7be1966a7b7424942f670f38e666995b88d012765b9be"
            ],
            "version": "==1.1.1"
        },
        "mccabe": {
            "hashes": [
                "sha256:ab8a6258860da4b6677da4bd2fe5dc2c659cff31b3ee4f7f5d64e79735b80d42",
                "sha256:dd8d182285a0fe56bace7f45b5e7d1a6ebcbf524e8f3bd87eb0f125271b8831f"
            ],
            "version": "==0.6.1"
        },
        "msrest": {
            "hashes": [
                "sha256:4993023011663b4273f15432fab75cc747dfa0bca1816d8122a7d1f9fdd9288d",
                "sha256:5f4ef9b8cc207d93978b1a58f055179686b9f30a5e28041872db97a4a1c49b96"
            ],
            "version": "==0.6.18"
        },
        "msrestazure": {
            "hashes": [
                "sha256:3de50f56147ef529b31e099a982496690468ecef33f0544cb0fa0cfe1e1de5b9",
                "sha256:a06f0dabc9a6f5efe3b6add4bd8fb623aeadacf816b7a35b0f89107e0544d189"
            ],
            "version": "==0.6.4"
        },
        "numpy": {
            "hashes": [
                "sha256:082f8d4dd69b6b688f64f509b91d482362124986d98dc7dc5f5e9f9b9c3bb983",
                "sha256:1bc0145999e8cb8aed9d4e65dd8b139adf1919e521177f198529687dbf613065",
                "sha256:309cbcfaa103fc9a33ec16d2d62569d541b79f828c382556ff072442226d1968",
                "sha256:3673c8b2b29077f1b7b3a848794f8e11f401ba0b71c49fbd26fb40b71788b132",
                "sha256:480fdd4dbda4dd6b638d3863da3be82873bba6d32d1fc12ea1b8486ac7b8d129",
                "sha256:56ef7f56470c24bb67fb43dae442e946a6ce172f97c69f8d067ff8550cf782ff",
                "sha256:5a936fd51049541d86ccdeef2833cc89a18e4d3808fe58a8abeb802665c5af93",
                "sha256:5b6885c12784a27e957294b60f97e8b5b4174c7504665333c5e94fbf41ae5d6a",
                "sha256:667c07063940e934287993366ad5f56766bc009017b4a0fe91dbd07960d0aba7",
                "sha256:7ed448ff4eaffeb01094959b19cbaf998ecdee9ef9932381420d514e446601cd",
                "sha256:8343bf67c72e09cfabfab55ad4a43ce3f6bf6e6ced7acf70f45ded9ebb425055",
                "sha256:92feb989b47f83ebef246adabc7ff3b9a59ac30601c3f6819f8913458610bdcc",
                "sha256:935c27ae2760c21cd7354402546f6be21d3d0c806fffe967f745d5f2de5005a7",
                "sha256:aaf42a04b472d12515debc621c31cf16c215e332242e7a9f56403d814c744624",
                "sha256:b12e639378c741add21fbffd16ba5ad25c0a1a17cf2b6fe4288feeb65144f35b",
                "sha256:b1cca51512299841bf69add3b75361779962f9cee7d9ee3bb446d5982e925b69",
                "sha256:b8456987b637232602ceb4d663cb34106f7eb780e247d51a260b84760fd8f491",
                "sha256:b9792b0ac0130b277536ab8944e7b754c69560dac0415dd4b2dbd16b902c8954",
                "sha256:c9591886fc9cbe5532d5df85cb8e0cc3b44ba8ce4367bd4cf1b93dc19713da72",
                "sha256:cf1347450c0b7644ea142712619533553f02ef23f92f781312f6a3553d031fc7",
                "sha256:de8b4a9b56255797cbddb93281ed92acbc510fb7b15df3f01bd28f46ebc4edae",
                "sha256:e1b1dc0372f530f26a03578ac75d5e51b3868b9b76cd2facba4c9ee0eb252ab1",
                "sha256:e45f8e981a0ab47103181773cc0a54e650b2aef8c7b6cd07405d0fa8d869444a",
                "sha256:e4f6d3c53911a9d103d8ec9518190e52a8b945bab021745af4939cfc7c0d4a9e",
                "sha256:ed8a311493cf5480a2ebc597d1e177231984c818a86875126cfd004241a73c3e",
                "sha256:ef71a1d4fd4858596ae80ad1ec76404ad29701f8ca7cdcebc50300178db14dfc"
            ],
            "version": "==1.19.1"
        },
        "oauthlib": {
            "hashes": [
                "sha256:bee41cc35fcca6e988463cacc3bcb8a96224f470ca547e697b604cc697b2f889",
                "sha256:df884cd6cbe20e32633f1db1072e9356f53638e4361bef4e8b03c9127c9328ea"
            ],
            "version": "==3.1.0"
        },
        "ordered-set": {
            "hashes": [
                "sha256:ba93b2df055bca202116ec44b9bead3df33ea63a7d5827ff8e16738b97f33a95"
            ],
            "version": "==4.0.2"
        },
        "packaging": {
            "hashes": [
                "sha256:4357f74f47b9c12db93624a82154e9b120fa8293699949152b22065d556079f8",
                "sha256:998416ba6962ae7fbd6596850b80e17859a5753ba17c32284f67bfff33784181"
            ],
            "version": "==20.4"
        },
        "pandas": {
            "hashes": [
                "sha256:01b1e536eb960822c5e6b58357cad8c4b492a336f4a5630bf0b598566462a578",
                "sha256:0246c67cbaaaac8d25fed8d4cf2d8897bd858f0e540e8528a75281cee9ac516d",
                "sha256:0366150fe8ee37ef89a45d3093e05026b5f895e42bbce3902ce3b6427f1b8471",
                "sha256:16ae070c47474008769fc443ac765ffd88c3506b4a82966e7a605592978896f9",
                "sha256:1acc2bd7fc95e5408a4456897c2c2a1ae7c6acefe108d90479ab6d98d34fcc3d",
                "sha256:391db82ebeb886143b96b9c6c6166686c9a272d00020e4e39ad63b792542d9e2",
                "sha256:41675323d4fcdd15abde068607cad150dfe17f7d32290ee128e5fea98442bd09",
                "sha256:53328284a7bb046e2e885fd1b8c078bd896d7fc4575b915d4936f54984a2ba67",
                "sha256:57c5f6be49259cde8e6f71c2bf240a26b071569cabc04c751358495d09419e56",
                "sha256:84c101d0f7bbf0d9f1be9a2f29f6fcc12415442558d067164e50a56edfb732b4",
                "sha256:88930c74f69e97b17703600233c0eaf1f4f4dd10c14633d522724c5c1b963ec4",
                "sha256:8c9ec12c480c4d915e23ee9c8a2d8eba8509986f35f307771045c1294a2e5b73",
                "sha256:a81c4bf9c59010aa3efddbb6b9fc84a9b76dc0b4da2c2c2d50f06a9ef6ac0004",
                "sha256:d9644ac996149b2a51325d48d77e25c911e01aa6d39dc1b64be679cd71f683ec",
                "sha256:e4b6c98f45695799990da328e6fd7d6187be32752ed64c2f22326ad66762d179",
                "sha256:fe6f1623376b616e03d51f0dd95afd862cf9a33c18cf55ce0ed4bbe1c4444391"
            ],
            "index": "pypi",
            "version": "==1.1.1"
        },
        "pint": {
            "hashes": [
                "sha256:42809516a30e20d9e07fb4d211f0a8df6f7e188131925f8aa66718f673f0974c",
                "sha256:73b517bc4e49d199eb8ae9ed49104d74a11e596849ad2330b58c09e1eb6f327d"
            ],
            "index": "pypi",
            "version": "==0.15"
        },
        "prometheus-client": {
            "hashes": [
                "sha256:983c7ac4b47478720db338f1491ef67a100b474e3bc7dafcbaefb7d0b8f9b01c",
                "sha256:c6e6b706833a6bd1fd51711299edee907857be10ece535126a158f911ee80915"
            ],
            "index": "pypi",
            "version": "==0.8.0"
        },
        "protobuf": {
            "hashes": [
                "sha256:0bba42f439bf45c0f600c3c5993666fcb88e8441d011fad80a11df6f324eef33",
                "sha256:1e834076dfef9e585815757a2c7e4560c7ccc5962b9d09f831214c693a91b463",
                "sha256:339c3a003e3c797bc84499fa32e0aac83c768e67b3de4a5d7a5a9aa3b0da634c",
                "sha256:361acd76f0ad38c6e38f14d08775514fbd241316cce08deb2ce914c7dfa1184a",
                "sha256:3dee442884a18c16d023e52e32dd34a8930a889e511af493f6dc7d4d9bf12e4f",
                "sha256:4d1174c9ed303070ad59553f435846a2f877598f59f9afc1b89757bdf846f2a7",
                "sha256:5db9d3e12b6ede5e601b8d8684a7f9d90581882925c96acf8495957b4f1b204b",
                "sha256:6a82e0c8bb2bf58f606040cc5814e07715b2094caeba281e2e7d0b0e2e397db5",
                "sha256:8c35bcbed1c0d29b127c886790e9d37e845ffc2725cc1db4bd06d70f4e8359f4",
                "sha256:91c2d897da84c62816e2f473ece60ebfeab024a16c1751aaf31100127ccd93ec",
                "sha256:9c2e63c1743cba12737169c447374fab3dfeb18111a460a8c1a000e35836b18c",
                "sha256:9edfdc679a3669988ec55a989ff62449f670dfa7018df6ad7f04e8dbacb10630",
                "sha256:c0c5ab9c4b1eac0a9b838f1e46038c3175a95b0f2d944385884af72876bd6bc7",
                "sha256:c8abd7605185836f6f11f97b21200f8a864f9cb078a193fe3c9e235711d3ff1e",
                "sha256:d69697acac76d9f250ab745b46c725edf3e98ac24763990b24d58c16c642947a",
                "sha256:df3932e1834a64b46ebc262e951cd82c3cf0fa936a154f0a42231140d8237060",
                "sha256:e7662437ca1e0c51b93cadb988f9b353fa6b8013c0385d63a70c8a77d84da5f9",
                "sha256:f68eb9d03c7d84bd01c790948320b768de8559761897763731294e3bc316decb"
            ],
            "version": "==3.13.0"
        },
        "psutil": {
            "hashes": [
                "sha256:0ee3c36428f160d2d8fce3c583a0353e848abb7de9732c50cf3356dd49ad63f8",
                "sha256:10512b46c95b02842c225f58fa00385c08fa00c68bac7da2d9a58ebe2c517498",
                "sha256:4080869ed93cce662905b029a1770fe89c98787e543fa7347f075ade761b19d6",
                "sha256:5e9d0f26d4194479a13d5f4b3798260c20cecf9ac9a461e718eb59ea520a360c",
                "sha256:66c18ca7680a31bf16ee22b1d21b6397869dda8059dbdb57d9f27efa6615f195",
                "sha256:68d36986ded5dac7c2dcd42f2682af1db80d4bce3faa126a6145c1637e1b559f",
                "sha256:90990af1c3c67195c44c9a889184f84f5b2320dce3ee3acbd054e3ba0b4a7beb",
                "sha256:a5b120bb3c0c71dfe27551f9da2f3209a8257a178ed6c628a819037a8df487f1",
                "sha256:d8a82162f23c53b8525cf5f14a355f5d1eea86fa8edde27287dd3a98399e4fdf",
                "sha256:f2018461733b23f308c298653c8903d32aaad7873d25e1d228765e91ae42c3f2",
                "sha256:ff1977ba1a5f71f89166d5145c3da1cea89a0fdb044075a12c720ee9123ec818"
            ],
            "index": "pypi",
            "version": "==5.7.2"
        },
        "psycopg2-binary": {
            "hashes": [
                "sha256:008da3ab51adc70a5f1cfbbe5db3a22607ab030eb44bcecf517ad11a0c2b3cac",
                "sha256:07cf82c870ec2d2ce94d18e70c13323c89f2f2a2628cbf1feee700630be2519a",
                "sha256:08507efbe532029adee21b8d4c999170a83760d38249936038bd0602327029b5",
                "sha256:107d9be3b614e52a192719c6bf32e8813030020ea1d1215daa86ded9a24d8b04",
                "sha256:17a0ea0b0eabf07035e5e0d520dabc7950aeb15a17c6d36128ba99b2721b25b1",
                "sha256:3286541b9d85a340ee4ed42732d15fc1bb441dc500c97243a768154ab8505bb5",
                "sha256:3939cf75fc89c5e9ed836e228c4a63604dff95ad19aed2bbf71d5d04c15ed5ce",
                "sha256:40abc319f7f26c042a11658bf3dd3b0b3bceccf883ec1c565d5c909a90204434",
                "sha256:51f7823f1b087d2020d8e8c9e6687473d3d239ba9afc162d9b2ab6e80b53f9f9",
                "sha256:6bb2dd006a46a4a4ce95201f836194eb6a1e863f69ee5bab506673e0ca767057",
                "sha256:702f09d8f77dc4794651f650828791af82f7c2efd8c91ae79e3d9fe4bb7d4c98",
                "sha256:7036ccf715925251fac969f4da9ad37e4b7e211b1e920860148a10c0de963522",
                "sha256:7b832d76cc65c092abd9505cc670c4e3421fd136fb6ea5b94efbe4c146572505",
                "sha256:8f74e631b67482d504d7e9cf364071fc5d54c28e79a093ff402d5f8f81e23bfa",
                "sha256:930315ac53dc65cbf52ab6b6d27422611f5fb461d763c531db229c7e1af6c0b3",
                "sha256:96d3038f5bd061401996614f65d27a4ecb62d843eb4f48e212e6d129171a721f",
                "sha256:a20299ee0ea2f9cca494396ac472d6e636745652a64a418b39522c120fd0a0a4",
                "sha256:a34826d6465c2e2bbe9d0605f944f19d2480589f89863ed5f091943be27c9de4",
                "sha256:a69970ee896e21db4c57e398646af9edc71c003bc52a3cc77fb150240fefd266",
                "sha256:b9a8b391c2b0321e0cd7ec6b4cfcc3dd6349347bd1207d48bcb752aa6c553a66",
                "sha256:ba13346ff6d3eb2dca0b6fa0d8a9d999eff3dcd9b55f3a890f12b0b6362b2b38",
                "sha256:bb0608694a91db1e230b4a314e8ed00ad07ed0c518f9a69b83af2717e31291a3",
                "sha256:c8830b7d5f16fd79d39b21e3d94f247219036b29b30c8270314c46bf8b732389",
                "sha256:cac918cd7c4c498a60f5d2a61d4f0a6091c2c9490d81bc805c963444032d0dab",
                "sha256:cc30cb900f42c8a246e2cb76539d9726f407330bc244ca7729c41a44e8d807fb",
                "sha256:ccdc6a87f32b491129ada4b87a43b1895cf2c20fdb7f98ad979647506ffc41b6",
                "sha256:d1a8b01f6a964fec702d6b6dac1f91f2b9f9fe41b310cbb16c7ef1fac82df06d",
                "sha256:e004db88e5a75e5fdab1620fb9f90c9598c2a195a594225ac4ed2a6f1c23e162",
                "sha256:eb2f43ae3037f1ef5e19339c41cf56947021ac892f668765cd65f8ab9814192e",
                "sha256:fa466306fcf6b39b8a61d003123d442b23707d635a5cb05ac4e1b62cc79105cd"
            ],
            "version": "==2.8.5"
        },
        "pyarrow": {
            "hashes": [
                "sha256:025242d8d7cf3dba24a56d970e74d4509cf66122da84d3f50fcf43820afac1c8",
                "sha256:0b67124beb16dcd47b4cd7a8bac989826aee6eac6a280066476b7289206b1175",
                "sha256:0ec631db5c268acc25016278d253584dffc93a0dd44c07847f2477d6eb5b89d5",
                "sha256:0f95821b5b60e6da151ebf287e653f873334763ceab7338285fec7559216f888",
                "sha256:100e6976255d3d68f9bc0c2cf2950ba794f375de19b38f3a39527784efde4719",
                "sha256:11624d5ecd4304ac2d474d8ae15abc9f5d5222e37af80ea94fd00d2317467124",
                "sha256:3a03d1f69213b28b8ae4fd10e38fca95b2aa8f2a35f8a5522c38b32821714314",
                "sha256:5851b050e5aaba261cab0beef8aca868381b9e199b6b7792726370ef53699da8",
                "sha256:6cfa927b7ab068146dc4e7055e6857b087c0abe2f6b08d784c94e229ca430d3c",
                "sha256:89f9b49bdf9541b6f680c880100513d4db555ef819d8ad4b5ec09a98f6c7ad89",
                "sha256:906e3d56a5f3d3132862b698f61204469995e1cab38ec2c52079cc4b06da0eda",
                "sha256:94ac972effa16319a21c9ba73e61dfcd36820dda9126edd290ec6aff0fdb4865",
                "sha256:a3c2364df15c0a7d9a9c985aefbf17bb81a17652f290982fb8b01d822daf441b",
                "sha256:ae57de9d95475176fded6e514830a98559c4dd477d9ee13f2cf8894acffe54ed",
                "sha256:bb2b1fcfa031ffcade63d0225a995a05d907873cc2dd18af14bc409360c8a12e",
                "sha256:c7b8b4f7b347f34c1a4b31bb3b00979596fa531b4369bb60b8a5da916a9ff870",
                "sha256:d58ef5bbf548ffa0ec61d37bb95b1ebdf4209e5c8579b53213cf1d9bd804bfe9",
                "sha256:f181d732f802746ba9d754a20640c5f4790c4476d4ce8919f2a820c5a93a0553",
                "sha256:f518a8927bc5a04927f75a191e34747667a36016f671ded0dc6a53509e7fdab5",
                "sha256:f8c2d13aa83696092c71f0f01266a3d5ddb160096f0b36fd41ebba226ee2a2bf",
                "sha256:fa9b2e9bad64901e62f981d20386b76c625f9535a769251b07c9fc9726fbebfb"
            ],
            "index": "pypi",
            "version": "==1.0.1"
        },
        "pyasn1": {
            "hashes": [
                "sha256:39c7e2ec30515947ff4e87fb6f456dfc6e84857d34be479c9d4a4ba4bf46aa5d",
                "sha256:aef77c9fb94a3ac588e87841208bdec464471d9871bd5050a287cc9a475cd0ba"
            ],
            "version": "==0.4.8"
        },
        "pyasn1-modules": {
            "hashes": [
                "sha256:905f84c712230b2c592c19470d3ca8d552de726050d1d1716282a1f6146be65e",
                "sha256:a50b808ffeb97cb3601dd25981f6b016cbb3d31fbf57a8b8a87428e6158d0c74"
            ],
            "version": "==0.2.8"
        },
        "pycodestyle": {
            "hashes": [
                "sha256:2295e7b2f6b5bd100585ebcb1f616591b652db8a741695b3d8f5d28bdc934367",
                "sha256:c58a7d2815e0e8d7972bf1803331fb0152f867bd89adf8a01dfd55085434192e"
            ],
            "version": "==2.6.0"
        },
        "pycparser": {
            "hashes": [
                "sha256:2d475327684562c3a96cc71adf7dc8c4f0565175cf86b6d7a404ff4c771f15f0",
                "sha256:7582ad22678f0fcd81102833f60ef8d0e57288b6b5fb00323d101be910e35705"
            ],
            "version": "==2.20"
        },
        "pyflakes": {
            "hashes": [
                "sha256:0d94e0e05a19e57a99444b6ddcf9a6eb2e5c68d3ca1e98e90707af8152c90a92",
                "sha256:35b2d75ee967ea93b55750aa9edbbf72813e06a66ba54438df2cfac9e3c27fc8"
            ],
            "version": "==2.2.0"
        },
        "pyjwt": {
            "hashes": [
                "sha256:5c6eca3c2940464d106b99ba83b00c6add741c9becaec087fb7ccdefea71350e",
                "sha256:8d59a976fb773f3e6a39c85636357c4f0e242707394cadadd9814f5cbaa20e96"
            ],
            "version": "==1.7.1"
        },
        "pyparsing": {
            "hashes": [
                "sha256:c203ec8783bf771a155b207279b9bccb8dea02d8f0c9e5f8ead507bc3246ecc1",
                "sha256:ef9d7589ef3c200abe66653d3f1ab1033c3c419ae9b9bdb1240a85b024efc88b"
            ],
            "version": "==2.4.7"
        },
        "python-dateutil": {
            "hashes": [
                "sha256:73ebfe9dbf22e832286dafa60473e4cd239f8592f699aa5adaf10050e6e1823c",
                "sha256:75bb3f31ea686f1197762692a9ee6a7550b59fc6ca3a1f4b5d7e32fb98e2da2a"
            ],
            "index": "pypi",
            "version": "==2.8.1"
        },
        "pytz": {
            "hashes": [
                "sha256:a494d53b6d39c3c6e44c3bec237336e14305e4f29bbf800b599253057fbb79ed",
                "sha256:c35965d010ce31b23eeb663ed3cc8c906275d6be1a34393a1d73a41febf4a048"
            ],
            "index": "pypi",
            "version": "==2020.1"
        },
        "querystring-parser": {
            "hashes": [
                "sha256:644fce1cffe0530453b43a83a38094dbe422ccba8c9b2f2a1c00280e14ca8a62"
            ],
            "index": "pypi",
            "version": "==1.2.4"
        },
        "redis": {
            "hashes": [
                "sha256:0e7e0cfca8660dea8b7d5cd8c4f6c5e29e11f31158c0b0ae91a397f00e5a05a2",
                "sha256:432b788c4530cfe16d8d943a09d40ca6c16149727e4afe8c2c9d5580c59d9f24"
            ],
            "version": "==3.5.3"
        },
        "requests": {
            "hashes": [
                "sha256:b3559a131db72c33ee969480840fff4bb6dd111de7dd27c8ee1f820f4f00231b",
                "sha256:fe75cc94a9443b9246fc7049224f75604b113c36acb93f87b80ed42c44cbb898"
            ],
            "index": "pypi",
            "version": "==2.24.0"
        },
        "requests-oauthlib": {
            "hashes": [
                "sha256:7f71572defaecd16372f9006f33c2ec8c077c3cfa6f5911a9a90202beb513f3d",
                "sha256:b4261601a71fd721a8bd6d7aa1cc1d6a8a93b4a9f5e96626f8e4d91e8beeaa6a"
            ],
            "version": "==1.3.0"
        },
        "rsa": {
            "hashes": [
                "sha256:109ea5a66744dd859bf16fe904b8d8b627adafb9408753161e766a92e7d681fa",
                "sha256:6166864e23d6b5195a5cfed6cd9fed0fe774e226d8f854fcb23b7bbef0350233"
            ],
            "markers": "python_version >= '3.5'",
            "version": "==4.6"
        },
        "s3transfer": {
            "hashes": [
                "sha256:2482b4259524933a022d59da830f51bd746db62f047d6eb213f2f8855dcb8a13",
                "sha256:921a37e2aefc64145e7b73d50c71bb4f26f46e4c9f414dc648c6245ff92cf7db"
            ],
            "version": "==0.3.3"
        },
        "sentry-sdk": {
            "hashes": [
                "sha256:d359609e23ec9360b61e5ffdfa417e2f6bca281bfb869608c98c169c7e64acd5",
                "sha256:e12eb1c2c01cd9e9cfe70608dbda4ef451f37ef0b7cbb92e5d43f87c341d6334"
            ],
            "index": "pypi",
            "version": "==0.16.5"
        },
        "six": {
            "hashes": [
                "sha256:30639c035cdb23534cd4aa2dd52c3bf48f06e5f4a941509c8bafd8ce11080259",
                "sha256:8b74bedcbbbaca38ff6d7491d76f2b06b3592611af620f8426e82dddb04a5ced"
            ],
            "version": "==1.15.0"
        },
        "soupsieve": {
            "hashes": [
                "sha256:1634eea42ab371d3d346309b93df7870a88610f0725d47528be902a0d95ecc55",
                "sha256:a59dc181727e95d25f781f0eb4fd1825ff45590ec8ff49eadfd7f1a537cc0232"
            ],
            "version": "==2.0.1"
        },
        "sqlparse": {
            "hashes": [
                "sha256:022fb9c87b524d1f7862b3037e541f68597a730a8843245c349fc93e1643dc4e",
                "sha256:e162203737712307dfe78860cc56c8da8a852ab2ee33750e33aeadf38d12c548"
            ],
            "version": "==0.3.1"
        },
        "typed-ast": {
            "hashes": [
                "sha256:0666aa36131496aed8f7be0410ff974562ab7eeac11ef351def9ea6fa28f6355",
                "sha256:0c2c07682d61a629b68433afb159376e24e5b2fd4641d35424e462169c0a7919",
                "sha256:249862707802d40f7f29f6e1aad8d84b5aa9e44552d2cc17384b209f091276aa",
                "sha256:24995c843eb0ad11a4527b026b4dde3da70e1f2d8806c99b7b4a7cf491612652",
                "sha256:269151951236b0f9a6f04015a9004084a5ab0d5f19b57de779f908621e7d8b75",
                "sha256:4083861b0aa07990b619bd7ddc365eb7fa4b817e99cf5f8d9cf21a42780f6e01",
                "sha256:498b0f36cc7054c1fead3d7fc59d2150f4d5c6c56ba7fb150c013fbc683a8d2d",
                "sha256:4e3e5da80ccbebfff202a67bf900d081906c358ccc3d5e3c8aea42fdfdfd51c1",
                "sha256:6daac9731f172c2a22ade6ed0c00197ee7cc1221aa84cfdf9c31defeb059a907",
                "sha256:715ff2f2df46121071622063fc7543d9b1fd19ebfc4f5c8895af64a77a8c852c",
                "sha256:73d785a950fc82dd2a25897d525d003f6378d1cb23ab305578394694202a58c3",
                "sha256:8c8aaad94455178e3187ab22c8b01a3837f8ee50e09cf31f1ba129eb293ec30b",
                "sha256:8ce678dbaf790dbdb3eba24056d5364fb45944f33553dd5869b7580cdbb83614",
                "sha256:aaee9905aee35ba5905cfb3c62f3e83b3bec7b39413f0a7f19be4e547ea01ebb",
                "sha256:bcd3b13b56ea479b3650b82cabd6b5343a625b0ced5429e4ccad28a8973f301b",
                "sha256:c9e348e02e4d2b4a8b2eedb48210430658df6951fa484e59de33ff773fbd4b41",
                "sha256:d205b1b46085271b4e15f670058ce182bd1199e56b317bf2ec004b6a44f911f6",
                "sha256:d43943ef777f9a1c42bf4e552ba23ac77a6351de620aa9acf64ad54933ad4d34",
                "sha256:d5d33e9e7af3b34a40dc05f498939f0ebf187f07c385fd58d591c533ad8562fe",
                "sha256:fc0fea399acb12edbf8a628ba8d2312f583bdbdb3335635db062fa98cf71fca4",
                "sha256:fe460b922ec15dd205595c9b5b99e2f056fd98ae8f9f56b888e7a17dc2b757e7"
            ],
            "index": "pypi",
            "version": "==1.4.1"
        },
        "ujson": {
            "hashes": [
                "sha256:00bda1de275ed6fe81817902189c75dfd156b4fa29b44dc1f4620775d2f50cf7",
                "sha256:0184ed23618ce3d793aaf9f5b3dd456cf719b930d3936fb39000589ed0bd2811",
                "sha256:0789837e7156e07890f2461ec1d9dc2ea4ef7c76fd36e46955d811485daf83b9",
                "sha256:083778f4e64f90b4468e73e0baafcde0ab83bff85315d28a5b1287a3f5909e7f",
                "sha256:3a049acf176dacbb79ee00b13a78fc2524c35c69400e34aa5f6ff0fc3fdbb1f0",
                "sha256:585329c16eeb0992308545c7a05eee76c7f1c2042b08317aac64fef1e71e71a9",
                "sha256:6a2fac9892996c3a46bd3fd8bbf739f19f85fc7ec9cdc11b014f76267c3ee76d",
                "sha256:7e7cdd8a42428cd2716cfe0a506e57168c6a02b8032478209cb4a8a12b8c2c4e",
                "sha256:8032ca897cfce113cb9ca7f07ff4c750afe18c605eeed2e09cf9b882c99fc76b",
                "sha256:a8194b778adf38ad679c62e2bb6cf71972ae91102e611e4bb31f625be6fb366a",
                "sha256:b794a2ddba049daa1fe0f28c4652b54d0d06580e7d3bcae87b4c000fb242654f",
                "sha256:bf30ac68d8b2aed665589cfd3608e43d8cd6cb74cd5a9379ab9af9861c33a8be",
                "sha256:c2be0d511e5dc302f190e510544c4d5fbbb4396632abe33b66e28dad26ea4325",
                "sha256:d3f28f64b33609be20f985baa72d43ccfdf87e50d47ca2791d26b9c2f348a35b",
                "sha256:d40d53aa679994624960b1c40bc451c5d9e3a0779f6a04146b417e220ce8f7d4",
                "sha256:ebe1bc9536b93c697f042b6c39ed602ad7edd5ef139eb167d9c8e36594b24546",
                "sha256:f6e229fa9b7d8586f894d18a003703fea4620ff8e6d39c11499755ecec5b43fc"
            ],
            "index": "pypi",
            "version": "==3.1.0"
        },
        "unicodecsv": {
            "hashes": [
                "sha256:018c08037d48649a0412063ff4eda26eaa81eff1546dbffa51fa5293276ff7fc"
            ],
            "version": "==0.14.1"
        },
        "urllib3": {
            "hashes": [
                "sha256:91056c15fa70756691db97756772bb1eb9678fa585d9184f24534b100dc60f4a",
                "sha256:e7983572181f5e1522d9c98453462384ee92a0be7fac5f1413a1e35c56cc0461"
            ],
            "markers": "python_version != '3.4'",
            "version": "==1.25.10"
        },
        "vine": {
            "hashes": [
                "sha256:133ee6d7a9016f177ddeaf191c1f58421a1dcc6ee9a42c58b34bed40e1d2cd87",
                "sha256:ea4947cc56d1fd6f2095c8d543ee25dad966f78692528e68b4fada11ba3f98af"
            ],
            "version": "==1.3.0"
        },
        "watchtower": {
            "hashes": [
                "sha256:9733d1dfc2ab25880386188ee41b19d39893a09c91725bd92b2f782a72890fda",
                "sha256:d6704b258494bddc3e9ddda286ef5067e4b09ab4287aea4289afdd035cc4742b"
            ],
            "index": "pypi",
            "version": "==0.8.0"
        },
        "whitenoise": {
            "hashes": [
                "sha256:05ce0be39ad85740a78750c86a93485c40f08ad8c62a6006de0233765996e5c7",
                "sha256:05d00198c777028d72d8b0bbd234db605ef6d60e9410125124002518a48e515d"
            ],
            "index": "pypi",
            "version": "==5.2.0"
        },
        "zipp": {
            "hashes": [
                "sha256:aa36550ff0c0b7ef7fa639055d797116ee891440eac1a56f378e2d3179e0320b",
                "sha256:c599e4d75c98f6798c509911d08a22e6c021d074469042177c8c86fb92eefd96"
            ],
<<<<<<< HEAD
            "index": "pypi",
=======
>>>>>>> ec108ab8
            "version": "==3.1.0"
        }
    },
    "develop": {
        "adal": {
            "hashes": [
                "sha256:7a15d22b1ee7ce1be92441199958748982feba6b7dec35fbf60f9b607bad1bc0",
                "sha256:b332316f54d947f39acd9628e7d61d90f6e54d413d6f97025a51482c96bac6bc"
            ],
            "version": "==1.2.4"
        },
        "alabaster": {
            "hashes": [
                "sha256:446438bdcca0e05bd45ea2de1668c1d9b032e1a9154c2c259092d77031ddd359",
                "sha256:a661d72d58e6ea8a57f7a86e37d86716863ee5e92788398526d58b26a4e4dc02"
            ],
            "version": "==0.7.12"
        },
        "appdirs": {
            "hashes": [
                "sha256:7d5d0167b2b1ba821647616af46a749d1c653740dd0d2415100fe26e27afdf41",
                "sha256:a841dacd6b99318a741b166adb07e19ee71a274450e68237b4650ca1055ab128"
            ],
            "version": "==1.4.4"
        },
        "asgiref": {
            "hashes": [
                "sha256:7e51911ee147dd685c3c8b805c0ad0cb58d360987b56953878f8c06d2d1c6f1a",
                "sha256:9fc6fb5d39b8af147ba40765234fa822b39818b12cc80b35ad9b0cef3a476aed"
            ],
            "version": "==3.2.10"
        },
        "astroid": {
            "hashes": [
                "sha256:2f4078c2a41bf377eea06d71c9d2ba4eb8f6b1af2135bec27bbbb7d8f12bb703",
                "sha256:bc58d83eb610252fd8de6363e39d4f1d0619c894b0ed24603b881c02e64c7386"
            ],
            "index": "pypi",
            "version": "==2.4.2"
        },
        "azure-common": {
            "hashes": [
                "sha256:ce0f1013e6d0e9faebaf3188cc069f4892fc60a6ec552e3f817c1a2f92835054",
                "sha256:fd02e4256dc9cdd2d4422bc795bdca2ef302f7a86148b154fbf4ea1f09da400a"
            ],
            "version": "==1.1.25"
        },
        "azure-core": {
            "hashes": [
                "sha256:84bff2b05ce989942e7ca3a13237441fbd8ff6855aaf2979b2bc94b74a02be5f",
                "sha256:c89bbdcdc13ad45fe57d775ed87b15baf6d0b039a1ecd0a1bc91d2f713cb1f08"
            ],
            "version": "==1.8.0"
        },
        "azure-mgmt-costmanagement": {
            "hashes": [
                "sha256:1afd6d71f21158cba69fb6e8976b48cb0342fbfa5729ef6515962836af849e14",
                "sha256:6e4ccfebf651e5b572a3a18780f2d9078ae3d5c61f0530e7ee042dcf4832c1f0"
            ],
            "index": "pypi",
            "version": "==0.2.0"
        },
        "azure-mgmt-resource": {
            "hashes": [
                "sha256:ddfe4c0c55f0e3fd1f66dd82c1d4a3d872ce124639b9a77fcd172daf464438a5",
                "sha256:e7e72209e7b7f0e1fc5ff43caab1e95d8893f286300338bbfe9a884cb9342c17"
            ],
            "index": "pypi",
            "version": "==10.2.0"
        },
        "azure-mgmt-storage": {
            "hashes": [
                "sha256:86a782cd1ca763f6680182a8b18e40a18814f84ff850be828a515fd221c26db7",
                "sha256:fc8e3cbf3c58cab98d9b2218c774dae2cc90b693f5ab5a24a7a959febe6c0528"
            ],
            "index": "pypi",
            "version": "==11.2.0"
        },
        "azure-storage-blob": {
            "hashes": [
                "sha256:96a09b2ff234d7623667e1002c916b5b562e5829ea62b4175309f65ab06a03e8",
                "sha256:f7e7e78e6c629c93da1240a148e02ec7442287558f30cf01e4798be88ff7c8c8"
            ],
            "index": "pypi",
            "version": "==12.4.0"
        },
        "babel": {
            "hashes": [
                "sha256:1aac2ae2d0d8ea368fa90906567f5c08463d98ade155c0c4bfedd6a0f7160e38",
                "sha256:d670ea0b10f8b723672d3a6abeb87b565b244da220d76b4dba1b66269ec152d4"
            ],
            "version": "==2.8.0"
        },
        "boto3": {
            "hashes": [
<<<<<<< HEAD
=======
                "sha256:0d9cbeb5c8ca67650cc963c77e2e3b3ab5dffeeee16e03d61d740755f8fc7c44",
>>>>>>> ec108ab8
                "sha256:df73edf3bd6f191870212e04ae9a8bc6245fd6749f464e9fb950392a8d15bd8c"
            ],
            "index": "pypi",
            "version": "==1.14.47"
        },
        "botocore": {
            "hashes": [
                "sha256:42b320b449df22cdb1232913e4a066919d127feb8e58ad98898831e6255ccfe0",
                "sha256:eca25f01c503c2b86b394497f875a0eb0d3fe367dbc032f3a02851ba7e827109"
            ],
            "version": "==1.17.47"
        },
        "cachetools": {
            "hashes": [
                "sha256:513d4ff98dd27f85743a8dc0e92f55ddb1b49e060c2d5961512855cda2c01a98",
                "sha256:bbaa39c3dede00175df2dc2b03d0cf18dd2d32a7de7beb68072d13043c9edb20"
            ],
            "index": "pypi",
            "version": "==4.1.1"
        },
        "certifi": {
            "hashes": [
                "sha256:5930595817496dd21bb8dc35dad090f1c2cd0adfaf21204bf6732ca5d8ee34d3",
                "sha256:8fc0819f1f30ba15bdb34cceffb9ef04d99f420f68eb75d901e9560b8749fc41"
            ],
            "version": "==2020.6.20"
        },
        "cffi": {
            "hashes": [
                "sha256:0da50dcbccd7cb7e6c741ab7912b2eff48e85af217d72b57f80ebc616257125e",
                "sha256:12a453e03124069b6896107ee133ae3ab04c624bb10683e1ed1c1663df17c13c",
                "sha256:15419020b0e812b40d96ec9d369b2bc8109cc3295eac6e013d3261343580cc7e",
                "sha256:15a5f59a4808f82d8ec7364cbace851df591c2d43bc76bcbe5c4543a7ddd1bf1",
                "sha256:23e44937d7695c27c66a54d793dd4b45889a81b35c0751ba91040fe825ec59c4",
                "sha256:29c4688ace466a365b85a51dcc5e3c853c1d283f293dfcc12f7a77e498f160d2",
                "sha256:57214fa5430399dffd54f4be37b56fe22cedb2b98862550d43cc085fb698dc2c",
                "sha256:577791f948d34d569acb2d1add5831731c59d5a0c50a6d9f629ae1cefd9ca4a0",
                "sha256:6539314d84c4d36f28d73adc1b45e9f4ee2a89cdc7e5d2b0a6dbacba31906798",
                "sha256:65867d63f0fd1b500fa343d7798fa64e9e681b594e0a07dc934c13e76ee28fb1",
                "sha256:672b539db20fef6b03d6f7a14b5825d57c98e4026401fce838849f8de73fe4d4",
                "sha256:6843db0343e12e3f52cc58430ad559d850a53684f5b352540ca3f1bc56df0731",
                "sha256:7057613efefd36cacabbdbcef010e0a9c20a88fc07eb3e616019ea1692fa5df4",
                "sha256:76ada88d62eb24de7051c5157a1a78fd853cca9b91c0713c2e973e4196271d0c",
                "sha256:837398c2ec00228679513802e3744d1e8e3cb1204aa6ad408b6aff081e99a487",
                "sha256:8662aabfeab00cea149a3d1c2999b0731e70c6b5bac596d95d13f643e76d3d4e",
                "sha256:95e9094162fa712f18b4f60896e34b621df99147c2cee216cfa8f022294e8e9f",
                "sha256:99cc66b33c418cd579c0f03b77b94263c305c389cb0c6972dac420f24b3bf123",
                "sha256:9b219511d8b64d3fa14261963933be34028ea0e57455baf6781fe399c2c3206c",
                "sha256:ae8f34d50af2c2154035984b8b5fc5d9ed63f32fe615646ab435b05b132ca91b",
                "sha256:b9aa9d8818c2e917fa2c105ad538e222a5bce59777133840b93134022a7ce650",
                "sha256:bf44a9a0141a082e89c90e8d785b212a872db793a0080c20f6ae6e2a0ebf82ad",
                "sha256:c0b48b98d79cf795b0916c57bebbc6d16bb43b9fc9b8c9f57f4cf05881904c75",
                "sha256:da9d3c506f43e220336433dffe643fbfa40096d408cb9b7f2477892f369d5f82",
                "sha256:e4082d832e36e7f9b2278bc774886ca8207346b99f278e54c9de4834f17232f7",
                "sha256:e4b9b7af398c32e408c00eb4e0d33ced2f9121fd9fb978e6c1b57edd014a7d15",
                "sha256:e613514a82539fc48291d01933951a13ae93b6b444a88782480be32245ed4afa",
                "sha256:f5033952def24172e60493b68717792e3aebb387a8d186c43c020d9363ee7281"
            ],
            "version": "==1.14.2"
        },
        "cfgv": {
            "hashes": [
                "sha256:32e43d604bbe7896fe7c248a9c2276447dbef840feb28fe20494f62af110211d",
                "sha256:cf22deb93d4bcf92f345a5c3cd39d3d41d6340adc60c78bbbd6588c384fda6a1"
            ],
            "version": "==3.2.0"
        },
        "chardet": {
            "hashes": [
                "sha256:84ab92ed1c4d4f16916e05906b6b75a6c0fb5db821cc65e70cbd64a3e2a5eaae",
                "sha256:fc323ffcaeaed0e0a02bf4d117757b98aed530d9ed4531e3e15460124c106691"
            ],
            "version": "==3.0.4"
        },
        "codecov": {
            "hashes": [
                "sha256:24545847177a893716b3455ac5bfbafe0465f38d4eb86ea922c09adc7f327e65",
                "sha256:355fc7e0c0b8a133045f0d6089bde351c845e7b52b99fec5903b4ea3ab5f6aab"
            ],
            "index": "pypi",
            "version": "==2.1.9"
        },
        "coverage": {
            "hashes": [
                "sha256:08907593569fe59baca0bf152c43f3863201efb6113ecb38ce7e97ce339805a6",
                "sha256:0be0f1ed45fc0c185cfd4ecc19a1d6532d72f86a2bac9de7e24541febad72650",
                "sha256:141f08ed3c4b1847015e2cd62ec06d35e67a3ac185c26f7635f4406b90afa9c5",
                "sha256:19e4df788a0581238e9390c85a7a09af39c7b539b29f25c89209e6c3e371270d",
                "sha256:23cc09ed395b03424d1ae30dcc292615c1372bfba7141eb85e11e50efaa6b351",
                "sha256:245388cda02af78276b479f299bbf3783ef0a6a6273037d7c60dc73b8d8d7755",
                "sha256:331cb5115673a20fb131dadd22f5bcaf7677ef758741312bee4937d71a14b2ef",
                "sha256:386e2e4090f0bc5df274e720105c342263423e77ee8826002dcffe0c9533dbca",
                "sha256:3a794ce50daee01c74a494919d5ebdc23d58873747fa0e288318728533a3e1ca",
                "sha256:60851187677b24c6085248f0a0b9b98d49cba7ecc7ec60ba6b9d2e5574ac1ee9",
                "sha256:63a9a5fc43b58735f65ed63d2cf43508f462dc49857da70b8980ad78d41d52fc",
                "sha256:6b62544bb68106e3f00b21c8930e83e584fdca005d4fffd29bb39fb3ffa03cb5",
                "sha256:6ba744056423ef8d450cf627289166da65903885272055fb4b5e113137cfa14f",
                "sha256:7494b0b0274c5072bddbfd5b4a6c6f18fbbe1ab1d22a41e99cd2d00c8f96ecfe",
                "sha256:826f32b9547c8091679ff292a82aca9c7b9650f9fda3e2ca6bf2ac905b7ce888",
                "sha256:93715dffbcd0678057f947f496484e906bf9509f5c1c38fc9ba3922893cda5f5",
                "sha256:9a334d6c83dfeadae576b4d633a71620d40d1c379129d587faa42ee3e2a85cce",
                "sha256:af7ed8a8aa6957aac47b4268631fa1df984643f07ef00acd374e456364b373f5",
                "sha256:bf0a7aed7f5521c7ca67febd57db473af4762b9622254291fbcbb8cd0ba5e33e",
                "sha256:bf1ef9eb901113a9805287e090452c05547578eaab1b62e4ad456fcc049a9b7e",
                "sha256:c0afd27bc0e307a1ffc04ca5ec010a290e49e3afbe841c5cafc5c5a80ecd81c9",
                "sha256:dd579709a87092c6dbee09d1b7cfa81831040705ffa12a1b248935274aee0437",
                "sha256:df6712284b2e44a065097846488f66840445eb987eb81b3cc6e4149e7b6982e1",
                "sha256:e07d9f1a23e9e93ab5c62902833bf3e4b1f65502927379148b6622686223125c",
                "sha256:e2ede7c1d45e65e209d6093b762e98e8318ddeff95317d07a27a2140b80cfd24",
                "sha256:e4ef9c164eb55123c62411f5936b5c2e521b12356037b6e1c2617cef45523d47",
                "sha256:eca2b7343524e7ba246cab8ff00cab47a2d6d54ada3b02772e908a45675722e2",
                "sha256:eee64c616adeff7db37cc37da4180a3a5b6177f5c46b187894e633f088fb5b28",
                "sha256:ef824cad1f980d27f26166f86856efe11eff9912c4fed97d3804820d43fa550c",
                "sha256:efc89291bd5a08855829a3c522df16d856455297cf35ae827a37edac45f466a7",
                "sha256:fa964bae817babece5aa2e8c1af841bebb6d0b9add8e637548809d040443fee0",
                "sha256:ff37757e068ae606659c28c3bd0d923f9d29a85de79bf25b2b34b148473b5025"
            ],
            "index": "pypi",
            "version": "==4.5.4"
        },
        "coveralls": {
            "hashes": [
                "sha256:4430b862baabb3cf090d36d84d331966615e4288d8a8c5957e0fd456d0dd8bd6",
                "sha256:b3b60c17b03a0dee61952a91aed6f131e0b2ac8bd5da909389c53137811409e1"
            ],
            "index": "pypi",
            "version": "==2.1.2"
        },
        "cryptography": {
            "hashes": [
                "sha256:0c608ff4d4adad9e39b5057de43657515c7da1ccb1807c3a27d4cf31fc923b4b",
                "sha256:0cbfed8ea74631fe4de00630f4bb592dad564d57f73150d6f6796a24e76c76cd",
                "sha256:124af7255ffc8e964d9ff26971b3a6153e1a8a220b9a685dc407976ecb27a06a",
                "sha256:384d7c681b1ab904fff3400a6909261cae1d0939cc483a68bdedab282fb89a07",
                "sha256:45741f5499150593178fc98d2c1a9c6722df88b99c821ad6ae298eff0ba1ae71",
                "sha256:4b9303507254ccb1181d1803a2080a798910ba89b1a3c9f53639885c90f7a756",
                "sha256:4d355f2aee4a29063c10164b032d9fa8a82e2c30768737a2fd56d256146ad559",
                "sha256:51e40123083d2f946794f9fe4adeeee2922b581fa3602128ce85ff813d85b81f",
                "sha256:8713ddb888119b0d2a1462357d5946b8911be01ddbf31451e1d07eaa5077a261",
                "sha256:8e924dbc025206e97756e8903039662aa58aa9ba357d8e1d8fc29e3092322053",
                "sha256:8ecef21ac982aa78309bb6f092d1677812927e8b5ef204a10c326fc29f1367e2",
                "sha256:8ecf9400d0893836ff41b6f977a33972145a855b6efeb605b49ee273c5e6469f",
                "sha256:9367d00e14dee8d02134c6c9524bb4bd39d4c162456343d07191e2a0b5ec8b3b",
                "sha256:a09fd9c1cca9a46b6ad4bea0a1f86ab1de3c0c932364dbcf9a6c2a5eeb44fa77",
                "sha256:ab49edd5bea8d8b39a44b3db618e4783ef84c19c8b47286bf05dfdb3efb01c83",
                "sha256:bea0b0468f89cdea625bb3f692cd7a4222d80a6bdafd6fb923963f2b9da0e15f",
                "sha256:bec7568c6970b865f2bcebbe84d547c52bb2abadf74cefce396ba07571109c67",
                "sha256:ce82cc06588e5cbc2a7df3c8a9c778f2cb722f56835a23a68b5a7264726bb00c",
                "sha256:dea0ba7fe6f9461d244679efa968d215ea1f989b9c1957d7f10c21e5c7c09ad6"
            ],
            "version": "==3.0"
        },
        "distlib": {
            "hashes": [
                "sha256:8c09de2c67b3e7deef7184574fc060ab8a793e7adbb183d942c389c8b13c52fb",
                "sha256:edf6116872c863e1aa9d5bb7cb5e05a022c519a4594dc703843343a9ddd9bff1"
            ],
            "version": "==0.3.1"
        },
        "django": {
            "hashes": [
                "sha256:3e2f5d172215862abf2bac3138d8a04229d34dbd2d0dab42c6bf33876cc22323",
                "sha256:91f540000227eace0504a24f508de26daa756353aa7376c6972d7920bc339a3a"
            ],
            "index": "pypi",
            "version": "==2.2.15"
        },
        "docopt": {
            "hashes": [
                "sha256:49b3a825280bd66b3aa83585ef59c4a8c82f2c8a522dbe754a8bc8d08c85c491"
            ],
            "version": "==0.6.2"
        },
        "docutils": {
            "hashes": [
                "sha256:6c4f696463b79f1fb8ba0c594b63840ebd41f059e92b31957c46b74a4599b6d0",
                "sha256:9e4d7ecfc600058e07ba661411a2b7de2fd0fafa17d1a7f7361cd47b1175c827",
                "sha256:a2aeea129088da402665e92e0b25b04b073c04b2dce4ab65caaa38b7ce2e1a99"
            ],
            "version": "==0.15.2"
        },
        "faker": {
            "hashes": [
                "sha256:bc4b8c908dfcd84e4fe5d9fa2e52fbe17546515fb8f126909b98c47badf05658",
                "sha256:ff188c416864e3f7d8becd8f9ee683a4b4101a2a2d2bcdcb3e84bb1bdd06eaae"
            ],
            "index": "pypi",
            "version": "==4.1.2"
        },
        "filelock": {
            "hashes": [
                "sha256:18d82244ee114f543149c66a6e0c14e9c4f8a1044b5cdaadd0f82159d6a6ff59",
                "sha256:929b7d63ec5b7d6b71b0fa5ac14e030b3f70b75747cef1b10da9b879fef15836"
            ],
            "version": "==3.0.12"
        },
        "flake8": {
            "hashes": [
                "sha256:15e351d19611c887e482fb960eae4d44845013cc142d42896e9862f775d8cf5c",
                "sha256:f04b9fcbac03b0a3e58c0ab3a0ecc462e023a9faf046d57794184028123aa208"
            ],
            "index": "pypi",
            "version": "==3.8.3"
        },
        "flake8-docstrings": {
            "hashes": [
                "sha256:3d5a31c7ec6b7367ea6506a87ec293b94a0a46c0bce2bb4975b7f1d09b6f3717",
                "sha256:a256ba91bc52307bef1de59e2a009c3cf61c3d0952dbe035d6ff7208940c2edc"
            ],
            "index": "pypi",
            "version": "==1.5.0"
        },
        "google-api-core": {
            "hashes": [
                "sha256:35cba563034d668ae90ffe1f03193a84e745b38f09592f60258358b5e5ee6238",
                "sha256:431839101b7edc7b0e6cccca0441cb9015f728fc5f098e146e123bf523e8cf71"
            ],
            "version": "==1.22.1"
        },
        "google-auth": {
            "hashes": [
                "sha256:2f34dd810090d0d4c9d5787c4ad7b4413d1fbfb941e13682c7a2298d3b6cdcc8",
                "sha256:ce1fb80b5c6d3dd038babcc43e221edeafefc72d983b3dc28b67b996f76f00b9"
            ],
            "version": "==1.20.1"
        },
        "google-cloud-core": {
            "hashes": [
                "sha256:4c9e457fcfc026fdde2e492228f04417d4c717fb0f29f070122fb0ab89e34ebd",
                "sha256:613e56f164b6bee487dd34f606083a0130f66f42f7b10f99730afdf1630df507"
            ],
            "version": "==1.4.1"
        },
        "google-cloud-storage": {
            "hashes": [
                "sha256:3ca40dcf31b86bab3355ee2bb4502aefd37b37798c6d0545cdc62ca99ea5d05a",
                "sha256:a82b5d60a2ec366a14746f17910dd8348c36a4aeec36da10021307e1951fcc7f"
            ],
            "index": "pypi",
            "version": "==1.19.1"
        },
        "google-crc32c": {
            "hashes": [
                "sha256:053abd3fed09a766a56129b2df1439cf691ac40443659e252cc2cf4ba440c0aa",
                "sha256:2e666e8cdd067ece9e7e2618634caa3aa33266da5c3e9666dd46e5d3e65b3538",
                "sha256:3b0f8b73a97be981a5b727526eb8087a8a33a103031e2ec799df66f7535a152e",
                "sha256:4c8b6ea0fa71913b0e773b311001b390110d466f0c6536bf6bad2b712d11acf5",
                "sha256:57893cf04cfa924c4e75e9ba29c9878304687bd776f15fb02b6ecdb867d181a3",
                "sha256:7232f2b5305f44fa5bfe01b094305cfab1ab1895091aebcc840f262ef8013271",
                "sha256:7496f57ba73f63ea0b36bdab961799d03f1e5d3b972ec00b93a3c13f94bf703a",
                "sha256:79bf4d11867b3adcb8110b1fafc7d8ca7cb8ee1cd1d65ceaffef5c945188b5b8",
                "sha256:8dec850f4a4afdc8721b675c549f127c7809d6e76afebb14b1acc58f456d1e10",
                "sha256:ad3d9b4402d4a16673aba7e74feacd621678aef3a9e6c0a5fb4c7e133c39ac45",
                "sha256:af1f4ef7c649ad637e7fdd1e6e8e5a1ef28b45325064f9c8b563fe7ef8444e4c",
                "sha256:b5806e9f3602e9ab237306700ace5121c8fc7f5cc5a59054255d874123144914",
                "sha256:bce91c6fd8d32ea76c6162cbb7ed493939c85b8c0da41f194f9a7784e978dd91",
                "sha256:c9e222263c9028dca294611af0e51371afcfc9bc4781484909d50c6ca9862807",
                "sha256:cb34587503cd052495df010474cf7ff408a43efc56360b1cc7563d1a849d4798",
                "sha256:dab8d637d1467e8dd8e01f8d909c2b92102d9bf4a0e5bc4898c9c1aaccf52572",
                "sha256:dcc75bc9ef5a0ba3989408a227f4e6b609e989427727f4bca3aaad1f2ba4c98d",
                "sha256:f42f3df1ac90326c1229ffb71471f1d1504f8c68fad6b627c996df732e800c6c"
            ],
            "markers": "python_version >= '3.5'",
            "version": "==0.1.0"
        },
        "google-resumable-media": {
            "hashes": [
                "sha256:5fd2e641f477e50be925a55bcfdf0b0cb97c2b92aacd7b15c1d339f70d55c1c7",
                "sha256:cdeb8fbb3551a665db921023603af2f0d6ac59ad8b48259cb510b8799505775f"
            ],
            "version": "==0.4.1"
        },
        "googleapis-common-protos": {
            "hashes": [
                "sha256:560716c807117394da12cecb0a54da5a451b5cf9866f1d37e9a5e2329a665351",
                "sha256:c8961760f5aad9a711d37b675be103e0cc4e9a39327e0d6d857872f698403e24"
            ],
            "version": "==1.52.0"
        },
        "identify": {
            "hashes": [
                "sha256:69c4769f085badafd0e04b1763e847258cbbf6d898e8678ebffc91abdb86f6c6",
                "sha256:d6ae6daee50ba1b493e9ca4d36a5edd55905d2cf43548fdc20b2a14edef102e7"
            ],
            "version": "==1.4.28"
        },
        "idna": {
            "hashes": [
                "sha256:b307872f855b18632ce0c21c5e45be78c0ea7ae4c15c828c20788b26921eb3f6",
                "sha256:b97d804b1e9b523befed77c48dacec60e6dcb0b5391d57af6a65a312a90648c0"
            ],
            "version": "==2.10"
        },
        "imagesize": {
            "hashes": [
                "sha256:6965f19a6a2039c7d48bca7dba2473069ff854c36ae6f19d2cde309d998228a1",
                "sha256:b1f6b5a4eab1f73479a50fb79fcf729514a900c341d8503d62a62dbc4127a2b1"
            ],
            "version": "==1.2.0"
        },
        "isodate": {
            "hashes": [
                "sha256:2e364a3d5759479cdb2d37cce6b9376ea504db2ff90252a2e5b7cc89cc9ff2d8",
                "sha256:aa4d33c06640f5352aca96e4b81afd8ab3b47337cc12089822d6f322ac772c81"
            ],
            "version": "==0.6.0"
        },
        "jinja2": {
            "hashes": [
                "sha256:89aab215427ef59c34ad58735269eb58b1a5808103067f7bb9d5836c651b3bb0",
                "sha256:f0a4641d3cf955324a89c04f3d94663aa4d638abe8f733ecd3582848e1c37035"
            ],
            "version": "==2.11.2"
        },
        "jmespath": {
            "hashes": [
                "sha256:b85d0567b8666149a93172712e68920734333c0ce7e89b78b3e987f71e5ed4f9",
                "sha256:cdf6525904cc597730141d61b36f2e4b8ecc257c420fa2f4549bac2c2d0cb72f"
            ],
            "version": "==0.10.0"
        },
        "koku-nise": {
            "hashes": [
                "sha256:97f106047bb7b11f17e527f43c30bf3fb730c71bed6fc895f445fd97636fd066",
                "sha256:c2fc89a961e1c9b306a5fcfe4151a41840fd3c905e5c0b0dc9876897e98d2dd0"
            ],
            "index": "pypi",
            "version": "==2.0.18"
        },
        "lazy-object-proxy": {
            "hashes": [
                "sha256:0c4b206227a8097f05c4dbdd323c50edf81f15db3b8dc064d08c62d37e1a504d",
                "sha256:194d092e6f246b906e8f70884e620e459fc54db3259e60cf69a4d66c3fda3449",
                "sha256:1be7e4c9f96948003609aa6c974ae59830a6baecc5376c25c92d7d697e684c08",
                "sha256:4677f594e474c91da97f489fea5b7daa17b5517190899cf213697e48d3902f5a",
                "sha256:48dab84ebd4831077b150572aec802f303117c8cc5c871e182447281ebf3ac50",
                "sha256:5541cada25cd173702dbd99f8e22434105456314462326f06dba3e180f203dfd",
                "sha256:59f79fef100b09564bc2df42ea2d8d21a64fdcda64979c0fa3db7bdaabaf6239",
                "sha256:8d859b89baf8ef7f8bc6b00aa20316483d67f0b1cbf422f5b4dc56701c8f2ffb",
                "sha256:9254f4358b9b541e3441b007a0ea0764b9d056afdeafc1a5569eee1cc6c1b9ea",
                "sha256:9651375199045a358eb6741df3e02a651e0330be090b3bc79f6d0de31a80ec3e",
                "sha256:97bb5884f6f1cdce0099f86b907aa41c970c3c672ac8b9c8352789e103cf3156",
                "sha256:9b15f3f4c0f35727d3a0fba4b770b3c4ebbb1fa907dbcc046a1d2799f3edd142",
                "sha256:a2238e9d1bb71a56cd710611a1614d1194dc10a175c1e08d75e1a7bcc250d442",
                "sha256:a6ae12d08c0bf9909ce12385803a543bfe99b95fe01e752536a60af2b7797c62",
                "sha256:ca0a928a3ddbc5725be2dd1cf895ec0a254798915fb3a36af0964a0a4149e3db",
                "sha256:cb2c7c57005a6804ab66f106ceb8482da55f5314b7fcb06551db1edae4ad1531",
                "sha256:d74bb8693bf9cf75ac3b47a54d716bbb1a92648d5f781fc799347cfc95952383",
                "sha256:d945239a5639b3ff35b70a88c5f2f491913eb94871780ebfabb2568bd58afc5a",
                "sha256:eba7011090323c1dadf18b3b689845fd96a61ba0a1dfbd7f24b921398affc357",
                "sha256:efa1909120ce98bbb3777e8b6f92237f5d5c8ea6758efea36a473e1d38f7d3e4",
                "sha256:f3900e8a5de27447acbf900b4750b0ddfd7ec1ea7fbaf11dfa911141bc522af0"
            ],
            "version": "==1.4.3"
        },
        "markupsafe": {
            "hashes": [
                "sha256:00bc623926325b26bb9605ae9eae8a215691f33cae5df11ca5424f06f2d1f473",
                "sha256:09027a7803a62ca78792ad89403b1b7a73a01c8cb65909cd876f7fcebd79b161",
                "sha256:09c4b7f37d6c648cb13f9230d847adf22f8171b1ccc4d5682398e77f40309235",
                "sha256:1027c282dad077d0bae18be6794e6b6b8c91d58ed8a8d89a89d59693b9131db5",
                "sha256:13d3144e1e340870b25e7b10b98d779608c02016d5184cfb9927a9f10c689f42",
                "sha256:24982cc2533820871eba85ba648cd53d8623687ff11cbb805be4ff7b4c971aff",
                "sha256:29872e92839765e546828bb7754a68c418d927cd064fd4708fab9fe9c8bb116b",
                "sha256:43a55c2930bbc139570ac2452adf3d70cdbb3cfe5912c71cdce1c2c6bbd9c5d1",
                "sha256:46c99d2de99945ec5cb54f23c8cd5689f6d7177305ebff350a58ce5f8de1669e",
                "sha256:500d4957e52ddc3351cabf489e79c91c17f6e0899158447047588650b5e69183",
                "sha256:535f6fc4d397c1563d08b88e485c3496cf5784e927af890fb3c3aac7f933ec66",
                "sha256:596510de112c685489095da617b5bcbbac7dd6384aeebeda4df6025d0256a81b",
                "sha256:62fe6c95e3ec8a7fad637b7f3d372c15ec1caa01ab47926cfdf7a75b40e0eac1",
                "sha256:6788b695d50a51edb699cb55e35487e430fa21f1ed838122d722e0ff0ac5ba15",
                "sha256:6dd73240d2af64df90aa7c4e7481e23825ea70af4b4922f8ede5b9e35f78a3b1",
                "sha256:717ba8fe3ae9cc0006d7c451f0bb265ee07739daf76355d06366154ee68d221e",
                "sha256:79855e1c5b8da654cf486b830bd42c06e8780cea587384cf6545b7d9ac013a0b",
                "sha256:7c1699dfe0cf8ff607dbdcc1e9b9af1755371f92a68f706051cc8c37d447c905",
                "sha256:88e5fcfb52ee7b911e8bb6d6aa2fd21fbecc674eadd44118a9cc3863f938e735",
                "sha256:8defac2f2ccd6805ebf65f5eeb132adcf2ab57aa11fdf4c0dd5169a004710e7d",
                "sha256:98c7086708b163d425c67c7a91bad6e466bb99d797aa64f965e9d25c12111a5e",
                "sha256:9add70b36c5666a2ed02b43b335fe19002ee5235efd4b8a89bfcf9005bebac0d",
                "sha256:9bf40443012702a1d2070043cb6291650a0841ece432556f784f004937f0f32c",
                "sha256:ade5e387d2ad0d7ebf59146cc00c8044acbd863725f887353a10df825fc8ae21",
                "sha256:b00c1de48212e4cc9603895652c5c410df699856a2853135b3967591e4beebc2",
                "sha256:b1282f8c00509d99fef04d8ba936b156d419be841854fe901d8ae224c59f0be5",
                "sha256:b2051432115498d3562c084a49bba65d97cf251f5a331c64a12ee7e04dacc51b",
                "sha256:ba59edeaa2fc6114428f1637ffff42da1e311e29382d81b339c1817d37ec93c6",
                "sha256:c8716a48d94b06bb3b2524c2b77e055fb313aeb4ea620c8dd03a105574ba704f",
                "sha256:cd5df75523866410809ca100dc9681e301e3c27567cf498077e8551b6d20e42f",
                "sha256:cdb132fc825c38e1aeec2c8aa9338310d29d337bebbd7baa06889d09a60a1fa2",
                "sha256:e249096428b3ae81b08327a63a485ad0878de3fb939049038579ac0ef61e17e7",
                "sha256:e8313f01ba26fbbe36c7be1966a7b7424942f670f38e666995b88d012765b9be"
            ],
            "version": "==1.1.1"
        },
        "mccabe": {
            "hashes": [
                "sha256:ab8a6258860da4b6677da4bd2fe5dc2c659cff31b3ee4f7f5d64e79735b80d42",
                "sha256:dd8d182285a0fe56bace7f45b5e7d1a6ebcbf524e8f3bd87eb0f125271b8831f"
            ],
            "version": "==0.6.1"
        },
        "model-bakery": {
            "hashes": [
                "sha256:320d9e78fad1605a08bfb93affae42ba027300e2e973a235e12b102f78e97f7d",
                "sha256:e2f0522a4b7d3cc1b6f88e95ac87cefd9317516274bb126f54488f47fe3aaafd"
            ],
            "index": "pypi",
            "version": "==1.1.1"
        },
        "msrest": {
            "hashes": [
                "sha256:4993023011663b4273f15432fab75cc747dfa0bca1816d8122a7d1f9fdd9288d",
                "sha256:5f4ef9b8cc207d93978b1a58f055179686b9f30a5e28041872db97a4a1c49b96"
            ],
            "version": "==0.6.18"
        },
        "msrestazure": {
            "hashes": [
                "sha256:3de50f56147ef529b31e099a982496690468ecef33f0544cb0fa0cfe1e1de5b9",
                "sha256:a06f0dabc9a6f5efe3b6add4bd8fb623aeadacf816b7a35b0f89107e0544d189"
            ],
            "version": "==0.6.4"
        },
        "nodeenv": {
            "hashes": [
                "sha256:5304d424c529c997bc888453aeaa6362d242b6b4631e90f3d4bf1b290f1c84a9",
                "sha256:ab45090ae383b716c4ef89e690c41ff8c2b257b85b309f01f3654df3d084bd7c"
            ],
            "version": "==1.5.0"
        },
        "oauthlib": {
            "hashes": [
                "sha256:bee41cc35fcca6e988463cacc3bcb8a96224f470ca547e697b604cc697b2f889",
                "sha256:df884cd6cbe20e32633f1db1072e9356f53638e4361bef4e8b03c9127c9328ea"
            ],
            "version": "==3.1.0"
        },
        "packaging": {
            "hashes": [
                "sha256:4357f74f47b9c12db93624a82154e9b120fa8293699949152b22065d556079f8",
                "sha256:998416ba6962ae7fbd6596850b80e17859a5753ba17c32284f67bfff33784181"
            ],
            "version": "==20.4"
        },
        "pluggy": {
            "hashes": [
                "sha256:15b2acde666561e1298d71b523007ed7364de07029219b604cf808bfa1c765b0",
                "sha256:966c145cd83c96502c3c3868f50408687b38434af77734af1e9ca461a4081d2d"
            ],
            "version": "==0.13.1"
        },
        "pre-commit": {
            "hashes": [
                "sha256:810aef2a2ba4f31eed1941fc270e72696a1ad5590b9751839c90807d0fff6b9a",
                "sha256:c54fd3e574565fe128ecc5e7d2f91279772ddb03f8729645fa812fe809084a70"
            ],
            "index": "pypi",
            "version": "==2.7.1"
        },
        "protobuf": {
            "hashes": [
                "sha256:0bba42f439bf45c0f600c3c5993666fcb88e8441d011fad80a11df6f324eef33",
                "sha256:1e834076dfef9e585815757a2c7e4560c7ccc5962b9d09f831214c693a91b463",
                "sha256:339c3a003e3c797bc84499fa32e0aac83c768e67b3de4a5d7a5a9aa3b0da634c",
                "sha256:361acd76f0ad38c6e38f14d08775514fbd241316cce08deb2ce914c7dfa1184a",
                "sha256:3dee442884a18c16d023e52e32dd34a8930a889e511af493f6dc7d4d9bf12e4f",
                "sha256:4d1174c9ed303070ad59553f435846a2f877598f59f9afc1b89757bdf846f2a7",
                "sha256:5db9d3e12b6ede5e601b8d8684a7f9d90581882925c96acf8495957b4f1b204b",
                "sha256:6a82e0c8bb2bf58f606040cc5814e07715b2094caeba281e2e7d0b0e2e397db5",
                "sha256:8c35bcbed1c0d29b127c886790e9d37e845ffc2725cc1db4bd06d70f4e8359f4",
                "sha256:91c2d897da84c62816e2f473ece60ebfeab024a16c1751aaf31100127ccd93ec",
                "sha256:9c2e63c1743cba12737169c447374fab3dfeb18111a460a8c1a000e35836b18c",
                "sha256:9edfdc679a3669988ec55a989ff62449f670dfa7018df6ad7f04e8dbacb10630",
                "sha256:c0c5ab9c4b1eac0a9b838f1e46038c3175a95b0f2d944385884af72876bd6bc7",
                "sha256:c8abd7605185836f6f11f97b21200f8a864f9cb078a193fe3c9e235711d3ff1e",
                "sha256:d69697acac76d9f250ab745b46c725edf3e98ac24763990b24d58c16c642947a",
                "sha256:df3932e1834a64b46ebc262e951cd82c3cf0fa936a154f0a42231140d8237060",
                "sha256:e7662437ca1e0c51b93cadb988f9b353fa6b8013c0385d63a70c8a77d84da5f9",
                "sha256:f68eb9d03c7d84bd01c790948320b768de8559761897763731294e3bc316decb"
            ],
            "version": "==3.13.0"
        },
        "py": {
            "hashes": [
                "sha256:366389d1db726cd2fcfc79732e75410e5fe4d31db13692115529d34069a043c2",
                "sha256:9ca6883ce56b4e8da7e79ac18787889fa5206c79dcc67fb065376cd2fe03f342"
            ],
            "version": "==1.9.0"
        },
        "pyasn1": {
            "hashes": [
                "sha256:39c7e2ec30515947ff4e87fb6f456dfc6e84857d34be479c9d4a4ba4bf46aa5d",
                "sha256:aef77c9fb94a3ac588e87841208bdec464471d9871bd5050a287cc9a475cd0ba"
            ],
            "version": "==0.4.8"
        },
        "pyasn1-modules": {
            "hashes": [
                "sha256:905f84c712230b2c592c19470d3ca8d552de726050d1d1716282a1f6146be65e",
                "sha256:a50b808ffeb97cb3601dd25981f6b016cbb3d31fbf57a8b8a87428e6158d0c74"
            ],
            "version": "==0.2.8"
        },
        "pycodestyle": {
            "hashes": [
                "sha256:2295e7b2f6b5bd100585ebcb1f616591b652db8a741695b3d8f5d28bdc934367",
                "sha256:c58a7d2815e0e8d7972bf1803331fb0152f867bd89adf8a01dfd55085434192e"
            ],
            "version": "==2.6.0"
        },
        "pycparser": {
            "hashes": [
                "sha256:2d475327684562c3a96cc71adf7dc8c4f0565175cf86b6d7a404ff4c771f15f0",
                "sha256:7582ad22678f0fcd81102833f60ef8d0e57288b6b5fb00323d101be910e35705"
            ],
            "version": "==2.20"
        },
        "pydocstyle": {
            "hashes": [
                "sha256:08374b9d4d2b7164bae50b71bb24eb0d74a56b309029d5d502264092fa7db0c3"
            ],
            "index": "pypi",
            "version": "==5.1.0"
        },
        "pyflakes": {
            "hashes": [
                "sha256:0d94e0e05a19e57a99444b6ddcf9a6eb2e5c68d3ca1e98e90707af8152c90a92",
                "sha256:35b2d75ee967ea93b55750aa9edbbf72813e06a66ba54438df2cfac9e3c27fc8"
            ],
            "version": "==2.2.0"
        },
        "pygments": {
            "hashes": [
                "sha256:647344a061c249a3b74e230c739f434d7ea4d8b1d5f3721bc0f3558049b38f44",
                "sha256:ff7a40b4860b727ab48fad6360eb351cc1b33cbf9b15a0f689ca5353e9463324"
            ],
            "version": "==2.6.1"
        },
        "pyjwt": {
            "hashes": [
                "sha256:5c6eca3c2940464d106b99ba83b00c6add741c9becaec087fb7ccdefea71350e",
                "sha256:8d59a976fb773f3e6a39c85636357c4f0e242707394cadadd9814f5cbaa20e96"
            ],
            "version": "==1.7.1"
        },
        "pyparsing": {
            "hashes": [
                "sha256:c203ec8783bf771a155b207279b9bccb8dea02d8f0c9e5f8ead507bc3246ecc1",
                "sha256:ef9d7589ef3c200abe66653d3f1ab1033c3c419ae9b9bdb1240a85b024efc88b"
            ],
            "version": "==2.4.7"
        },
        "python-coveralls": {
            "hashes": [
                "sha256:bfaf7811e7dc5628e83b6b162962a4e2485dbff184b30e49f380374ed1bcee55",
                "sha256:fb0ff49bb1551dac10b06bd55e9790287d898a0f1e2c959802235cae08dd0bff"
            ],
            "index": "pypi",
            "version": "==2.9.3"
        },
        "python-dateutil": {
            "hashes": [
                "sha256:73ebfe9dbf22e832286dafa60473e4cd239f8592f699aa5adaf10050e6e1823c",
                "sha256:75bb3f31ea686f1197762692a9ee6a7550b59fc6ca3a1f4b5d7e32fb98e2da2a"
            ],
            "index": "pypi",
            "version": "==2.8.1"
        },
        "pytz": {
            "hashes": [
                "sha256:a494d53b6d39c3c6e44c3bec237336e14305e4f29bbf800b599253057fbb79ed",
                "sha256:c35965d010ce31b23eeb663ed3cc8c906275d6be1a34393a1d73a41febf4a048"
            ],
            "index": "pypi",
            "version": "==2020.1"
        },
        "pyyaml": {
            "hashes": [
                "sha256:06a0d7ba600ce0b2d2fe2e78453a470b5a6e000a985dd4a4e54e436cc36b0e97",
                "sha256:240097ff019d7c70a4922b6869d8a86407758333f02203e0fc6ff79c5dcede76",
                "sha256:4f4b913ca1a7319b33cfb1369e91e50354d6f07a135f3b901aca02aa95940bd2",
                "sha256:69f00dca373f240f842b2931fb2c7e14ddbacd1397d57157a9b005a6a9942648",
                "sha256:73f099454b799e05e5ab51423c7bcf361c58d3206fa7b0d555426b1f4d9a3eaf",
                "sha256:74809a57b329d6cc0fdccee6318f44b9b8649961fa73144a98735b0aaf029f1f",
                "sha256:7739fc0fa8205b3ee8808aea45e968bc90082c10aef6ea95e855e10abf4a37b2",
                "sha256:95f71d2af0ff4227885f7a6605c37fd53d3a106fcab511b8860ecca9fcf400ee",
                "sha256:b8eac752c5e14d3eca0e6dd9199cd627518cb5ec06add0de9d32baeee6fe645d",
                "sha256:cc8955cfbfc7a115fa81d85284ee61147059a753344bc51098f3ccd69b0d7e0c",
                "sha256:d13155f591e6fcc1ec3b30685d50bf0711574e2c0dfffd7644babf8b5102ca1a"
            ],
            "index": "pypi",
            "version": "==5.3.1"
        },
        "requests": {
            "hashes": [
                "sha256:b3559a131db72c33ee969480840fff4bb6dd111de7dd27c8ee1f820f4f00231b",
                "sha256:fe75cc94a9443b9246fc7049224f75604b113c36acb93f87b80ed42c44cbb898"
            ],
            "index": "pypi",
            "version": "==2.24.0"
        },
        "requests-mock": {
            "hashes": [
                "sha256:11215c6f4df72702aa357f205cf1e537cffd7392b3e787b58239bde5fb3db53b",
                "sha256:e68f46844e4cee9d447150343c9ae875f99fa8037c6dcf5f15bf1fe9ab43d226"
            ],
            "index": "pypi",
            "version": "==1.8.0"
        },
        "requests-oauthlib": {
            "hashes": [
                "sha256:7f71572defaecd16372f9006f33c2ec8c077c3cfa6f5911a9a90202beb513f3d",
                "sha256:b4261601a71fd721a8bd6d7aa1cc1d6a8a93b4a9f5e96626f8e4d91e8beeaa6a"
            ],
            "version": "==1.3.0"
        },
        "responses": {
            "hashes": [
                "sha256:17dcd2facb12182ec353b05b424b2e3f52783f0bf3ad6586e098a11ba75fa666",
                "sha256:789e79e8d04b6338b5018d49663e7c8554492ea1469012572aff064cc7bcf4da"
            ],
            "index": "pypi",
            "version": "==0.11.0"
        },
        "rsa": {
            "hashes": [
                "sha256:109ea5a66744dd859bf16fe904b8d8b627adafb9408753161e766a92e7d681fa",
                "sha256:6166864e23d6b5195a5cfed6cd9fed0fe774e226d8f854fcb23b7bbef0350233"
            ],
            "markers": "python_version >= '3.5'",
            "version": "==4.6"
        },
        "s3transfer": {
            "hashes": [
                "sha256:2482b4259524933a022d59da830f51bd746db62f047d6eb213f2f8855dcb8a13",
                "sha256:921a37e2aefc64145e7b73d50c71bb4f26f46e4c9f414dc648c6245ff92cf7db"
            ],
            "version": "==0.3.3"
        },
        "six": {
            "hashes": [
                "sha256:30639c035cdb23534cd4aa2dd52c3bf48f06e5f4a941509c8bafd8ce11080259",
                "sha256:8b74bedcbbbaca38ff6d7491d76f2b06b3592611af620f8426e82dddb04a5ced"
            ],
            "version": "==1.15.0"
        },
        "snowballstemmer": {
            "hashes": [
                "sha256:209f257d7533fdb3cb73bdbd24f436239ca3b2fa67d56f6ff88e86be08cc5ef0",
                "sha256:df3bac3df4c2c01363f3dd2cfa78cce2840a79b9f1c2d2de9ce8d31683992f52"
            ],
            "version": "==2.0.0"
        },
        "sphinx": {
            "hashes": [
                "sha256:321d6d9b16fa381a5306e5a0b76cd48ffbc588e6340059a729c6fdd66087e0e8",
                "sha256:ce6fd7ff5b215af39e2fcd44d4a321f6694b4530b6f2b2109b64d120773faea0"
            ],
            "index": "pypi",
            "version": "==3.2.1"
        },
        "sphinx-rtd-theme": {
            "hashes": [
                "sha256:22c795ba2832a169ca301cd0a083f7a434e09c538c70beb42782c073651b707d",
                "sha256:373413d0f82425aaa28fb288009bf0d0964711d347763af2f1b65cafcb028c82"
            ],
            "index": "pypi",
            "version": "==0.5.0"
        },
        "sphinxcontrib-applehelp": {
            "hashes": [
                "sha256:806111e5e962be97c29ec4c1e7fe277bfd19e9652fb1a4392105b43e01af885a",
                "sha256:a072735ec80e7675e3f432fcae8610ecf509c5f1869d17e2eecff44389cdbc58"
            ],
            "version": "==1.0.2"
        },
        "sphinxcontrib-devhelp": {
            "hashes": [
                "sha256:8165223f9a335cc1af7ffe1ed31d2871f325254c0423bc0c4c7cd1c1e4734a2e",
                "sha256:ff7f1afa7b9642e7060379360a67e9c41e8f3121f2ce9164266f61b9f4b338e4"
            ],
            "version": "==1.0.2"
        },
        "sphinxcontrib-htmlhelp": {
            "hashes": [
                "sha256:3c0bc24a2c41e340ac37c85ced6dafc879ab485c095b1d65d2461ac2f7cca86f",
                "sha256:e8f5bb7e31b2dbb25b9cc435c8ab7a79787ebf7f906155729338f3156d93659b"
            ],
            "version": "==1.0.3"
        },
        "sphinxcontrib-jsmath": {
            "hashes": [
                "sha256:2ec2eaebfb78f3f2078e73666b1415417a116cc848b72e5172e596c871103178",
                "sha256:a9925e4a4587247ed2191a22df5f6970656cb8ca2bd6284309578f2153e0c4b8"
            ],
            "version": "==1.0.1"
        },
        "sphinxcontrib-qthelp": {
            "hashes": [
                "sha256:4c33767ee058b70dba89a6fc5c1892c0d57a54be67ddd3e7875a18d14cba5a72",
                "sha256:bd9fc24bcb748a8d51fd4ecaade681350aa63009a347a8c14e637895444dfab6"
            ],
            "version": "==1.0.3"
        },
        "sphinxcontrib-serializinghtml": {
            "hashes": [
                "sha256:eaa0eccc86e982a9b939b2b82d12cc5d013385ba5eadcc7e4fed23f4405f77bc",
                "sha256:f242a81d423f59617a8e5cf16f5d4d74e28ee9a66f9e5b637a18082991db5a9a"
            ],
            "version": "==1.1.4"
        },
        "sqlparse": {
            "hashes": [
                "sha256:022fb9c87b524d1f7862b3037e541f68597a730a8843245c349fc93e1643dc4e",
                "sha256:e162203737712307dfe78860cc56c8da8a852ab2ee33750e33aeadf38d12c548"
            ],
            "version": "==0.3.1"
        },
        "tblib": {
            "hashes": [
                "sha256:059bd77306ea7b419d4f76016aef6d7027cc8a0785579b5aad198803435f882c",
                "sha256:289fa7359e580950e7d9743eab36b0691f0310fce64dee7d9c31065b8f723e23"
            ],
            "index": "pypi",
            "version": "==1.7.0"
        },
        "text-unidecode": {
            "hashes": [
                "sha256:1311f10e8b895935241623731c2ba64f4c455287888b18189350b67134a822e8",
                "sha256:bad6603bb14d279193107714b288be206cac565dfa49aa5b105294dd5c4aab93"
            ],
            "version": "==1.3"
        },
        "toml": {
            "hashes": [
                "sha256:926b612be1e5ce0634a2ca03470f95169cf16f939018233a670519cb4ac58b0f",
                "sha256:bda89d5935c2eac546d648028b9901107a595863cb36bae0c73ac804a9b4ce88"
            ],
            "version": "==0.10.1"
        },
        "tox": {
            "hashes": [
                "sha256:17e61a93afe5c49281fb969ab71f7a3f22d7586d1c56f9a74219910f356fe7d3",
                "sha256:3d94b6921a0b6dc90fd8128df83741f30bb41ccd6cd52d131a6a6944ca8f16e6"
            ],
            "index": "pypi",
            "version": "==3.19.0"
        },
        "urllib3": {
            "hashes": [
                "sha256:91056c15fa70756691db97756772bb1eb9678fa585d9184f24534b100dc60f4a",
                "sha256:e7983572181f5e1522d9c98453462384ee92a0be7fac5f1413a1e35c56cc0461"
            ],
            "markers": "python_version != '3.4'",
            "version": "==1.25.10"
        },
        "virtualenv": {
            "hashes": [
                "sha256:43add625c53c596d38f971a465553f6318decc39d98512bc100fa1b1e839c8dc",
                "sha256:e0305af10299a7fb0d69393d8f04cb2965dda9351140d11ac8db4e5e3970451b"
            ],
            "version": "==20.0.31"
        },
        "wrapt": {
            "hashes": [
                "sha256:b62ffa81fb85f4332a4f609cab4ac40709470da05643a082ec1eb88e6d9b97d7"
            ],
            "version": "==1.12.1"
        }
    }
}<|MERGE_RESOLUTION|>--- conflicted
+++ resolved
@@ -1,11 +1,7 @@
 {
     "_meta": {
         "hash": {
-<<<<<<< HEAD
-            "sha256": "af793308f3265c7877cfe608e2f025e267a2045491f8638c6abd29488bc9e5e9"
-=======
-            "sha256": "f53b828cb44dbcb3576e803d74a1f9e52792d159814e1dfc994cb26540faed60"
->>>>>>> ec108ab8
+            "sha256": "7eb3be2f18c8075831fa69a28df670066f291f25fba8805dce50822aeefb8bfc"
         },
         "pipfile-spec": 6,
         "requires": {
@@ -97,21 +93,17 @@
         },
         "boto3": {
             "hashes": [
-<<<<<<< HEAD
-=======
-                "sha256:0d9cbeb5c8ca67650cc963c77e2e3b3ab5dffeeee16e03d61d740755f8fc7c44",
->>>>>>> ec108ab8
-                "sha256:df73edf3bd6f191870212e04ae9a8bc6245fd6749f464e9fb950392a8d15bd8c"
-            ],
-            "index": "pypi",
-            "version": "==1.14.47"
+                "sha256:997369e68a5091f608897caa0322daca12ee76338371b983b34b98c57c1e1913"
+            ],
+            "index": "pypi",
+            "version": "==1.14.48"
         },
         "botocore": {
             "hashes": [
-                "sha256:42b320b449df22cdb1232913e4a066919d127feb8e58ad98898831e6255ccfe0",
-                "sha256:eca25f01c503c2b86b394497f875a0eb0d3fe367dbc032f3a02851ba7e827109"
-            ],
-            "version": "==1.17.47"
+                "sha256:0b23b519ec10193d1ead1cbb1469e7ede80789b068b74575b4efb06619e8e457",
+                "sha256:db9cd219d4180e782615179950e16b43d13e2f3fa57f510a43bf4ed5a3a8dacb"
+            ],
+            "version": "==1.17.48"
         },
         "bs4": {
             "hashes": [
@@ -264,11 +256,11 @@
         },
         "django-cors-headers": {
             "hashes": [
-                "sha256:5240062ef0b16668ce8a5f43324c388d65f5439e1a30e22c38684d5ddaff0d15",
-                "sha256:f5218f2f0bb1210563ff87687afbf10786e080d8494a248e705507ebd92d7153"
-            ],
-            "index": "pypi",
-            "version": "==3.4.0"
+                "sha256:9322255c296d5f75089571f29e520c83ff9693df17aa3cf9f6a4bea7c6740169",
+                "sha256:db82b2840f667d47872ae3e4a4e0a0d72fbecb42779b8aa233fa8bb965f7836a"
+            ],
+            "index": "pypi",
+            "version": "==3.5.0"
         },
         "django-environ": {
             "hashes": [
@@ -822,11 +814,11 @@
         },
         "sentry-sdk": {
             "hashes": [
-                "sha256:d359609e23ec9360b61e5ffdfa417e2f6bca281bfb869608c98c169c7e64acd5",
-                "sha256:e12eb1c2c01cd9e9cfe70608dbda4ef451f37ef0b7cbb92e5d43f87c341d6334"
-            ],
-            "index": "pypi",
-            "version": "==0.16.5"
+                "sha256:09cbc253c827a88064c5ed548d24fb4294568bfe9b1816a857fa5a423d4ce762",
+                "sha256:1d654ac57be9967dae67545fb759f6e7594de07f487c21a276e6466dd52e83f1"
+            ],
+            "index": "pypi",
+            "version": "==0.17.0"
         },
         "six": {
             "hashes": [
@@ -848,33 +840,6 @@
                 "sha256:e162203737712307dfe78860cc56c8da8a852ab2ee33750e33aeadf38d12c548"
             ],
             "version": "==0.3.1"
-        },
-        "typed-ast": {
-            "hashes": [
-                "sha256:0666aa36131496aed8f7be0410ff974562ab7eeac11ef351def9ea6fa28f6355",
-                "sha256:0c2c07682d61a629b68433afb159376e24e5b2fd4641d35424e462169c0a7919",
-                "sha256:249862707802d40f7f29f6e1aad8d84b5aa9e44552d2cc17384b209f091276aa",
-                "sha256:24995c843eb0ad11a4527b026b4dde3da70e1f2d8806c99b7b4a7cf491612652",
-                "sha256:269151951236b0f9a6f04015a9004084a5ab0d5f19b57de779f908621e7d8b75",
-                "sha256:4083861b0aa07990b619bd7ddc365eb7fa4b817e99cf5f8d9cf21a42780f6e01",
-                "sha256:498b0f36cc7054c1fead3d7fc59d2150f4d5c6c56ba7fb150c013fbc683a8d2d",
-                "sha256:4e3e5da80ccbebfff202a67bf900d081906c358ccc3d5e3c8aea42fdfdfd51c1",
-                "sha256:6daac9731f172c2a22ade6ed0c00197ee7cc1221aa84cfdf9c31defeb059a907",
-                "sha256:715ff2f2df46121071622063fc7543d9b1fd19ebfc4f5c8895af64a77a8c852c",
-                "sha256:73d785a950fc82dd2a25897d525d003f6378d1cb23ab305578394694202a58c3",
-                "sha256:8c8aaad94455178e3187ab22c8b01a3837f8ee50e09cf31f1ba129eb293ec30b",
-                "sha256:8ce678dbaf790dbdb3eba24056d5364fb45944f33553dd5869b7580cdbb83614",
-                "sha256:aaee9905aee35ba5905cfb3c62f3e83b3bec7b39413f0a7f19be4e547ea01ebb",
-                "sha256:bcd3b13b56ea479b3650b82cabd6b5343a625b0ced5429e4ccad28a8973f301b",
-                "sha256:c9e348e02e4d2b4a8b2eedb48210430658df6951fa484e59de33ff773fbd4b41",
-                "sha256:d205b1b46085271b4e15f670058ce182bd1199e56b317bf2ec004b6a44f911f6",
-                "sha256:d43943ef777f9a1c42bf4e552ba23ac77a6351de620aa9acf64ad54933ad4d34",
-                "sha256:d5d33e9e7af3b34a40dc05f498939f0ebf187f07c385fd58d591c533ad8562fe",
-                "sha256:fc0fea399acb12edbf8a628ba8d2312f583bdbdb3335635db062fa98cf71fca4",
-                "sha256:fe460b922ec15dd205595c9b5b99e2f056fd98ae8f9f56b888e7a17dc2b757e7"
-            ],
-            "index": "pypi",
-            "version": "==1.4.1"
         },
         "ujson": {
             "hashes": [
@@ -941,10 +906,6 @@
                 "sha256:aa36550ff0c0b7ef7fa639055d797116ee891440eac1a56f378e2d3179e0320b",
                 "sha256:c599e4d75c98f6798c509911d08a22e6c021d074469042177c8c86fb92eefd96"
             ],
-<<<<<<< HEAD
-            "index": "pypi",
-=======
->>>>>>> ec108ab8
             "version": "==3.1.0"
         }
     },
@@ -1040,21 +1001,17 @@
         },
         "boto3": {
             "hashes": [
-<<<<<<< HEAD
-=======
-                "sha256:0d9cbeb5c8ca67650cc963c77e2e3b3ab5dffeeee16e03d61d740755f8fc7c44",
->>>>>>> ec108ab8
-                "sha256:df73edf3bd6f191870212e04ae9a8bc6245fd6749f464e9fb950392a8d15bd8c"
-            ],
-            "index": "pypi",
-            "version": "==1.14.47"
+                "sha256:997369e68a5091f608897caa0322daca12ee76338371b983b34b98c57c1e1913"
+            ],
+            "index": "pypi",
+            "version": "==1.14.48"
         },
         "botocore": {
             "hashes": [
-                "sha256:42b320b449df22cdb1232913e4a066919d127feb8e58ad98898831e6255ccfe0",
-                "sha256:eca25f01c503c2b86b394497f875a0eb0d3fe367dbc032f3a02851ba7e827109"
-            ],
-            "version": "==1.17.47"
+                "sha256:0b23b519ec10193d1ead1cbb1469e7ede80789b068b74575b4efb06619e8e457",
+                "sha256:db9cd219d4180e782615179950e16b43d13e2f3fa57f510a43bf4ed5a3a8dacb"
+            ],
+            "version": "==1.17.48"
         },
         "cachetools": {
             "hashes": [
@@ -1287,27 +1244,27 @@
         },
         "google-crc32c": {
             "hashes": [
-                "sha256:053abd3fed09a766a56129b2df1439cf691ac40443659e252cc2cf4ba440c0aa",
-                "sha256:2e666e8cdd067ece9e7e2618634caa3aa33266da5c3e9666dd46e5d3e65b3538",
-                "sha256:3b0f8b73a97be981a5b727526eb8087a8a33a103031e2ec799df66f7535a152e",
-                "sha256:4c8b6ea0fa71913b0e773b311001b390110d466f0c6536bf6bad2b712d11acf5",
-                "sha256:57893cf04cfa924c4e75e9ba29c9878304687bd776f15fb02b6ecdb867d181a3",
-                "sha256:7232f2b5305f44fa5bfe01b094305cfab1ab1895091aebcc840f262ef8013271",
-                "sha256:7496f57ba73f63ea0b36bdab961799d03f1e5d3b972ec00b93a3c13f94bf703a",
-                "sha256:79bf4d11867b3adcb8110b1fafc7d8ca7cb8ee1cd1d65ceaffef5c945188b5b8",
-                "sha256:8dec850f4a4afdc8721b675c549f127c7809d6e76afebb14b1acc58f456d1e10",
-                "sha256:ad3d9b4402d4a16673aba7e74feacd621678aef3a9e6c0a5fb4c7e133c39ac45",
-                "sha256:af1f4ef7c649ad637e7fdd1e6e8e5a1ef28b45325064f9c8b563fe7ef8444e4c",
-                "sha256:b5806e9f3602e9ab237306700ace5121c8fc7f5cc5a59054255d874123144914",
-                "sha256:bce91c6fd8d32ea76c6162cbb7ed493939c85b8c0da41f194f9a7784e978dd91",
-                "sha256:c9e222263c9028dca294611af0e51371afcfc9bc4781484909d50c6ca9862807",
-                "sha256:cb34587503cd052495df010474cf7ff408a43efc56360b1cc7563d1a849d4798",
-                "sha256:dab8d637d1467e8dd8e01f8d909c2b92102d9bf4a0e5bc4898c9c1aaccf52572",
-                "sha256:dcc75bc9ef5a0ba3989408a227f4e6b609e989427727f4bca3aaad1f2ba4c98d",
-                "sha256:f42f3df1ac90326c1229ffb71471f1d1504f8c68fad6b627c996df732e800c6c"
+                "sha256:00b34d4c9ac565b2be553f81f58e5861e51d43af2043ed7cbfe1853ee2f54671",
+                "sha256:17223ac9135eab28e874ff1e221810190d109a1abd482451d0776dc388be14de",
+                "sha256:176cef33c9ad2a56977efd084646b378e50ab14b43a7c0a16e956bc3e3ec130a",
+                "sha256:1a613f43534c9a345cc86fc6531bda477e2473cb876b6e26aee22b8060917069",
+                "sha256:337566ce49d7ea7493f95bd6bc89ab08640caa91b6105cea0be57ed026980e74",
+                "sha256:41fb6c22cd72ae3db4d98d28dbb768d53397c8fc3cb8ab945fd434e842e622d4",
+                "sha256:438d6c314a52d50a9523460024e655a3d27774adde47d72eebccc89dc9eec992",
+                "sha256:6fd5d861421c37786b9c1a87dc7b0d8349a426151a461d5724b76c5a07f6ae9b",
+                "sha256:7b5ccdc7697ca54351d2965d4241f907d53f26f5288710bed505f8c3776ed235",
+                "sha256:7f44c5259f6b2f8b2b6f668dbaa954693a10e97811345c193e46b933c2dd5165",
+                "sha256:9439b960b6ecd847557675d130fc3626d762bf535da595c20a6949a705fb3eae",
+                "sha256:b6fad0842a02abd270f8b660db082d37d197ab80aa4db6a2ddbfcf472eade9e7",
+                "sha256:b7ee33659231c8205bb05559781ac61a325f31b06b917b3e997bea5c2c49ff4d",
+                "sha256:cda3a6829e8b5bf6058615e53387430d004590c9b0ad808e53fea5bec35bbe44",
+                "sha256:cf373207380e54c42da6c88baf1f7a31c2d9f29b87c9c922d5147d219eed55aa",
+                "sha256:ec4d91c9236b0576d9d2b23c7eb85c6a6372b88afe2d0c64681cf11629586f74",
+                "sha256:f3b859200c3bc73925b1719ed8b1f6d8d73b6620b42dbc121c4df58423045e34",
+                "sha256:f54c90058e3f56e55fa0f699c6f4ceaaa825ea7f17ef2adbf07b2b06b27455e7"
             ],
             "markers": "python_version >= '3.5'",
-            "version": "==0.1.0"
+            "version": "==1.0.0"
         },
         "google-resumable-media": {
             "hashes": [
@@ -1325,10 +1282,10 @@
         },
         "identify": {
             "hashes": [
-                "sha256:69c4769f085badafd0e04b1763e847258cbbf6d898e8678ebffc91abdb86f6c6",
-                "sha256:d6ae6daee50ba1b493e9ca4d36a5edd55905d2cf43548fdc20b2a14edef102e7"
-            ],
-            "version": "==1.4.28"
+                "sha256:9f5fcf22b665eaece583bd395b103c2769772a0f646ffabb5b1f155901b07de2",
+                "sha256:b1aa2e05863dc80242610d46a7b49105e2eafe00ef0c8ff311c1828680760c76"
+            ],
+            "version": "==1.4.29"
         },
         "idna": {
             "hashes": [
@@ -1562,7 +1519,8 @@
         },
         "pydocstyle": {
             "hashes": [
-                "sha256:08374b9d4d2b7164bae50b71bb24eb0d74a56b309029d5d502264092fa7db0c3"
+                "sha256:08374b9d4d2b7164bae50b71bb24eb0d74a56b309029d5d502264092fa7db0c3",
+                "sha256:4ca3c7736d36f92bb215dd74ef84ac3d6c146edd795c7afc5154c10f1eb1f65a"
             ],
             "index": "pypi",
             "version": "==5.1.0"
