{
    "_meta": {
        "hash": {
<<<<<<< HEAD
            "sha256": "f68cdb133198c16b7cf6eb39ddcf011ddbf975e64e0ad0bdabcfab974da5e257"
=======
            "sha256": "3277696f3cb430b9501c9fd5604b6f9ab2f1bbeebf55b0fb91c025e4f1706dc8"
>>>>>>> 5ec27ac9
        },
        "pipfile-spec": 6,
        "requires": {
            "python_version": "3.8"
        },
        "sources": [
            {
                "name": "pypi",
                "url": "https://pypi.python.org/simple",
                "verify_ssl": true
            }
        ]
    },
    "default": {
        "adal": {
            "hashes": [
                "sha256:7492aff8f0ba7dd4e1c477303295c645141540fff34c3ca6de0a0b0e6c1c122a",
                "sha256:8003ba03ef04170195b3eddda8a5ab43649ef2c5f0287023d515affb1ccfcfc3"
            ],
            "version": "==1.2.5"
        },
        "amqp": {
            "hashes": [
                "sha256:70cdb10628468ff14e57ec2f751c7aa9e48e7e3651cfd62d431213c0c4e58f21",
                "sha256:aa7f313fb887c91f15474c1229907a04dac0b8135822d6603437803424c0aa59"
            ],
            "version": "==2.6.1"
        },
        "asgiref": {
            "hashes": [
                "sha256:a5098bc870b80e7b872bff60bb363c7f2c2c89078759f6c47b53ff8c525a152e",
                "sha256:cd88907ecaec59d78e4ac00ea665b03e571cb37e3a0e37b3702af1a9e86c365a"
            ],
<<<<<<< HEAD
            "markers": "python_version >= '3.5'",
            "version": "==3.3.0"
=======
            "version": "==3.2.10"
>>>>>>> 5ec27ac9
        },
        "azure-common": {
            "hashes": [
                "sha256:ce0f1013e6d0e9faebaf3188cc069f4892fc60a6ec552e3f817c1a2f92835054",
                "sha256:fd02e4256dc9cdd2d4422bc795bdca2ef302f7a86148b154fbf4ea1f09da400a"
            ],
            "version": "==1.1.25"
        },
        "azure-core": {
            "hashes": [
                "sha256:621b53271f7988b766f8a7d7f7a2c44241e3d2c1d8db13e68089d6da6241748e",
                "sha256:be23d411e19874f375c2ef0327c452be10b1e9a1023ac6afe334598f2920136b"
            ],
            "version": "==1.8.2"
        },
        "azure-mgmt-core": {
            "hashes": [
                "sha256:a3906fa77edfedfcc3229dc3b69489d5ed63b107c7eacbc50092e6cbfbfd83f0",
                "sha256:bd4503a2d81b86780f15936af2e4244c1345062f4c2422f0b377b56cb80d7796"
            ],
            "version": "==1.2.1"
        },
        "azure-mgmt-costmanagement": {
            "hashes": [
                "sha256:1afd6d71f21158cba69fb6e8976b48cb0342fbfa5729ef6515962836af849e14",
                "sha256:6e4ccfebf651e5b572a3a18780f2d9078ae3d5c61f0530e7ee042dcf4832c1f0"
            ],
            "index": "pypi",
            "version": "==0.2.0"
        },
        "azure-mgmt-resource": {
            "hashes": [
                "sha256:15bb46ef4b197426ce7ce8080a490c997111f3f3efe9f728cf8dc420982d54a2",
                "sha256:80ecb69aa21152b924edf481e4b26c641f11aa264120bc322a14284811df9c14"
            ],
            "index": "pypi",
            "version": "==15.0.0"
        },
        "azure-mgmt-storage": {
            "hashes": [
                "sha256:86a782cd1ca763f6680182a8b18e40a18814f84ff850be828a515fd221c26db7",
                "sha256:fc8e3cbf3c58cab98d9b2218c774dae2cc90b693f5ab5a24a7a959febe6c0528"
            ],
            "index": "pypi",
            "version": "==11.2.0"
        },
        "azure-storage-blob": {
            "hashes": [
                "sha256:1469a5a0410296fb5ff96c326618d939c9cb0c0ea45eb931c89c98fa742d8daa",
                "sha256:6f2de5b60f16141731b7561c218a8455053bcdb9b3775a0e5364fb2b041bcf1e"
            ],
            "index": "pypi",
            "version": "==12.5.0"
        },
        "beautifulsoup4": {
            "hashes": [
                "sha256:4c98143716ef1cb40bf7f39a8e3eec8f8b009509e74904ba3a7b315431577e35",
                "sha256:84729e322ad1d5b4d25f805bfa05b902dd96450f43842c4e99067d5e1369eb25",
                "sha256:fff47e031e34ec82bf17e00da8f592fe7de69aeea38be00523c04623c04fb666"
            ],
            "version": "==4.9.3"
        },
        "billiard": {
            "hashes": [
                "sha256:bff575450859a6e0fbc2f9877d9b715b0bbc07c3565bb7ed2280526a0cdf5ede",
                "sha256:d91725ce6425f33a97dfa72fb6bfef0e47d4652acd98a032bd1a7fbf06d5fa6a"
            ],
            "version": "==3.6.3.0"
        },
        "boto3": {
            "hashes": [
<<<<<<< HEAD
                "sha256:ada5af5cd813997fa2fe30ee47460bbea253f5a728a5946916d44bb12370d6e9",
                "sha256:b5537e814c7d3f6c7efbc26049a868f3bd5b60f3a3a86d5f2527f98fca6ed33f"
            ],
            "index": "pypi",
            "version": "==1.16.10"
        },
        "botocore": {
            "hashes": [
                "sha256:0391922fc6fc1f36a51b9eb8c54b1278c37d9df1a0c6e40361213680d180c358",
                "sha256:d44ecd33311cf163aec2c033e8941ae11f3a34e278e4b59aa7ee29b7455a5e62"
            ],
            "version": "==1.19.10"
=======
                "sha256:0f8f9ef5e902e05b32f4b7ae3bf948a47675613f5a99185f63d2ef4183225086",
                "sha256:207d129d808659b6d5668dc106918aa906373cf00652a53422131e7218df39cf"
            ],
            "index": "pypi",
            "version": "==1.16.8"
        },
        "botocore": {
            "hashes": [
                "sha256:2e03401b4e0bc1f32fa11b7d1025975a2955f185dd2650fda6e33c70daeaba4c",
                "sha256:da7ecc69b6e2ea42fb849928635c0689cae32a95cb38f82b21213d276e75a4a4"
            ],
            "version": "==1.19.8"
>>>>>>> 5ec27ac9
        },
        "bs4": {
            "hashes": [
                "sha256:36ecea1fd7cc5c0c6e4a1ff075df26d50da647b75376626cc186e2212886dd3a"
            ],
            "index": "pypi",
            "version": "==0.0.1"
        },
        "cachetools": {
            "hashes": [
                "sha256:513d4ff98dd27f85743a8dc0e92f55ddb1b49e060c2d5961512855cda2c01a98",
                "sha256:bbaa39c3dede00175df2dc2b03d0cf18dd2d32a7de7beb68072d13043c9edb20"
            ],
            "index": "pypi",
            "version": "==4.1.1"
        },
        "celery": {
            "hashes": [
                "sha256:a92e1d56e650781fb747032a3997d16236d037c8199eacd5217d1a72893bca45",
                "sha256:d220b13a8ed57c78149acf82c006785356071844afe0b27012a4991d44026f9f"
            ],
            "index": "pypi",
            "version": "==4.4.7"
        },
        "celery-prometheus-exporter": {
            "hashes": [
                "sha256:8fc2d5909921c44f01c8c1b7d956d92e6966f2e14eec196bf60735e39a0e0991",
                "sha256:a3ba0d3340b546ae82b36fef7645ccbc54c2b696fc3df05bb9ee28a402e710e1"
            ],
            "index": "pypi",
            "version": "==1.7.0"
        },
        "certifi": {
            "hashes": [
                "sha256:5930595817496dd21bb8dc35dad090f1c2cd0adfaf21204bf6732ca5d8ee34d3",
                "sha256:8fc0819f1f30ba15bdb34cceffb9ef04d99f420f68eb75d901e9560b8749fc41"
            ],
            "version": "==2020.6.20"
        },
        "cffi": {
            "hashes": [
                "sha256:005f2bfe11b6745d726dbb07ace4d53f057de66e336ff92d61b8c7e9c8f4777d",
                "sha256:09e96138280241bd355cd585148dec04dbbedb4f46128f340d696eaafc82dd7b",
                "sha256:0b1ad452cc824665ddc682400b62c9e4f5b64736a2ba99110712fdee5f2505c4",
                "sha256:0ef488305fdce2580c8b2708f22d7785ae222d9825d3094ab073e22e93dfe51f",
                "sha256:15f351bed09897fbda218e4db5a3d5c06328862f6198d4fb385f3e14e19decb3",
                "sha256:22399ff4870fb4c7ef19fff6eeb20a8bbf15571913c181c78cb361024d574579",
                "sha256:23e5d2040367322824605bc29ae8ee9175200b92cb5483ac7d466927a9b3d537",
                "sha256:2791f68edc5749024b4722500e86303a10d342527e1e3bcac47f35fbd25b764e",
                "sha256:2f9674623ca39c9ebe38afa3da402e9326c245f0f5ceff0623dccdac15023e05",
                "sha256:3363e77a6176afb8823b6e06db78c46dbc4c7813b00a41300a4873b6ba63b171",
                "sha256:33c6cdc071ba5cd6d96769c8969a0531be2d08c2628a0143a10a7dcffa9719ca",
                "sha256:3b8eaf915ddc0709779889c472e553f0d3e8b7bdf62dab764c8921b09bf94522",
                "sha256:3cb3e1b9ec43256c4e0f8d2837267a70b0e1ca8c4f456685508ae6106b1f504c",
                "sha256:3eeeb0405fd145e714f7633a5173318bd88d8bbfc3dd0a5751f8c4f70ae629bc",
                "sha256:44f60519595eaca110f248e5017363d751b12782a6f2bd6a7041cba275215f5d",
                "sha256:4d7c26bfc1ea9f92084a1d75e11999e97b62d63128bcc90c3624d07813c52808",
                "sha256:529c4ed2e10437c205f38f3691a68be66c39197d01062618c55f74294a4a4828",
                "sha256:6642f15ad963b5092d65aed022d033c77763515fdc07095208f15d3563003869",
                "sha256:85ba797e1de5b48aa5a8427b6ba62cf69607c18c5d4eb747604b7302f1ec382d",
                "sha256:8f0f1e499e4000c4c347a124fa6a27d37608ced4fe9f7d45070563b7c4c370c9",
                "sha256:a624fae282e81ad2e4871bdb767e2c914d0539708c0f078b5b355258293c98b0",
                "sha256:b0358e6fefc74a16f745afa366acc89f979040e0cbc4eec55ab26ad1f6a9bfbc",
                "sha256:bbd2f4dfee1079f76943767fce837ade3087b578aeb9f69aec7857d5bf25db15",
                "sha256:bf39a9e19ce7298f1bd6a9758fa99707e9e5b1ebe5e90f2c3913a47bc548747c",
                "sha256:c11579638288e53fc94ad60022ff1b67865363e730ee41ad5e6f0a17188b327a",
                "sha256:c150eaa3dadbb2b5339675b88d4573c1be3cb6f2c33a6c83387e10cc0bf05bd3",
                "sha256:c53af463f4a40de78c58b8b2710ade243c81cbca641e34debf3396a9640d6ec1",
                "sha256:cb763ceceae04803adcc4e2d80d611ef201c73da32d8f2722e9d0ab0c7f10768",
                "sha256:cc75f58cdaf043fe6a7a6c04b3b5a0e694c6a9e24050967747251fb80d7bce0d",
                "sha256:d80998ed59176e8cba74028762fbd9b9153b9afc71ea118e63bbf5d4d0f9552b",
                "sha256:de31b5164d44ef4943db155b3e8e17929707cac1e5bd2f363e67a56e3af4af6e",
                "sha256:e66399cf0fc07de4dce4f588fc25bfe84a6d1285cc544e67987d22663393926d",
                "sha256:f0620511387790860b249b9241c2f13c3a80e21a73e0b861a2df24e9d6f56730",
                "sha256:f4eae045e6ab2bb54ca279733fe4eb85f1effda392666308250714e01907f394",
                "sha256:f92cdecb618e5fa4658aeb97d5eb3d2f47aa94ac6477c6daf0f306c5a3b9e6b1",
                "sha256:f92f789e4f9241cd262ad7a555ca2c648a98178a953af117ef7fad46aa1d5591"
            ],
            "version": "==1.14.3"
        },
        "chardet": {
            "hashes": [
                "sha256:84ab92ed1c4d4f16916e05906b6b75a6c0fb5db821cc65e70cbd64a3e2a5eaae",
                "sha256:fc323ffcaeaed0e0a02bf4d117757b98aed530d9ed4531e3e15460124c106691"
            ],
            "version": "==3.0.4"
        },
        "ciso8601": {
            "hashes": [
                "sha256:bdbb5b366058b1c87735603b23060962c439ac9be66f1ae91e8c7dbd7d59e262"
            ],
            "index": "pypi",
            "version": "==2.1.3"
        },
        "click": {
            "hashes": [
                "sha256:d2b5255c7c6349bc1bd1e59e08cd12acbbd63ce649f2588755783aa94dfb6b1a",
                "sha256:dacca89f4bfadd5de3d7489b7c8a566eee0d3676333fbb50030263894c38c0dc"
            ],
            "version": "==7.1.2"
        },
        "confluent-kafka": {
            "hashes": [
                "sha256:00acc73f7d49961bf427f5e4fd6c0a220a6bfa5ccc91e0ad1f9ffa1751a169b0",
                "sha256:0a59afbb90bdd22b9acdd3bb134f5ee1dff3cc5df55eaf52bf97b2f8d0d00de3",
                "sha256:13b0e2011560f461ff39daf38089dd7f91404b3e66dba0456ccce0700f93c4f2",
                "sha256:175c7064c8f19975616974558c45f42c147a202d4b1c0b0a83afefb920367696",
                "sha256:22d7201d1aa89f1c5546749e781492925ed3eb0d7bd8f781fc57294cd45ddde3",
                "sha256:3034cacc3b0d03eb3ce39cc5a64c1070d223870246f5d90c9113996be9db7df8",
                "sha256:3e2d4f55ca952aeada3831d6615dc13a8a42c8e97175855ca08bbc6e6091b080",
                "sha256:5a1c47320d6afc5b2599f8f8e143aed6845a2d903facde984606e02f10f11221",
                "sha256:7b03bd9cc7b5e4df0a27eed359762c61a35313d4981ef1d9b418069eee454e66",
                "sha256:85ff4823770ce2efaabb46d88e5ae26a840e0051fd481abaa805f21a5a84d003",
                "sha256:9534cd2c0313df75b70eb4cf729382998970d97bbdda5cf3aef7081b855ccebe",
                "sha256:99b13d0957a5967c85aee6138ef5f9acec90294267a549c5683744f20cf5d7b4",
                "sha256:9a1c77291c1ac4b991aa0358f2f44636686eb8f52fb628502d30c312160a14e9",
                "sha256:9ac812006000887f76c95b8a33a9f0b65845bf072fbc54a42a1acffd34e41120",
                "sha256:9c47b8aacfe347bffd86bf75b98626718912b63df87f256dff1abc06a0355410",
                "sha256:a116382ae67e0d6a54684bab4ee9b1be54e789d031a6e5e74c3edc657c79d23c",
                "sha256:b1c89f3653385acc5da71570e03281f35ac6960367f2b2a426ae431deb1a1a35",
                "sha256:bb77276d569f511abe4a5b32a53f8a30285bc7be68219e5711a44720bf356ac2",
                "sha256:bbd9633552840ab9367fb762ea21272759db8caec2c34ff16ee28be177644cdf",
                "sha256:bfdfa81e4e72d2c24e408a5e199aae0a477499ae40647dfa6906d002d9b07f38",
                "sha256:c7461d6db081c23a6d38ceba348e7c178d7e974cf22c45ba8a4918ecb8855a44",
                "sha256:d6a5d4c72360a75e875e88f7cce42b66a786d037ca2002303ab1c580d49caf53",
                "sha256:dabed41cc60d1fc6d3cb44a90fe02e5192c9bf0f73c7b35761981e62ecabc592",
                "sha256:dd544847c713eeeb525031348ff6ffea4ecdd11c13590893e599a9d4676a9bd4",
                "sha256:eba169a9de8c978c9f33c763857c5279eceac46a4fd55a381c2528b9d4b3359e",
                "sha256:f2d1ee0bfdf618017bbfaa42406546155c1a86263e4f286295318578c723803b"
            ],
            "index": "pypi",
            "version": "==1.5.0"
        },
        "cryptography": {
            "hashes": [
                "sha256:07ca431b788249af92764e3be9a488aa1d39a0bc3be313d826bbec690417e538",
                "sha256:13b88a0bd044b4eae1ef40e265d006e34dbcde0c2f1e15eb9896501b2d8f6c6f",
                "sha256:32434673d8505b42c0de4de86da8c1620651abd24afe91ae0335597683ed1b77",
                "sha256:3cd75a683b15576cfc822c7c5742b3276e50b21a06672dc3a800a2d5da4ecd1b",
                "sha256:4e7268a0ca14536fecfdf2b00297d4e407da904718658c1ff1961c713f90fd33",
                "sha256:545a8550782dda68f8cdc75a6e3bf252017aa8f75f19f5a9ca940772fc0cb56e",
                "sha256:55d0b896631412b6f0c7de56e12eb3e261ac347fbaa5d5e705291a9016e5f8cb",
                "sha256:5849d59358547bf789ee7e0d7a9036b2d29e9a4ddf1ce5e06bb45634f995c53e",
                "sha256:6dc59630ecce8c1f558277ceb212c751d6730bd12c80ea96b4ac65637c4f55e7",
                "sha256:7117319b44ed1842c617d0a452383a5a052ec6aa726dfbaffa8b94c910444297",
                "sha256:75e8e6684cf0034f6bf2a97095cb95f81537b12b36a8fedf06e73050bb171c2d",
                "sha256:7b8d9d8d3a9bd240f453342981f765346c87ade811519f98664519696f8e6ab7",
                "sha256:a035a10686532b0587d58a606004aa20ad895c60c4d029afa245802347fab57b",
                "sha256:a4e27ed0b2504195f855b52052eadcc9795c59909c9d84314c5408687f933fc7",
                "sha256:a733671100cd26d816eed39507e585c156e4498293a907029969234e5e634bc4",
                "sha256:a75f306a16d9f9afebfbedc41c8c2351d8e61e818ba6b4c40815e2b5740bb6b8",
                "sha256:bd717aa029217b8ef94a7d21632a3bb5a4e7218a4513d2521c2a2fd63011e98b",
                "sha256:d25cecbac20713a7c3bc544372d42d8eafa89799f492a43b79e1dfd650484851",
                "sha256:d26a2557d8f9122f9bf445fc7034242f4375bd4e95ecda007667540270965b13",
                "sha256:d3545829ab42a66b84a9aaabf216a4dce7f16dbc76eb69be5c302ed6b8f4a29b",
                "sha256:d3d5e10be0cf2a12214ddee45c6bd203dab435e3d83b4560c03066eda600bfe3",
                "sha256:efe15aca4f64f3a7ea0c09c87826490e50ed166ce67368a68f315ea0807a20df"
            ],
            "version": "==3.2.1"
        },
        "django": {
            "hashes": [
                "sha256:14a4b7cd77297fba516fc0d92444cc2e2e388aa9de32d7a68d4a83d58f5a4927",
                "sha256:14b87775ffedab2ef6299b73343d1b4b41e5d4e2aa58c6581f114dbec01e3f8f"
            ],
            "index": "pypi",
            "version": "==3.1.3"
        },
        "django-cors-headers": {
            "hashes": [
                "sha256:9322255c296d5f75089571f29e520c83ff9693df17aa3cf9f6a4bea7c6740169",
                "sha256:db82b2840f667d47872ae3e4a4e0a0d72fbecb42779b8aa233fa8bb965f7836a"
            ],
            "index": "pypi",
            "version": "==3.5.0"
        },
        "django-environ": {
            "hashes": [
                "sha256:6c9d87660142608f63ec7d5ce5564c49b603ea8ff25da595fd6098f6dc82afde",
                "sha256:c57b3c11ec1f319d9474e3e5a79134f40174b17c7cc024bbb2fad84646b120c4"
            ],
            "index": "pypi",
            "version": "==0.4.5"
        },
        "django-extensions": {
            "hashes": [
                "sha256:6809c89ca952f0e08d4e0766bc0101dfaf508d7649aced1180c091d737046ea7",
                "sha256:dc663652ac9460fd06580a973576820430c6d428720e874ae46b041fa63e0efa"
            ],
            "index": "pypi",
            "version": "==3.0.9"
        },
        "django-filter": {
            "hashes": [
                "sha256:84e9d5bb93f237e451db814ed422a3a625751cbc9968b484ecc74964a8696b06",
                "sha256:e00d32cebdb3d54273c48f4f878f898dced8d5dfaad009438fe61ebdf535ace1"
            ],
            "index": "pypi",
            "version": "==2.4.0"
        },
        "django-prometheus": {
            "hashes": [
                "sha256:c338d6efde1ca336e90c540b5e87afe9287d7bcc82d651a778f302b0be17a933",
                "sha256:dd3f8da1399140fbef5c00d1526a23d1ade286b144281c325f8e409a781643f2"
            ],
            "index": "pypi",
            "version": "==2.1.0"
        },
        "django-redis": {
            "hashes": [
                "sha256:1133b26b75baa3664164c3f44b9d5d133d1b8de45d94d79f38d1adc5b1d502e5",
                "sha256:306589c7021e6468b2656edc89f62b8ba67e8d5a1c8877e2688042263daa7a63"
            ],
            "index": "pypi",
            "version": "==4.12.1"
        },
        "django-tenant-schemas": {
            "hashes": [
                "sha256:10e940f667e41a6bfcab029204218c849836972a75a74aef67c993bf7920ca49",
                "sha256:292f59cc36d808a736d6fd4e4ff9deaa1eb8fcf379e4dce6ce36b7a4176862c4",
                "sha256:b0a97eccf1b1864ee7dadad1e26b16f2c23ec77e128f5d8407efcde8140962b4"
            ],
            "index": "pypi",
            "version": "==1.10.0"
        },
        "djangorestframework": {
            "hashes": [
                "sha256:5c5071fcbad6dce16f566d492015c829ddb0df42965d488b878594aabc3aed21",
                "sha256:d54452aedebb4b650254ca092f9f4f5df947cb1de6ab245d817b08b4f4156249"
            ],
            "index": "pypi",
            "version": "==3.12.1"
        },
        "djangorestframework-csv": {
            "hashes": [
                "sha256:2f008b20a44f2d3c37835ea5b5ddfe19f54394f07b9cb267c616a917a7f7e27c"
            ],
            "index": "pypi",
            "version": "==2.1.0"
        },
        "flake8": {
            "hashes": [
                "sha256:749dbbd6bfd0cf1318af27bf97a14e28e5ff548ef8e5b1566ccfb25a11e7c839",
                "sha256:aadae8761ec651813c24be05c6f7b4680857ef6afaae4651a4eccaef97ce6c3b"
            ],
            "index": "pypi",
            "version": "==3.8.4"
        },
        "google-api-core": {
            "extras": [
                "grpc"
            ],
            "hashes": [
                "sha256:1bb3c485c38eacded8d685b1759968f6cf47dd9432922d34edb90359eaa391e2",
                "sha256:94d8c707d358d8d9e8b0045c42be20efb58433d308bd92cf748511c7825569c8"
            ],
            "version": "==1.23.0"
        },
        "google-api-python-client": {
            "hashes": [
                "sha256:1892cd490d164e5ec2f2168dc3b4fa0af68f36ca15a88b91bca1826b3d4f2829",
                "sha256:203d5453660867136aae61922c5d849163fb9be478985fad84e09dee6f605c06"
            ],
            "index": "pypi",
            "version": "==1.12.5"
        },
        "google-auth": {
            "hashes": [
                "sha256:5176db85f1e7e837a646cd9cede72c3c404ccf2e3373d9ee14b2db88febad440",
                "sha256:b728625ff5dfce8f9e56a499c8a4eb51443a67f20f6d28b67d5774c310ec4b6b"
            ],
            "index": "pypi",
            "version": "==1.23.0"
        },
        "google-auth-httplib2": {
            "hashes": [
                "sha256:8d092cc60fb16517b12057ec0bba9185a96e3b7169d86ae12eae98e645b7bc39",
                "sha256:aeaff501738b289717fac1980db9711d77908a6c227f60e4aa1923410b43e2ee"
            ],
            "version": "==0.0.4"
        },
        "google-cloud-bigquery": {
            "hashes": [
                "sha256:94bcdce4bcf67974445e2c46224dcdab211d91c1dab720fb1dd68884a720a5f1",
                "sha256:ede55082d0f2343f197f48f51a8c44ba1031383dc6f23aff070ea1b0c45a258a"
            ],
            "index": "pypi",
            "version": "==2.2.0"
        },
        "google-cloud-core": {
            "hashes": [
                "sha256:21afb70c1b0bce8eeb8abb5dca63c5fd37fc8aea18f4b6d60e803bd3d27e6b80",
                "sha256:75abff9056977809937127418323faa3917f32df68490704d39a4f0d492ebc2b"
            ],
            "version": "==1.4.3"
        },
        "google-crc32c": {
            "hashes": [
<<<<<<< HEAD
                "sha256:063bd12b5ceb4045e8681dc5cce8c3ceeb1203f7c5c3e59f5c9b75bb79a5f59b",
                "sha256:da12b7bd79bbe978a7945a44b600604fbc10ece2935d31f243e751f99135e34f"
            ],
            "index": "pypi",
            "version": "==1.32.0"
        },
        "google-crc32c": {
            "hashes": [
                "sha256:00b34d4c9ac565b2be553f81f58e5861e51d43af2043ed7cbfe1853ee2f54671",
                "sha256:17223ac9135eab28e874ff1e221810190d109a1abd482451d0776dc388be14de",
                "sha256:176cef33c9ad2a56977efd084646b378e50ab14b43a7c0a16e956bc3e3ec130a",
                "sha256:1a613f43534c9a345cc86fc6531bda477e2473cb876b6e26aee22b8060917069",
                "sha256:337566ce49d7ea7493f95bd6bc89ab08640caa91b6105cea0be57ed026980e74",
                "sha256:41fb6c22cd72ae3db4d98d28dbb768d53397c8fc3cb8ab945fd434e842e622d4",
                "sha256:438d6c314a52d50a9523460024e655a3d27774adde47d72eebccc89dc9eec992",
                "sha256:6fd5d861421c37786b9c1a87dc7b0d8349a426151a461d5724b76c5a07f6ae9b",
                "sha256:7b5ccdc7697ca54351d2965d4241f907d53f26f5288710bed505f8c3776ed235",
                "sha256:7f44c5259f6b2f8b2b6f668dbaa954693a10e97811345c193e46b933c2dd5165",
                "sha256:9439b960b6ecd847557675d130fc3626d762bf535da595c20a6949a705fb3eae",
                "sha256:b6fad0842a02abd270f8b660db082d37d197ab80aa4db6a2ddbfcf472eade9e7",
                "sha256:b7ee33659231c8205bb05559781ac61a325f31b06b917b3e997bea5c2c49ff4d",
                "sha256:cda3a6829e8b5bf6058615e53387430d004590c9b0ad808e53fea5bec35bbe44",
                "sha256:cf373207380e54c42da6c88baf1f7a31c2d9f29b87c9c922d5147d219eed55aa",
                "sha256:ec4d91c9236b0576d9d2b23c7eb85c6a6372b88afe2d0c64681cf11629586f74",
                "sha256:f3b859200c3bc73925b1719ed8b1f6d8d73b6620b42dbc121c4df58423045e34",
                "sha256:f54c90058e3f56e55fa0f699c6f4ceaaa825ea7f17ef2adbf07b2b06b27455e7"
            ],
=======
                "sha256:00b34d4c9ac565b2be553f81f58e5861e51d43af2043ed7cbfe1853ee2f54671",
                "sha256:17223ac9135eab28e874ff1e221810190d109a1abd482451d0776dc388be14de",
                "sha256:176cef33c9ad2a56977efd084646b378e50ab14b43a7c0a16e956bc3e3ec130a",
                "sha256:1a613f43534c9a345cc86fc6531bda477e2473cb876b6e26aee22b8060917069",
                "sha256:337566ce49d7ea7493f95bd6bc89ab08640caa91b6105cea0be57ed026980e74",
                "sha256:41fb6c22cd72ae3db4d98d28dbb768d53397c8fc3cb8ab945fd434e842e622d4",
                "sha256:438d6c314a52d50a9523460024e655a3d27774adde47d72eebccc89dc9eec992",
                "sha256:6fd5d861421c37786b9c1a87dc7b0d8349a426151a461d5724b76c5a07f6ae9b",
                "sha256:7b5ccdc7697ca54351d2965d4241f907d53f26f5288710bed505f8c3776ed235",
                "sha256:7f44c5259f6b2f8b2b6f668dbaa954693a10e97811345c193e46b933c2dd5165",
                "sha256:9439b960b6ecd847557675d130fc3626d762bf535da595c20a6949a705fb3eae",
                "sha256:b6fad0842a02abd270f8b660db082d37d197ab80aa4db6a2ddbfcf472eade9e7",
                "sha256:b7ee33659231c8205bb05559781ac61a325f31b06b917b3e997bea5c2c49ff4d",
                "sha256:cda3a6829e8b5bf6058615e53387430d004590c9b0ad808e53fea5bec35bbe44",
                "sha256:cf373207380e54c42da6c88baf1f7a31c2d9f29b87c9c922d5147d219eed55aa",
                "sha256:ec4d91c9236b0576d9d2b23c7eb85c6a6372b88afe2d0c64681cf11629586f74",
                "sha256:f3b859200c3bc73925b1719ed8b1f6d8d73b6620b42dbc121c4df58423045e34",
                "sha256:f54c90058e3f56e55fa0f699c6f4ceaaa825ea7f17ef2adbf07b2b06b27455e7"
            ],
>>>>>>> 5ec27ac9
            "markers": "python_version >= '3.5'",
            "version": "==1.0.0"
        },
        "google-resumable-media": {
            "hashes": [
                "sha256:dcdab13e95bc534d268f87d5293e482cce5bc86dfce6ca0f2e2e89cbb73ef38c",
                "sha256:ecabcd90d74a6e00331af0c87f500f238c44870d9626e01b385dda3af7b99269"
            ],
<<<<<<< HEAD
            "markers": "python_version >= '2.7' and python_version not in '3.0, 3.1, 3.2, 3.3, 3.4'",
=======
>>>>>>> 5ec27ac9
            "version": "==1.1.0"
        },
        "googleapis-common-protos": {
            "hashes": [
                "sha256:560716c807117394da12cecb0a54da5a451b5cf9866f1d37e9a5e2329a665351",
                "sha256:c8961760f5aad9a711d37b675be103e0cc4e9a39327e0d6d857872f698403e24"
            ],
            "version": "==1.52.0"
        },
        "grpcio": {
            "hashes": [
                "sha256:02a4a637a774382d6ac8e65c0a7af4f7f4b9704c980a0a9f4f7bbc1e97c5b733",
                "sha256:08b6a58c8a83e71af5650f8f879fe14b7b84dce0c4969f3817b42c72989dacf0",
                "sha256:0aeed3558a0eec0b31700af6072f1c90e8fd5701427849e76bc469554a14b4f5",
                "sha256:0cebba3907441d5c620f7b491a780ed155140fbd590da0886ecfb1df6ad947b9",
                "sha256:143b4fe72c01000fc0667bf62ace402a6518939b3511b3c2bec04d44b1d7591c",
                "sha256:21265511880056d19ce4f809ce3fbe2a3fa98ec1fc7167dbdf30a80d3276202e",
                "sha256:289671cfe441069f617bf23c41b1fa07053a31ff64de918d1016ac73adda2f73",
                "sha256:2d5124284f9d29e4f06f674a12ebeb23fc16ce0f96f78a80a6036930642ae5ab",
                "sha256:2f2eabfd514af8945ee415083a0f849eea6cb3af444999453bb6666fadc10f54",
                "sha256:3ac453387add933b6cfbc67cc8635f91ff9895299130fc612c3c4b904e91d82a",
                "sha256:407b4d869ce5c6a20af5b96bb885e3ecaf383e3fb008375919eb26cf8f10d9cd",
                "sha256:4bb771c4c2411196b778871b519c7e12e87f3fa72b0517b22f952c64ead07958",
                "sha256:4cef3eb2df338abd9b6164427ede961d351c6bf39b4a01448a65f9e795f56575",
                "sha256:514b4a6790d6597fc95608f49f2f13fe38329b2058538095f0502b734b98ffd2",
                "sha256:52143467237bfa77331ed1979dc3e203a1c12511ee37b3ddd9ff41b05804fb10",
                "sha256:56e2a985efdba8e2282e856470b684e83a3cadd920f04fcd360b4b826ced0dd3",
                "sha256:592656b10528aa327058d2007f7ab175dc9eb3754b289e24cac36e09129a2f6b",
                "sha256:5b21d3de520a699cb631cfd3a773a57debeb36b131be366bf832153405cc5404",
                "sha256:62ce7e86f11e8c4ff772e63c282fb5a7904274258be0034adf37aa679cf96ba0",
                "sha256:65b06fa2db2edd1b779f9b256e270f7a58d60e40121660d8b5fd6e8b88f122ed",
                "sha256:6a1b5b7e47600edcaeaa42983b1c19e7a5892c6b98bcde32ae2aa509a99e0436",
                "sha256:703da25278ee7318acb766be1c6d3b67d392920d002b2d0304e7f3431b74f6c1",
                "sha256:7744468ee48be3265db798f27e66e118c324d7831a34fd39d5775bcd5a70a2c4",
                "sha256:7c1ea6ea6daa82031af6eb5b7d1ab56b1193840389ea7cf46d80e98636f8aff5",
                "sha256:7d292dabf7ded9c062357f8207e20e94095a397d487ffd25aa213a2c3dff0ab4",
                "sha256:7f727b8b6d9f92fcab19dbc62ec956d8352c6767b97b8ab18754b2dfa84d784f",
                "sha256:7fda62846ef8d86caf06bd1ecfddcae2c7e59479a4ee28808120e170064d36cc",
                "sha256:85e56ab125b35b1373205b3802f58119e70ffedfe0d7e2821999126058f7c44f",
                "sha256:88f2a102cbc67e91f42b4323cec13348bf6255b25f80426088079872bd4f3c5c",
                "sha256:8cf67b8493bff50fa12b4bc30ab40ce1f1f216eb54145962b525852959b0ab3d",
                "sha256:a8c84db387907e8d800c383e4c92f39996343adedf635ae5206a684f94df8311",
                "sha256:abaf30d18874310d4439a23a0afb6e4b5709c4266966401de7c4ae345cc810ee",
                "sha256:affbb739fde390710190e3540acc9f3e65df25bd192cc0aa554f368288ee0ea2",
                "sha256:b412f43c99ca72769306293ba83811b241d41b62ca8f358e47e0fdaf7b6fbbd7",
                "sha256:b581ddb8df619402c377c81f186ad7f5e2726ad9f8d57047144b352f83f37522",
                "sha256:bf7de9e847d2d14a0efcd48b290ee181fdbffb2ae54dfa2ec2a935a093730bac",
                "sha256:c5030be8a60fb18de1fc8d93d130d57e4296c02f229200df814f6578da00429e",
                "sha256:c89510381cbf8c8317e14e747a8b53988ad226f0ed240824064a9297b65f921d",
                "sha256:d386630af995fd4de225d550b6806507ca09f5a650f227fddb29299335cda55e",
                "sha256:d51ddfb3d481a6a3439db09d4b08447fb9f6b60d862ab301238f37bea8f60a6d",
                "sha256:eff55d318a114742ed2a06972f5daacfe3d5ad0c0c0d9146bcaf10acb427e6be",
                "sha256:f2673c51e8535401c68806d331faba614bcff3ee16373481158a2e74f510b7f6",
                "sha256:fa78bd55ec652d4a88ba254c8dae623c9992e2ce647bd17ba1a37ca2b7b42222",
                "sha256:ffec0b854d2ed6ee98776c7168c778cdd18503642a68d36c00ba0f96d4ccff7c"
            ],
            "version": "==1.33.2"
        },
        "gunicorn": {
            "hashes": [
                "sha256:1904bb2b8a43658807108d59c3f3d56c2b6121a701161de0ddf9ad140073c626",
                "sha256:cd4a810dd51bf497552cf3f863b575dabd73d6ad6a91075b65936b151cbf4f9c"
            ],
            "index": "pypi",
            "version": "==20.0.4"
        },
        "httplib2": {
            "hashes": [
                "sha256:8af66c1c52c7ffe1aa5dc4bcd7c769885254b0756e6e69f953c7f0ab49a70ba3",
                "sha256:ca2914b015b6247791c4866782fa6042f495b94401a0f0bd3e1d6e0ba2236782"
            ],
            "version": "==0.18.1"
        },
        "idna": {
            "hashes": [
                "sha256:b307872f855b18632ce0c21c5e45be78c0ea7ae4c15c828c20788b26921eb3f6",
                "sha256:b97d804b1e9b523befed77c48dacec60e6dcb0b5391d57af6a65a312a90648c0"
            ],
            "version": "==2.10"
        },
        "importlib-metadata": {
            "hashes": [
                "sha256:77a540690e24b0305878c37ffd421785a6f7e53c8b5720d211b211de8d0e95da",
                "sha256:cefa1a2f919b866c5beb7c9f7b0ebb4061f30a8a9bf16d609b000e2dfaceb9c3"
            ],
            "index": "pypi",
            "version": "==2.0.0"
        },
        "isodate": {
            "hashes": [
                "sha256:2e364a3d5759479cdb2d37cce6b9376ea504db2ff90252a2e5b7cc89cc9ff2d8",
                "sha256:aa4d33c06640f5352aca96e4b81afd8ab3b47337cc12089822d6f322ac772c81"
            ],
            "version": "==0.6.0"
        },
        "jinja2": {
            "hashes": [
                "sha256:89aab215427ef59c34ad58735269eb58b1a5808103067f7bb9d5836c651b3bb0",
                "sha256:f0a4641d3cf955324a89c04f3d94663aa4d638abe8f733ecd3582848e1c37035"
            ],
            "version": "==2.11.2"
        },
        "jinjasql": {
            "hashes": [
                "sha256:4e105465a748b1468571f40efdfea100886a776d8697ab1497d573a93430ea2a",
                "sha256:5ba8fc1ce0c037da0b3e122d4bbc7b8fd47e1fa73ec72ef72c4c495f81f042a1"
            ],
            "index": "pypi",
            "version": "==0.1.8"
        },
        "jmespath": {
            "hashes": [
                "sha256:b85d0567b8666149a93172712e68920734333c0ce7e89b78b3e987f71e5ed4f9",
                "sha256:cdf6525904cc597730141d61b36f2e4b8ecc257c420fa2f4549bac2c2d0cb72f"
            ],
            "version": "==0.10.0"
        },
        "kafka-python": {
            "hashes": [
                "sha256:04dfe7fea2b63726cd6f3e79a2d86e709d608d74406638c5da33a01d45a9d7e3",
                "sha256:2d92418c7cb1c298fa6c7f0fb3519b520d0d7526ac6cb7ae2a4fc65a51a94b6e"
            ],
            "index": "pypi",
            "version": "==2.0.2"
        },
        "kombu": {
            "hashes": [
                "sha256:be48cdffb54a2194d93ad6533d73f69408486483d189fe9f5990ee24255b0e0a",
                "sha256:ca1b45faac8c0b18493d02a8571792f3c40291cf2bcf1f55afed3d8f3aa7ba74"
            ],
            "index": "pypi",
            "version": "==4.6.11"
        },
        "markupsafe": {
            "hashes": [
                "sha256:00bc623926325b26bb9605ae9eae8a215691f33cae5df11ca5424f06f2d1f473",
                "sha256:09027a7803a62ca78792ad89403b1b7a73a01c8cb65909cd876f7fcebd79b161",
                "sha256:09c4b7f37d6c648cb13f9230d847adf22f8171b1ccc4d5682398e77f40309235",
                "sha256:1027c282dad077d0bae18be6794e6b6b8c91d58ed8a8d89a89d59693b9131db5",
                "sha256:13d3144e1e340870b25e7b10b98d779608c02016d5184cfb9927a9f10c689f42",
                "sha256:24982cc2533820871eba85ba648cd53d8623687ff11cbb805be4ff7b4c971aff",
                "sha256:29872e92839765e546828bb7754a68c418d927cd064fd4708fab9fe9c8bb116b",
                "sha256:43a55c2930bbc139570ac2452adf3d70cdbb3cfe5912c71cdce1c2c6bbd9c5d1",
                "sha256:46c99d2de99945ec5cb54f23c8cd5689f6d7177305ebff350a58ce5f8de1669e",
                "sha256:500d4957e52ddc3351cabf489e79c91c17f6e0899158447047588650b5e69183",
                "sha256:535f6fc4d397c1563d08b88e485c3496cf5784e927af890fb3c3aac7f933ec66",
                "sha256:596510de112c685489095da617b5bcbbac7dd6384aeebeda4df6025d0256a81b",
                "sha256:62fe6c95e3ec8a7fad637b7f3d372c15ec1caa01ab47926cfdf7a75b40e0eac1",
                "sha256:6788b695d50a51edb699cb55e35487e430fa21f1ed838122d722e0ff0ac5ba15",
                "sha256:6dd73240d2af64df90aa7c4e7481e23825ea70af4b4922f8ede5b9e35f78a3b1",
                "sha256:717ba8fe3ae9cc0006d7c451f0bb265ee07739daf76355d06366154ee68d221e",
                "sha256:79855e1c5b8da654cf486b830bd42c06e8780cea587384cf6545b7d9ac013a0b",
                "sha256:7c1699dfe0cf8ff607dbdcc1e9b9af1755371f92a68f706051cc8c37d447c905",
                "sha256:88e5fcfb52ee7b911e8bb6d6aa2fd21fbecc674eadd44118a9cc3863f938e735",
                "sha256:8defac2f2ccd6805ebf65f5eeb132adcf2ab57aa11fdf4c0dd5169a004710e7d",
                "sha256:98c7086708b163d425c67c7a91bad6e466bb99d797aa64f965e9d25c12111a5e",
                "sha256:9add70b36c5666a2ed02b43b335fe19002ee5235efd4b8a89bfcf9005bebac0d",
                "sha256:9bf40443012702a1d2070043cb6291650a0841ece432556f784f004937f0f32c",
                "sha256:ade5e387d2ad0d7ebf59146cc00c8044acbd863725f887353a10df825fc8ae21",
                "sha256:b00c1de48212e4cc9603895652c5c410df699856a2853135b3967591e4beebc2",
                "sha256:b1282f8c00509d99fef04d8ba936b156d419be841854fe901d8ae224c59f0be5",
                "sha256:b2051432115498d3562c084a49bba65d97cf251f5a331c64a12ee7e04dacc51b",
                "sha256:ba59edeaa2fc6114428f1637ffff42da1e311e29382d81b339c1817d37ec93c6",
                "sha256:c8716a48d94b06bb3b2524c2b77e055fb313aeb4ea620c8dd03a105574ba704f",
                "sha256:cd5df75523866410809ca100dc9681e301e3c27567cf498077e8551b6d20e42f",
                "sha256:cdb132fc825c38e1aeec2c8aa9338310d29d337bebbd7baa06889d09a60a1fa2",
                "sha256:e249096428b3ae81b08327a63a485ad0878de3fb939049038579ac0ef61e17e7",
                "sha256:e8313f01ba26fbbe36c7be1966a7b7424942f670f38e666995b88d012765b9be"
            ],
            "version": "==1.1.1"
        },
        "mccabe": {
            "hashes": [
                "sha256:ab8a6258860da4b6677da4bd2fe5dc2c659cff31b3ee4f7f5d64e79735b80d42",
                "sha256:dd8d182285a0fe56bace7f45b5e7d1a6ebcbf524e8f3bd87eb0f125271b8831f"
            ],
            "version": "==0.6.1"
        },
        "msrest": {
            "hashes": [
                "sha256:55f8c3940bc5dc609f8cf9fcd639444716cc212a943606756272e0d0017bbb5b",
                "sha256:87aa64948c3ef3dbf6f6956d2240493e68d714e4621b92b65b3c4d5808297929"
            ],
            "version": "==0.6.19"
        },
        "msrestazure": {
            "hashes": [
                "sha256:3de50f56147ef529b31e099a982496690468ecef33f0544cb0fa0cfe1e1de5b9",
                "sha256:a06f0dabc9a6f5efe3b6add4bd8fb623aeadacf816b7a35b0f89107e0544d189"
            ],
            "version": "==0.6.4"
        },
        "numpy": {
            "hashes": [
<<<<<<< HEAD
                "sha256:08308c38e44cc926bdfce99498b21eec1f848d24c302519e64203a8da99a97db",
                "sha256:09c12096d843b90eafd01ea1b3307e78ddd47a55855ad402b157b6c4862197ce",
                "sha256:13d166f77d6dc02c0a73c1101dd87fdf01339febec1030bd810dcd53fff3b0f1",
                "sha256:141ec3a3300ab89c7f2b0775289954d193cc8edb621ea05f99db9cb181530512",
                "sha256:16c1b388cc31a9baa06d91a19366fb99ddbe1c7b205293ed072211ee5bac1ed2",
                "sha256:18bed2bcb39e3f758296584337966e68d2d5ba6aab7e038688ad53c8f889f757",
                "sha256:1aeef46a13e51931c0b1cf8ae1168b4a55ecd282e6688fdb0a948cc5a1d5afb9",
                "sha256:27d3f3b9e3406579a8af3a9f262f5339005dd25e0ecf3cf1559ff8a49ed5cbf2",
                "sha256:2a2740aa9733d2e5b2dfb33639d98a64c3b0f24765fed86b0fd2aec07f6a0a08",
                "sha256:4377e10b874e653fe96985c05feed2225c912e328c8a26541f7fc600fb9c637b",
                "sha256:448ebb1b3bf64c0267d6b09a7cba26b5ae61b6d2dbabff7c91b660c7eccf2bdb",
                "sha256:50e86c076611212ca62e5a59f518edafe0c0730f7d9195fec718da1a5c2bb1fc",
                "sha256:5734bdc0342aba9dfc6f04920988140fb41234db42381cf7ccba64169f9fe7ac",
                "sha256:64324f64f90a9e4ef732be0928be853eee378fd6a01be21a0a8469c4f2682c83",
                "sha256:6ae6c680f3ebf1cf7ad1d7748868b39d9f900836df774c453c11c5440bc15b36",
                "sha256:6d7593a705d662be5bfe24111af14763016765f43cb6923ed86223f965f52387",
                "sha256:8cac8790a6b1ddf88640a9267ee67b1aee7a57dfa2d2dd33999d080bc8ee3a0f",
                "sha256:8ece138c3a16db8c1ad38f52eb32be6086cc72f403150a79336eb2045723a1ad",
                "sha256:9eeb7d1d04b117ac0d38719915ae169aa6b61fca227b0b7d198d43728f0c879c",
                "sha256:a09f98011236a419ee3f49cedc9ef27d7a1651df07810ae430a6b06576e0b414",
                "sha256:a5d897c14513590a85774180be713f692df6fa8ecf6483e561a6d47309566f37",
                "sha256:ad6f2ff5b1989a4899bf89800a671d71b1612e5ff40866d1f4d8bcf48d4e5764",
                "sha256:c42c4b73121caf0ed6cd795512c9c09c52a7287b04d105d112068c1736d7c753",
                "sha256:cb1017eec5257e9ac6209ac172058c430e834d5d2bc21961dceeb79d111e5909",
                "sha256:d6c7bb82883680e168b55b49c70af29b84b84abb161cbac2800e8fcb6f2109b6",
                "sha256:e452dc66e08a4ce642a961f134814258a082832c78c90351b75c41ad16f79f63",
                "sha256:e5b6ed0f0b42317050c88022349d994fe72bfe35f5908617512cd8c8ef9da2a9",
                "sha256:e9b30d4bd69498fc0c3fe9db5f62fffbb06b8eb9321f92cc970f2969be5e3949",
                "sha256:ec149b90019852266fec2341ce1db513b843e496d5a8e8cdb5ced1923a92faab",
                "sha256:edb01671b3caae1ca00881686003d16c2209e07b7ef8b7639f1867852b948f7c",
                "sha256:f0d3929fe88ee1c155129ecd82f981b8856c5d97bcb0d5f23e9b4242e79d1de3",
                "sha256:f29454410db6ef8126c83bd3c968d143304633d45dc57b51252afbd79d700893",
                "sha256:fe45becb4c2f72a0907c1d0246ea6449fe7a9e2293bb0e11c4e9a32bb0930a15",
                "sha256:fedbd128668ead37f33917820b704784aff695e0019309ad446a6d0b065b57e4"
            ],
            "markers": "python_version >= '3.6'",
            "version": "==1.19.4"
=======
                "sha256:0ee77786eebbfa37f2141fd106b549d37c89207a0d01d8852fde1c82e9bfc0e7",
                "sha256:199bebc296bd8a5fc31c16f256ac873dd4d5b4928dfd50e6c4995570fc71a8f3",
                "sha256:1a307bdd3dd444b1d0daa356b5f4c7de2e24d63bdc33ea13ff718b8ec4c6a268",
                "sha256:1ea7e859f16e72ab81ef20aae69216cfea870676347510da9244805ff9670170",
                "sha256:271139653e8b7a046d11a78c0d33bafbddd5c443a5b9119618d0652a4eb3a09f",
                "sha256:35bf5316af8dc7c7db1ad45bec603e5fb28671beb98ebd1d65e8059efcfd3b72",
                "sha256:463792a249a81b9eb2b63676347f996d3f0082c2666fd0604f4180d2e5445996",
                "sha256:50d3513469acf5b2c0406e822d3f314d7ac5788c2b438c24e5dd54d5a81ef522",
                "sha256:50f68ebc439821b826823a8da6caa79cd080dee2a6d5ab9f1163465a060495ed",
                "sha256:51e8d2ae7c7e985c7bebf218e56f72fa93c900ad0c8a7d9fbbbf362f45710f69",
                "sha256:522053b731e11329dd52d258ddf7de5288cae7418b55e4b7d32f0b7e31787e9d",
                "sha256:5ea4401ada0d3988c263df85feb33818dc995abc85b8125f6ccb762009e7bc68",
                "sha256:604d2e5a31482a3ad2c88206efd43d6fcf666ada1f3188fd779b4917e49b7a98",
                "sha256:6ff88bcf1872b79002569c63fe26cd2cda614e573c553c4d5b814fb5eb3d2822",
                "sha256:7197ee0a25629ed782c7bd01871ee40702ffeef35bc48004bc2fdcc71e29ba9d",
                "sha256:741d95eb2b505bb7a99fbf4be05fa69f466e240c2b4f2d3ddead4f1b5f82a5a5",
                "sha256:83af653bb92d1e248ccf5fdb05ccc934c14b936bcfe9b917dc180d3f00250ac6",
                "sha256:8802d23e4895e0c65e418abe67cdf518aa5cbb976d97f42fd591f921d6dffad0",
                "sha256:8edc4d687a74d0a5f8b9b26532e860f4f85f56c400b3a98899fc44acb5e27add",
                "sha256:942d2cdcb362739908c26ce8dd88db6e139d3fa829dd7452dd9ff02cba6b58b2",
                "sha256:9a0669787ba8c9d3bb5de5d9429208882fb47764aa79123af25c5edc4f5966b9",
                "sha256:9d08d84bb4128abb9fbd9f073e5c69f70e5dab991a9c42e5b4081ea5b01b5db0",
                "sha256:9f7f56b5e85b08774939622b7d45a5d00ff511466522c44fc0756ac7692c00f2",
                "sha256:a2daea1cba83210c620e359de2861316f49cc7aea8e9a6979d6cb2ddab6dda8c",
                "sha256:b9074d062d30c2779d8af587924f178a539edde5285d961d2dfbecbac9c4c931",
                "sha256:c4aa79993f5d856765819a3651117520e41ac3f89c3fc1cb6dee11aa562df6da",
                "sha256:d78294f1c20f366cde8a75167f822538a7252b6e8b9d6dbfb3bdab34e7c1929e",
                "sha256:dfdc8b53aa9838b9d44ed785431ca47aa3efaa51d0d5dd9c412ab5247151a7c4",
                "sha256:dffed17848e8b968d8d3692604e61881aa6ef1f8074c99e81647ac84f6038535",
                "sha256:e080087148fd70469aade2abfeadee194357defd759f9b59b349c6192aba994c",
                "sha256:e983cbabe10a8989333684c98fdc5dd2f28b236216981e0c26ed359aaa676772",
                "sha256:ea6171d2d8d648dee717457d0f75db49ad8c2f13100680e284d7becf3dc311a6",
                "sha256:eefc13863bf01583a85e8c1121a901cc7cb8f059b960c4eba30901e2e6aba95f",
                "sha256:efd656893171bbf1331beca4ec9f2e74358fc732a2084f664fd149cc4b3441d2"
            ],
            "version": "==1.19.3"
>>>>>>> 5ec27ac9
        },
        "oauthlib": {
            "hashes": [
                "sha256:bee41cc35fcca6e988463cacc3bcb8a96224f470ca547e697b604cc697b2f889",
                "sha256:df884cd6cbe20e32633f1db1072e9356f53638e4361bef4e8b03c9127c9328ea"
            ],
            "version": "==3.1.0"
        },
        "ordered-set": {
            "hashes": [
                "sha256:ba93b2df055bca202116ec44b9bead3df33ea63a7d5827ff8e16738b97f33a95"
            ],
            "version": "==4.0.2"
        },
        "packaging": {
            "hashes": [
                "sha256:4357f74f47b9c12db93624a82154e9b120fa8293699949152b22065d556079f8",
                "sha256:998416ba6962ae7fbd6596850b80e17859a5753ba17c32284f67bfff33784181"
            ],
            "version": "==20.4"
        },
        "pandas": {
            "hashes": [
<<<<<<< HEAD
                "sha256:09e0503758ad61afe81c9069505f8cb8c1e36ea8cc1e6826a95823ef5b327daf",
                "sha256:0a11a6290ef3667575cbd4785a1b62d658c25a2fd70a5adedba32e156a8f1773",
                "sha256:0d9a38a59242a2f6298fff45d09768b78b6eb0c52af5919ea9e45965d7ba56d9",
                "sha256:112c5ba0f9ea0f60b2cc38c25f87ca1d5ca10f71efbee8e0f1bee9cf584ed5d5",
                "sha256:185cf8c8f38b169dbf7001e1a88c511f653fbb9dfa3e048f5e19c38049e991dc",
                "sha256:3aa8e10768c730cc1b610aca688f588831fa70b65a26cb549fbb9f35049a05e0",
                "sha256:41746d520f2b50409dffdba29a15c42caa7babae15616bcf80800d8cfcae3d3e",
                "sha256:43cea38cbcadb900829858884f49745eb1f42f92609d368cabcc674b03e90efc",
                "sha256:5378f58172bd63d8c16dd5d008d7dcdd55bf803fcdbe7da2dcb65dbbf322f05b",
                "sha256:54404abb1cd3f89d01f1fb5350607815326790efb4789be60508f458cdd5ccbf",
                "sha256:5dac3aeaac5feb1016e94bde851eb2012d1733a222b8afa788202b836c97dad5",
                "sha256:5fdb2a61e477ce58d3f1fdf2470ee142d9f0dde4969032edaf0b8f1a9dafeaa2",
                "sha256:6613c7815ee0b20222178ad32ec144061cb07e6a746970c9160af1ebe3ad43b4",
                "sha256:6d2b5b58e7df46b2c010ec78d7fb9ab20abf1d306d0614d3432e7478993fbdb0",
                "sha256:8a5d7e57b9df2c0a9a202840b2881bb1f7a648eba12dd2d919ac07a33a36a97f",
                "sha256:8b4c2055ebd6e497e5ecc06efa5b8aa76f59d15233356eb10dad22a03b757805",
                "sha256:a15653480e5b92ee376f8458197a58cca89a6e95d12cccb4c2d933df5cecc63f",
                "sha256:a7d2547b601ecc9a53fd41561de49a43d2231728ad65c7713d6b616cd02ddbed",
                "sha256:a979d0404b135c63954dea79e6246c45dd45371a88631cdbb4877d844e6de3b6",
                "sha256:b1f8111635700de7ac350b639e7e452b06fc541a328cf6193cf8fc638804bab8",
                "sha256:c5a3597880a7a29a31ebd39b73b2c824316ae63a05c3c8a5ce2aea3fc68afe35",
                "sha256:c681e8fcc47a767bf868341d8f0d76923733cbdcabd6ec3a3560695c69f14a1e",
                "sha256:cf135a08f306ebbcfea6da8bf775217613917be23e5074c69215b91e180caab4",
                "sha256:e2b8557fe6d0a18db4d61c028c6af61bfed44ef90e419ed6fadbdc079eba141e"
            ],
            "index": "pypi",
            "version": "==1.1.4"
=======
                "sha256:11c284769f41e95f7d16a327eb555989c5f29418aad075fa80c97ef3aa8fb885",
                "sha256:147162568b1242355290341baf281926cfac66ada07e634f3fc521ac967e4653",
                "sha256:206d7c3e5356dcadf082e64dc25c24bc8541718045826074f96346e9d6d05a20",
                "sha256:24f61f40febe47edac271eda45d683e42838b7db2bd0f82574d9800259d2b182",
                "sha256:2999adc6736f8cb4c69d65a6e2b25a11bcb395da5b048342b8e4d6fe055e57ae",
                "sha256:3a038cd5da602b955d335aa80cbaa0e5774f68501ff47b9c21509906981478da",
                "sha256:427be9938b2f79ab298de84f87693914cda238a27cf10580da96caf3dff64115",
                "sha256:54f5f564058b0280d588c3758abde82e280702c440db5faf0c686b80336096f9",
                "sha256:5a8a84b75ca3a29bb4263b35d5ed9fcaae2b062f014feed8c5daa897339c7d85",
                "sha256:84a4ffe668df357e31f98c829536e3a7142c3036c82f996e639f644c5d32eda1",
                "sha256:882012763668af54b48f1412bab95c5cc0a7ccce5a2a8221cfc3839a6e3394ef",
                "sha256:920d30fdff65a079f071db635d282b4f583c2b26f2b58d5dca218aac7c59974d",
                "sha256:a605054fbca71ed1d08bb2aef6f73c84a579bbac956bfe8f9718d5e84cb41248",
                "sha256:b026e913d88fad3a74eea8ed5a5f98e8823080ea02f8d9bb0ec19e92552daad6",
                "sha256:b11b496c317dbe007898de699fd59eaf687d0fe8c1b7dad109db6010155d28ae",
                "sha256:babbeda2f83b0686c9ad38d93b10516e68cdcd5771007eb80a763e98aaf44613",
                "sha256:c22e40f1b4d162ca18eb6b2c572e63eef220dbc9cc3de0241cefb77972621bb7",
                "sha256:ca31ac8578d48da354cf66a473d4d5ff99277ca71d321dc7ea4e6fad3c6bb0fd",
                "sha256:ca71a5aa9eeb3ef5b31feca7d9b6369d6b3d0b2e9c85d7a89abe3ecb013f1e86",
                "sha256:d6b1f9d506dc23da2915bcae5c5968990049c9cec44108bd9855d2c7c89d91dc",
                "sha256:d89dbc58aec1544722a8d5046f880b597c497ef8a82c5fe695b4b2effafac5ec",
                "sha256:df43ea0e9fd9f9672b0de9cac26d01255ad50481994bf3cb4687c21eec2d7bbc",
                "sha256:f4cb8252ae71f093f4a6b847adf0bc9330f109c48f08363c2071f189f1c89c87",
                "sha256:fd6f05b6101d0e76f3e5c26a47be5be7be96ed84ef3981dc1852e76898e73594"
            ],
            "index": "pypi",
            "version": "==1.1.3"
>>>>>>> 5ec27ac9
        },
        "pint": {
            "hashes": [
                "sha256:63ccb7153754923fd95477be69dcf8d7d0764ec2ebb3f6945f920c31fdf13392",
                "sha256:d43a2e9ae003164978b60fdf8cd920d8581e1a5991df8dded29b00f4850ec83a"
            ],
            "index": "pypi",
            "version": "==0.16.1"
        },
        "presto-python-client": {
            "hashes": [
                "sha256:0f50fce9eb6577e707103e1caf86e184b5cfd2453b6a16c57c5e3bcd99fd33d2",
                "sha256:f8fbf6c30a247e951b2bcd95aa80e5231dbc20bb43a7ab5b75ce66eda23485d0"
            ],
            "index": "pypi",
            "version": "==0.7.0"
        },
        "prometheus-client": {
            "hashes": [
                "sha256:983c7ac4b47478720db338f1491ef67a100b474e3bc7dafcbaefb7d0b8f9b01c",
                "sha256:c6e6b706833a6bd1fd51711299edee907857be10ece535126a158f911ee80915"
            ],
            "index": "pypi",
            "version": "==0.8.0"
        },
        "proto-plus": {
            "hashes": [
                "sha256:416a0f13987789333cd8760a0ee998f8eccd6d7165ee9f283d64ca2de3e8774d"
            ],
            "version": "==1.11.0"
        },
        "protobuf": {
            "hashes": [
                "sha256:0bba42f439bf45c0f600c3c5993666fcb88e8441d011fad80a11df6f324eef33",
                "sha256:1e834076dfef9e585815757a2c7e4560c7ccc5962b9d09f831214c693a91b463",
                "sha256:339c3a003e3c797bc84499fa32e0aac83c768e67b3de4a5d7a5a9aa3b0da634c",
                "sha256:361acd76f0ad38c6e38f14d08775514fbd241316cce08deb2ce914c7dfa1184a",
                "sha256:3dee442884a18c16d023e52e32dd34a8930a889e511af493f6dc7d4d9bf12e4f",
                "sha256:4d1174c9ed303070ad59553f435846a2f877598f59f9afc1b89757bdf846f2a7",
                "sha256:5db9d3e12b6ede5e601b8d8684a7f9d90581882925c96acf8495957b4f1b204b",
                "sha256:6a82e0c8bb2bf58f606040cc5814e07715b2094caeba281e2e7d0b0e2e397db5",
                "sha256:8c35bcbed1c0d29b127c886790e9d37e845ffc2725cc1db4bd06d70f4e8359f4",
                "sha256:91c2d897da84c62816e2f473ece60ebfeab024a16c1751aaf31100127ccd93ec",
                "sha256:9c2e63c1743cba12737169c447374fab3dfeb18111a460a8c1a000e35836b18c",
                "sha256:9edfdc679a3669988ec55a989ff62449f670dfa7018df6ad7f04e8dbacb10630",
                "sha256:c0c5ab9c4b1eac0a9b838f1e46038c3175a95b0f2d944385884af72876bd6bc7",
                "sha256:c8abd7605185836f6f11f97b21200f8a864f9cb078a193fe3c9e235711d3ff1e",
                "sha256:d69697acac76d9f250ab745b46c725edf3e98ac24763990b24d58c16c642947a",
                "sha256:df3932e1834a64b46ebc262e951cd82c3cf0fa936a154f0a42231140d8237060",
                "sha256:e7662437ca1e0c51b93cadb988f9b353fa6b8013c0385d63a70c8a77d84da5f9",
                "sha256:f68eb9d03c7d84bd01c790948320b768de8559761897763731294e3bc316decb"
            ],
            "version": "==3.13.0"
        },
        "psutil": {
            "hashes": [
                "sha256:01bc82813fbc3ea304914581954979e637bcc7084e59ac904d870d6eb8bb2bc7",
                "sha256:1cd6a0c9fb35ece2ccf2d1dd733c1e165b342604c67454fd56a4c12e0a106787",
                "sha256:2cb55ef9591b03ef0104bedf67cc4edb38a3edf015cf8cf24007b99cb8497542",
                "sha256:56c85120fa173a5d2ad1d15a0c6e0ae62b388bfb956bb036ac231fbdaf9e4c22",
                "sha256:5d9106ff5ec2712e2f659ebbd112967f44e7d33f40ba40530c485cc5904360b8",
                "sha256:6a3e1fd2800ca45083d976b5478a2402dd62afdfb719b30ca46cd28bb25a2eb4",
                "sha256:ade6af32eb80a536eff162d799e31b7ef92ddcda707c27bbd077238065018df4",
                "sha256:af73f7bcebdc538eda9cc81d19db1db7bf26f103f91081d780bbacfcb620dee2",
                "sha256:e02c31b2990dcd2431f4524b93491941df39f99619b0d312dfe1d4d530b08b4b",
                "sha256:fa38ac15dbf161ab1e941ff4ce39abd64b53fec5ddf60c23290daed2bc7d1157",
                "sha256:fbcac492cb082fa38d88587d75feb90785d05d7e12d4565cbf1ecc727aff71b7"
            ],
            "index": "pypi",
            "version": "==5.7.3"
        },
        "psycopg2-binary": {
            "hashes": [
                "sha256:0deac2af1a587ae12836aa07970f5cb91964f05a7c6cdb69d8425ff4c15d4e2c",
                "sha256:0e4dc3d5996760104746e6cfcdb519d9d2cd27c738296525d5867ea695774e67",
                "sha256:11b9c0ebce097180129e422379b824ae21c8f2a6596b159c7659e2e5a00e1aa0",
                "sha256:1fabed9ea2acc4efe4671b92c669a213db744d2af8a9fc5d69a8e9bc14b7a9db",
                "sha256:2dac98e85565d5688e8ab7bdea5446674a83a3945a8f416ad0110018d1501b94",
                "sha256:42ec1035841b389e8cc3692277a0bd81cdfe0b65d575a2c8862cec7a80e62e52",
                "sha256:6a32f3a4cb2f6e1a0b15215f448e8ce2da192fd4ff35084d80d5e39da683e79b",
                "sha256:7312e931b90fe14f925729cde58022f5d034241918a5c4f9797cac62f6b3a9dd",
                "sha256:7d92a09b788cbb1aec325af5fcba9fed7203897bbd9269d5691bb1e3bce29550",
                "sha256:833709a5c66ca52f1d21d41865a637223b368c0ee76ea54ca5bad6f2526c7679",
                "sha256:89705f45ce07b2dfa806ee84439ec67c5d9a0ef20154e0e475e2b2ed392a5b83",
                "sha256:8cd0fb36c7412996859cb4606a35969dd01f4ea34d9812a141cd920c3b18be77",
                "sha256:950bc22bb56ee6ff142a2cb9ee980b571dd0912b0334aa3fe0fe3788d860bea2",
                "sha256:a0c50db33c32594305b0ef9abc0cb7db13de7621d2cadf8392a1d9b3c437ef77",
                "sha256:a0eb43a07386c3f1f1ebb4dc7aafb13f67188eab896e7397aa1ee95a9c884eb2",
                "sha256:aaa4213c862f0ef00022751161df35804127b78adf4a2755b9f991a507e425fd",
                "sha256:ac0c682111fbf404525dfc0f18a8b5f11be52657d4f96e9fcb75daf4f3984859",
                "sha256:ad20d2eb875aaa1ea6d0f2916949f5c08a19c74d05b16ce6ebf6d24f2c9f75d1",
                "sha256:b4afc542c0ac0db720cf516dd20c0846f71c248d2b3d21013aa0d4ef9c71ca25",
                "sha256:b8a3715b3c4e604bcc94c90a825cd7f5635417453b253499664f784fc4da0152",
                "sha256:ba28584e6bca48c59eecbf7efb1576ca214b47f05194646b081717fa628dfddf",
                "sha256:ba381aec3a5dc29634f20692349d73f2d21f17653bda1decf0b52b11d694541f",
                "sha256:bd1be66dde2b82f80afb9459fc618216753f67109b859a361cf7def5c7968729",
                "sha256:c2507d796fca339c8fb03216364cca68d87e037c1f774977c8fc377627d01c71",
                "sha256:cec7e622ebc545dbb4564e483dd20e4e404da17ae07e06f3e780b2dacd5cee66",
                "sha256:d14b140a4439d816e3b1229a4a525df917d6ea22a0771a2a78332273fd9528a4",
                "sha256:d1b4ab59e02d9008efe10ceabd0b31e79519da6fb67f7d8e8977118832d0f449",
                "sha256:d5227b229005a696cc67676e24c214740efd90b148de5733419ac9aaba3773da",
                "sha256:e1f57aa70d3f7cc6947fd88636a481638263ba04a742b4a37dd25c373e41491a",
                "sha256:e74a55f6bad0e7d3968399deb50f61f4db1926acf4a6d83beaaa7df986f48b1c",
                "sha256:e82aba2188b9ba309fd8e271702bd0d0fc9148ae3150532bbb474f4590039ffb",
                "sha256:ee69dad2c7155756ad114c02db06002f4cded41132cc51378e57aad79cc8e4f4",
                "sha256:f5ab93a2cb2d8338b1674be43b442a7f544a0971da062a5da774ed40587f18f5"
            ],
            "version": "==2.8.6"
        },
        "pyarrow": {
            "hashes": [
                "sha256:00d8fb8a9b2d9bb2f0ced2765b62c5d72689eed06c47315bca004584b0ccda60",
                "sha256:0b358773eb9fb1b31c8217c6c8c0b4681c3dff80562dc23ad5b379f0279dad69",
                "sha256:0bf43e520c33ceb1dd47263a5326830fca65f18d827f7f7b8fe7e64fc4364d88",
                "sha256:0db5156a66615591a4a8c66a9a30890a364a259de8d2a6ccb873c7d1740e6c75",
                "sha256:1000e491e9a539588ec33a2c2603cf05f1d4629aef375345bfd64f2ab7bc8529",
                "sha256:14b02a629986c25e045f81771799e07a8bb3f339898c111314066436769a3dd4",
                "sha256:16ec87163a2fb4abd48bf79cbdf70a7455faa83740e067c2280cfa45a63ed1f3",
                "sha256:3e33e9003794c9062f4c963a10f2a0d787b83d4d1a517a375294f2293180b778",
                "sha256:652c5dff97624375ed0f97cc8ad6f88ee01953f15c17083917735de171f03fe0",
                "sha256:6afc71cc9c234f3cdbe971297468755ec3392966cb19d3a6caf42fd7dbc6aaa9",
                "sha256:916b593a24f2812b9a75adef1143b1dd89d799e1803282fea2829c5dc0b828ea",
                "sha256:9a8d3c6baa6e159017d97e8a028ae9eaa2811d8f1ab3d22710c04dcddc0dd7a1",
                "sha256:9f4ba9ab479c0172e532f5d73c68e30a31c16b01e09bb21eba9201561231f722",
                "sha256:acdd18fd83c0be0b53a8e734c0a650fb27bbf4e7d96a8f7eb0a7506ea58bd594",
                "sha256:bc8c3713086e4a137b3fda4b149440458b1b0bd72f67b1afa2c7068df1edc060",
                "sha256:c801e59ec4e8d9d871e299726a528c3ba3139f2ce2d9cdab101f8483c52eec7c",
                "sha256:ccff3a72f70ebfcc002bf75f5ad1248065e5c9c14e0dcfa599a438ea221c5658",
                "sha256:ce0462cec7f81c4ff87ce1a95c82a8d467606dce6c72e92906ac251c6115f32b",
                "sha256:cf9bf10daadbbf1a360ac1c7dab0b4f8381d81a3f452737bd6ed310d57a88be8",
                "sha256:dc0d04c42632e65c4fcbe2f82c70109c5f347652844ead285bc1285dc3a67660",
                "sha256:dd661b6598ce566c6f41d31cc1fc4482308613c2c0c808bd8db33b0643192f84",
                "sha256:eb05038b750a6e16a9680f9d2c40d050796284ea1f94690da8f4f28805af0495",
                "sha256:fb69672e69e1b752744ee1e236fdf03aad78ffec905fc5c19adbaf88bac4d0fd",
                "sha256:ffb306951b5925a0638dc2ef1ab7ce8033f39e5b4e0fef5787b91ef4fa7da19d"
            ],
            "index": "pypi",
            "version": "==2.0.0"
        },
        "pyasn1": {
            "hashes": [
                "sha256:39c7e2ec30515947ff4e87fb6f456dfc6e84857d34be479c9d4a4ba4bf46aa5d",
                "sha256:aef77c9fb94a3ac588e87841208bdec464471d9871bd5050a287cc9a475cd0ba"
            ],
            "version": "==0.4.8"
        },
        "pyasn1-modules": {
            "hashes": [
                "sha256:905f84c712230b2c592c19470d3ca8d552de726050d1d1716282a1f6146be65e",
                "sha256:a50b808ffeb97cb3601dd25981f6b016cbb3d31fbf57a8b8a87428e6158d0c74"
            ],
            "version": "==0.2.8"
        },
        "pycodestyle": {
            "hashes": [
                "sha256:2295e7b2f6b5bd100585ebcb1f616591b652db8a741695b3d8f5d28bdc934367",
                "sha256:c58a7d2815e0e8d7972bf1803331fb0152f867bd89adf8a01dfd55085434192e"
            ],
            "version": "==2.6.0"
        },
        "pycparser": {
            "hashes": [
                "sha256:2d475327684562c3a96cc71adf7dc8c4f0565175cf86b6d7a404ff4c771f15f0",
                "sha256:7582ad22678f0fcd81102833f60ef8d0e57288b6b5fb00323d101be910e35705"
            ],
            "version": "==2.20"
        },
        "pyflakes": {
            "hashes": [
                "sha256:0d94e0e05a19e57a99444b6ddcf9a6eb2e5c68d3ca1e98e90707af8152c90a92",
                "sha256:35b2d75ee967ea93b55750aa9edbbf72813e06a66ba54438df2cfac9e3c27fc8"
            ],
            "version": "==2.2.0"
        },
        "pyjwt": {
            "hashes": [
                "sha256:5c6eca3c2940464d106b99ba83b00c6add741c9becaec087fb7ccdefea71350e",
                "sha256:8d59a976fb773f3e6a39c85636357c4f0e242707394cadadd9814f5cbaa20e96"
            ],
            "version": "==1.7.1"
        },
        "pyparsing": {
            "hashes": [
                "sha256:c203ec8783bf771a155b207279b9bccb8dea02d8f0c9e5f8ead507bc3246ecc1",
                "sha256:ef9d7589ef3c200abe66653d3f1ab1033c3c419ae9b9bdb1240a85b024efc88b"
            ],
            "version": "==2.4.7"
        },
        "python-dateutil": {
            "hashes": [
                "sha256:73ebfe9dbf22e832286dafa60473e4cd239f8592f699aa5adaf10050e6e1823c",
                "sha256:75bb3f31ea686f1197762692a9ee6a7550b59fc6ca3a1f4b5d7e32fb98e2da2a"
            ],
            "index": "pypi",
            "version": "==2.8.1"
        },
        "pytz": {
            "hashes": [
                "sha256:3e6b7dd2d1e0a59084bcee14a17af60c5c562cdc16d828e8eba2e683d3a7e268",
                "sha256:5c55e189b682d420be27c6995ba6edce0c0a77dd67bfbe2ae6607134d5851ffd"
            ],
            "index": "pypi",
            "version": "==2020.4"
        },
        "querystring-parser": {
            "hashes": [
                "sha256:644fce1cffe0530453b43a83a38094dbe422ccba8c9b2f2a1c00280e14ca8a62",
                "sha256:d2fa90765eaf0de96c8b087872991a10238e89ba015ae59fedfed6bd61c242a0"
            ],
            "index": "pypi",
            "version": "==1.2.4"
        },
        "redis": {
            "hashes": [
                "sha256:0e7e0cfca8660dea8b7d5cd8c4f6c5e29e11f31158c0b0ae91a397f00e5a05a2",
                "sha256:432b788c4530cfe16d8d943a09d40ca6c16149727e4afe8c2c9d5580c59d9f24"
            ],
            "version": "==3.5.3"
        },
        "requests": {
            "hashes": [
                "sha256:b3559a131db72c33ee969480840fff4bb6dd111de7dd27c8ee1f820f4f00231b",
                "sha256:fe75cc94a9443b9246fc7049224f75604b113c36acb93f87b80ed42c44cbb898"
            ],
            "index": "pypi",
            "version": "==2.24.0"
        },
        "requests-oauthlib": {
            "hashes": [
                "sha256:7f71572defaecd16372f9006f33c2ec8c077c3cfa6f5911a9a90202beb513f3d",
                "sha256:b4261601a71fd721a8bd6d7aa1cc1d6a8a93b4a9f5e96626f8e4d91e8beeaa6a"
            ],
            "version": "==1.3.0"
        },
        "rsa": {
            "hashes": [
                "sha256:109ea5a66744dd859bf16fe904b8d8b627adafb9408753161e766a92e7d681fa",
                "sha256:6166864e23d6b5195a5cfed6cd9fed0fe774e226d8f854fcb23b7bbef0350233"
            ],
            "markers": "python_version >= '3.5'",
            "version": "==4.6"
        },
        "s3transfer": {
            "hashes": [
                "sha256:2482b4259524933a022d59da830f51bd746db62f047d6eb213f2f8855dcb8a13",
                "sha256:921a37e2aefc64145e7b73d50c71bb4f26f46e4c9f414dc648c6245ff92cf7db"
            ],
            "version": "==0.3.3"
        },
        "sentry-sdk": {
            "hashes": [
                "sha256:0eea248408d36e8e7037c7b73827bea20b13a4375bf1719c406cae6fcbc094e3",
                "sha256:5cf36eb6b1dc62d55f3c64289792cbaebc8ffa5a9da14474f49b46d20caa7fc8"
            ],
            "index": "pypi",
            "version": "==0.19.1"
        },
        "six": {
            "hashes": [
                "sha256:30639c035cdb23534cd4aa2dd52c3bf48f06e5f4a941509c8bafd8ce11080259",
                "sha256:8b74bedcbbbaca38ff6d7491d76f2b06b3592611af620f8426e82dddb04a5ced"
            ],
            "version": "==1.15.0"
        },
        "soupsieve": {
            "hashes": [
                "sha256:1634eea42ab371d3d346309b93df7870a88610f0725d47528be902a0d95ecc55",
                "sha256:a59dc181727e95d25f781f0eb4fd1825ff45590ec8ff49eadfd7f1a537cc0232"
            ],
            "markers": "python_version >= '3.0'",
            "version": "==2.0.1"
        },
        "sqlparse": {
            "hashes": [
                "sha256:017cde379adbd6a1f15a61873f43e8274179378e95ef3fede90b5aa64d304ed0",
                "sha256:0f91fd2e829c44362cbcfab3e9ae12e22badaa8a29ad5ff599f9ec109f0454e8"
            ],
            "version": "==0.4.1"
        },
        "ujson": {
            "hashes": [
                "sha256:078808c385036cba73cad96f498310c61e9b5ae5ac9ea01e7c3996ece544b556",
                "sha256:0a2e1b211714eb1ec0772a013ec9967f8f95f21c84e8f46382e9f8a32ae781fe",
                "sha256:0f412c3f59b1ab0f40018235224ca0cf29232d0201ff5085618565a8a9c810ed",
                "sha256:26cf6241b36ff5ce4539ae687b6b02673109c5e3efc96148806a7873eaa229d3",
                "sha256:2b2d9264ac76aeb11f590f7a1ccff0689ba1313adacbb6d38d3b15f21a392897",
                "sha256:4f12b0b4e235b35d49f15227b0a827e614c52dda903c58a8f5523936c233dfc7",
                "sha256:4fe8c6112b732cba5a722f7cbe22f18d405f6f44415794a5b46473a477635233",
                "sha256:51480048373cf97a6b97fcd70c3586ca0a31f27e22ab680fb14c1f22bedbf743",
                "sha256:568bb3e7f035006147af4ce3a9ced7d126c92e1a8607c7b2266007b1c1162c53",
                "sha256:5fe1536465b1c86e32a47113abd3178001b7c2dcd61f95f336fe2febf4661e74",
                "sha256:71703a269f074ff65b9d7746662e4b3e76a4af443e532218af1e8ce15d9b1e7b",
                "sha256:7a1545ac2476db4cc1f0f236603ccbb50991fc1bba480cda1bc06348cc2a2bf0",
                "sha256:a5200a68f1dcf3ce275e1cefbcfa3914b70c2b5e2f71c2e31556aa1f7244c845",
                "sha256:a618af22407baeadb3f046f81e7a5ee5e9f8b0b716d2b564f92276a54d26a823",
                "sha256:a79bca47eafb31c74b38e68623bc9b2bb930cb48fab1af31c8f2cb68cf473421",
                "sha256:b87379a3f8046d6d111762d81f3384bf38ab24b1535c841fe867a4a097d84523",
                "sha256:bd4c77aee3ffb920e2dbc21a9e0c7945a400557ce671cfd57dbd569f5ebc619d",
                "sha256:c354c1617b0a4378b6279d0cd511b769500cf3fa7c42e8e004cbbbb6b4c2a875",
                "sha256:c604024bd853b5df6be7d933e934da8dd139e6159564db7c55b92a9937678093",
                "sha256:e7ab24942b2d57920d75b817b8eead293026db003247e26f99506bdad86c61b4",
                "sha256:f8a60928737a9a47e692fcd661ef2b5d75ba22c7c930025bd95e338f2a6e15bc"
            ],
            "index": "pypi",
            "version": "==4.0.1"
        },
        "unicodecsv": {
            "hashes": [
                "sha256:018c08037d48649a0412063ff4eda26eaa81eff1546dbffa51fa5293276ff7fc"
            ],
            "version": "==0.14.1"
        },
        "uritemplate": {
            "hashes": [
                "sha256:07620c3f3f8eed1f12600845892b0e036a2420acf513c53f7de0abd911a5894f",
                "sha256:5af8ad10cec94f215e3f48112de2022e1d5a37ed427fbd88652fa908f2ab7cae"
            ],
            "version": "==3.0.1"
        },
        "urllib3": {
            "hashes": [
                "sha256:8d7eaa5a82a1cac232164990f04874c594c9453ec55eef02eab885aa02fc17a2",
                "sha256:f5321fbe4bf3fefa0efd0bfe7fb14e90909eb62a48ccda331726b4319897dd5e"
            ],
            "markers": "python_version != '3.4'",
            "version": "==1.25.11"
        },
        "vine": {
            "hashes": [
                "sha256:133ee6d7a9016f177ddeaf191c1f58421a1dcc6ee9a42c58b34bed40e1d2cd87",
                "sha256:ea4947cc56d1fd6f2095c8d543ee25dad966f78692528e68b4fada11ba3f98af"
            ],
            "version": "==1.3.0"
        },
        "watchtower": {
            "hashes": [
                "sha256:2c25884f4c2387f57e26c4c44423d80ca24f6c1f0b71792cf99e515f65a46aca",
                "sha256:f662de408e6f3945ad2bf9b9ac96681430ff19606e6522f9754c527f0a40b003"
            ],
            "index": "pypi",
            "version": "==1.0.0"
        },
        "whitenoise": {
            "hashes": [
                "sha256:05ce0be39ad85740a78750c86a93485c40f08ad8c62a6006de0233765996e5c7",
                "sha256:05d00198c777028d72d8b0bbd234db605ef6d60e9410125124002518a48e515d"
            ],
            "index": "pypi",
            "version": "==5.2.0"
        },
        "zipp": {
            "hashes": [
                "sha256:102c24ef8f171fd729d46599845e95c7ab894a4cf45f5de11a44cc7444fb1108",
                "sha256:ed5eee1974372595f9e416cc7bbeeb12335201d8081ca8a0743c954d4446e5cb"
            ],
            "version": "==3.4.0"
        }
    },
    "develop": {
        "adal": {
            "hashes": [
                "sha256:7492aff8f0ba7dd4e1c477303295c645141540fff34c3ca6de0a0b0e6c1c122a",
                "sha256:8003ba03ef04170195b3eddda8a5ab43649ef2c5f0287023d515affb1ccfcfc3"
            ],
            "version": "==1.2.5"
        },
        "alabaster": {
            "hashes": [
                "sha256:446438bdcca0e05bd45ea2de1668c1d9b032e1a9154c2c259092d77031ddd359",
                "sha256:a661d72d58e6ea8a57f7a86e37d86716863ee5e92788398526d58b26a4e4dc02"
            ],
            "version": "==0.7.12"
        },
        "appdirs": {
            "hashes": [
                "sha256:7d5d0167b2b1ba821647616af46a749d1c653740dd0d2415100fe26e27afdf41",
                "sha256:a841dacd6b99318a741b166adb07e19ee71a274450e68237b4650ca1055ab128"
            ],
            "version": "==1.4.4"
        },
        "asgiref": {
            "hashes": [
                "sha256:a5098bc870b80e7b872bff60bb363c7f2c2c89078759f6c47b53ff8c525a152e",
                "sha256:cd88907ecaec59d78e4ac00ea665b03e571cb37e3a0e37b3702af1a9e86c365a"
            ],
<<<<<<< HEAD
            "markers": "python_version >= '3.5'",
            "version": "==3.3.0"
=======
            "version": "==3.2.10"
>>>>>>> 5ec27ac9
        },
        "astroid": {
            "hashes": [
                "sha256:2f4078c2a41bf377eea06d71c9d2ba4eb8f6b1af2135bec27bbbb7d8f12bb703",
                "sha256:bc58d83eb610252fd8de6363e39d4f1d0619c894b0ed24603b881c02e64c7386"
            ],
            "index": "pypi",
            "version": "==2.4.2"
        },
        "azure-common": {
            "hashes": [
                "sha256:ce0f1013e6d0e9faebaf3188cc069f4892fc60a6ec552e3f817c1a2f92835054",
                "sha256:fd02e4256dc9cdd2d4422bc795bdca2ef302f7a86148b154fbf4ea1f09da400a"
            ],
            "version": "==1.1.25"
        },
        "azure-core": {
            "hashes": [
                "sha256:621b53271f7988b766f8a7d7f7a2c44241e3d2c1d8db13e68089d6da6241748e",
                "sha256:be23d411e19874f375c2ef0327c452be10b1e9a1023ac6afe334598f2920136b"
            ],
            "version": "==1.8.2"
        },
        "azure-mgmt-core": {
            "hashes": [
                "sha256:a3906fa77edfedfcc3229dc3b69489d5ed63b107c7eacbc50092e6cbfbfd83f0",
                "sha256:bd4503a2d81b86780f15936af2e4244c1345062f4c2422f0b377b56cb80d7796"
            ],
            "version": "==1.2.1"
        },
        "azure-mgmt-costmanagement": {
            "hashes": [
                "sha256:1afd6d71f21158cba69fb6e8976b48cb0342fbfa5729ef6515962836af849e14",
                "sha256:6e4ccfebf651e5b572a3a18780f2d9078ae3d5c61f0530e7ee042dcf4832c1f0"
            ],
            "index": "pypi",
            "version": "==0.2.0"
        },
        "azure-mgmt-resource": {
            "hashes": [
                "sha256:15bb46ef4b197426ce7ce8080a490c997111f3f3efe9f728cf8dc420982d54a2",
                "sha256:80ecb69aa21152b924edf481e4b26c641f11aa264120bc322a14284811df9c14"
            ],
            "index": "pypi",
            "version": "==15.0.0"
        },
        "azure-mgmt-storage": {
            "hashes": [
                "sha256:86a782cd1ca763f6680182a8b18e40a18814f84ff850be828a515fd221c26db7",
                "sha256:fc8e3cbf3c58cab98d9b2218c774dae2cc90b693f5ab5a24a7a959febe6c0528"
            ],
            "index": "pypi",
            "version": "==11.2.0"
        },
        "azure-storage-blob": {
            "hashes": [
                "sha256:1469a5a0410296fb5ff96c326618d939c9cb0c0ea45eb931c89c98fa742d8daa",
                "sha256:6f2de5b60f16141731b7561c218a8455053bcdb9b3775a0e5364fb2b041bcf1e"
            ],
            "index": "pypi",
            "version": "==12.5.0"
        },
        "babel": {
            "hashes": [
                "sha256:1aac2ae2d0d8ea368fa90906567f5c08463d98ade155c0c4bfedd6a0f7160e38",
                "sha256:d670ea0b10f8b723672d3a6abeb87b565b244da220d76b4dba1b66269ec152d4"
            ],
            "version": "==2.8.0"
        },
        "boto3": {
            "hashes": [
<<<<<<< HEAD
                "sha256:ada5af5cd813997fa2fe30ee47460bbea253f5a728a5946916d44bb12370d6e9",
                "sha256:b5537e814c7d3f6c7efbc26049a868f3bd5b60f3a3a86d5f2527f98fca6ed33f"
            ],
            "index": "pypi",
            "version": "==1.16.10"
        },
        "botocore": {
            "hashes": [
                "sha256:0391922fc6fc1f36a51b9eb8c54b1278c37d9df1a0c6e40361213680d180c358",
                "sha256:d44ecd33311cf163aec2c033e8941ae11f3a34e278e4b59aa7ee29b7455a5e62"
            ],
            "version": "==1.19.10"
=======
                "sha256:0f8f9ef5e902e05b32f4b7ae3bf948a47675613f5a99185f63d2ef4183225086",
                "sha256:207d129d808659b6d5668dc106918aa906373cf00652a53422131e7218df39cf"
            ],
            "index": "pypi",
            "version": "==1.16.8"
        },
        "botocore": {
            "hashes": [
                "sha256:2e03401b4e0bc1f32fa11b7d1025975a2955f185dd2650fda6e33c70daeaba4c",
                "sha256:da7ecc69b6e2ea42fb849928635c0689cae32a95cb38f82b21213d276e75a4a4"
            ],
            "version": "==1.19.8"
>>>>>>> 5ec27ac9
        },
        "cachetools": {
            "hashes": [
                "sha256:513d4ff98dd27f85743a8dc0e92f55ddb1b49e060c2d5961512855cda2c01a98",
                "sha256:bbaa39c3dede00175df2dc2b03d0cf18dd2d32a7de7beb68072d13043c9edb20"
            ],
            "index": "pypi",
            "version": "==4.1.1"
        },
        "certifi": {
            "hashes": [
                "sha256:5930595817496dd21bb8dc35dad090f1c2cd0adfaf21204bf6732ca5d8ee34d3",
                "sha256:8fc0819f1f30ba15bdb34cceffb9ef04d99f420f68eb75d901e9560b8749fc41"
            ],
            "version": "==2020.6.20"
        },
        "cffi": {
            "hashes": [
                "sha256:005f2bfe11b6745d726dbb07ace4d53f057de66e336ff92d61b8c7e9c8f4777d",
                "sha256:09e96138280241bd355cd585148dec04dbbedb4f46128f340d696eaafc82dd7b",
                "sha256:0b1ad452cc824665ddc682400b62c9e4f5b64736a2ba99110712fdee5f2505c4",
                "sha256:0ef488305fdce2580c8b2708f22d7785ae222d9825d3094ab073e22e93dfe51f",
                "sha256:15f351bed09897fbda218e4db5a3d5c06328862f6198d4fb385f3e14e19decb3",
                "sha256:22399ff4870fb4c7ef19fff6eeb20a8bbf15571913c181c78cb361024d574579",
                "sha256:23e5d2040367322824605bc29ae8ee9175200b92cb5483ac7d466927a9b3d537",
                "sha256:2791f68edc5749024b4722500e86303a10d342527e1e3bcac47f35fbd25b764e",
                "sha256:2f9674623ca39c9ebe38afa3da402e9326c245f0f5ceff0623dccdac15023e05",
                "sha256:3363e77a6176afb8823b6e06db78c46dbc4c7813b00a41300a4873b6ba63b171",
                "sha256:33c6cdc071ba5cd6d96769c8969a0531be2d08c2628a0143a10a7dcffa9719ca",
                "sha256:3b8eaf915ddc0709779889c472e553f0d3e8b7bdf62dab764c8921b09bf94522",
                "sha256:3cb3e1b9ec43256c4e0f8d2837267a70b0e1ca8c4f456685508ae6106b1f504c",
                "sha256:3eeeb0405fd145e714f7633a5173318bd88d8bbfc3dd0a5751f8c4f70ae629bc",
                "sha256:44f60519595eaca110f248e5017363d751b12782a6f2bd6a7041cba275215f5d",
                "sha256:4d7c26bfc1ea9f92084a1d75e11999e97b62d63128bcc90c3624d07813c52808",
                "sha256:529c4ed2e10437c205f38f3691a68be66c39197d01062618c55f74294a4a4828",
                "sha256:6642f15ad963b5092d65aed022d033c77763515fdc07095208f15d3563003869",
                "sha256:85ba797e1de5b48aa5a8427b6ba62cf69607c18c5d4eb747604b7302f1ec382d",
                "sha256:8f0f1e499e4000c4c347a124fa6a27d37608ced4fe9f7d45070563b7c4c370c9",
                "sha256:a624fae282e81ad2e4871bdb767e2c914d0539708c0f078b5b355258293c98b0",
                "sha256:b0358e6fefc74a16f745afa366acc89f979040e0cbc4eec55ab26ad1f6a9bfbc",
                "sha256:bbd2f4dfee1079f76943767fce837ade3087b578aeb9f69aec7857d5bf25db15",
                "sha256:bf39a9e19ce7298f1bd6a9758fa99707e9e5b1ebe5e90f2c3913a47bc548747c",
                "sha256:c11579638288e53fc94ad60022ff1b67865363e730ee41ad5e6f0a17188b327a",
                "sha256:c150eaa3dadbb2b5339675b88d4573c1be3cb6f2c33a6c83387e10cc0bf05bd3",
                "sha256:c53af463f4a40de78c58b8b2710ade243c81cbca641e34debf3396a9640d6ec1",
                "sha256:cb763ceceae04803adcc4e2d80d611ef201c73da32d8f2722e9d0ab0c7f10768",
                "sha256:cc75f58cdaf043fe6a7a6c04b3b5a0e694c6a9e24050967747251fb80d7bce0d",
                "sha256:d80998ed59176e8cba74028762fbd9b9153b9afc71ea118e63bbf5d4d0f9552b",
                "sha256:de31b5164d44ef4943db155b3e8e17929707cac1e5bd2f363e67a56e3af4af6e",
                "sha256:e66399cf0fc07de4dce4f588fc25bfe84a6d1285cc544e67987d22663393926d",
                "sha256:f0620511387790860b249b9241c2f13c3a80e21a73e0b861a2df24e9d6f56730",
                "sha256:f4eae045e6ab2bb54ca279733fe4eb85f1effda392666308250714e01907f394",
                "sha256:f92cdecb618e5fa4658aeb97d5eb3d2f47aa94ac6477c6daf0f306c5a3b9e6b1",
                "sha256:f92f789e4f9241cd262ad7a555ca2c648a98178a953af117ef7fad46aa1d5591"
            ],
            "version": "==1.14.3"
        },
        "cfgv": {
            "hashes": [
                "sha256:32e43d604bbe7896fe7c248a9c2276447dbef840feb28fe20494f62af110211d",
                "sha256:cf22deb93d4bcf92f345a5c3cd39d3d41d6340adc60c78bbbd6588c384fda6a1"
            ],
            "version": "==3.2.0"
        },
        "chardet": {
            "hashes": [
                "sha256:84ab92ed1c4d4f16916e05906b6b75a6c0fb5db821cc65e70cbd64a3e2a5eaae",
                "sha256:fc323ffcaeaed0e0a02bf4d117757b98aed530d9ed4531e3e15460124c106691"
            ],
            "version": "==3.0.4"
        },
        "codecov": {
            "hashes": [
                "sha256:61bc71b5f58be8000bf9235aa9d0112f8fd3acca00aa02191bb81426d22a8584",
                "sha256:d30ad6084501224b1ba699cbf018a340bb9553eb2701301c14133995fdd84f33"
            ],
            "index": "pypi",
            "version": "==2.1.10"
        },
        "coverage": {
            "hashes": [
                "sha256:08907593569fe59baca0bf152c43f3863201efb6113ecb38ce7e97ce339805a6",
                "sha256:0be0f1ed45fc0c185cfd4ecc19a1d6532d72f86a2bac9de7e24541febad72650",
                "sha256:141f08ed3c4b1847015e2cd62ec06d35e67a3ac185c26f7635f4406b90afa9c5",
                "sha256:19e4df788a0581238e9390c85a7a09af39c7b539b29f25c89209e6c3e371270d",
                "sha256:23cc09ed395b03424d1ae30dcc292615c1372bfba7141eb85e11e50efaa6b351",
                "sha256:245388cda02af78276b479f299bbf3783ef0a6a6273037d7c60dc73b8d8d7755",
                "sha256:331cb5115673a20fb131dadd22f5bcaf7677ef758741312bee4937d71a14b2ef",
                "sha256:386e2e4090f0bc5df274e720105c342263423e77ee8826002dcffe0c9533dbca",
                "sha256:3a794ce50daee01c74a494919d5ebdc23d58873747fa0e288318728533a3e1ca",
                "sha256:60851187677b24c6085248f0a0b9b98d49cba7ecc7ec60ba6b9d2e5574ac1ee9",
                "sha256:63a9a5fc43b58735f65ed63d2cf43508f462dc49857da70b8980ad78d41d52fc",
                "sha256:6b62544bb68106e3f00b21c8930e83e584fdca005d4fffd29bb39fb3ffa03cb5",
                "sha256:6ba744056423ef8d450cf627289166da65903885272055fb4b5e113137cfa14f",
                "sha256:7494b0b0274c5072bddbfd5b4a6c6f18fbbe1ab1d22a41e99cd2d00c8f96ecfe",
                "sha256:826f32b9547c8091679ff292a82aca9c7b9650f9fda3e2ca6bf2ac905b7ce888",
                "sha256:93715dffbcd0678057f947f496484e906bf9509f5c1c38fc9ba3922893cda5f5",
                "sha256:9a334d6c83dfeadae576b4d633a71620d40d1c379129d587faa42ee3e2a85cce",
                "sha256:af7ed8a8aa6957aac47b4268631fa1df984643f07ef00acd374e456364b373f5",
                "sha256:bf0a7aed7f5521c7ca67febd57db473af4762b9622254291fbcbb8cd0ba5e33e",
                "sha256:bf1ef9eb901113a9805287e090452c05547578eaab1b62e4ad456fcc049a9b7e",
                "sha256:c0afd27bc0e307a1ffc04ca5ec010a290e49e3afbe841c5cafc5c5a80ecd81c9",
                "sha256:dd579709a87092c6dbee09d1b7cfa81831040705ffa12a1b248935274aee0437",
                "sha256:df6712284b2e44a065097846488f66840445eb987eb81b3cc6e4149e7b6982e1",
                "sha256:e07d9f1a23e9e93ab5c62902833bf3e4b1f65502927379148b6622686223125c",
                "sha256:e2ede7c1d45e65e209d6093b762e98e8318ddeff95317d07a27a2140b80cfd24",
                "sha256:e4ef9c164eb55123c62411f5936b5c2e521b12356037b6e1c2617cef45523d47",
                "sha256:eca2b7343524e7ba246cab8ff00cab47a2d6d54ada3b02772e908a45675722e2",
                "sha256:eee64c616adeff7db37cc37da4180a3a5b6177f5c46b187894e633f088fb5b28",
                "sha256:ef824cad1f980d27f26166f86856efe11eff9912c4fed97d3804820d43fa550c",
                "sha256:efc89291bd5a08855829a3c522df16d856455297cf35ae827a37edac45f466a7",
                "sha256:fa964bae817babece5aa2e8c1af841bebb6d0b9add8e637548809d040443fee0",
                "sha256:ff37757e068ae606659c28c3bd0d923f9d29a85de79bf25b2b34b148473b5025"
            ],
            "index": "pypi",
            "version": "==4.5.4"
        },
        "coveralls": {
            "hashes": [
                "sha256:4430b862baabb3cf090d36d84d331966615e4288d8a8c5957e0fd456d0dd8bd6",
                "sha256:b3b60c17b03a0dee61952a91aed6f131e0b2ac8bd5da909389c53137811409e1"
            ],
            "index": "pypi",
            "version": "==2.1.2"
        },
        "cryptography": {
            "hashes": [
                "sha256:07ca431b788249af92764e3be9a488aa1d39a0bc3be313d826bbec690417e538",
                "sha256:13b88a0bd044b4eae1ef40e265d006e34dbcde0c2f1e15eb9896501b2d8f6c6f",
                "sha256:32434673d8505b42c0de4de86da8c1620651abd24afe91ae0335597683ed1b77",
                "sha256:3cd75a683b15576cfc822c7c5742b3276e50b21a06672dc3a800a2d5da4ecd1b",
                "sha256:4e7268a0ca14536fecfdf2b00297d4e407da904718658c1ff1961c713f90fd33",
                "sha256:545a8550782dda68f8cdc75a6e3bf252017aa8f75f19f5a9ca940772fc0cb56e",
                "sha256:55d0b896631412b6f0c7de56e12eb3e261ac347fbaa5d5e705291a9016e5f8cb",
                "sha256:5849d59358547bf789ee7e0d7a9036b2d29e9a4ddf1ce5e06bb45634f995c53e",
                "sha256:6dc59630ecce8c1f558277ceb212c751d6730bd12c80ea96b4ac65637c4f55e7",
                "sha256:7117319b44ed1842c617d0a452383a5a052ec6aa726dfbaffa8b94c910444297",
                "sha256:75e8e6684cf0034f6bf2a97095cb95f81537b12b36a8fedf06e73050bb171c2d",
                "sha256:7b8d9d8d3a9bd240f453342981f765346c87ade811519f98664519696f8e6ab7",
                "sha256:a035a10686532b0587d58a606004aa20ad895c60c4d029afa245802347fab57b",
                "sha256:a4e27ed0b2504195f855b52052eadcc9795c59909c9d84314c5408687f933fc7",
                "sha256:a733671100cd26d816eed39507e585c156e4498293a907029969234e5e634bc4",
                "sha256:a75f306a16d9f9afebfbedc41c8c2351d8e61e818ba6b4c40815e2b5740bb6b8",
                "sha256:bd717aa029217b8ef94a7d21632a3bb5a4e7218a4513d2521c2a2fd63011e98b",
                "sha256:d25cecbac20713a7c3bc544372d42d8eafa89799f492a43b79e1dfd650484851",
                "sha256:d26a2557d8f9122f9bf445fc7034242f4375bd4e95ecda007667540270965b13",
                "sha256:d3545829ab42a66b84a9aaabf216a4dce7f16dbc76eb69be5c302ed6b8f4a29b",
                "sha256:d3d5e10be0cf2a12214ddee45c6bd203dab435e3d83b4560c03066eda600bfe3",
                "sha256:efe15aca4f64f3a7ea0c09c87826490e50ed166ce67368a68f315ea0807a20df"
            ],
            "version": "==3.2.1"
        },
        "distlib": {
            "hashes": [
                "sha256:8c09de2c67b3e7deef7184574fc060ab8a793e7adbb183d942c389c8b13c52fb",
                "sha256:edf6116872c863e1aa9d5bb7cb5e05a022c519a4594dc703843343a9ddd9bff1"
            ],
            "version": "==0.3.1"
        },
        "django": {
            "hashes": [
                "sha256:14a4b7cd77297fba516fc0d92444cc2e2e388aa9de32d7a68d4a83d58f5a4927",
                "sha256:14b87775ffedab2ef6299b73343d1b4b41e5d4e2aa58c6581f114dbec01e3f8f"
            ],
            "index": "pypi",
            "version": "==3.1.3"
        },
        "docopt": {
            "hashes": [
                "sha256:49b3a825280bd66b3aa83585ef59c4a8c82f2c8a522dbe754a8bc8d08c85c491"
            ],
            "version": "==0.6.2"
        },
        "docutils": {
            "hashes": [
                "sha256:0c5b78adfbf7762415433f5515cd5c9e762339e23369dbe8000d84a4bf4ab3af",
                "sha256:c2de3a60e9e7d07be26b7f2b00ca0309c207e06c100f9cc2a94931fc75a478fc"
            ],
            "version": "==0.16"
        },
        "faker": {
            "hashes": [
                "sha256:30afa8f564350770373f299d2d267bff42aaba699a7ae0a3b6f378b2a8170569",
                "sha256:a7a36c3c657f06bd1e3e3821b9480f2a92017d8a26e150e464ab6b97743cbc92"
            ],
            "index": "pypi",
            "version": "==4.14.0"
        },
        "filelock": {
            "hashes": [
                "sha256:18d82244ee114f543149c66a6e0c14e9c4f8a1044b5cdaadd0f82159d6a6ff59",
                "sha256:929b7d63ec5b7d6b71b0fa5ac14e030b3f70b75747cef1b10da9b879fef15836"
            ],
            "version": "==3.0.12"
        },
        "flake8": {
            "hashes": [
                "sha256:749dbbd6bfd0cf1318af27bf97a14e28e5ff548ef8e5b1566ccfb25a11e7c839",
                "sha256:aadae8761ec651813c24be05c6f7b4680857ef6afaae4651a4eccaef97ce6c3b"
            ],
            "index": "pypi",
            "version": "==3.8.4"
        },
        "flake8-docstrings": {
            "hashes": [
                "sha256:3d5a31c7ec6b7367ea6506a87ec293b94a0a46c0bce2bb4975b7f1d09b6f3717",
                "sha256:a256ba91bc52307bef1de59e2a009c3cf61c3d0952dbe035d6ff7208940c2edc"
            ],
            "index": "pypi",
            "version": "==1.5.0"
        },
        "google-api-core": {
            "extras": [
                "grpc"
            ],
            "hashes": [
                "sha256:1bb3c485c38eacded8d685b1759968f6cf47dd9432922d34edb90359eaa391e2",
                "sha256:94d8c707d358d8d9e8b0045c42be20efb58433d308bd92cf748511c7825569c8"
            ],
            "version": "==1.23.0"
        },
        "google-auth": {
            "hashes": [
                "sha256:5176db85f1e7e837a646cd9cede72c3c404ccf2e3373d9ee14b2db88febad440",
                "sha256:b728625ff5dfce8f9e56a499c8a4eb51443a67f20f6d28b67d5774c310ec4b6b"
            ],
            "index": "pypi",
            "version": "==1.23.0"
        },
        "google-cloud-core": {
            "hashes": [
                "sha256:21afb70c1b0bce8eeb8abb5dca63c5fd37fc8aea18f4b6d60e803bd3d27e6b80",
                "sha256:75abff9056977809937127418323faa3917f32df68490704d39a4f0d492ebc2b"
            ],
            "version": "==1.4.3"
        },
        "google-cloud-storage": {
            "hashes": [
                "sha256:063bd12b5ceb4045e8681dc5cce8c3ceeb1203f7c5c3e59f5c9b75bb79a5f59b",
                "sha256:da12b7bd79bbe978a7945a44b600604fbc10ece2935d31f243e751f99135e34f"
            ],
<<<<<<< HEAD
            "index": "pypi",
=======
>>>>>>> 5ec27ac9
            "version": "==1.32.0"
        },
        "google-crc32c": {
            "hashes": [
                "sha256:00b34d4c9ac565b2be553f81f58e5861e51d43af2043ed7cbfe1853ee2f54671",
                "sha256:17223ac9135eab28e874ff1e221810190d109a1abd482451d0776dc388be14de",
                "sha256:176cef33c9ad2a56977efd084646b378e50ab14b43a7c0a16e956bc3e3ec130a",
                "sha256:1a613f43534c9a345cc86fc6531bda477e2473cb876b6e26aee22b8060917069",
                "sha256:337566ce49d7ea7493f95bd6bc89ab08640caa91b6105cea0be57ed026980e74",
                "sha256:41fb6c22cd72ae3db4d98d28dbb768d53397c8fc3cb8ab945fd434e842e622d4",
                "sha256:438d6c314a52d50a9523460024e655a3d27774adde47d72eebccc89dc9eec992",
                "sha256:6fd5d861421c37786b9c1a87dc7b0d8349a426151a461d5724b76c5a07f6ae9b",
                "sha256:7b5ccdc7697ca54351d2965d4241f907d53f26f5288710bed505f8c3776ed235",
                "sha256:7f44c5259f6b2f8b2b6f668dbaa954693a10e97811345c193e46b933c2dd5165",
                "sha256:9439b960b6ecd847557675d130fc3626d762bf535da595c20a6949a705fb3eae",
                "sha256:b6fad0842a02abd270f8b660db082d37d197ab80aa4db6a2ddbfcf472eade9e7",
                "sha256:b7ee33659231c8205bb05559781ac61a325f31b06b917b3e997bea5c2c49ff4d",
                "sha256:cda3a6829e8b5bf6058615e53387430d004590c9b0ad808e53fea5bec35bbe44",
                "sha256:cf373207380e54c42da6c88baf1f7a31c2d9f29b87c9c922d5147d219eed55aa",
                "sha256:ec4d91c9236b0576d9d2b23c7eb85c6a6372b88afe2d0c64681cf11629586f74",
                "sha256:f3b859200c3bc73925b1719ed8b1f6d8d73b6620b42dbc121c4df58423045e34",
                "sha256:f54c90058e3f56e55fa0f699c6f4ceaaa825ea7f17ef2adbf07b2b06b27455e7"
            ],
            "markers": "python_version >= '3.5'",
            "version": "==1.0.0"
        },
        "google-resumable-media": {
            "hashes": [
                "sha256:dcdab13e95bc534d268f87d5293e482cce5bc86dfce6ca0f2e2e89cbb73ef38c",
                "sha256:ecabcd90d74a6e00331af0c87f500f238c44870d9626e01b385dda3af7b99269"
            ],
<<<<<<< HEAD
            "markers": "python_version >= '2.7' and python_version not in '3.0, 3.1, 3.2, 3.3, 3.4'",
=======
>>>>>>> 5ec27ac9
            "version": "==1.1.0"
        },
        "googleapis-common-protos": {
            "hashes": [
                "sha256:560716c807117394da12cecb0a54da5a451b5cf9866f1d37e9a5e2329a665351",
                "sha256:c8961760f5aad9a711d37b675be103e0cc4e9a39327e0d6d857872f698403e24"
            ],
            "version": "==1.52.0"
        },
        "identify": {
            "hashes": [
                "sha256:b505f7658afbddc11556de5ff9a5a52eed81b9a380f8ff77b7dd9781cfee6884",
                "sha256:e3c822614168c9ac248f4258ffe43092debceb45e299a07b8f2fb168ba875605"
            ],
<<<<<<< HEAD
            "markers": "python_version >= '2.7' and python_version not in '3.0, 3.1, 3.2, 3.3'",
            "version": "==1.5.7"
=======
            "version": "==1.5.6"
>>>>>>> 5ec27ac9
        },
        "idna": {
            "hashes": [
                "sha256:b307872f855b18632ce0c21c5e45be78c0ea7ae4c15c828c20788b26921eb3f6",
                "sha256:b97d804b1e9b523befed77c48dacec60e6dcb0b5391d57af6a65a312a90648c0"
            ],
            "version": "==2.10"
        },
        "imagesize": {
            "hashes": [
                "sha256:6965f19a6a2039c7d48bca7dba2473069ff854c36ae6f19d2cde309d998228a1",
                "sha256:b1f6b5a4eab1f73479a50fb79fcf729514a900c341d8503d62a62dbc4127a2b1"
            ],
            "version": "==1.2.0"
        },
        "isodate": {
            "hashes": [
                "sha256:2e364a3d5759479cdb2d37cce6b9376ea504db2ff90252a2e5b7cc89cc9ff2d8",
                "sha256:aa4d33c06640f5352aca96e4b81afd8ab3b47337cc12089822d6f322ac772c81"
            ],
            "version": "==0.6.0"
        },
        "jinja2": {
            "hashes": [
                "sha256:89aab215427ef59c34ad58735269eb58b1a5808103067f7bb9d5836c651b3bb0",
                "sha256:f0a4641d3cf955324a89c04f3d94663aa4d638abe8f733ecd3582848e1c37035"
            ],
            "version": "==2.11.2"
        },
        "jmespath": {
            "hashes": [
                "sha256:b85d0567b8666149a93172712e68920734333c0ce7e89b78b3e987f71e5ed4f9",
                "sha256:cdf6525904cc597730141d61b36f2e4b8ecc257c420fa2f4549bac2c2d0cb72f"
            ],
            "version": "==0.10.0"
        },
        "koku-nise": {
            "hashes": [
                "sha256:390a1343a83c91d51dcd429931b09a926c6dc10a4afb80f3d07de54ab30f1b75",
                "sha256:d6b583f49508f248b246755b70cdcd502637a986f29f6dff7161fdba97bf1e5a"
            ],
            "index": "pypi",
            "version": "==2.2.2"
        },
        "lazy-object-proxy": {
            "hashes": [
                "sha256:0c4b206227a8097f05c4dbdd323c50edf81f15db3b8dc064d08c62d37e1a504d",
                "sha256:194d092e6f246b906e8f70884e620e459fc54db3259e60cf69a4d66c3fda3449",
                "sha256:1be7e4c9f96948003609aa6c974ae59830a6baecc5376c25c92d7d697e684c08",
                "sha256:4677f594e474c91da97f489fea5b7daa17b5517190899cf213697e48d3902f5a",
                "sha256:48dab84ebd4831077b150572aec802f303117c8cc5c871e182447281ebf3ac50",
                "sha256:5541cada25cd173702dbd99f8e22434105456314462326f06dba3e180f203dfd",
                "sha256:59f79fef100b09564bc2df42ea2d8d21a64fdcda64979c0fa3db7bdaabaf6239",
                "sha256:8d859b89baf8ef7f8bc6b00aa20316483d67f0b1cbf422f5b4dc56701c8f2ffb",
                "sha256:9254f4358b9b541e3441b007a0ea0764b9d056afdeafc1a5569eee1cc6c1b9ea",
                "sha256:9651375199045a358eb6741df3e02a651e0330be090b3bc79f6d0de31a80ec3e",
                "sha256:97bb5884f6f1cdce0099f86b907aa41c970c3c672ac8b9c8352789e103cf3156",
                "sha256:9b15f3f4c0f35727d3a0fba4b770b3c4ebbb1fa907dbcc046a1d2799f3edd142",
                "sha256:a2238e9d1bb71a56cd710611a1614d1194dc10a175c1e08d75e1a7bcc250d442",
                "sha256:a6ae12d08c0bf9909ce12385803a543bfe99b95fe01e752536a60af2b7797c62",
                "sha256:ca0a928a3ddbc5725be2dd1cf895ec0a254798915fb3a36af0964a0a4149e3db",
                "sha256:cb2c7c57005a6804ab66f106ceb8482da55f5314b7fcb06551db1edae4ad1531",
                "sha256:d74bb8693bf9cf75ac3b47a54d716bbb1a92648d5f781fc799347cfc95952383",
                "sha256:d945239a5639b3ff35b70a88c5f2f491913eb94871780ebfabb2568bd58afc5a",
                "sha256:eba7011090323c1dadf18b3b689845fd96a61ba0a1dfbd7f24b921398affc357",
                "sha256:efa1909120ce98bbb3777e8b6f92237f5d5c8ea6758efea36a473e1d38f7d3e4",
                "sha256:f3900e8a5de27447acbf900b4750b0ddfd7ec1ea7fbaf11dfa911141bc522af0"
            ],
            "version": "==1.4.3"
        },
        "markupsafe": {
            "hashes": [
                "sha256:00bc623926325b26bb9605ae9eae8a215691f33cae5df11ca5424f06f2d1f473",
                "sha256:09027a7803a62ca78792ad89403b1b7a73a01c8cb65909cd876f7fcebd79b161",
                "sha256:09c4b7f37d6c648cb13f9230d847adf22f8171b1ccc4d5682398e77f40309235",
                "sha256:1027c282dad077d0bae18be6794e6b6b8c91d58ed8a8d89a89d59693b9131db5",
                "sha256:13d3144e1e340870b25e7b10b98d779608c02016d5184cfb9927a9f10c689f42",
                "sha256:24982cc2533820871eba85ba648cd53d8623687ff11cbb805be4ff7b4c971aff",
                "sha256:29872e92839765e546828bb7754a68c418d927cd064fd4708fab9fe9c8bb116b",
                "sha256:43a55c2930bbc139570ac2452adf3d70cdbb3cfe5912c71cdce1c2c6bbd9c5d1",
                "sha256:46c99d2de99945ec5cb54f23c8cd5689f6d7177305ebff350a58ce5f8de1669e",
                "sha256:500d4957e52ddc3351cabf489e79c91c17f6e0899158447047588650b5e69183",
                "sha256:535f6fc4d397c1563d08b88e485c3496cf5784e927af890fb3c3aac7f933ec66",
                "sha256:596510de112c685489095da617b5bcbbac7dd6384aeebeda4df6025d0256a81b",
                "sha256:62fe6c95e3ec8a7fad637b7f3d372c15ec1caa01ab47926cfdf7a75b40e0eac1",
                "sha256:6788b695d50a51edb699cb55e35487e430fa21f1ed838122d722e0ff0ac5ba15",
                "sha256:6dd73240d2af64df90aa7c4e7481e23825ea70af4b4922f8ede5b9e35f78a3b1",
                "sha256:717ba8fe3ae9cc0006d7c451f0bb265ee07739daf76355d06366154ee68d221e",
                "sha256:79855e1c5b8da654cf486b830bd42c06e8780cea587384cf6545b7d9ac013a0b",
                "sha256:7c1699dfe0cf8ff607dbdcc1e9b9af1755371f92a68f706051cc8c37d447c905",
                "sha256:88e5fcfb52ee7b911e8bb6d6aa2fd21fbecc674eadd44118a9cc3863f938e735",
                "sha256:8defac2f2ccd6805ebf65f5eeb132adcf2ab57aa11fdf4c0dd5169a004710e7d",
                "sha256:98c7086708b163d425c67c7a91bad6e466bb99d797aa64f965e9d25c12111a5e",
                "sha256:9add70b36c5666a2ed02b43b335fe19002ee5235efd4b8a89bfcf9005bebac0d",
                "sha256:9bf40443012702a1d2070043cb6291650a0841ece432556f784f004937f0f32c",
                "sha256:ade5e387d2ad0d7ebf59146cc00c8044acbd863725f887353a10df825fc8ae21",
                "sha256:b00c1de48212e4cc9603895652c5c410df699856a2853135b3967591e4beebc2",
                "sha256:b1282f8c00509d99fef04d8ba936b156d419be841854fe901d8ae224c59f0be5",
                "sha256:b2051432115498d3562c084a49bba65d97cf251f5a331c64a12ee7e04dacc51b",
                "sha256:ba59edeaa2fc6114428f1637ffff42da1e311e29382d81b339c1817d37ec93c6",
                "sha256:c8716a48d94b06bb3b2524c2b77e055fb313aeb4ea620c8dd03a105574ba704f",
                "sha256:cd5df75523866410809ca100dc9681e301e3c27567cf498077e8551b6d20e42f",
                "sha256:cdb132fc825c38e1aeec2c8aa9338310d29d337bebbd7baa06889d09a60a1fa2",
                "sha256:e249096428b3ae81b08327a63a485ad0878de3fb939049038579ac0ef61e17e7",
                "sha256:e8313f01ba26fbbe36c7be1966a7b7424942f670f38e666995b88d012765b9be"
            ],
            "version": "==1.1.1"
        },
        "mccabe": {
            "hashes": [
                "sha256:ab8a6258860da4b6677da4bd2fe5dc2c659cff31b3ee4f7f5d64e79735b80d42",
                "sha256:dd8d182285a0fe56bace7f45b5e7d1a6ebcbf524e8f3bd87eb0f125271b8831f"
            ],
            "version": "==0.6.1"
        },
        "model-bakery": {
            "hashes": [
                "sha256:088698cdf62e5ccedeb97e55ceb966c974cc79e2514928aec9beab27a8c1faf4",
                "sha256:b25f400b392067f02d841a0ef33e861543c04b1702dc004020bdd50e1dbce05f"
            ],
            "index": "pypi",
            "version": "==1.2.0"
        },
        "msrest": {
            "hashes": [
                "sha256:55f8c3940bc5dc609f8cf9fcd639444716cc212a943606756272e0d0017bbb5b",
                "sha256:87aa64948c3ef3dbf6f6956d2240493e68d714e4621b92b65b3c4d5808297929"
            ],
            "version": "==0.6.19"
        },
        "msrestazure": {
            "hashes": [
                "sha256:3de50f56147ef529b31e099a982496690468ecef33f0544cb0fa0cfe1e1de5b9",
                "sha256:a06f0dabc9a6f5efe3b6add4bd8fb623aeadacf816b7a35b0f89107e0544d189"
            ],
            "version": "==0.6.4"
        },
        "nodeenv": {
            "hashes": [
                "sha256:5304d424c529c997bc888453aeaa6362d242b6b4631e90f3d4bf1b290f1c84a9",
                "sha256:ab45090ae383b716c4ef89e690c41ff8c2b257b85b309f01f3654df3d084bd7c"
            ],
            "version": "==1.5.0"
        },
        "oauthlib": {
            "hashes": [
                "sha256:bee41cc35fcca6e988463cacc3bcb8a96224f470ca547e697b604cc697b2f889",
                "sha256:df884cd6cbe20e32633f1db1072e9356f53638e4361bef4e8b03c9127c9328ea"
            ],
            "version": "==3.1.0"
        },
        "packaging": {
            "hashes": [
                "sha256:4357f74f47b9c12db93624a82154e9b120fa8293699949152b22065d556079f8",
                "sha256:998416ba6962ae7fbd6596850b80e17859a5753ba17c32284f67bfff33784181"
            ],
            "version": "==20.4"
        },
        "pluggy": {
            "hashes": [
                "sha256:15b2acde666561e1298d71b523007ed7364de07029219b604cf808bfa1c765b0",
                "sha256:966c145cd83c96502c3c3868f50408687b38434af77734af1e9ca461a4081d2d"
            ],
            "version": "==0.13.1"
        },
        "pre-commit": {
            "hashes": [
<<<<<<< HEAD
                "sha256:22e6aa3bd571debb01eb7d34483f11c01b65237be4eebbf30c3d4fb65762d315",
                "sha256:905ebc9b534b991baec87e934431f2d0606ba27f2b90f7f652985f5a5b8b6ae6"
            ],
            "index": "pypi",
            "version": "==2.8.2"
=======
                "sha256:7eadaa7f4547a8a19b83230ce430ba81bbe4797bd41c8d7fb54b246164628d1f",
                "sha256:8fb2037c404ef8c87125e72564f316cf2bc94fc9c1cb184b8352117de747e164"
            ],
            "index": "pypi",
            "version": "==2.8.1"
>>>>>>> 5ec27ac9
        },
        "protobuf": {
            "hashes": [
                "sha256:0bba42f439bf45c0f600c3c5993666fcb88e8441d011fad80a11df6f324eef33",
                "sha256:1e834076dfef9e585815757a2c7e4560c7ccc5962b9d09f831214c693a91b463",
                "sha256:339c3a003e3c797bc84499fa32e0aac83c768e67b3de4a5d7a5a9aa3b0da634c",
                "sha256:361acd76f0ad38c6e38f14d08775514fbd241316cce08deb2ce914c7dfa1184a",
                "sha256:3dee442884a18c16d023e52e32dd34a8930a889e511af493f6dc7d4d9bf12e4f",
                "sha256:4d1174c9ed303070ad59553f435846a2f877598f59f9afc1b89757bdf846f2a7",
                "sha256:5db9d3e12b6ede5e601b8d8684a7f9d90581882925c96acf8495957b4f1b204b",
                "sha256:6a82e0c8bb2bf58f606040cc5814e07715b2094caeba281e2e7d0b0e2e397db5",
                "sha256:8c35bcbed1c0d29b127c886790e9d37e845ffc2725cc1db4bd06d70f4e8359f4",
                "sha256:91c2d897da84c62816e2f473ece60ebfeab024a16c1751aaf31100127ccd93ec",
                "sha256:9c2e63c1743cba12737169c447374fab3dfeb18111a460a8c1a000e35836b18c",
                "sha256:9edfdc679a3669988ec55a989ff62449f670dfa7018df6ad7f04e8dbacb10630",
                "sha256:c0c5ab9c4b1eac0a9b838f1e46038c3175a95b0f2d944385884af72876bd6bc7",
                "sha256:c8abd7605185836f6f11f97b21200f8a864f9cb078a193fe3c9e235711d3ff1e",
                "sha256:d69697acac76d9f250ab745b46c725edf3e98ac24763990b24d58c16c642947a",
                "sha256:df3932e1834a64b46ebc262e951cd82c3cf0fa936a154f0a42231140d8237060",
                "sha256:e7662437ca1e0c51b93cadb988f9b353fa6b8013c0385d63a70c8a77d84da5f9",
                "sha256:f68eb9d03c7d84bd01c790948320b768de8559761897763731294e3bc316decb"
            ],
            "version": "==3.13.0"
        },
        "py": {
            "hashes": [
                "sha256:366389d1db726cd2fcfc79732e75410e5fe4d31db13692115529d34069a043c2",
                "sha256:9ca6883ce56b4e8da7e79ac18787889fa5206c79dcc67fb065376cd2fe03f342"
            ],
            "version": "==1.9.0"
        },
        "pyasn1": {
            "hashes": [
                "sha256:39c7e2ec30515947ff4e87fb6f456dfc6e84857d34be479c9d4a4ba4bf46aa5d",
                "sha256:aef77c9fb94a3ac588e87841208bdec464471d9871bd5050a287cc9a475cd0ba"
            ],
            "version": "==0.4.8"
        },
        "pyasn1-modules": {
            "hashes": [
                "sha256:905f84c712230b2c592c19470d3ca8d552de726050d1d1716282a1f6146be65e",
                "sha256:a50b808ffeb97cb3601dd25981f6b016cbb3d31fbf57a8b8a87428e6158d0c74"
            ],
            "version": "==0.2.8"
        },
        "pycodestyle": {
            "hashes": [
                "sha256:2295e7b2f6b5bd100585ebcb1f616591b652db8a741695b3d8f5d28bdc934367",
                "sha256:c58a7d2815e0e8d7972bf1803331fb0152f867bd89adf8a01dfd55085434192e"
            ],
            "version": "==2.6.0"
        },
        "pycparser": {
            "hashes": [
                "sha256:2d475327684562c3a96cc71adf7dc8c4f0565175cf86b6d7a404ff4c771f15f0",
                "sha256:7582ad22678f0fcd81102833f60ef8d0e57288b6b5fb00323d101be910e35705"
            ],
            "version": "==2.20"
        },
        "pydocstyle": {
            "hashes": [
                "sha256:19b86fa8617ed916776a11cd8bc0197e5b9856d5433b777f51a3defe13075325",
                "sha256:aca749e190a01726a4fb472dd4ef23b5c9da7b9205c0a7857c06533de13fd678"
            ],
            "index": "pypi",
            "version": "==5.1.1"
        },
        "pyflakes": {
            "hashes": [
                "sha256:0d94e0e05a19e57a99444b6ddcf9a6eb2e5c68d3ca1e98e90707af8152c90a92",
                "sha256:35b2d75ee967ea93b55750aa9edbbf72813e06a66ba54438df2cfac9e3c27fc8"
            ],
            "version": "==2.2.0"
        },
        "pygments": {
            "hashes": [
                "sha256:381985fcc551eb9d37c52088a32914e00517e57f4a21609f48141ba08e193fa0",
                "sha256:88a0bbcd659fcb9573703957c6b9cff9fab7295e6e76db54c9d00ae42df32773"
            ],
            "version": "==2.7.2"
        },
        "pyjwt": {
            "hashes": [
                "sha256:5c6eca3c2940464d106b99ba83b00c6add741c9becaec087fb7ccdefea71350e",
                "sha256:8d59a976fb773f3e6a39c85636357c4f0e242707394cadadd9814f5cbaa20e96"
            ],
            "version": "==1.7.1"
        },
        "pyparsing": {
            "hashes": [
                "sha256:c203ec8783bf771a155b207279b9bccb8dea02d8f0c9e5f8ead507bc3246ecc1",
                "sha256:ef9d7589ef3c200abe66653d3f1ab1033c3c419ae9b9bdb1240a85b024efc88b"
            ],
            "version": "==2.4.7"
        },
        "python-coveralls": {
            "hashes": [
                "sha256:bfaf7811e7dc5628e83b6b162962a4e2485dbff184b30e49f380374ed1bcee55",
                "sha256:fb0ff49bb1551dac10b06bd55e9790287d898a0f1e2c959802235cae08dd0bff"
            ],
            "index": "pypi",
            "version": "==2.9.3"
        },
        "python-dateutil": {
            "hashes": [
                "sha256:73ebfe9dbf22e832286dafa60473e4cd239f8592f699aa5adaf10050e6e1823c",
                "sha256:75bb3f31ea686f1197762692a9ee6a7550b59fc6ca3a1f4b5d7e32fb98e2da2a"
            ],
            "index": "pypi",
            "version": "==2.8.1"
        },
        "pytz": {
            "hashes": [
                "sha256:3e6b7dd2d1e0a59084bcee14a17af60c5c562cdc16d828e8eba2e683d3a7e268",
                "sha256:5c55e189b682d420be27c6995ba6edce0c0a77dd67bfbe2ae6607134d5851ffd"
            ],
            "index": "pypi",
            "version": "==2020.4"
        },
        "pyyaml": {
            "hashes": [
                "sha256:06a0d7ba600ce0b2d2fe2e78453a470b5a6e000a985dd4a4e54e436cc36b0e97",
                "sha256:240097ff019d7c70a4922b6869d8a86407758333f02203e0fc6ff79c5dcede76",
                "sha256:4f4b913ca1a7319b33cfb1369e91e50354d6f07a135f3b901aca02aa95940bd2",
                "sha256:69f00dca373f240f842b2931fb2c7e14ddbacd1397d57157a9b005a6a9942648",
                "sha256:73f099454b799e05e5ab51423c7bcf361c58d3206fa7b0d555426b1f4d9a3eaf",
                "sha256:74809a57b329d6cc0fdccee6318f44b9b8649961fa73144a98735b0aaf029f1f",
                "sha256:7739fc0fa8205b3ee8808aea45e968bc90082c10aef6ea95e855e10abf4a37b2",
                "sha256:95f71d2af0ff4227885f7a6605c37fd53d3a106fcab511b8860ecca9fcf400ee",
                "sha256:b8eac752c5e14d3eca0e6dd9199cd627518cb5ec06add0de9d32baeee6fe645d",
                "sha256:cc8955cfbfc7a115fa81d85284ee61147059a753344bc51098f3ccd69b0d7e0c",
                "sha256:d13155f591e6fcc1ec3b30685d50bf0711574e2c0dfffd7644babf8b5102ca1a"
            ],
            "index": "pypi",
            "version": "==5.3.1"
        },
        "requests": {
            "hashes": [
                "sha256:b3559a131db72c33ee969480840fff4bb6dd111de7dd27c8ee1f820f4f00231b",
                "sha256:fe75cc94a9443b9246fc7049224f75604b113c36acb93f87b80ed42c44cbb898"
            ],
            "index": "pypi",
            "version": "==2.24.0"
        },
        "requests-mock": {
            "hashes": [
                "sha256:11215c6f4df72702aa357f205cf1e537cffd7392b3e787b58239bde5fb3db53b",
                "sha256:e68f46844e4cee9d447150343c9ae875f99fa8037c6dcf5f15bf1fe9ab43d226"
            ],
            "index": "pypi",
            "version": "==1.8.0"
        },
        "requests-oauthlib": {
            "hashes": [
                "sha256:7f71572defaecd16372f9006f33c2ec8c077c3cfa6f5911a9a90202beb513f3d",
                "sha256:b4261601a71fd721a8bd6d7aa1cc1d6a8a93b4a9f5e96626f8e4d91e8beeaa6a"
            ],
            "version": "==1.3.0"
        },
        "responses": {
            "hashes": [
                "sha256:0de50fbf600adf5ef9f0821b85cc537acca98d66bc7776755924476775c1989c",
                "sha256:e80d5276011a4b79ecb62c5f82ba07aa23fb31ecbc95ee7cad6de250a3c97444"
            ],
            "index": "pypi",
            "version": "==0.12.0"
        },
        "rsa": {
            "hashes": [
                "sha256:109ea5a66744dd859bf16fe904b8d8b627adafb9408753161e766a92e7d681fa",
                "sha256:6166864e23d6b5195a5cfed6cd9fed0fe774e226d8f854fcb23b7bbef0350233"
            ],
            "markers": "python_version >= '3.5'",
            "version": "==4.6"
        },
        "s3transfer": {
            "hashes": [
                "sha256:2482b4259524933a022d59da830f51bd746db62f047d6eb213f2f8855dcb8a13",
                "sha256:921a37e2aefc64145e7b73d50c71bb4f26f46e4c9f414dc648c6245ff92cf7db"
            ],
            "version": "==0.3.3"
        },
        "six": {
            "hashes": [
                "sha256:30639c035cdb23534cd4aa2dd52c3bf48f06e5f4a941509c8bafd8ce11080259",
                "sha256:8b74bedcbbbaca38ff6d7491d76f2b06b3592611af620f8426e82dddb04a5ced"
            ],
            "version": "==1.15.0"
        },
        "snowballstemmer": {
            "hashes": [
                "sha256:209f257d7533fdb3cb73bdbd24f436239ca3b2fa67d56f6ff88e86be08cc5ef0",
                "sha256:df3bac3df4c2c01363f3dd2cfa78cce2840a79b9f1c2d2de9ce8d31683992f52"
            ],
            "version": "==2.0.0"
        },
        "sphinx": {
            "hashes": [
                "sha256:1c21e7c5481a31b531e6cbf59c3292852ccde175b504b00ce2ff0b8f4adc3649",
                "sha256:3abdb2c57a65afaaa4f8573cbabd5465078eb6fd282c1e4f87f006875a7ec0c7"
            ],
            "index": "pypi",
            "version": "==3.3.0"
        },
        "sphinx-rtd-theme": {
            "hashes": [
                "sha256:22c795ba2832a169ca301cd0a083f7a434e09c538c70beb42782c073651b707d",
                "sha256:373413d0f82425aaa28fb288009bf0d0964711d347763af2f1b65cafcb028c82"
            ],
            "index": "pypi",
            "version": "==0.5.0"
        },
        "sphinxcontrib-applehelp": {
            "hashes": [
                "sha256:806111e5e962be97c29ec4c1e7fe277bfd19e9652fb1a4392105b43e01af885a",
                "sha256:a072735ec80e7675e3f432fcae8610ecf509c5f1869d17e2eecff44389cdbc58"
            ],
            "version": "==1.0.2"
        },
        "sphinxcontrib-devhelp": {
            "hashes": [
                "sha256:8165223f9a335cc1af7ffe1ed31d2871f325254c0423bc0c4c7cd1c1e4734a2e",
                "sha256:ff7f1afa7b9642e7060379360a67e9c41e8f3121f2ce9164266f61b9f4b338e4"
            ],
            "version": "==1.0.2"
        },
        "sphinxcontrib-htmlhelp": {
            "hashes": [
                "sha256:3c0bc24a2c41e340ac37c85ced6dafc879ab485c095b1d65d2461ac2f7cca86f",
                "sha256:e8f5bb7e31b2dbb25b9cc435c8ab7a79787ebf7f906155729338f3156d93659b"
            ],
            "version": "==1.0.3"
        },
        "sphinxcontrib-jsmath": {
            "hashes": [
                "sha256:2ec2eaebfb78f3f2078e73666b1415417a116cc848b72e5172e596c871103178",
                "sha256:a9925e4a4587247ed2191a22df5f6970656cb8ca2bd6284309578f2153e0c4b8"
            ],
            "version": "==1.0.1"
        },
        "sphinxcontrib-qthelp": {
            "hashes": [
                "sha256:4c33767ee058b70dba89a6fc5c1892c0d57a54be67ddd3e7875a18d14cba5a72",
                "sha256:bd9fc24bcb748a8d51fd4ecaade681350aa63009a347a8c14e637895444dfab6"
            ],
            "version": "==1.0.3"
        },
        "sphinxcontrib-serializinghtml": {
            "hashes": [
                "sha256:eaa0eccc86e982a9b939b2b82d12cc5d013385ba5eadcc7e4fed23f4405f77bc",
                "sha256:f242a81d423f59617a8e5cf16f5d4d74e28ee9a66f9e5b637a18082991db5a9a"
            ],
            "version": "==1.1.4"
        },
        "sqlparse": {
            "hashes": [
                "sha256:017cde379adbd6a1f15a61873f43e8274179378e95ef3fede90b5aa64d304ed0",
                "sha256:0f91fd2e829c44362cbcfab3e9ae12e22badaa8a29ad5ff599f9ec109f0454e8"
            ],
            "version": "==0.4.1"
        },
        "tblib": {
            "hashes": [
                "sha256:059bd77306ea7b419d4f76016aef6d7027cc8a0785579b5aad198803435f882c",
                "sha256:289fa7359e580950e7d9743eab36b0691f0310fce64dee7d9c31065b8f723e23"
            ],
            "index": "pypi",
            "version": "==1.7.0"
        },
        "text-unidecode": {
            "hashes": [
                "sha256:1311f10e8b895935241623731c2ba64f4c455287888b18189350b67134a822e8",
                "sha256:bad6603bb14d279193107714b288be206cac565dfa49aa5b105294dd5c4aab93"
            ],
            "version": "==1.3"
        },
        "toml": {
            "hashes": [
                "sha256:806143ae5bfb6a3c6e736a764057db0e6a0e05e338b5630894a5f779cabb4f9b",
                "sha256:b3bda1d108d5dd99f4a20d24d9c348e91c4db7ab1b749200bded2f839ccbe68f"
            ],
            "markers": "python_version >= '2.6' and python_version not in '3.0, 3.1, 3.2, 3.3'",
            "version": "==0.10.2"
        },
        "tox": {
            "hashes": [
                "sha256:42ce19ce5dc2f6d6b1fdc5666c476e1f1e2897359b47e0aa3a5b774f335d57c2",
                "sha256:4321052bfe28f9d85082341ca8e233e3ea901fdd14dab8a5d3fbd810269fbaf6"
            ],
            "index": "pypi",
            "version": "==3.20.1"
        },
        "urllib3": {
            "hashes": [
                "sha256:8d7eaa5a82a1cac232164990f04874c594c9453ec55eef02eab885aa02fc17a2",
                "sha256:f5321fbe4bf3fefa0efd0bfe7fb14e90909eb62a48ccda331726b4319897dd5e"
            ],
            "markers": "python_version != '3.4'",
            "version": "==1.25.11"
        },
        "virtualenv": {
            "hashes": [
                "sha256:b0011228208944ce71052987437d3843e05690b2f23d1c7da4263fde104c97a2",
                "sha256:b8d6110f493af256a40d65e29846c69340a947669eec8ce784fcf3dd3af28380"
            ],
            "version": "==20.1.0"
        },
        "wrapt": {
            "hashes": [
                "sha256:b62ffa81fb85f4332a4f609cab4ac40709470da05643a082ec1eb88e6d9b97d7"
            ],
            "version": "==1.12.1"
        }
    }
}<|MERGE_RESOLUTION|>--- conflicted
+++ resolved
@@ -1,11 +1,7 @@
 {
     "_meta": {
         "hash": {
-<<<<<<< HEAD
-            "sha256": "f68cdb133198c16b7cf6eb39ddcf011ddbf975e64e0ad0bdabcfab974da5e257"
-=======
             "sha256": "3277696f3cb430b9501c9fd5604b6f9ab2f1bbeebf55b0fb91c025e4f1706dc8"
->>>>>>> 5ec27ac9
         },
         "pipfile-spec": 6,
         "requires": {
@@ -39,12 +35,7 @@
                 "sha256:a5098bc870b80e7b872bff60bb363c7f2c2c89078759f6c47b53ff8c525a152e",
                 "sha256:cd88907ecaec59d78e4ac00ea665b03e571cb37e3a0e37b3702af1a9e86c365a"
             ],
-<<<<<<< HEAD
-            "markers": "python_version >= '3.5'",
-            "version": "==3.3.0"
-=======
             "version": "==3.2.10"
->>>>>>> 5ec27ac9
         },
         "azure-common": {
             "hashes": [
@@ -116,20 +107,6 @@
         },
         "boto3": {
             "hashes": [
-<<<<<<< HEAD
-                "sha256:ada5af5cd813997fa2fe30ee47460bbea253f5a728a5946916d44bb12370d6e9",
-                "sha256:b5537e814c7d3f6c7efbc26049a868f3bd5b60f3a3a86d5f2527f98fca6ed33f"
-            ],
-            "index": "pypi",
-            "version": "==1.16.10"
-        },
-        "botocore": {
-            "hashes": [
-                "sha256:0391922fc6fc1f36a51b9eb8c54b1278c37d9df1a0c6e40361213680d180c358",
-                "sha256:d44ecd33311cf163aec2c033e8941ae11f3a34e278e4b59aa7ee29b7455a5e62"
-            ],
-            "version": "==1.19.10"
-=======
                 "sha256:0f8f9ef5e902e05b32f4b7ae3bf948a47675613f5a99185f63d2ef4183225086",
                 "sha256:207d129d808659b6d5668dc106918aa906373cf00652a53422131e7218df39cf"
             ],
@@ -142,7 +119,6 @@
                 "sha256:da7ecc69b6e2ea42fb849928635c0689cae32a95cb38f82b21213d276e75a4a4"
             ],
             "version": "==1.19.8"
->>>>>>> 5ec27ac9
         },
         "bs4": {
             "hashes": [
@@ -441,15 +417,6 @@
         },
         "google-crc32c": {
             "hashes": [
-<<<<<<< HEAD
-                "sha256:063bd12b5ceb4045e8681dc5cce8c3ceeb1203f7c5c3e59f5c9b75bb79a5f59b",
-                "sha256:da12b7bd79bbe978a7945a44b600604fbc10ece2935d31f243e751f99135e34f"
-            ],
-            "index": "pypi",
-            "version": "==1.32.0"
-        },
-        "google-crc32c": {
-            "hashes": [
                 "sha256:00b34d4c9ac565b2be553f81f58e5861e51d43af2043ed7cbfe1853ee2f54671",
                 "sha256:17223ac9135eab28e874ff1e221810190d109a1abd482451d0776dc388be14de",
                 "sha256:176cef33c9ad2a56977efd084646b378e50ab14b43a7c0a16e956bc3e3ec130a",
@@ -469,27 +436,6 @@
                 "sha256:f3b859200c3bc73925b1719ed8b1f6d8d73b6620b42dbc121c4df58423045e34",
                 "sha256:f54c90058e3f56e55fa0f699c6f4ceaaa825ea7f17ef2adbf07b2b06b27455e7"
             ],
-=======
-                "sha256:00b34d4c9ac565b2be553f81f58e5861e51d43af2043ed7cbfe1853ee2f54671",
-                "sha256:17223ac9135eab28e874ff1e221810190d109a1abd482451d0776dc388be14de",
-                "sha256:176cef33c9ad2a56977efd084646b378e50ab14b43a7c0a16e956bc3e3ec130a",
-                "sha256:1a613f43534c9a345cc86fc6531bda477e2473cb876b6e26aee22b8060917069",
-                "sha256:337566ce49d7ea7493f95bd6bc89ab08640caa91b6105cea0be57ed026980e74",
-                "sha256:41fb6c22cd72ae3db4d98d28dbb768d53397c8fc3cb8ab945fd434e842e622d4",
-                "sha256:438d6c314a52d50a9523460024e655a3d27774adde47d72eebccc89dc9eec992",
-                "sha256:6fd5d861421c37786b9c1a87dc7b0d8349a426151a461d5724b76c5a07f6ae9b",
-                "sha256:7b5ccdc7697ca54351d2965d4241f907d53f26f5288710bed505f8c3776ed235",
-                "sha256:7f44c5259f6b2f8b2b6f668dbaa954693a10e97811345c193e46b933c2dd5165",
-                "sha256:9439b960b6ecd847557675d130fc3626d762bf535da595c20a6949a705fb3eae",
-                "sha256:b6fad0842a02abd270f8b660db082d37d197ab80aa4db6a2ddbfcf472eade9e7",
-                "sha256:b7ee33659231c8205bb05559781ac61a325f31b06b917b3e997bea5c2c49ff4d",
-                "sha256:cda3a6829e8b5bf6058615e53387430d004590c9b0ad808e53fea5bec35bbe44",
-                "sha256:cf373207380e54c42da6c88baf1f7a31c2d9f29b87c9c922d5147d219eed55aa",
-                "sha256:ec4d91c9236b0576d9d2b23c7eb85c6a6372b88afe2d0c64681cf11629586f74",
-                "sha256:f3b859200c3bc73925b1719ed8b1f6d8d73b6620b42dbc121c4df58423045e34",
-                "sha256:f54c90058e3f56e55fa0f699c6f4ceaaa825ea7f17ef2adbf07b2b06b27455e7"
-            ],
->>>>>>> 5ec27ac9
             "markers": "python_version >= '3.5'",
             "version": "==1.0.0"
         },
@@ -498,10 +444,6 @@
                 "sha256:dcdab13e95bc534d268f87d5293e482cce5bc86dfce6ca0f2e2e89cbb73ef38c",
                 "sha256:ecabcd90d74a6e00331af0c87f500f238c44870d9626e01b385dda3af7b99269"
             ],
-<<<<<<< HEAD
-            "markers": "python_version >= '2.7' and python_version not in '3.0, 3.1, 3.2, 3.3, 3.4'",
-=======
->>>>>>> 5ec27ac9
             "version": "==1.1.0"
         },
         "googleapis-common-protos": {
@@ -696,45 +638,6 @@
         },
         "numpy": {
             "hashes": [
-<<<<<<< HEAD
-                "sha256:08308c38e44cc926bdfce99498b21eec1f848d24c302519e64203a8da99a97db",
-                "sha256:09c12096d843b90eafd01ea1b3307e78ddd47a55855ad402b157b6c4862197ce",
-                "sha256:13d166f77d6dc02c0a73c1101dd87fdf01339febec1030bd810dcd53fff3b0f1",
-                "sha256:141ec3a3300ab89c7f2b0775289954d193cc8edb621ea05f99db9cb181530512",
-                "sha256:16c1b388cc31a9baa06d91a19366fb99ddbe1c7b205293ed072211ee5bac1ed2",
-                "sha256:18bed2bcb39e3f758296584337966e68d2d5ba6aab7e038688ad53c8f889f757",
-                "sha256:1aeef46a13e51931c0b1cf8ae1168b4a55ecd282e6688fdb0a948cc5a1d5afb9",
-                "sha256:27d3f3b9e3406579a8af3a9f262f5339005dd25e0ecf3cf1559ff8a49ed5cbf2",
-                "sha256:2a2740aa9733d2e5b2dfb33639d98a64c3b0f24765fed86b0fd2aec07f6a0a08",
-                "sha256:4377e10b874e653fe96985c05feed2225c912e328c8a26541f7fc600fb9c637b",
-                "sha256:448ebb1b3bf64c0267d6b09a7cba26b5ae61b6d2dbabff7c91b660c7eccf2bdb",
-                "sha256:50e86c076611212ca62e5a59f518edafe0c0730f7d9195fec718da1a5c2bb1fc",
-                "sha256:5734bdc0342aba9dfc6f04920988140fb41234db42381cf7ccba64169f9fe7ac",
-                "sha256:64324f64f90a9e4ef732be0928be853eee378fd6a01be21a0a8469c4f2682c83",
-                "sha256:6ae6c680f3ebf1cf7ad1d7748868b39d9f900836df774c453c11c5440bc15b36",
-                "sha256:6d7593a705d662be5bfe24111af14763016765f43cb6923ed86223f965f52387",
-                "sha256:8cac8790a6b1ddf88640a9267ee67b1aee7a57dfa2d2dd33999d080bc8ee3a0f",
-                "sha256:8ece138c3a16db8c1ad38f52eb32be6086cc72f403150a79336eb2045723a1ad",
-                "sha256:9eeb7d1d04b117ac0d38719915ae169aa6b61fca227b0b7d198d43728f0c879c",
-                "sha256:a09f98011236a419ee3f49cedc9ef27d7a1651df07810ae430a6b06576e0b414",
-                "sha256:a5d897c14513590a85774180be713f692df6fa8ecf6483e561a6d47309566f37",
-                "sha256:ad6f2ff5b1989a4899bf89800a671d71b1612e5ff40866d1f4d8bcf48d4e5764",
-                "sha256:c42c4b73121caf0ed6cd795512c9c09c52a7287b04d105d112068c1736d7c753",
-                "sha256:cb1017eec5257e9ac6209ac172058c430e834d5d2bc21961dceeb79d111e5909",
-                "sha256:d6c7bb82883680e168b55b49c70af29b84b84abb161cbac2800e8fcb6f2109b6",
-                "sha256:e452dc66e08a4ce642a961f134814258a082832c78c90351b75c41ad16f79f63",
-                "sha256:e5b6ed0f0b42317050c88022349d994fe72bfe35f5908617512cd8c8ef9da2a9",
-                "sha256:e9b30d4bd69498fc0c3fe9db5f62fffbb06b8eb9321f92cc970f2969be5e3949",
-                "sha256:ec149b90019852266fec2341ce1db513b843e496d5a8e8cdb5ced1923a92faab",
-                "sha256:edb01671b3caae1ca00881686003d16c2209e07b7ef8b7639f1867852b948f7c",
-                "sha256:f0d3929fe88ee1c155129ecd82f981b8856c5d97bcb0d5f23e9b4242e79d1de3",
-                "sha256:f29454410db6ef8126c83bd3c968d143304633d45dc57b51252afbd79d700893",
-                "sha256:fe45becb4c2f72a0907c1d0246ea6449fe7a9e2293bb0e11c4e9a32bb0930a15",
-                "sha256:fedbd128668ead37f33917820b704784aff695e0019309ad446a6d0b065b57e4"
-            ],
-            "markers": "python_version >= '3.6'",
-            "version": "==1.19.4"
-=======
                 "sha256:0ee77786eebbfa37f2141fd106b549d37c89207a0d01d8852fde1c82e9bfc0e7",
                 "sha256:199bebc296bd8a5fc31c16f256ac873dd4d5b4928dfd50e6c4995570fc71a8f3",
                 "sha256:1a307bdd3dd444b1d0daa356b5f4c7de2e24d63bdc33ea13ff718b8ec4c6a268",
@@ -771,7 +674,6 @@
                 "sha256:efd656893171bbf1331beca4ec9f2e74358fc732a2084f664fd149cc4b3441d2"
             ],
             "version": "==1.19.3"
->>>>>>> 5ec27ac9
         },
         "oauthlib": {
             "hashes": [
@@ -795,35 +697,6 @@
         },
         "pandas": {
             "hashes": [
-<<<<<<< HEAD
-                "sha256:09e0503758ad61afe81c9069505f8cb8c1e36ea8cc1e6826a95823ef5b327daf",
-                "sha256:0a11a6290ef3667575cbd4785a1b62d658c25a2fd70a5adedba32e156a8f1773",
-                "sha256:0d9a38a59242a2f6298fff45d09768b78b6eb0c52af5919ea9e45965d7ba56d9",
-                "sha256:112c5ba0f9ea0f60b2cc38c25f87ca1d5ca10f71efbee8e0f1bee9cf584ed5d5",
-                "sha256:185cf8c8f38b169dbf7001e1a88c511f653fbb9dfa3e048f5e19c38049e991dc",
-                "sha256:3aa8e10768c730cc1b610aca688f588831fa70b65a26cb549fbb9f35049a05e0",
-                "sha256:41746d520f2b50409dffdba29a15c42caa7babae15616bcf80800d8cfcae3d3e",
-                "sha256:43cea38cbcadb900829858884f49745eb1f42f92609d368cabcc674b03e90efc",
-                "sha256:5378f58172bd63d8c16dd5d008d7dcdd55bf803fcdbe7da2dcb65dbbf322f05b",
-                "sha256:54404abb1cd3f89d01f1fb5350607815326790efb4789be60508f458cdd5ccbf",
-                "sha256:5dac3aeaac5feb1016e94bde851eb2012d1733a222b8afa788202b836c97dad5",
-                "sha256:5fdb2a61e477ce58d3f1fdf2470ee142d9f0dde4969032edaf0b8f1a9dafeaa2",
-                "sha256:6613c7815ee0b20222178ad32ec144061cb07e6a746970c9160af1ebe3ad43b4",
-                "sha256:6d2b5b58e7df46b2c010ec78d7fb9ab20abf1d306d0614d3432e7478993fbdb0",
-                "sha256:8a5d7e57b9df2c0a9a202840b2881bb1f7a648eba12dd2d919ac07a33a36a97f",
-                "sha256:8b4c2055ebd6e497e5ecc06efa5b8aa76f59d15233356eb10dad22a03b757805",
-                "sha256:a15653480e5b92ee376f8458197a58cca89a6e95d12cccb4c2d933df5cecc63f",
-                "sha256:a7d2547b601ecc9a53fd41561de49a43d2231728ad65c7713d6b616cd02ddbed",
-                "sha256:a979d0404b135c63954dea79e6246c45dd45371a88631cdbb4877d844e6de3b6",
-                "sha256:b1f8111635700de7ac350b639e7e452b06fc541a328cf6193cf8fc638804bab8",
-                "sha256:c5a3597880a7a29a31ebd39b73b2c824316ae63a05c3c8a5ce2aea3fc68afe35",
-                "sha256:c681e8fcc47a767bf868341d8f0d76923733cbdcabd6ec3a3560695c69f14a1e",
-                "sha256:cf135a08f306ebbcfea6da8bf775217613917be23e5074c69215b91e180caab4",
-                "sha256:e2b8557fe6d0a18db4d61c028c6af61bfed44ef90e419ed6fadbdc079eba141e"
-            ],
-            "index": "pypi",
-            "version": "==1.1.4"
-=======
                 "sha256:11c284769f41e95f7d16a327eb555989c5f29418aad075fa80c97ef3aa8fb885",
                 "sha256:147162568b1242355290341baf281926cfac66ada07e634f3fc521ac967e4653",
                 "sha256:206d7c3e5356dcadf082e64dc25c24bc8541718045826074f96346e9d6d05a20",
@@ -851,7 +724,6 @@
             ],
             "index": "pypi",
             "version": "==1.1.3"
->>>>>>> 5ec27ac9
         },
         "pint": {
             "hashes": [
@@ -1237,12 +1109,7 @@
                 "sha256:a5098bc870b80e7b872bff60bb363c7f2c2c89078759f6c47b53ff8c525a152e",
                 "sha256:cd88907ecaec59d78e4ac00ea665b03e571cb37e3a0e37b3702af1a9e86c365a"
             ],
-<<<<<<< HEAD
-            "markers": "python_version >= '3.5'",
-            "version": "==3.3.0"
-=======
             "version": "==3.2.10"
->>>>>>> 5ec27ac9
         },
         "astroid": {
             "hashes": [
@@ -1314,20 +1181,6 @@
         },
         "boto3": {
             "hashes": [
-<<<<<<< HEAD
-                "sha256:ada5af5cd813997fa2fe30ee47460bbea253f5a728a5946916d44bb12370d6e9",
-                "sha256:b5537e814c7d3f6c7efbc26049a868f3bd5b60f3a3a86d5f2527f98fca6ed33f"
-            ],
-            "index": "pypi",
-            "version": "==1.16.10"
-        },
-        "botocore": {
-            "hashes": [
-                "sha256:0391922fc6fc1f36a51b9eb8c54b1278c37d9df1a0c6e40361213680d180c358",
-                "sha256:d44ecd33311cf163aec2c033e8941ae11f3a34e278e4b59aa7ee29b7455a5e62"
-            ],
-            "version": "==1.19.10"
-=======
                 "sha256:0f8f9ef5e902e05b32f4b7ae3bf948a47675613f5a99185f63d2ef4183225086",
                 "sha256:207d129d808659b6d5668dc106918aa906373cf00652a53422131e7218df39cf"
             ],
@@ -1340,7 +1193,6 @@
                 "sha256:da7ecc69b6e2ea42fb849928635c0689cae32a95cb38f82b21213d276e75a4a4"
             ],
             "version": "==1.19.8"
->>>>>>> 5ec27ac9
         },
         "cachetools": {
             "hashes": [
@@ -1582,10 +1434,6 @@
                 "sha256:063bd12b5ceb4045e8681dc5cce8c3ceeb1203f7c5c3e59f5c9b75bb79a5f59b",
                 "sha256:da12b7bd79bbe978a7945a44b600604fbc10ece2935d31f243e751f99135e34f"
             ],
-<<<<<<< HEAD
-            "index": "pypi",
-=======
->>>>>>> 5ec27ac9
             "version": "==1.32.0"
         },
         "google-crc32c": {
@@ -1617,10 +1465,6 @@
                 "sha256:dcdab13e95bc534d268f87d5293e482cce5bc86dfce6ca0f2e2e89cbb73ef38c",
                 "sha256:ecabcd90d74a6e00331af0c87f500f238c44870d9626e01b385dda3af7b99269"
             ],
-<<<<<<< HEAD
-            "markers": "python_version >= '2.7' and python_version not in '3.0, 3.1, 3.2, 3.3, 3.4'",
-=======
->>>>>>> 5ec27ac9
             "version": "==1.1.0"
         },
         "googleapis-common-protos": {
@@ -1635,12 +1479,7 @@
                 "sha256:b505f7658afbddc11556de5ff9a5a52eed81b9a380f8ff77b7dd9781cfee6884",
                 "sha256:e3c822614168c9ac248f4258ffe43092debceb45e299a07b8f2fb168ba875605"
             ],
-<<<<<<< HEAD
-            "markers": "python_version >= '2.7' and python_version not in '3.0, 3.1, 3.2, 3.3'",
-            "version": "==1.5.7"
-=======
             "version": "==1.5.6"
->>>>>>> 5ec27ac9
         },
         "idna": {
             "hashes": [
@@ -1808,19 +1647,11 @@
         },
         "pre-commit": {
             "hashes": [
-<<<<<<< HEAD
-                "sha256:22e6aa3bd571debb01eb7d34483f11c01b65237be4eebbf30c3d4fb65762d315",
-                "sha256:905ebc9b534b991baec87e934431f2d0606ba27f2b90f7f652985f5a5b8b6ae6"
-            ],
-            "index": "pypi",
-            "version": "==2.8.2"
-=======
                 "sha256:7eadaa7f4547a8a19b83230ce430ba81bbe4797bd41c8d7fb54b246164628d1f",
                 "sha256:8fb2037c404ef8c87125e72564f316cf2bc94fc9c1cb184b8352117de747e164"
             ],
             "index": "pypi",
             "version": "==2.8.1"
->>>>>>> 5ec27ac9
         },
         "protobuf": {
             "hashes": [
