--- conflicted
+++ resolved
@@ -1,11 +1,7 @@
 {
     "_meta": {
         "hash": {
-<<<<<<< HEAD
-            "sha256": "2b55619e8ebd33442d7456d0c78b317794f843fbe5d241b2274d9835cfd9ec56"
-=======
-            "sha256": "b3f8011743e697fb44d5e8cd7f3bf2fc27413d9fbf9d6729168edbc5fe7af23c"
->>>>>>> 2ba56845
+            "sha256": "8a18a63582cfd79427eb165ed027676f47efc2733f3f344392d2b877a9d41a32"
         },
         "pipfile-spec": 6,
         "requires": {
@@ -59,17 +55,6 @@
             ],
             "markers": "python_version >= '3.7'",
             "version": "==3.7.2"
-<<<<<<< HEAD
-=======
-        },
-        "async-timeout": {
-            "hashes": [
-                "sha256:2163e1640ddb52b7a8c80d0a67a08587e5d245cc9c553a74a847056bc2976b15",
-                "sha256:8ca1e4fcf50d07413d66d1a5e416e42cfdf5851c981d679a09851a6853383b3c"
-            ],
-            "markers": "python_full_version <= '3.11.2'",
-            "version": "==4.0.2"
->>>>>>> 2ba56845
         },
         "azure-common": {
             "hashes": [
@@ -80,19 +65,11 @@
         },
         "azure-core": {
             "hashes": [
-<<<<<<< HEAD
-                "sha256:068ea8b61888165b1e749892785936e293e35070a10ea10c8c11ec9f5186a2f8",
-                "sha256:8ec1b607d11ab0dc762606c4804b52b6b2fae83524e89ed575055046b69f1afe"
-            ],
-            "markers": "python_version >= '3.7'",
-            "version": "==1.27.0"
-=======
                 "sha256:dec36dfc8eb0b052a853f30c07437effec2f9e3e1fc8f703d9bdaa5cfc0043d9",
                 "sha256:e9eefc66fc1fde56dab6f04d4e5d12c60754d5a9fa49bdcfd8534fc96ed936bd"
             ],
             "markers": "python_version >= '3.7'",
             "version": "==1.28.0"
->>>>>>> 2ba56845
         },
         "azure-identity": {
             "hashes": [
@@ -152,43 +129,26 @@
         },
         "billiard": {
             "hashes": [
-                "sha256:0f50d6be051c6b2b75bfbc8bfd85af195c5739c281d3f5b86a5640c65563614a",
-                "sha256:1ad2eeae8e28053d729ba3373d34d9d6e210f6e4d8bf0a9c64f92bd053f1edf5"
-            ],
-            "markers": "python_version >= '3.7'",
-            "version": "==4.1.0"
+                "sha256:299de5a8da28a783d51b197d496bef4f1595dd023a93a4f59dde1886ae905547",
+                "sha256:87103ea78fa6ab4d5c751c4909bcff74617d985de7fa8b672cf8618afd5a875b"
+            ],
+            "version": "==3.6.4.0"
         },
         "boto3": {
             "hashes": [
-<<<<<<< HEAD
-                "sha256:0ab83f1b8f997527a513152bc64fd1873536b1d92bdc98cb40f927aca6af6325",
-                "sha256:be4e27d48744651fbd0898a6b51faaddd71936651167ba3c2e19855083ce137e"
-            ],
-            "index": "pypi",
-            "version": "==1.26.150"
+                "sha256:87ecac82d2a68430c0292b7946512c8b1f01ea6971b43dc5832582fcb176c0dd",
+                "sha256:f2ec3e6f173fe8d141d512ea7d90138db5a58af130773e26ce8e72bdbfd2cddc"
+            ],
+            "index": "pypi",
+            "version": "==1.28.18"
         },
         "botocore": {
             "hashes": [
-                "sha256:0e8c8f0dab008418e4e136ecf2a450fa01bae5b725b7b43ff7cc13beebbf33aa",
-                "sha256:9af58faa67c99d860eabba4cd030b5ee5f4e7e1c301edd6a9174419f75b39334"
-            ],
-            "markers": "python_version >= '3.7'",
-            "version": "==1.29.150"
-=======
-                "sha256:90f7cfb5e1821af95b1fc084bc50e6c47fa3edc99f32de1a2591faa0c546bea7",
-                "sha256:bca0526f819e0f19c0f1e6eba3e2d1d6b6a92a45129f98c0d716e5aab6d9444b"
-            ],
-            "index": "pypi",
-            "version": "==1.28.17"
-        },
-        "botocore": {
-            "hashes": [
-                "sha256:396459065dba4339eb4da4ec8b4e6599728eb89b7caaceea199e26f7d824a41c",
-                "sha256:6ac34a1d34aa3750e78b77b8596617e2bab938964694d651939dba2cbde2c12b"
-            ],
-            "markers": "python_version >= '3.7'",
-            "version": "==1.31.17"
->>>>>>> 2ba56845
+                "sha256:909db57f5d6ca765fc9dc9dcae962a87566d0123da1d2bd5be32432493d5785e",
+                "sha256:c4c01fae2ba32c242ce62175cad719aa49415618560d6e215ed76dab91991dc5"
+            ],
+            "markers": "python_version >= '3.7'",
+            "version": "==1.31.18"
         },
         "bs4": {
             "hashes": [
@@ -207,11 +167,11 @@
         },
         "celery": {
             "hashes": [
-                "sha256:1eaba5ee14d8c8c0bed8f6063e5e10dabdbcf23503a861cf0e10b7221d99cb0d",
-                "sha256:95d29f9a93f41c4b122fddf1fe3ef13f872029dca4ad1f9af4f1a414442ceecf"
-            ],
-            "index": "pypi",
-            "version": "==5.3.0"
+                "sha256:138420c020cd58d6707e6257b6beda91fd39af7afde5d36c6334d175302c0e14",
+                "sha256:fafbd82934d30f8a004f81e8f7a062e31413a23d444be8ee3326553915958c6d"
+            ],
+            "index": "pypi",
+            "version": "==5.2.7"
         },
         "certifi": {
             "hashes": [
@@ -627,21 +587,6 @@
         },
         "google-api-python-client": {
             "hashes": [
-<<<<<<< HEAD
-                "sha256:37068453f79ea28e5394a8fe20a4ba620594e7f8541068bea2e844dacdcc9d33",
-                "sha256:d003008400a779524ea21b5a3ddc6fc59327d401fb8c37c466d413694c279cae"
-            ],
-            "index": "pypi",
-            "version": "==2.88.0"
-        },
-        "google-auth": {
-            "hashes": [
-                "sha256:a9cfa88b3e16196845e64a3658eb953992129d13ac7337b064c6546f77c17183",
-                "sha256:ea165e014c7cbd496558796b627c271aa8c18b4cba79dc1cc962b24c5efdfb85"
-            ],
-            "index": "pypi",
-            "version": "==2.19.1"
-=======
                 "sha256:a8aab2da678f42a01f2f52108f787fef4310f23f9dd917c4e64664c3f0c885ba",
                 "sha256:d2731ede12f79e53fbe11fdb913dfe986440b44c0a28431c78a8ec275f4c1541"
             ],
@@ -655,7 +600,6 @@
             ],
             "index": "pypi",
             "version": "==2.22.0"
->>>>>>> 2ba56845
         },
         "google-auth-httplib2": {
             "hashes": [
@@ -666,19 +610,11 @@
         },
         "google-cloud-bigquery": {
             "hashes": [
-<<<<<<< HEAD
-                "sha256:3a1c1b3566f9f27ea83a36aaf54eb879444ee73ef42456764018a0b3b556d0fb",
-                "sha256:f568c36dfc9b8a2cf7e8ac10dd0889e0a52e8edf3dd556f3dd1eb441eda14364"
-            ],
-            "index": "pypi",
-            "version": "==3.11.0"
-=======
                 "sha256:5fa7897743a0ed949ade25a0942fc9e7557d8fce307c6f8a76d1b604cf27f1b1",
                 "sha256:697df117241a2283bcbb93b21e10badc14e51c9a90800d2a7e1a3e1c7d842974"
             ],
             "index": "pypi",
             "version": "==3.11.4"
->>>>>>> 2ba56845
         },
         "google-cloud-core": {
             "hashes": [
@@ -869,17 +805,10 @@
         },
         "ibm-platform-services": {
             "hashes": [
-<<<<<<< HEAD
-                "sha256:291a48370cde2d498e6fc2a5bdfbad9f2e2241a92b800bc18f9e96c4b2fc42f7"
-            ],
-            "index": "pypi",
-            "version": "==0.37.0"
-=======
                 "sha256:2a3d10331bcf6923376870c31412d5638459182fa6384a988e39f25939f17f06"
             ],
             "index": "pypi",
             "version": "==0.38.0"
->>>>>>> 2ba56845
         },
         "idna": {
             "hashes": [
@@ -930,16 +859,11 @@
         },
         "kombu": {
             "hashes": [
-                "sha256:d084ec1f96f7a7c37ba9e816823bdbc08f0fc7ddb3a5be555805e692102297d8",
-                "sha256:fa9be55281bb351ba9da582b2a74e3dd5015b8d075b287e4d16f0b2f25fefcc2"
-            ],
-<<<<<<< HEAD
-            "markers": "python_version >= '3.8'",
-            "version": "==5.3.0"
-=======
+                "sha256:37cee3ee725f94ea8bb173eaab7c1760203ea53bbebae226328600f9d2799610",
+                "sha256:8b213b24293d3417bcf0d2f5537b7f756079e3ea232a8386dcc89a59fd2361a4"
+            ],
             "index": "pypi",
             "version": "==5.2.4"
->>>>>>> 2ba56845
         },
         "markupsafe": {
             "hashes": [
@@ -1157,19 +1081,11 @@
         },
         "oci": {
             "hashes": [
-<<<<<<< HEAD
-                "sha256:05ab759dd93a709d8247bf350360411db4e11c79cdda825cb893dc3cefb65da6",
-                "sha256:c84c69623f652451e81c65485193b54abad3a962d5987eb24c82e239794d3107"
-            ],
-            "index": "pypi",
-            "version": "==2.104.1"
-=======
                 "sha256:16733692923b42e4c53f2ece839ab77891517157b0e2d92f3e56204c5bdece21",
                 "sha256:f44d3e5212dfc903bcca1dd0811379924709c1a2ada9341e6ca51b320ddac6e4"
             ],
             "index": "pypi",
             "version": "==2.109.0"
->>>>>>> 2ba56845
         },
         "packaging": {
             "hashes": [
@@ -1259,24 +1175,6 @@
         },
         "protobuf": {
             "hashes": [
-<<<<<<< HEAD
-                "sha256:09310bce43353b46d73ba7e3bca78273b9bc50349509b9698e64d288c6372c2a",
-                "sha256:20874e7ca4436f683b64ebdbee2129a5a2c301579a67d1a7dda2cdf62fb7f5f7",
-                "sha256:25e3370eda26469b58b602e29dff069cfaae8eaa0ef4550039cc5ef8dc004511",
-                "sha256:281342ea5eb631c86697e1e048cb7e73b8a4e85f3299a128c116f05f5c668f8f",
-                "sha256:384dd44cb4c43f2ccddd3645389a23ae61aeb8cfa15ca3a0f60e7c3ea09b28b3",
-                "sha256:54a533b971288af3b9926e53850c7eb186886c0c84e61daa8444385a4720297f",
-                "sha256:6c081863c379bb1741be8f8193e893511312b1d7329b4a75445d1ea9955be69e",
-                "sha256:86df87016d290143c7ce3be3ad52d055714ebaebb57cc659c387e76cfacd81aa",
-                "sha256:8da6070310d634c99c0db7df48f10da495cc283fd9e9234877f0cd182d43ab7f",
-                "sha256:b2cfab63a230b39ae603834718db74ac11e52bccaaf19bf20f5cce1a84cf76df",
-                "sha256:c52cfcbfba8eb791255edd675c1fe6056f723bf832fa67f0442218f8817c076e",
-                "sha256:ce744938406de1e64b91410f473736e815f28c3b71201302612a68bf01517fea",
-                "sha256:efabbbbac1ab519a514579ba9ec52f006c28ae19d97915951f69fa70da2c9e91"
-            ],
-            "markers": "python_version >= '3.7'",
-            "version": "==4.23.2"
-=======
                 "sha256:0a5759f5696895de8cc913f084e27fd4125e8fb0914bb729a17816a33819f474",
                 "sha256:351cc90f7d10839c480aeb9b870a211e322bf05f6ab3f55fcb2f51331f80a7d2",
                 "sha256:5fea3c64d41ea5ecf5697b83e41d09b9589e6f20b677ab3c48e5f242d9b7897b",
@@ -1293,7 +1191,6 @@
             ],
             "markers": "python_version >= '3.7'",
             "version": "==4.23.4"
->>>>>>> 2ba56845
         },
         "psutil": {
             "hashes": [
@@ -1409,13 +1306,8 @@
                 "sha256:32c7c0b711493c72ff18a981d24f28aaf9c1fb7ed5e9667c9e84e3db623bdbfb",
                 "sha256:ede28a1a32462f5a9705e07aea48001a08f7cf81a021585011deba701581a0db"
             ],
-<<<<<<< HEAD
             "markers": "python_version > '3.0'",
-            "version": "==3.0.9"
-=======
-            "markers": "python_version >= '3.1'",
             "version": "==3.1.1"
->>>>>>> 2ba56845
         },
         "python-dateutil": {
             "hashes": [
@@ -1507,19 +1399,11 @@
         },
         "sentry-sdk": {
             "hashes": [
-<<<<<<< HEAD
-                "sha256:79afb7c896014038e358401ad1d36889f97a129dfa8031c49b3f238cd1aa3935",
-                "sha256:aa796423eb6a2f4a8cd7a5b02ba6558cb10aab4ccdc0537f63a47b038c520c38"
-            ],
-            "index": "pypi",
-            "version": "==1.25.1"
-=======
                 "sha256:3e17215d8006612e2df02b0e73115eb8376c37e3f586d8436fa41644e605074d",
                 "sha256:a99ee105384788c3f228726a88baf515fe7b5f1d2d0f215a03d194369f158df7"
             ],
             "index": "pypi",
             "version": "==1.29.2"
->>>>>>> 2ba56845
         },
         "setuptools": {
             "hashes": [
@@ -1590,27 +1474,11 @@
         },
         "typing-extensions": {
             "hashes": [
-<<<<<<< HEAD
-                "sha256:88a4153d8505aabbb4e13aacb7c486c2b4a33ca3b3f807914a9b4c844c471c26",
-                "sha256:d91d5919357fe7f681a9f2b5b4cb2a5f1ef0a1e9f59c4d8ff0d3491e05c0ffd5"
-            ],
-            "markers": "python_version >= '3.7'",
-            "version": "==4.6.3"
-        },
-        "tzdata": {
-            "hashes": [
-                "sha256:11ef1e08e54acb0d4f95bdb1be05da659673de4acbd21bf9c69e94cc5e907a3a",
-                "sha256:7e65763eef3120314099b6939b5546db7adce1e7d6f2e179e3df563c70511eda"
-            ],
-            "markers": "python_version >= '2'",
-            "version": "==2023.3"
-=======
                 "sha256:440d5dd3af93b060174bf433bccd69b0babc3b15b1a8dca43789fd7f61514b36",
                 "sha256:b75ddc264f0ba5615db7ba217daeb99701ad295353c45f9e95963337ceeeffb2"
             ],
             "markers": "python_version >= '3.7'",
             "version": "==4.7.1"
->>>>>>> 2ba56845
         },
         "tzlocal": {
             "hashes": [
@@ -1688,7 +1556,7 @@
                 "sha256:06f7bc294293da2755f4699cc5da5c92d9182a5cfae2842c83fb56f02bd427c8",
                 "sha256:7f1ad0f9b225705b780ea0593c8ff52af05df9428e7cc34b9379b879fa462663"
             ],
-            "markers": "python_version < '4' and python_full_version >= '3.7.2'",
+            "markers": "python_full_version >= '3.7.2' and python_version < '4'",
             "version": "==2.9.0"
         },
         "app-common-python": {
@@ -1725,19 +1593,11 @@
         },
         "azure-core": {
             "hashes": [
-<<<<<<< HEAD
-                "sha256:068ea8b61888165b1e749892785936e293e35070a10ea10c8c11ec9f5186a2f8",
-                "sha256:8ec1b607d11ab0dc762606c4804b52b6b2fae83524e89ed575055046b69f1afe"
-            ],
-            "markers": "python_version >= '3.7'",
-            "version": "==1.27.0"
-=======
                 "sha256:dec36dfc8eb0b052a853f30c07437effec2f9e3e1fc8f703d9bdaa5cfc0043d9",
                 "sha256:e9eefc66fc1fde56dab6f04d4e5d12c60754d5a9fa49bdcfd8534fc96ed936bd"
             ],
             "markers": "python_version >= '3.7'",
             "version": "==1.28.0"
->>>>>>> 2ba56845
         },
         "azure-storage-blob": {
             "hashes": [
@@ -1749,35 +1609,19 @@
         },
         "boto3": {
             "hashes": [
-<<<<<<< HEAD
-                "sha256:0ab83f1b8f997527a513152bc64fd1873536b1d92bdc98cb40f927aca6af6325",
-                "sha256:be4e27d48744651fbd0898a6b51faaddd71936651167ba3c2e19855083ce137e"
-            ],
-            "index": "pypi",
-            "version": "==1.26.150"
+                "sha256:87ecac82d2a68430c0292b7946512c8b1f01ea6971b43dc5832582fcb176c0dd",
+                "sha256:f2ec3e6f173fe8d141d512ea7d90138db5a58af130773e26ce8e72bdbfd2cddc"
+            ],
+            "index": "pypi",
+            "version": "==1.28.18"
         },
         "botocore": {
             "hashes": [
-                "sha256:0e8c8f0dab008418e4e136ecf2a450fa01bae5b725b7b43ff7cc13beebbf33aa",
-                "sha256:9af58faa67c99d860eabba4cd030b5ee5f4e7e1c301edd6a9174419f75b39334"
-            ],
-            "markers": "python_version >= '3.7'",
-            "version": "==1.29.150"
-=======
-                "sha256:90f7cfb5e1821af95b1fc084bc50e6c47fa3edc99f32de1a2591faa0c546bea7",
-                "sha256:bca0526f819e0f19c0f1e6eba3e2d1d6b6a92a45129f98c0d716e5aab6d9444b"
-            ],
-            "index": "pypi",
-            "version": "==1.28.17"
-        },
-        "botocore": {
-            "hashes": [
-                "sha256:396459065dba4339eb4da4ec8b4e6599728eb89b7caaceea199e26f7d824a41c",
-                "sha256:6ac34a1d34aa3750e78b77b8596617e2bab938964694d651939dba2cbde2c12b"
-            ],
-            "markers": "python_version >= '3.7'",
-            "version": "==1.31.17"
->>>>>>> 2ba56845
+                "sha256:909db57f5d6ca765fc9dc9dcae962a87566d0123da1d2bd5be32432493d5785e",
+                "sha256:c4c01fae2ba32c242ce62175cad719aa49415618560d6e215ed76dab91991dc5"
+            ],
+            "markers": "python_version >= '3.7'",
+            "version": "==1.31.18"
         },
         "cached-property": {
             "hashes": [
@@ -2094,19 +1938,11 @@
         },
         "crc-bonfire": {
             "hashes": [
-<<<<<<< HEAD
-                "sha256:941594c18f9b96d6352078d6751c0ed7d816253b77ad64ede881ae8286b6b653",
-                "sha256:e2c43f2669c614771723efc6154d100382c2c00e05236a842eb208b89761ef5d"
-            ],
-            "index": "pypi",
-            "version": "==4.16.0"
-=======
                 "sha256:2d18f1bc0a97afe9d38640ac5fd1b72da065463daa0b75f53ba6bda9c55d0f4d",
                 "sha256:731c0147d370d3941efdaad66ffa205efa6b9973017627e2587c04625eb90501"
             ],
             "index": "pypi",
             "version": "==4.17.1"
->>>>>>> 2ba56845
         },
         "cryptography": {
             "hashes": [
@@ -2147,27 +1983,27 @@
         },
         "debugpy": {
             "hashes": [
-                "sha256:0679b7e1e3523bd7d7869447ec67b59728675aadfc038550a63a362b63029d2c",
-                "sha256:279d64c408c60431c8ee832dfd9ace7c396984fd7341fa3116aee414e7dcd88d",
-                "sha256:33edb4afa85c098c24cc361d72ba7c21bb92f501104514d4ffec1fb36e09c01a",
-                "sha256:38ed626353e7c63f4b11efad659be04c23de2b0d15efff77b60e4740ea685d07",
-                "sha256:5224eabbbeddcf1943d4e2821876f3e5d7d383f27390b82da5d9558fd4eb30a9",
-                "sha256:53f7a456bc50706a0eaabecf2d3ce44c4d5010e46dfc65b6b81a518b42866267",
-                "sha256:9cd10cf338e0907fdcf9eac9087faa30f150ef5445af5a545d307055141dd7a4",
-                "sha256:aaf6da50377ff4056c8ed470da24632b42e4087bc826845daad7af211e00faad",
-                "sha256:b3e7ac809b991006ad7f857f016fa92014445085711ef111fdc3f74f66144096",
-                "sha256:bae1123dff5bfe548ba1683eb972329ba6d646c3a80e6b4c06cd1b1dd0205e9b",
-                "sha256:c0ff93ae90a03b06d85b2c529eca51ab15457868a377c4cc40a23ab0e4e552a3",
-                "sha256:c4c2f0810fa25323abfdfa36cbbbb24e5c3b1a42cb762782de64439c575d67f2",
-                "sha256:d71b31117779d9a90b745720c0eab54ae1da76d5b38c8026c654f4a066b0130a",
-                "sha256:dbe04e7568aa69361a5b4c47b4493d5680bfa3a911d1e105fbea1b1f23f3eb45",
-                "sha256:de86029696e1b3b4d0d49076b9eba606c226e33ae312a57a46dca14ff370894d",
-                "sha256:e3876611d114a18aafef6383695dfc3f1217c98a9168c1aaf1a02b01ec7d8d1e",
-                "sha256:ed6d5413474e209ba50b1a75b2d9eecf64d41e6e4501977991cdc755dc83ab0f",
-                "sha256:f90a2d4ad9a035cee7331c06a4cf2245e38bd7c89554fe3b616d90ab8aab89cc"
-            ],
-            "index": "pypi",
-            "version": "==1.6.7"
+                "sha256:05d1b288167ce3bfc8e1912ebed036207a27b9569ae4476f18287902501689c6",
+                "sha256:1ca76d3ebb0e6368e107cf2e005e848d3c7705a5b513fdf65470a6f4e49a2de7",
+                "sha256:1fe3baa28f5a14d8d2a60dded9ea088e27b33f1854ae9a0a1faa1ba03a8b7e47",
+                "sha256:2345beced3e79fd8ac4158e839a1604d5cccd19beb45561a1ffe2e5b33465f28",
+                "sha256:3b7091d908dec70022b8966c32b1e9eaf183ff05291edf1d147fee153f4cb9f8",
+                "sha256:406b3a6cb7548d73260f69a511178ec9196779cafda68e563488c6f94cc88670",
+                "sha256:4172383b961a2334d29168c7f7b24f2f99d29291a945016986c78a5683fba915",
+                "sha256:5502e14de6b7241ecf7c4fa4ec6dd61d0824da7a09020c7ffe7be4cd09d36f24",
+                "sha256:591aac0e69bc75102d9f9294f1228e5d9ff9aa17b8c88e48b1bbb3dab8a54dcc",
+                "sha256:6830947f68b41cd6abe20941ec3303a8452c40ff5fe3637c6efe233e395ecebc",
+                "sha256:6ca1c92e30e2aaeca156d5bd76e1587c23e332474a7b12e1900dd632b31ce05e",
+                "sha256:8c1f5a3286fb633f691c594649e9d2e8e30292c9eaf49e38d7da525151b33a83",
+                "sha256:959f9b8181a4c544b067daff8d881cd3ac4c7aec1a3a4f41f81c529795b3d864",
+                "sha256:95f7ce92450b72abcf0c479539a7d00c20e68f1f1fb447eef0b08d2a635d96d7",
+                "sha256:bb27b8e08f8e60705de6cf05b5da4c21e5a0bc2ca73f06fc36646f456df18ff5",
+                "sha256:f16bb157b6018ce6a23b64653a6b1892f046cc2b0576df1794c6b22f9fd82118",
+                "sha256:f4a7193cec3f1e188963f6e8699e1187f758a0a4bbce511b3ad40caf618fc888",
+                "sha256:f7a80c50b89d8fb49c9e5b6ee28c0bfb822fbd33fef0f2f9843724d0d1984e4e"
+            ],
+            "index": "pypi",
+            "version": "==1.6.8"
         },
         "distlib": {
             "hashes": [
@@ -2193,19 +2029,11 @@
         },
         "faker": {
             "hashes": [
-<<<<<<< HEAD
-                "sha256:633b278caa3ec239463f9139c74da2607c8da5710e56d5d7d30fc8a7440104c4",
-                "sha256:d9f363720c4a6cf9884c6c3e26e2ce26266ffe5d741a9bc7cb9256779bc62190"
-            ],
-            "index": "pypi",
-            "version": "==18.10.1"
-=======
                 "sha256:78840b94843f3aa32a34a220b2b5e8b309e3ffff3a231b0c54e841bb68e0757d",
                 "sha256:c6c1218482faf79ae1d791bb7124067d12339e0b8f400de855e2c281bcf78c77"
             ],
             "index": "pypi",
             "version": "==19.2.0"
->>>>>>> 2ba56845
         },
         "filelock": {
             "hashes": [
@@ -2225,43 +2053,43 @@
         },
         "fonttools": {
             "hashes": [
-                "sha256:1df1b6f4c7c4bc8201eb47f3b268adbf2539943aa43c400f84556557e3e109c0",
-                "sha256:2a22b2c425c698dcd5d6b0ff0b566e8e9663172118db6fd5f1941f9b8063da9b",
-                "sha256:33191f062549e6bb1a4782c22a04ebd37009c09360e2d6686ac5083774d06d95",
-                "sha256:38cdecd8f1fd4bf4daae7fed1b3170dfc1b523388d6664b2204b351820aa78a7",
-                "sha256:3ae64303ba670f8959fdaaa30ba0c2dabe75364fdec1caeee596c45d51ca3425",
-                "sha256:3d1f9471134affc1e3b1b806db6e3e2ad3fa99439e332f1881a474c825101096",
-                "sha256:4e3334d51f0e37e2c6056e67141b2adabc92613a968797e2571ca8a03bd64773",
-                "sha256:4edc795533421e98f60acee7d28fc8d941ff5ac10f44668c9c3635ad72ae9045",
-                "sha256:547ab36a799dded58a46fa647266c24d0ed43a66028cd1cd4370b246ad426cac",
-                "sha256:59eba8b2e749a1de85760da22333f3d17c42b66e03758855a12a2a542723c6e7",
-                "sha256:704bccd69b0abb6fab9f5e4d2b75896afa48b427caa2c7988792a2ffce35b441",
-                "sha256:73ef0bb5d60eb02ba4d3a7d23ada32184bd86007cb2de3657cfcb1175325fc83",
-                "sha256:7763316111df7b5165529f4183a334aa24c13cdb5375ffa1dc8ce309c8bf4e5c",
-                "sha256:849ec722bbf7d3501a0e879e57dec1fc54919d31bff3f690af30bb87970f9784",
-                "sha256:891cfc5a83b0307688f78b9bb446f03a7a1ad981690ac8362f50518bc6153975",
-                "sha256:952cb405f78734cf6466252fec42e206450d1a6715746013f64df9cbd4f896fa",
-                "sha256:a7bbb290d13c6dd718ec2c3db46fe6c5f6811e7ea1e07f145fd8468176398224",
-                "sha256:a9b3cc10dc9e0834b6665fd63ae0c6964c6bc3d7166e9bc84772e0edd09f9fa2",
-                "sha256:aaaef294d8e411f0ecb778a0aefd11bb5884c9b8333cc1011bdaf3b58ca4bd75",
-                "sha256:afce2aeb80be72b4da7dd114f10f04873ff512793d13ce0b19d12b2a4c44c0f0",
-                "sha256:b0938ebbeccf7c80bb9a15e31645cf831572c3a33d5cc69abe436e7000c61b14",
-                "sha256:b2d1ee95be42b80d1f002d1ee0a51d7a435ea90d36f1a5ae331be9962ee5a3f1",
-                "sha256:b927e5f466d99c03e6e20961946314b81d6e3490d95865ef88061144d9f62e38",
-                "sha256:bdd729744ae7ecd7f7311ad25d99da4999003dcfe43b436cf3c333d4e68de73d",
-                "sha256:c2071267deaa6d93cb16288613419679c77220543551cbe61da02c93d92df72f",
-                "sha256:cac73bbef7734e78c60949da11c4903ee5837168e58772371bd42a75872f4f82",
-                "sha256:da2c2964bdc827ba6b8a91dc6de792620be4da3922c4cf0599f36a488c07e2b2",
-                "sha256:e16a9449f21a93909c5be2f5ed5246420f2316e94195dbfccb5238aaa38f9751",
-                "sha256:e5c2b0a95a221838991e2f0e455dec1ca3a8cc9cd54febd68cc64d40fdb83669",
-                "sha256:ec453a45778524f925a8f20fd26a3326f398bfc55d534e37bab470c5e415caa1",
-                "sha256:edee0900cf0eedb29d17c7876102d6e5a91ee333882b1f5abc83e85b934cadb5",
-                "sha256:f14f3ccea4cc7dd1b277385adf3c3bf18f9860f87eab9c2fb650b0af16800f55",
-                "sha256:f240d9adf0583ac8fc1646afe7f4ac039022b6f8fa4f1575a2cfa53675360b69",
-                "sha256:f48602c0b3fd79cd83a34c40af565fe6db7ac9085c8823b552e6e751e3a5b8be"
+                "sha256:01cfe02416b6d416c5c8d15e30315cbcd3e97d1b50d3b34b0ce59f742ef55258",
+                "sha256:0a1466713e54bdbf5521f2f73eebfe727a528905ff5ec63cda40961b4b1eea95",
+                "sha256:0df8ef75ba5791e873c9eac2262196497525e3f07699a2576d3ab9ddf41cb619",
+                "sha256:10dac980f2b975ef74532e2a94bb00e97a95b4595fb7f98db493c474d5f54d0e",
+                "sha256:150122ed93127a26bc3670ebab7e2add1e0983d30927733aec327ebf4255b072",
+                "sha256:1f81ed9065b4bd3f4f3ce8e4873cd6a6b3f4e92b1eddefde35d332c6f414acc3",
+                "sha256:27ec3246a088555629f9f0902f7412220c67340553ca91eb540cf247aacb1983",
+                "sha256:2d6dc3fa91414ff4daa195c05f946e6a575bd214821e26d17ca50f74b35b0fe4",
+                "sha256:329341ba3d86a36e482610db56b30705384cb23bd595eac8cbb045f627778e9d",
+                "sha256:3fb2a69870bfe143ec20b039a1c8009e149dd7780dd89554cc8a11f79e5de86b",
+                "sha256:4655c480a1a4d706152ff54f20e20cf7609084016f1df3851cce67cef768f40a",
+                "sha256:48e82d776d2e93f88ca56567509d102266e7ab2fb707a0326f032fe657335238",
+                "sha256:57b68eab183fafac7cd7d464a7bfa0fcd4edf6c67837d14fb09c1c20516cf20b",
+                "sha256:58c1165f9b2662645de9b19a8c8bdd636b36294ccc07e1b0163856b74f10bafc",
+                "sha256:614b1283dca88effd20ee48160518e6de275ce9b5456a3134d5f235523fc5065",
+                "sha256:685a4dd6cf31593b50d6d441feb7781a4a7ef61e19551463e14ed7c527b86f9f",
+                "sha256:6bd7e4777bff1dcb7c4eff4786998422770f3bfbef8be401c5332895517ba3fa",
+                "sha256:703101eb0490fae32baf385385d47787b73d9ea55253df43b487c89ec767e0d7",
+                "sha256:83b98be5d291e08501bd4fc0c4e0f8e6e05b99f3924068b17c5c9972af6fff84",
+                "sha256:8ece1886d12bb36c48c00b2031518877f41abae317e3a55620d38e307d799b7e",
+                "sha256:9c456d1f23deff64ffc8b5b098718e149279abdea4d8692dba69172fb6a0d597",
+                "sha256:9cd2363ea7728496827658682d049ffb2e98525e2247ca64554864a8cc945568",
+                "sha256:a9b55d2a3b360e0c7fc5bd8badf1503ca1c11dd3a1cd20f2c26787ffa145a9c7",
+                "sha256:ae7df0ae9ee2f3f7676b0ff6f4ebe48ad0acaeeeaa0b6839d15dbf0709f2c5ef",
+                "sha256:ae881e484702efdb6cf756462622de81d4414c454edfd950b137e9a7352b3cb9",
+                "sha256:b8600ae7dce6ec3ddfb201abb98c9d53abbf8064d7ac0c8a0d8925e722ccf2a0",
+                "sha256:c36c904ce0322df01e590ba814d5d69e084e985d7e4c2869378671d79662a7d4",
+                "sha256:c8bf88f9e3ce347c716921804ef3a8330cb128284eb6c0b6c4b3574f3c580023",
+                "sha256:d40673b2e927f7cd0819c6f04489dfbeb337b4a7b10fc633c89bf4f34ecb9620",
+                "sha256:d54e600a2bcfa5cdaa860237765c01804a03b08404d6affcd92942fa7315ffba",
+                "sha256:dfe7fa7e607f7e8b58d0c32501a3a7cac148538300626d1b930082c90ae7f6bd",
+                "sha256:e35bed436726194c5e6e094fdfb423fb7afaa0211199f9d245e59e11118c576c",
+                "sha256:f0290ea7f9945174bd4dfd66e96149037441eb2008f3649094f056201d99e293",
+                "sha256:fae4e801b774cc62cecf4a57b1eae4097903fced00c608d9e2bc8f84cd87b54a"
             ],
             "markers": "python_version >= '3.8'",
-            "version": "==4.41.1"
+            "version": "==4.42.0"
         },
         "future": {
             "hashes": [
@@ -2280,21 +2108,6 @@
         },
         "google-auth": {
             "hashes": [
-<<<<<<< HEAD
-                "sha256:a9cfa88b3e16196845e64a3658eb953992129d13ac7337b064c6546f77c17183",
-                "sha256:ea165e014c7cbd496558796b627c271aa8c18b4cba79dc1cc962b24c5efdfb85"
-            ],
-            "index": "pypi",
-            "version": "==2.19.1"
-        },
-        "google-cloud-bigquery": {
-            "hashes": [
-                "sha256:3a1c1b3566f9f27ea83a36aaf54eb879444ee73ef42456764018a0b3b556d0fb",
-                "sha256:f568c36dfc9b8a2cf7e8ac10dd0889e0a52e8edf3dd556f3dd1eb441eda14364"
-            ],
-            "index": "pypi",
-            "version": "==3.11.0"
-=======
                 "sha256:164cba9af4e6e4e40c3a4f90a1a6c12ee56f14c0b4868d1ca91b32826ab334ce",
                 "sha256:d61d1b40897407b574da67da1a833bdc10d5a11642566e506565d1b1a46ba873"
             ],
@@ -2308,7 +2121,6 @@
             ],
             "index": "pypi",
             "version": "==3.11.4"
->>>>>>> 2ba56845
         },
         "google-cloud-core": {
             "hashes": [
@@ -2504,17 +2316,6 @@
             "markers": "python_version >= '3.5'",
             "version": "==3.4"
         },
-<<<<<<< HEAD
-=======
-        "importlib-resources": {
-            "hashes": [
-                "sha256:4cf94875a8368bd89531a756df9a9ebe1f150e0f885030b461237bc7f2d905f2",
-                "sha256:d952faee11004c045f785bb5636e8f885bed30dc3c940d5d42798a2a4541c185"
-            ],
-            "markers": "python_version < '3.10'",
-            "version": "==6.0.0"
-        },
->>>>>>> 2ba56845
         "isodate": {
             "hashes": [
                 "sha256:0751eece944162659049d35f4f549ed815792b38793f07cf73381c1c87cbed96",
@@ -2621,19 +2422,11 @@
         },
         "koku-nise": {
             "hashes": [
-<<<<<<< HEAD
-                "sha256:11dc167de5c70e7827023fa22165e0b561b4a28440b3c54555ca3a5d2dcd6a47",
-                "sha256:7dddef8fb231af2ac6b6a0a56556e9e605c16dfcf7533f7eb38e2afa11a81d50"
-            ],
-            "index": "pypi",
-            "version": "==4.3.0"
-=======
                 "sha256:7947d693713f97e6978ccb0c29cd242ba93e6af961c9e3d11ce4bb68ae588f64",
                 "sha256:efa9baba8c9ad471548ec050b3735f928b82b55fd8ebf29c409a608f907724a7"
             ],
             "index": "pypi",
             "version": "==4.3.1"
->>>>>>> 2ba56845
         },
         "kubernetes": {
             "hashes": [
@@ -2953,19 +2746,11 @@
         },
         "oci": {
             "hashes": [
-<<<<<<< HEAD
-                "sha256:05ab759dd93a709d8247bf350360411db4e11c79cdda825cb893dc3cefb65da6",
-                "sha256:c84c69623f652451e81c65485193b54abad3a962d5987eb24c82e239794d3107"
-            ],
-            "index": "pypi",
-            "version": "==2.104.1"
-=======
                 "sha256:16733692923b42e4c53f2ece839ab77891517157b0e2d92f3e56204c5bdece21",
                 "sha256:f44d3e5212dfc903bcca1dd0811379924709c1a2ada9341e6ca51b320ddac6e4"
             ],
             "index": "pypi",
             "version": "==2.109.0"
->>>>>>> 2ba56845
         },
         "ocviapy": {
             "hashes": [
@@ -3086,24 +2871,6 @@
         },
         "protobuf": {
             "hashes": [
-<<<<<<< HEAD
-                "sha256:09310bce43353b46d73ba7e3bca78273b9bc50349509b9698e64d288c6372c2a",
-                "sha256:20874e7ca4436f683b64ebdbee2129a5a2c301579a67d1a7dda2cdf62fb7f5f7",
-                "sha256:25e3370eda26469b58b602e29dff069cfaae8eaa0ef4550039cc5ef8dc004511",
-                "sha256:281342ea5eb631c86697e1e048cb7e73b8a4e85f3299a128c116f05f5c668f8f",
-                "sha256:384dd44cb4c43f2ccddd3645389a23ae61aeb8cfa15ca3a0f60e7c3ea09b28b3",
-                "sha256:54a533b971288af3b9926e53850c7eb186886c0c84e61daa8444385a4720297f",
-                "sha256:6c081863c379bb1741be8f8193e893511312b1d7329b4a75445d1ea9955be69e",
-                "sha256:86df87016d290143c7ce3be3ad52d055714ebaebb57cc659c387e76cfacd81aa",
-                "sha256:8da6070310d634c99c0db7df48f10da495cc283fd9e9234877f0cd182d43ab7f",
-                "sha256:b2cfab63a230b39ae603834718db74ac11e52bccaaf19bf20f5cce1a84cf76df",
-                "sha256:c52cfcbfba8eb791255edd675c1fe6056f723bf832fa67f0442218f8817c076e",
-                "sha256:ce744938406de1e64b91410f473736e815f28c3b71201302612a68bf01517fea",
-                "sha256:efabbbbac1ab519a514579ba9ec52f006c28ae19d97915951f69fa70da2c9e91"
-            ],
-            "markers": "python_version >= '3.7'",
-            "version": "==4.23.2"
-=======
                 "sha256:0a5759f5696895de8cc913f084e27fd4125e8fb0914bb729a17816a33819f474",
                 "sha256:351cc90f7d10839c480aeb9b870a211e322bf05f6ab3f55fcb2f51331f80a7d2",
                 "sha256:5fea3c64d41ea5ecf5697b83e41d09b9589e6f20b677ab3c48e5f242d9b7897b",
@@ -3120,7 +2887,6 @@
             ],
             "markers": "python_version >= '3.7'",
             "version": "==4.23.4"
->>>>>>> 2ba56845
         },
         "py": {
             "hashes": [
@@ -3190,13 +2956,8 @@
                 "sha256:32c7c0b711493c72ff18a981d24f28aaf9c1fb7ed5e9667c9e84e3db623bdbfb",
                 "sha256:ede28a1a32462f5a9705e07aea48001a08f7cf81a021585011deba701581a0db"
             ],
-<<<<<<< HEAD
             "markers": "python_version > '3.0'",
-            "version": "==3.0.9"
-=======
-            "markers": "python_version >= '3.1'",
             "version": "==3.1.1"
->>>>>>> 2ba56845
         },
         "python-dateutil": {
             "hashes": [
@@ -3412,19 +3173,11 @@
         },
         "typing-extensions": {
             "hashes": [
-<<<<<<< HEAD
-                "sha256:88a4153d8505aabbb4e13aacb7c486c2b4a33ca3b3f807914a9b4c844c471c26",
-                "sha256:d91d5919357fe7f681a9f2b5b4cb2a5f1ef0a1e9f59c4d8ff0d3491e05c0ffd5"
-            ],
-            "markers": "python_version >= '3.7'",
-            "version": "==4.6.3"
-=======
                 "sha256:440d5dd3af93b060174bf433bccd69b0babc3b15b1a8dca43789fd7f61514b36",
                 "sha256:b75ddc264f0ba5615db7ba217daeb99701ad295353c45f9e95963337ceeeffb2"
             ],
             "markers": "python_version >= '3.7'",
             "version": "==4.7.1"
->>>>>>> 2ba56845
         },
         "urllib3": {
             "hashes": [
@@ -3485,19 +3238,11 @@
         },
         "websocket-client": {
             "hashes": [
-<<<<<<< HEAD
-                "sha256:3566f8467cd350874c4913816355642a4942f6c1ed1e9406e3d42fae6d6c072a",
-                "sha256:b96f3bce3e54e3486ebe6504bc22bd4c140392bd2eb71764db29be8f2639aa65"
-            ],
-            "markers": "python_version >= '3.7'",
-            "version": "==1.5.3"
-=======
                 "sha256:c951af98631d24f8df89ab1019fc365f2227c0892f12fd150e935607c79dd0dd",
                 "sha256:f1f9f2ad5291f0225a49efad77abf9e700b6fef553900623060dad6e26503b9d"
             ],
             "markers": "python_version >= '3.7'",
             "version": "==1.6.1"
->>>>>>> 2ba56845
         },
         "wrapt": {
             "hashes": [
@@ -3659,17 +3404,6 @@
             ],
             "markers": "python_version >= '3.7'",
             "version": "==1.9.2"
-<<<<<<< HEAD
-=======
-        },
-        "zipp": {
-            "hashes": [
-                "sha256:679e51dd4403591b2d6838a48de3d283f3d188412a9782faadf845f298736ba0",
-                "sha256:ebc15946aa78bd63458992fc81ec3b6f7b1e92d51c35e6de1c3804e73b799147"
-            ],
-            "markers": "python_version < '3.10'",
-            "version": "==3.16.2"
->>>>>>> 2ba56845
         }
     }
 }