--- conflicted
+++ resolved
@@ -1,11 +1,7 @@
 {
     "_meta": {
         "hash": {
-<<<<<<< HEAD
-            "sha256": "b26dc02add1a43a6948b15f84c24754e0e27d4be8d4db16d88afa221562735d3"
-=======
-            "sha256": "749acfee28a9d016528ab1b117a7f8b960c741185b86581b229e778f364f037a"
->>>>>>> c92af6b7
+            "sha256": "d10265bcfbe5842e9181f147a52d44e72cba27a6c1bc4f50b8d42448a5663dc0"
         },
         "pipfile-spec": 6,
         "requires": {
@@ -104,20 +100,6 @@
         },
         "boto3": {
             "hashes": [
-<<<<<<< HEAD
-                "sha256:2a97c9e8fd2c0f8d8a92262a0ccbd00aad8c4786acb74f620f54164070cb72ff",
-                "sha256:650d67b0d47b7bc0d79f04cc944506823dbbc2f76f60e64ce6d7cdd89f60a2eb"
-            ],
-            "index": "pypi",
-            "version": "==1.13.16"
-        },
-        "botocore": {
-            "hashes": [
-                "sha256:0275023d023f0e3f9c27e5f23c437dd09ee715577cc628cf724e8bfbba2b459e",
-                "sha256:70d52f606bab2867971c0ea0c7723a769d81aa3cfd09f819d2b56e186e64ea0b"
-            ],
-            "version": "==1.16.16"
-=======
                 "sha256:009d0b483513e4c8639895c2b8dc451b41c9b863116d0234506b8b88b30a3d1b"
             ],
             "index": "pypi",
@@ -129,7 +111,6 @@
                 "sha256:f9627c718d480225cbfeeeb7b4a694b9cea3cae67940a4b673770cfaca328a81"
             ],
             "version": "==1.16.17"
->>>>>>> c92af6b7
         },
         "bs4": {
             "hashes": [
@@ -964,20 +945,6 @@
         },
         "boto3": {
             "hashes": [
-<<<<<<< HEAD
-                "sha256:2a97c9e8fd2c0f8d8a92262a0ccbd00aad8c4786acb74f620f54164070cb72ff",
-                "sha256:650d67b0d47b7bc0d79f04cc944506823dbbc2f76f60e64ce6d7cdd89f60a2eb"
-            ],
-            "index": "pypi",
-            "version": "==1.13.16"
-        },
-        "botocore": {
-            "hashes": [
-                "sha256:0275023d023f0e3f9c27e5f23c437dd09ee715577cc628cf724e8bfbba2b459e",
-                "sha256:70d52f606bab2867971c0ea0c7723a769d81aa3cfd09f819d2b56e186e64ea0b"
-            ],
-            "version": "==1.16.16"
-=======
                 "sha256:009d0b483513e4c8639895c2b8dc451b41c9b863116d0234506b8b88b30a3d1b"
             ],
             "index": "pypi",
@@ -989,7 +956,6 @@
                 "sha256:f9627c718d480225cbfeeeb7b4a694b9cea3cae67940a4b673770cfaca328a81"
             ],
             "version": "==1.16.17"
->>>>>>> c92af6b7
         },
         "cachetools": {
             "hashes": [
@@ -1232,17 +1198,10 @@
         },
         "identify": {
             "hashes": [
-<<<<<<< HEAD
-                "sha256:0f3c3aac62b51b86fea6ff52fe8ff9e06f57f10411502443809064d23e16f1c2",
-                "sha256:f9ad3d41f01e98eb066b6e05c5b184fd1e925fadec48eb165b4e01c72a1ef3a7"
-            ],
-            "version": "==1.4.16"
-=======
                 "sha256:be66b9673d59336acd18a3a0e0c10d35b8a780309561edf16c46b6b74b83f6af",
                 "sha256:ef6fa3d125c27516f8d1aaa2038c3263d741e8723825eb38350cdc0288ab35eb"
             ],
             "version": "==1.4.17"
->>>>>>> c92af6b7
         },
         "idna": {
             "hashes": [
