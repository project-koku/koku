{
    "_meta": {
        "hash": {
<<<<<<< HEAD
            "sha256": "24070e6886c6f78c7f6f9e04c7466781ef3b84756181c220caad009d9d134264"
=======
            "sha256": "95846845b22296408a13fca3baf3ee881254ccc7a7debb3bf5595a89f761adcf"
>>>>>>> c9999bbe
        },
        "pipfile-spec": 6,
        "requires": {
            "python_version": "3.11"
        },
        "sources": [
            {
                "name": "pypi",
                "url": "https://pypi.python.org/simple",
                "verify_ssl": true
            }
        ]
    },
    "default": {
        "adal": {
            "hashes": [
                "sha256:2a7451ed7441ddbc57703042204a3e30ef747478eea022c70f789fc7f084bc3d",
                "sha256:d74f45b81317454d96e982fd1c50e6fb5c99ac2223728aea8764433a39f566f1"
            ],
            "index": "pypi",
            "version": "==1.2.7"
        },
        "amqp": {
            "hashes": [
                "sha256:827cb12fb0baa892aad844fd95258143bce4027fdac4fccddbc43330fd281637",
                "sha256:a1ecff425ad063ad42a486c902807d1482311481c8ad95a72694b2975e75f7fd"
            ],
            "markers": "python_version >= '3.6'",
            "version": "==5.2.0"
        },
        "annotated-types": {
            "hashes": [
                "sha256:1f02e8b43a8fbbc3f3e0d4f0f4bfc8131bcb4eebe8849b8e5c773f3a1c582a53",
                "sha256:aff07c09a53a08bc8cfccb9c85b05f1aa9a2a6f23728d790723543408344ce89"
            ],
            "markers": "python_version >= '3.8'",
            "version": "==0.7.0"
        },
        "app-common-python": {
            "hashes": [
                "sha256:9388623371c7f4c04727b0057578d85bf6c7086961f10058370e023b7620eea3",
                "sha256:bd3c7fea89eae26eac26d3ca5cddb45459408e0d84fa1b805d0a3c1ad782351b"
            ],
            "index": "pypi",
            "version": "==0.2.7"
        },
        "apscheduler": {
            "hashes": [
                "sha256:e6df071b27d9be898e486bc7940a7be50b4af2e9da7c08f0744a96d4bd4cef4a",
                "sha256:fb91e8a768632a4756a585f79ec834e0e27aad5860bac7eaa523d9ccefd87661"
            ],
            "markers": "python_version >= '3.6'",
            "version": "==3.10.4"
        },
        "asgiref": {
            "hashes": [
                "sha256:3e1e3ecc849832fe52ccf2cb6686b7a55f82bb1d6aee72a58826471390335e47",
                "sha256:c343bd80a0bec947a9860adb4c432ffa7db769836c64238fc34bdc3fec84d590"
            ],
            "markers": "python_version >= '3.8'",
            "version": "==3.8.1"
        },
        "azure-common": {
            "hashes": [
                "sha256:4ac0cd3214e36b6a1b6a442686722a5d8cc449603aa833f3f0f40bda836704a3",
                "sha256:5c12d3dcf4ec20599ca6b0d3e09e86e146353d443e7fcc050c9a19c1f9df20ad"
            ],
            "version": "==1.1.28"
        },
        "azure-core": {
            "hashes": [
                "sha256:a14dc210efcd608821aa472d9fb8e8d035d29b68993819147bc290a8ac224472",
                "sha256:cf019c1ca832e96274ae85abd3d9f752397194d9fea3b41487290562ac8abe4a"
            ],
            "markers": "python_version >= '3.8'",
            "version": "==1.30.2"
        },
        "azure-identity": {
            "hashes": [
                "sha256:32ecc67cc73f4bd0595e4f64b1ca65cd05186f4fe6f98ed2ae9f1aa32646efea",
                "sha256:db8d59c183b680e763722bfe8ebc45930e6c57df510620985939f7f3191e0382"
            ],
            "index": "pypi",
            "markers": "python_version >= '3.8'",
            "version": "==1.17.1"
        },
        "azure-mgmt-compute": {
            "hashes": [
                "sha256:39cad123d814390cca6adbe02afe2269aa179b9051dc022c7f07134ebd416207",
                "sha256:5a5b1c4fc1a19ecb022a12ded1be8b1b155f6979d03fb9efc04642f606644bbf"
            ],
            "index": "pypi",
            "markers": "python_version >= '3.8'",
            "version": "==31.0.0"
        },
        "azure-mgmt-core": {
            "hashes": [
                "sha256:81071675f186a585555ef01816f2774d49c1c9024cb76e5720c3c0f6b337bb7d",
                "sha256:d195208340094f98e5a6661b781cde6f6a051e79ce317caabd8ff97030a9b3ae"
            ],
            "markers": "python_version >= '3.7'",
            "version": "==1.4.0"
        },
        "azure-mgmt-costmanagement": {
            "hashes": [
                "sha256:23e77373427555e880ce938d468f87c6a8d66a5b237d7b2b0270bb192d61586f",
                "sha256:a95734102450b6f01aaa938d78c00285b90fc52b866caae17efb5521ae986db7"
            ],
            "index": "pypi",
            "markers": "python_version >= '3.7'",
            "version": "==4.0.1"
        },
        "azure-mgmt-resource": {
            "hashes": [
                "sha256:20b6b006b544fdb19607f3f6a381105625e0bb60fbf3036f39885c4646d3343e",
                "sha256:fcaa4eca357d216f285b04e20b7f7bfaefda738ba6d30d956193090d3e325248"
            ],
            "index": "pypi",
            "markers": "python_version >= '3.8'",
            "version": "==23.1.1"
        },
        "azure-mgmt-storage": {
            "hashes": [
                "sha256:503a7ff9c31254092b0656445f5728bfdfda2d09d46a82e97019eaa9a1ecec64",
                "sha256:f97df1fa39cde9dbacf2cd96c9cba1fc196932185e24853e276f74b18a0bd031"
            ],
            "index": "pypi",
            "markers": "python_version >= '3.8'",
            "version": "==21.2.1"
        },
        "azure-storage-blob": {
            "hashes": [
                "sha256:de6b3bf3a90e9341a6bcb96a2ebe981dffff993e9045818f6549afea827a52a9",
                "sha256:eeb91256e41d4b5b9bad6a87fd0a8ade07dd58aa52344e2c8d2746e27a017d3b"
            ],
            "index": "pypi",
            "markers": "python_version >= '3.8'",
            "version": "==12.20.0"
        },
        "beautifulsoup4": {
            "hashes": [
                "sha256:74e3d1928edc070d21748185c46e3fb33490f22f52a3addee9aee0f4f7781051",
                "sha256:b80878c9f40111313e55da8ba20bdba06d8fa3969fc68304167741bbf9e082ed"
            ],
            "markers": "python_full_version >= '3.6.0'",
            "version": "==4.12.3"
        },
        "billiard": {
            "hashes": [
                "sha256:299de5a8da28a783d51b197d496bef4f1595dd023a93a4f59dde1886ae905547",
                "sha256:87103ea78fa6ab4d5c751c4909bcff74617d985de7fa8b672cf8618afd5a875b"
            ],
            "version": "==3.6.4.0"
        },
        "boto3": {
            "hashes": [
<<<<<<< HEAD
                "sha256:4eb8019421cb664a6fcbbee6152aa95a28ce8bbc1c4ee263871c09cdd58bf8ee",
                "sha256:e9edaf979fbe59737e158f2f0f3f0861ff1d61233f18f6be8ebb483905f24587"
            ],
            "index": "pypi",
            "version": "==1.34.118"
        },
        "botocore": {
            "hashes": [
                "sha256:0a3d1ec0186f8b516deb39474de3d226d531f77f92a0f56ad79b80219db3ae9e",
                "sha256:e3f6c5636a4394768e81e33a16f5c6ae7f364f512415d423f9b9dc67fc638df4"
            ],
            "markers": "python_version >= '3.8'",
            "version": "==1.34.118"
=======
                "sha256:0b21b84db4619b3711a6f643d465a5a25e81231ee43615c55a20ff6b89c6cc3c",
                "sha256:7cb697d67fd138ceebc6f789919ae370c092a50c6b0ccc4ef483027935502eab"
            ],
            "index": "pypi",
            "markers": "python_version >= '3.8'",
            "version": "==1.34.137"
        },
        "botocore": {
            "hashes": [
                "sha256:a980fa4adec4bfa23fff70a3512622e9412c69c791898a52cafc2458b0be6040",
                "sha256:e29c8e9bfda0b20a1997792968e85868bfce42fefad9730f633a81adcff3f2ef"
            ],
            "markers": "python_version >= '3.8'",
            "version": "==1.34.137"
>>>>>>> c9999bbe
        },
        "bs4": {
            "hashes": [
                "sha256:a48685c58f50fe127722417bae83fe6badf500d54b55f7e39ffe43b798653925",
                "sha256:abf8742c0805ef7f662dce4b51cca104cffe52b835238afc169142ab9b3fbccc"
            ],
            "index": "pypi",
            "version": "==0.0.2"
        },
        "cachetools": {
            "hashes": [
                "sha256:0abad1021d3f8325b2fc1d2e9c8b9c9d57b04c3932657a72465447332c24d945",
                "sha256:ba29e2dfa0b8b556606f097407ed1aa62080ee108ab0dc5ec9d6a723a007d105"
            ],
            "index": "pypi",
            "markers": "python_version >= '3.7'",
            "version": "==5.3.3"
        },
        "celery": {
            "hashes": [
                "sha256:138420c020cd58d6707e6257b6beda91fd39af7afde5d36c6334d175302c0e14",
                "sha256:fafbd82934d30f8a004f81e8f7a062e31413a23d444be8ee3326553915958c6d"
            ],
            "index": "pypi",
            "markers": "python_version >= '3.7'",
            "version": "==5.2.7"
        },
        "certifi": {
            "hashes": [
<<<<<<< HEAD
                "sha256:3cd43f1c6fa7dedc5899d69d3ad0398fd018ad1a17fba83ddaf78aa46c747516",
                "sha256:ddc6c8ce995e6987e7faf5e3f1b02b302836a0e5d98ece18392cb1a36c72ad56"
=======
                "sha256:5a1e7645bc0ec61a09e26c36f6106dd4cf40c6db3a1fb6352b0244e7fb057c7b",
                "sha256:c198e21b1289c2ab85ee4e67bb4b4ef3ead0892059901a8d5b622f24a1101e90"
>>>>>>> c9999bbe
            ],
            "index": "pypi",
            "markers": "python_version >= '3.6'",
<<<<<<< HEAD
            "version": "==2024.6.2"
=======
            "version": "==2024.7.4"
>>>>>>> c9999bbe
        },
        "cffi": {
            "hashes": [
                "sha256:0c9ef6ff37e974b73c25eecc13952c55bceed9112be2d9d938ded8e856138bcc",
                "sha256:131fd094d1065b19540c3d72594260f118b231090295d8c34e19a7bbcf2e860a",
                "sha256:1b8ebc27c014c59692bb2664c7d13ce7a6e9a629be20e54e7271fa696ff2b417",
                "sha256:2c56b361916f390cd758a57f2e16233eb4f64bcbeee88a4881ea90fca14dc6ab",
                "sha256:2d92b25dbf6cae33f65005baf472d2c245c050b1ce709cc4588cdcdd5495b520",
                "sha256:31d13b0f99e0836b7ff893d37af07366ebc90b678b6664c955b54561fc36ef36",
                "sha256:32c68ef735dbe5857c810328cb2481e24722a59a2003018885514d4c09af9743",
                "sha256:3686dffb02459559c74dd3d81748269ffb0eb027c39a6fc99502de37d501faa8",
                "sha256:582215a0e9adbe0e379761260553ba11c58943e4bbe9c36430c4ca6ac74b15ed",
                "sha256:5b50bf3f55561dac5438f8e70bfcdfd74543fd60df5fa5f62d94e5867deca684",
                "sha256:5bf44d66cdf9e893637896c7faa22298baebcd18d1ddb6d2626a6e39793a1d56",
                "sha256:6602bc8dc6f3a9e02b6c22c4fc1e47aa50f8f8e6d3f78a5e16ac33ef5fefa324",
                "sha256:673739cb539f8cdaa07d92d02efa93c9ccf87e345b9a0b556e3ecc666718468d",
                "sha256:68678abf380b42ce21a5f2abde8efee05c114c2fdb2e9eef2efdb0257fba1235",
                "sha256:68e7c44931cc171c54ccb702482e9fc723192e88d25a0e133edd7aff8fcd1f6e",
                "sha256:6b3d6606d369fc1da4fd8c357d026317fbb9c9b75d36dc16e90e84c26854b088",
                "sha256:748dcd1e3d3d7cd5443ef03ce8685043294ad6bd7c02a38d1bd367cfd968e000",
                "sha256:7651c50c8c5ef7bdb41108b7b8c5a83013bfaa8a935590c5d74627c047a583c7",
                "sha256:7b78010e7b97fef4bee1e896df8a4bbb6712b7f05b7ef630f9d1da00f6444d2e",
                "sha256:7e61e3e4fa664a8588aa25c883eab612a188c725755afff6289454d6362b9673",
                "sha256:80876338e19c951fdfed6198e70bc88f1c9758b94578d5a7c4c91a87af3cf31c",
                "sha256:8895613bcc094d4a1b2dbe179d88d7fb4a15cee43c052e8885783fac397d91fe",
                "sha256:88e2b3c14bdb32e440be531ade29d3c50a1a59cd4e51b1dd8b0865c54ea5d2e2",
                "sha256:8f8e709127c6c77446a8c0a8c8bf3c8ee706a06cd44b1e827c3e6a2ee6b8c098",
                "sha256:9cb4a35b3642fc5c005a6755a5d17c6c8b6bcb6981baf81cea8bfbc8903e8ba8",
                "sha256:9f90389693731ff1f659e55c7d1640e2ec43ff725cc61b04b2f9c6d8d017df6a",
                "sha256:a09582f178759ee8128d9270cd1344154fd473bb77d94ce0aeb2a93ebf0feaf0",
                "sha256:a6a14b17d7e17fa0d207ac08642c8820f84f25ce17a442fd15e27ea18d67c59b",
                "sha256:a72e8961a86d19bdb45851d8f1f08b041ea37d2bd8d4fd19903bc3083d80c896",
                "sha256:abd808f9c129ba2beda4cfc53bde801e5bcf9d6e0f22f095e45327c038bfe68e",
                "sha256:ac0f5edd2360eea2f1daa9e26a41db02dd4b0451b48f7c318e217ee092a213e9",
                "sha256:b29ebffcf550f9da55bec9e02ad430c992a87e5f512cd63388abb76f1036d8d2",
                "sha256:b2ca4e77f9f47c55c194982e10f058db063937845bb2b7a86c84a6cfe0aefa8b",
                "sha256:b7be2d771cdba2942e13215c4e340bfd76398e9227ad10402a8767ab1865d2e6",
                "sha256:b84834d0cf97e7d27dd5b7f3aca7b6e9263c56308ab9dc8aae9784abb774d404",
                "sha256:b86851a328eedc692acf81fb05444bdf1891747c25af7529e39ddafaf68a4f3f",
                "sha256:bcb3ef43e58665bbda2fb198698fcae6776483e0c4a631aa5647806c25e02cc0",
                "sha256:c0f31130ebc2d37cdd8e44605fb5fa7ad59049298b3f745c74fa74c62fbfcfc4",
                "sha256:c6a164aa47843fb1b01e941d385aab7215563bb8816d80ff3a363a9f8448a8dc",
                "sha256:d8a9d3ebe49f084ad71f9269834ceccbf398253c9fac910c4fd7053ff1386936",
                "sha256:db8e577c19c0fda0beb7e0d4e09e0ba74b1e4c092e0e40bfa12fe05b6f6d75ba",
                "sha256:dc9b18bf40cc75f66f40a7379f6a9513244fe33c0e8aa72e2d56b0196a7ef872",
                "sha256:e09f3ff613345df5e8c3667da1d918f9149bd623cd9070c983c013792a9a62eb",
                "sha256:e4108df7fe9b707191e55f33efbcb2d81928e10cea45527879a4749cbe472614",
                "sha256:e6024675e67af929088fda399b2094574609396b1decb609c55fa58b028a32a1",
                "sha256:e70f54f1796669ef691ca07d046cd81a29cb4deb1e5f942003f401c0c4a2695d",
                "sha256:e715596e683d2ce000574bae5d07bd522c781a822866c20495e52520564f0969",
                "sha256:e760191dd42581e023a68b758769e2da259b5d52e3103c6060ddc02c9edb8d7b",
                "sha256:ed86a35631f7bfbb28e108dd96773b9d5a6ce4811cf6ea468bb6a359b256b1e4",
                "sha256:ee07e47c12890ef248766a6e55bd38ebfb2bb8edd4142d56db91b21ea68b7627",
                "sha256:fa3a0128b152627161ce47201262d3140edb5a5c3da88d73a1b790a959126956",
                "sha256:fcc8eb6d5902bb1cf6dc4f187ee3ea80a1eba0a89aba40a5cb20a5087d961357"
            ],
            "markers": "platform_python_implementation != 'PyPy'",
            "version": "==1.16.0"
        },
        "charset-normalizer": {
            "hashes": [
                "sha256:06435b539f889b1f6f4ac1758871aae42dc3a8c0e24ac9e60c2384973ad73027",
                "sha256:06a81e93cd441c56a9b65d8e1d043daeb97a3d0856d177d5c90ba85acb3db087",
                "sha256:0a55554a2fa0d408816b3b5cedf0045f4b8e1a6065aec45849de2d6f3f8e9786",
                "sha256:0b2b64d2bb6d3fb9112bafa732def486049e63de9618b5843bcdd081d8144cd8",
                "sha256:10955842570876604d404661fbccbc9c7e684caf432c09c715ec38fbae45ae09",
                "sha256:122c7fa62b130ed55f8f285bfd56d5f4b4a5b503609d181f9ad85e55c89f4185",
                "sha256:1ceae2f17a9c33cb48e3263960dc5fc8005351ee19db217e9b1bb15d28c02574",
                "sha256:1d3193f4a680c64b4b6a9115943538edb896edc190f0b222e73761716519268e",
                "sha256:1f79682fbe303db92bc2b1136016a38a42e835d932bab5b3b1bfcfbf0640e519",
                "sha256:2127566c664442652f024c837091890cb1942c30937add288223dc895793f898",
                "sha256:22afcb9f253dac0696b5a4be4a1c0f8762f8239e21b99680099abd9b2b1b2269",
                "sha256:25baf083bf6f6b341f4121c2f3c548875ee6f5339300e08be3f2b2ba1721cdd3",
                "sha256:2e81c7b9c8979ce92ed306c249d46894776a909505d8f5a4ba55b14206e3222f",
                "sha256:3287761bc4ee9e33561a7e058c72ac0938c4f57fe49a09eae428fd88aafe7bb6",
                "sha256:34d1c8da1e78d2e001f363791c98a272bb734000fcef47a491c1e3b0505657a8",
                "sha256:37e55c8e51c236f95b033f6fb391d7d7970ba5fe7ff453dad675e88cf303377a",
                "sha256:3d47fa203a7bd9c5b6cee4736ee84ca03b8ef23193c0d1ca99b5089f72645c73",
                "sha256:3e4d1f6587322d2788836a99c69062fbb091331ec940e02d12d179c1d53e25fc",
                "sha256:42cb296636fcc8b0644486d15c12376cb9fa75443e00fb25de0b8602e64c1714",
                "sha256:45485e01ff4d3630ec0d9617310448a8702f70e9c01906b0d0118bdf9d124cf2",
                "sha256:4a78b2b446bd7c934f5dcedc588903fb2f5eec172f3d29e52a9096a43722adfc",
                "sha256:4ab2fe47fae9e0f9dee8c04187ce5d09f48eabe611be8259444906793ab7cbce",
                "sha256:4d0d1650369165a14e14e1e47b372cfcb31d6ab44e6e33cb2d4e57265290044d",
                "sha256:549a3a73da901d5bc3ce8d24e0600d1fa85524c10287f6004fbab87672bf3e1e",
                "sha256:55086ee1064215781fff39a1af09518bc9255b50d6333f2e4c74ca09fac6a8f6",
                "sha256:572c3763a264ba47b3cf708a44ce965d98555f618ca42c926a9c1616d8f34269",
                "sha256:573f6eac48f4769d667c4442081b1794f52919e7edada77495aaed9236d13a96",
                "sha256:5b4c145409bef602a690e7cfad0a15a55c13320ff7a3ad7ca59c13bb8ba4d45d",
                "sha256:6463effa3186ea09411d50efc7d85360b38d5f09b870c48e4600f63af490e56a",
                "sha256:65f6f63034100ead094b8744b3b97965785388f308a64cf8d7c34f2f2e5be0c4",
                "sha256:663946639d296df6a2bb2aa51b60a2454ca1cb29835324c640dafb5ff2131a77",
                "sha256:6897af51655e3691ff853668779c7bad41579facacf5fd7253b0133308cf000d",
                "sha256:68d1f8a9e9e37c1223b656399be5d6b448dea850bed7d0f87a8311f1ff3dabb0",
                "sha256:6ac7ffc7ad6d040517be39eb591cac5ff87416c2537df6ba3cba3bae290c0fed",
                "sha256:6b3251890fff30ee142c44144871185dbe13b11bab478a88887a639655be1068",
                "sha256:6c4caeef8fa63d06bd437cd4bdcf3ffefe6738fb1b25951440d80dc7df8c03ac",
                "sha256:6ef1d82a3af9d3eecdba2321dc1b3c238245d890843e040e41e470ffa64c3e25",
                "sha256:753f10e867343b4511128c6ed8c82f7bec3bd026875576dfd88483c5c73b2fd8",
                "sha256:7cd13a2e3ddeed6913a65e66e94b51d80a041145a026c27e6bb76c31a853c6ab",
                "sha256:7ed9e526742851e8d5cc9e6cf41427dfc6068d4f5a3bb03659444b4cabf6bc26",
                "sha256:7f04c839ed0b6b98b1a7501a002144b76c18fb1c1850c8b98d458ac269e26ed2",
                "sha256:802fe99cca7457642125a8a88a084cef28ff0cf9407060f7b93dca5aa25480db",
                "sha256:80402cd6ee291dcb72644d6eac93785fe2c8b9cb30893c1af5b8fdd753b9d40f",
                "sha256:8465322196c8b4d7ab6d1e049e4c5cb460d0394da4a27d23cc242fbf0034b6b5",
                "sha256:86216b5cee4b06df986d214f664305142d9c76df9b6512be2738aa72a2048f99",
                "sha256:87d1351268731db79e0f8e745d92493ee2841c974128ef629dc518b937d9194c",
                "sha256:8bdb58ff7ba23002a4c5808d608e4e6c687175724f54a5dade5fa8c67b604e4d",
                "sha256:8c622a5fe39a48f78944a87d4fb8a53ee07344641b0562c540d840748571b811",
                "sha256:8d756e44e94489e49571086ef83b2bb8ce311e730092d2c34ca8f7d925cb20aa",
                "sha256:8f4a014bc36d3c57402e2977dada34f9c12300af536839dc38c0beab8878f38a",
                "sha256:9063e24fdb1e498ab71cb7419e24622516c4a04476b17a2dab57e8baa30d6e03",
                "sha256:90d558489962fd4918143277a773316e56c72da56ec7aa3dc3dbbe20fdfed15b",
                "sha256:923c0c831b7cfcb071580d3f46c4baf50f174be571576556269530f4bbd79d04",
                "sha256:95f2a5796329323b8f0512e09dbb7a1860c46a39da62ecb2324f116fa8fdc85c",
                "sha256:96b02a3dc4381e5494fad39be677abcb5e6634bf7b4fa83a6dd3112607547001",
                "sha256:9f96df6923e21816da7e0ad3fd47dd8f94b2a5ce594e00677c0013018b813458",
                "sha256:a10af20b82360ab00827f916a6058451b723b4e65030c5a18577c8b2de5b3389",
                "sha256:a50aebfa173e157099939b17f18600f72f84eed3049e743b68ad15bd69b6bf99",
                "sha256:a981a536974bbc7a512cf44ed14938cf01030a99e9b3a06dd59578882f06f985",
                "sha256:a9a8e9031d613fd2009c182b69c7b2c1ef8239a0efb1df3f7c8da66d5dd3d537",
                "sha256:ae5f4161f18c61806f411a13b0310bea87f987c7d2ecdbdaad0e94eb2e404238",
                "sha256:aed38f6e4fb3f5d6bf81bfa990a07806be9d83cf7bacef998ab1a9bd660a581f",
                "sha256:b01b88d45a6fcb69667cd6d2f7a9aeb4bf53760d7fc536bf679ec94fe9f3ff3d",
                "sha256:b261ccdec7821281dade748d088bb6e9b69e6d15b30652b74cbbac25e280b796",
                "sha256:b2b0a0c0517616b6869869f8c581d4eb2dd83a4d79e0ebcb7d373ef9956aeb0a",
                "sha256:b4a23f61ce87adf89be746c8a8974fe1c823c891d8f86eb218bb957c924bb143",
                "sha256:bd8f7df7d12c2db9fab40bdd87a7c09b1530128315d047a086fa3ae3435cb3a8",
                "sha256:beb58fe5cdb101e3a055192ac291b7a21e3b7ef4f67fa1d74e331a7f2124341c",
                "sha256:c002b4ffc0be611f0d9da932eb0f704fe2602a9a949d1f738e4c34c75b0863d5",
                "sha256:c083af607d2515612056a31f0a8d9e0fcb5876b7bfc0abad3ecd275bc4ebc2d5",
                "sha256:c180f51afb394e165eafe4ac2936a14bee3eb10debc9d9e4db8958fe36afe711",
                "sha256:c235ebd9baae02f1b77bcea61bce332cb4331dc3617d254df3323aa01ab47bd4",
                "sha256:cd70574b12bb8a4d2aaa0094515df2463cb429d8536cfb6c7ce983246983e5a6",
                "sha256:d0eccceffcb53201b5bfebb52600a5fb483a20b61da9dbc885f8b103cbe7598c",
                "sha256:d965bba47ddeec8cd560687584e88cf699fd28f192ceb452d1d7ee807c5597b7",
                "sha256:db364eca23f876da6f9e16c9da0df51aa4f104a972735574842618b8c6d999d4",
                "sha256:ddbb2551d7e0102e7252db79ba445cdab71b26640817ab1e3e3648dad515003b",
                "sha256:deb6be0ac38ece9ba87dea880e438f25ca3eddfac8b002a2ec3d9183a454e8ae",
                "sha256:e06ed3eb3218bc64786f7db41917d4e686cc4856944f53d5bdf83a6884432e12",
                "sha256:e27ad930a842b4c5eb8ac0016b0a54f5aebbe679340c26101df33424142c143c",
                "sha256:e537484df0d8f426ce2afb2d0f8e1c3d0b114b83f8850e5f2fbea0e797bd82ae",
                "sha256:eb00ed941194665c332bf8e078baf037d6c35d7c4f3102ea2d4f16ca94a26dc8",
                "sha256:eb6904c354526e758fda7167b33005998fb68c46fbc10e013ca97f21ca5c8887",
                "sha256:eb8821e09e916165e160797a6c17edda0679379a4be5c716c260e836e122f54b",
                "sha256:efcb3f6676480691518c177e3b465bcddf57cea040302f9f4e6e191af91174d4",
                "sha256:f27273b60488abe721a075bcca6d7f3964f9f6f067c8c4c605743023d7d3944f",
                "sha256:f30c3cb33b24454a82faecaf01b19c18562b1e89558fb6c56de4d9118a032fd5",
                "sha256:fb69256e180cb6c8a894fee62b3afebae785babc1ee98b81cdf68bbca1987f33",
                "sha256:fd1abc0d89e30cc4e02e4064dc67fcc51bd941eb395c502aac3ec19fab46b519",
                "sha256:ff8fa367d09b717b2a17a052544193ad76cd49979c805768879cb63d9ca50561"
            ],
            "markers": "python_full_version >= '3.7.0'",
            "version": "==3.3.2"
        },
        "circuitbreaker": {
            "hashes": [
                "sha256:80b7bda803d9a20e568453eb26f3530cd9bf602d6414f6ff6a74c611603396d2"
            ],
            "version": "==1.4.0"
        },
        "ciso8601": {
            "hashes": [
                "sha256:013410263cba46748d2de29e9894341ae41223356cde7970478c32bd0984d10c",
                "sha256:024c52d5d0670f15ca3dc53eff7345b6eaee22fba929675f6a408f9d1e159d98",
                "sha256:025859ec286a994aa3f2120c0f27d053b719cabc975398338374f2cc1f961125",
                "sha256:02828107880848ff497971ebc98e6dc851ad7af8ec14a58089e0e11f3111cad6",
                "sha256:02ecbd7c8336c4e1c6bb725b898e29414ee92bdc0be6c72fb07036836b1ac867",
                "sha256:06941e2ee46701f083aeb21d13eb762d74d5ed6c46ff22119f27a42ed6edc8f9",
                "sha256:070f568de3bc269268296cb9265704dc5fcb9d4c12b1f1c67536624174df5d09",
                "sha256:0d980a2a88030d4d8b2434623c250866a75b4979d289eba69bec445c51ace99f",
                "sha256:121d27c55f4455eaa27ba3bd602beca915df9a352f235e935636a4660321070e",
                "sha256:21204d98496cf5c0511dc21533be55c2a2d34b8c65603946a116812ffbae3b2d",
                "sha256:21cf83ca945bb26ecd95364ae2c9ed0276378e5fe35ce1b64d4c6d5b33038ea3",
                "sha256:22128f0def36fa3c4cf0c482a216e8b8ad722def08bc11c07438eff82bdcd02a",
                "sha256:2a64ff58904d4418d60fa9619014ae820ae21f7aef58da46df78a4c647f951ec",
                "sha256:2c1ef17d1ea52a39b2dce6535583631ae4bfb65c76f0ee8c99413a6861a46c9e",
                "sha256:2c690ac24ec3407f68cdfd5e032c6cb18126ef33d6c4b3db0669b9cbb8c96bd4",
                "sha256:3212c7ffe5d8080270548b5f2692ffd2039683b6628a8d2ad456122cc5793c4c",
                "sha256:364702e338212b6c1a8643d9399ada21560cf132f363853473560625cb4207f1",
                "sha256:36525b1f380f4601533f4631c69911e44efb9cb50beab1da3248b0daa32bced4",
                "sha256:3771049ba29bd1077588c0a24be1d53f7493e7cc686b2caa92f7cae129636a0e",
                "sha256:46a3663c2cf838f0149e1cdb8e4bdc95716e03cf2d5f803a6eb755d825896ebe",
                "sha256:473288cd63efe6a2cf3f4b5f90394e53095358ccb13d6128f87a2da85d0f389b",
                "sha256:4ac00d293cdb3d1a5c78e09b3d75c7b0292ab45d5b26853b436ff5087eba2165",
                "sha256:4e30501eed43eea7ef64f032c81cd1d8b2020035cbdcefad40db72e2f3bc97ff",
                "sha256:55381365366dacb57207cec610d26c9a6c0d237cb65a0cf67a2baaa5299f2366",
                "sha256:566b4a8b2f9717e54ffcdd732a7c8051a91da30a60a4f1dafb62e303a1dbac69",
                "sha256:57db9a28e87f9e4fccba643fb70a9ba1515adc5e1325508eb2c10dd96620314c",
                "sha256:58a749d63f28c2eda71416c9d6014113b0748abf5fd14c502b01bd515502fedf",
                "sha256:6850889813f3135e0aa18f0aaec64249dd81d36a1b9bce60bb45182930c86663",
                "sha256:695583810836a42945084b33621b22b0309701c6916689f6a3588fa44c5bc413",
                "sha256:6a25da209193134842cd573464a5323f46fcc3ed781b633f15a34793ba7e1064",
                "sha256:7533256af90724b8b7a707dcd1be4b67989447595c8e1e1c28399d4fd51dac50",
                "sha256:7eb7b5ef8714d3d1fe9f3256b7a679ad783da899a0b7503a5ace78186735f840",
                "sha256:874d20c6339e9096baaadfd1b9610bb8d5b373a0f2858cc06de8142b98d2129c",
                "sha256:87721de54e008fb1c4c3978553b05a9c417aa25b76ddf5702d6f7e8d9b109288",
                "sha256:8acb45545e6a654310c6ef788aacb2d73686646c414ceacdd9f5f78a83165af5",
                "sha256:8c29ea2b03dee2dc0a5d3e4a0b7d7768c597781e9fa451fe1025600f7cb55a89",
                "sha256:8c59646197ddbf84909b6c31d55f744cfeef51811e3910b61d0f58f2885823fd",
                "sha256:9065053c034c80c0afd74c71a4906675d07078a05cfd1cb5ff70661378cdbe60",
                "sha256:99addd8b113f85fac549167073f317a318cd2b5841552598ceb97b97c5708a38",
                "sha256:9f107a4c051e7c0416824279264d94f4ed3da0fbd82bd96ec3c3293426826de4",
                "sha256:9f25647803c9a5aaaed130c53bbec7ea06a4f95ba5c7016f59e444b4ef7ac39e",
                "sha256:ad8f417c45eea973a694599b96f40d841215bfee352cb9963383e8d66b309981",
                "sha256:b26935687ef1837b56997d8c61f1d789e698be58b261410e629eda9c89812141",
                "sha256:b869396e9756a7c0696d8eb69ce1d8980bea5e25c86e5996b10d78c900a4362c",
                "sha256:cb135de0e3b8feb7e74a4f7a234e8c8545957fe8d26316a1a549553f425c629d",
                "sha256:d1f85c0b7fa742bbfd18177137ccbaa3f867dd06157f91595075bb959a733048",
                "sha256:d4bc9d577c0d1e57532513fc2899f5231727e28981a426767f7fa13dacb18c06",
                "sha256:e4ac59453664781dfddebee51f9a36e41819993823fdb09ddc0ce0e4bd3ff0c3",
                "sha256:e7ae2c3442d042de5330672d0d28486ed92f9d7c6dc010943aa618fd361d4638",
                "sha256:e8e76825f80ce313d75bbbef1d3b8bd9e0ce31dbc157d1981e9593922c9983e7",
                "sha256:eaecca7e0c3ef9e8f5e963e212b083684e849f9a9bb25834d3042363223a73cd",
                "sha256:ef44cb4dc83f37019a356c7a72692cbe17072456f4879ca6bc0339f67eee5d00",
                "sha256:f39bb5936debf21c52e5d52b89f26857c303da80c43a72883946096a6ef5e561",
                "sha256:f3ae83f4e60fc7e260a4188e4ec4ac1bdd40bdb382eeda92fc266c5aa2f0a1ee"
            ],
            "index": "pypi",
            "version": "==2.3.1"
        },
        "click": {
            "hashes": [
                "sha256:ae74fb96c20a0277a1d615f1e4d73c8414f5a98db8b799a7931d1582f3390c28",
                "sha256:ca9853ad459e787e2192211578cc907e7594e294c7ccc834310722b41b9ca6de"
            ],
            "markers": "python_version >= '3.7'",
            "version": "==8.1.7"
        },
        "click-didyoumean": {
            "hashes": [
                "sha256:4f82fdff0dbe64ef8ab2279bd6aa3f6a99c3b28c05aa09cbfc07c9d7fbb5a463",
                "sha256:5c4bb6007cfea5f2fd6583a2fb6701a22a41eb98957e63d0fac41c10e7c3117c"
            ],
            "markers": "python_full_version >= '3.6.2'",
            "version": "==0.3.1"
        },
        "click-plugins": {
            "hashes": [
                "sha256:46ab999744a9d831159c3411bb0c79346d94a444df9a3a3742e9ed63645f264b",
                "sha256:5d262006d3222f5057fd81e1623d4443e41dcda5dc815c06b442aa3c02889fc8"
            ],
            "version": "==1.1.1"
        },
        "click-repl": {
            "hashes": [
                "sha256:17849c23dba3d667247dc4defe1757fff98694e90fe37474f3feebb69ced26a9",
                "sha256:fb7e06deb8da8de86180a33a9da97ac316751c094c6899382da7feeeeb51b812"
            ],
            "markers": "python_version >= '3.6'",
            "version": "==0.3.0"
        },
        "confluent-kafka": {
            "hashes": [
                "sha256:0591645e709ea8392f8d41b9ff752f1cdb57c71730c9be2deae3184303d3efaf",
                "sha256:07f38339da116527d9516a0b1899b499ebfe5f906ef54c0780a309ebee585c12",
                "sha256:0c1b89e1bd790dd82b64a4dd746e7a0ce3ebed7f17b0642d488c1bb0056ba763",
                "sha256:108bc30e1153734cd36d88a299c7cf0c69fe6c95d67f4cce9f9180adaefef839",
                "sha256:15d356dd1c7699ed332f262bf0aa825a177c50f7debca0f1ec14873531603b2d",
                "sha256:16be3360f040b5d17dcb7e1b66a170b72f428c98d0978705b0a3081de756b2c7",
                "sha256:201c6182304c5864c8a1b1aae2f99bf51fa332017abbec05a3a1fb2ff242c41d",
                "sha256:2858fb428f29086df2a50554d9093d176ec4b1f76240a62efe136acc493f7fb6",
                "sha256:3b02cd0eb338a8dc5db0ea07243bbf457670655a3846732f81a091b8e3d5d456",
                "sha256:3cf1b40ae59569e50ba15da1dc0030bac904b74d8aff82f02a16df3bb9b87e53",
                "sha256:40d18f1bd1bac6d2cf8dbf47da11cdb82d077b26a81ea551136515a1079ec532",
                "sha256:45e6f719f6bd95210e0451b50cd19f33a44d7b16be560217240caa71f165420d",
                "sha256:4c74a06a658f72dd0f6df9b0fbfc5b1b483b3263fde6abd925bba512879995cc",
                "sha256:506c867d987ab78494fc94ec6a966ddcb3ce3cb75809e098060d654d280281e0",
                "sha256:52f937ab1cde9aacb01288293d374bf09da728b79cf907504dec8f3c4f82030e",
                "sha256:5b5dd225596325159eee928caba47e0cf3f03ce3c8244371457a1823d7c66c22",
                "sha256:6a2b81902b0c824549f85f49774535285242b1472e52ab0a18260526840a8ecf",
                "sha256:78f6776aca06c81308c8be66c754a3b8281a20dd9af697b2cfcb5c2272878df9",
                "sha256:827820321e0ac6a7f75f119f7ab4dcbbbd59c95d7807f6eb79f03a4cb6b9ab25",
                "sha256:8a5e9cc9fff71c70f1520ab917f33cf66181b29c46cf9940da1af6a52cc086a6",
                "sha256:9608b8b1145a0b41e6c6949ac9ec974e74f1ed2d065b26eae73e208668fa20cf",
                "sha256:9ac7120919a4189018120a40da8d9c05bd6e024f60638901483bb6a46c45a115",
                "sha256:a11acfd79f0448095c6492d2ea34cd3df4864d78d72326bed0859d875eb7a62d",
                "sha256:a28bf5b59f28e3357d113cc8c50ba09389dcc3327ca13cc502e9c3228f2ab5dc",
                "sha256:a8b440684a22d9239b857d1be065ea2844537ff20bb675c75e7a9e2adbd5ce9a",
                "sha256:b0d5a2d7563b9ca9bef09668d6aae6e360f1e9455672dc0886d78d76ced682c9",
                "sha256:baaf1022972bd213bf20cfccb1b13b613d7ab13ebcafacd65220bd5908f5e460",
                "sha256:c2e9e1dd2238e5b55cf541c9dbd3e665531418e0cc965e6143f593f64a3f79a5",
                "sha256:c661f4c014f78ee478667a5018fb62ec2a4b61322410a9be314bdbf6ead481d7",
                "sha256:cbe32df72b9d7fee198cf12eb3770270d99b122613b0e3abfb55a13294f6a54a",
                "sha256:d09aa0c67532c47ec6cd08c50feaa8338e77d18fc83181c46e5a5cb88a5b25ce",
                "sha256:d338e8189f5836b916c632e0f2db9a197352c199db7323ca3f2bd1785cb9a747",
                "sha256:dd53d58a6648e4d5e435ff5178248b91af050a4478ed51a95b2b0eaedddafdb1",
                "sha256:f2e39794270088157f65e5b2b5ba7e0217759412de20088f5873bdb176084ab3"
            ],
            "index": "pypi",
            "version": "==2.4.0"
        },
        "croniter": {
            "hashes": [
                "sha256:f1f8ca0af64212fbe99b1bee125ee5a1b53a9c1b433968d8bca8817b79d237f3",
                "sha256:fdbb44920944045cc323db54599b321325141d82d14fa7453bc0699826bbe9ed"
            ],
            "index": "pypi",
            "markers": "python_version >= '2.6' and python_version not in '3.0, 3.1, 3.2, 3.3'",
            "version": "==2.0.5"
        },
        "cryptography": {
            "hashes": [
                "sha256:013629ae70b40af70c9a7a5db40abe5d9054e6f4380e50ce769947b73bf3caad",
                "sha256:2346b911eb349ab547076f47f2e035fc8ff2c02380a7cbbf8d87114fa0f1c583",
                "sha256:2f66d9cd9147ee495a8374a45ca445819f8929a3efcd2e3df6428e46c3cbb10b",
                "sha256:2f88d197e66c65be5e42cd72e5c18afbfae3f741742070e3019ac8f4ac57262c",
                "sha256:31f721658a29331f895a5a54e7e82075554ccfb8b163a18719d342f5ffe5ecb1",
                "sha256:343728aac38decfdeecf55ecab3264b015be68fc2816ca800db649607aeee648",
                "sha256:5226d5d21ab681f432a9c1cf8b658c0cb02533eece706b155e5fbd8a0cdd3949",
                "sha256:57080dee41209e556a9a4ce60d229244f7a66ef52750f813bfbe18959770cfba",
                "sha256:5a94eccb2a81a309806027e1670a358b99b8fe8bfe9f8d329f27d72c094dde8c",
                "sha256:6b7c4f03ce01afd3b76cf69a5455caa9cfa3de8c8f493e0d3ab7d20611c8dae9",
                "sha256:7016f837e15b0a1c119d27ecd89b3515f01f90a8615ed5e9427e30d9cdbfed3d",
                "sha256:81884c4d096c272f00aeb1f11cf62ccd39763581645b0812e99a91505fa48e0c",
                "sha256:81d8a521705787afe7a18d5bfb47ea9d9cc068206270aad0b96a725022e18d2e",
                "sha256:8d09d05439ce7baa8e9e95b07ec5b6c886f548deb7e0f69ef25f64b3bce842f2",
                "sha256:961e61cefdcb06e0c6d7e3a1b22ebe8b996eb2bf50614e89384be54c48c6b63d",
                "sha256:9c0c1716c8447ee7dbf08d6db2e5c41c688544c61074b54fc4564196f55c25a7",
                "sha256:a0608251135d0e03111152e41f0cc2392d1e74e35703960d4190b2e0f4ca9c70",
                "sha256:a0c5b2b0585b6af82d7e385f55a8bc568abff8923af147ee3c07bd8b42cda8b2",
                "sha256:ad803773e9df0b92e0a817d22fd8a3675493f690b96130a5e24f1b8fabbea9c7",
                "sha256:b297f90c5723d04bcc8265fc2a0f86d4ea2e0f7ab4b6994459548d3a6b992a14",
                "sha256:ba4f0a211697362e89ad822e667d8d340b4d8d55fae72cdd619389fb5912eefe",
                "sha256:c4783183f7cb757b73b2ae9aed6599b96338eb957233c58ca8f49a49cc32fd5e",
                "sha256:c9bb2ae11bfbab395bdd072985abde58ea9860ed84e59dbc0463a5d0159f5b71",
                "sha256:cafb92b2bc622cd1aa6a1dce4b93307792633f4c5fe1f46c6b97cf67073ec961",
                "sha256:d45b940883a03e19e944456a558b67a41160e367a719833c53de6911cabba2b7",
                "sha256:dc0fdf6787f37b1c6b08e6dfc892d9d068b5bdb671198c72072828b80bd5fe4c",
                "sha256:dea567d1b0e8bc5764b9443858b673b734100c2871dc93163f58c46a97a83d28",
                "sha256:dec9b018df185f08483f294cae6ccac29e7a6e0678996587363dc352dc65c842",
                "sha256:e3ec3672626e1b9e55afd0df6d774ff0e953452886e06e0f1eb7eb0c832e8902",
                "sha256:e599b53fd95357d92304510fb7bda8523ed1f79ca98dce2f43c115950aa78801",
                "sha256:fa76fbb7596cc5839320000cdd5d0955313696d9511debab7ee7278fc8b5c84a",
                "sha256:fff12c88a672ab9c9c1cf7b0c80e3ad9e2ebd9d828d955c126be4fd3e5578c9e"
            ],
            "markers": "python_version >= '3.7'",
            "version": "==42.0.8"
        },
        "django": {
            "hashes": [
                "sha256:837e3cf1f6c31347a1396a3f6b65688f2b4bb4a11c580dcb628b5afe527b68a5",
                "sha256:a17fcba2aad3fc7d46fdb23215095dbbd64e6174bf4589171e732b18b07e426a"
            ],
            "index": "pypi",
            "markers": "python_version >= '3.8'",
            "version": "==4.2.13"
        },
        "django-cors-headers": {
            "hashes": [
                "sha256:5c6e3b7fe870876a1efdfeb4f433782c3524078fa0dc9e0195f6706ce7a242f6",
                "sha256:92cf4633e22af67a230a1456cb1b7a02bb213d6536d2dcb2a4a24092ea9cebc2"
            ],
            "index": "pypi",
            "markers": "python_version >= '3.8'",
            "version": "==4.4.0"
        },
        "django-environ": {
            "hashes": [
                "sha256:0ff95ab4344bfeff693836aa978e6840abef2e2f1145adff7735892711590c05",
                "sha256:f32a87aa0899894c27d4e1776fa6b477e8164ed7f6b3e410a62a6d72caaf64be"
            ],
            "index": "pypi",
            "markers": "python_version >= '3.6' and python_version < '4'",
            "version": "==0.11.2"
        },
        "django-extensions": {
            "hashes": [
                "sha256:44d27919d04e23b3f40231c4ab7af4e61ce832ef46d610cc650d53e68328410a",
                "sha256:9600b7562f79a92cbf1fde6403c04fee314608fefbb595502e34383ae8203401"
            ],
            "index": "pypi",
            "markers": "python_version >= '3.6'",
            "version": "==3.2.3"
        },
        "django-filter": {
            "hashes": [
                "sha256:48e5fc1da3ccd6ca0d5f9bb550973518ce977a4edde9d2a8a154a7f4f0b9f96e",
                "sha256:df2ee9857e18d38bed203c8745f62a803fa0f31688c9fe6f8e868120b1848e48"
            ],
            "index": "pypi",
            "markers": "python_version >= '3.8'",
            "version": "==24.2"
        },
        "django-prometheus": {
            "hashes": [
                "sha256:cf9b26f7ba2e4568f08f8f91480a2882023f5908579681bcf06a4d2465f12168",
                "sha256:f9c8b6c780c9419ea01043c63a437d79db2c33353451347894408184ad9c3e1e"
            ],
            "index": "pypi",
            "version": "==2.3.1"
        },
        "django-redis": {
            "hashes": [
                "sha256:6a02abaa34b0fea8bf9b707d2c363ab6adc7409950b2db93602e6cb292818c42",
                "sha256:ebc88df7da810732e2af9987f7f426c96204bf89319df4c6da6ca9a2942edd5b"
            ],
            "index": "pypi",
            "markers": "python_version >= '3.6'",
            "version": "==5.4.0"
        },
        "django-tenants": {
            "hashes": [
                "sha256:36052d5bfce8240afab062e2d33ffeb25e38fa57b2a2b003eacd7e8d60334d97"
            ],
            "index": "pypi",
            "version": "==3.6.1"
        },
        "djangorestframework": {
            "hashes": [
                "sha256:2b8871b062ba1aefc2de01f773875441a961fefbf79f5eed1e32b2f096944b20",
                "sha256:36fe88cd2d6c6bec23dca9804bab2ba5517a8bb9d8f47ebc68981b56840107ad"
            ],
            "index": "pypi",
            "markers": "python_version >= '3.8'",
            "version": "==3.15.2"
        },
        "djangorestframework-csv": {
            "hashes": [
                "sha256:b269b692feda1971e1342f395a21d339c6a16d2961ff64357a9a6188f27af10f",
                "sha256:d1bcfbaaeaa5145af6bb0985a36a5bbf2f853d9961c722f69c7b0c9c3bcc269a"
            ],
            "index": "pypi",
            "version": "==3.0.2"
        },
        "fcache": {
            "hashes": [
                "sha256:b5913594389e04fde2b9d7797c37972e507f9d20bd225ffa5b0ee43d7cb9b7e0",
                "sha256:db127459a0c184a8aa8599fb9f85c5f403216282f27697cdf7adee012ccda5be"
            ],
            "markers": "python_version >= '3.7'",
            "version": "==0.5.2"
        },
        "google-api-core": {
            "extras": [
                "grpc"
            ],
            "hashes": [
                "sha256:f12a9b8309b5e21d92483bbd47ce2c445861ec7d269ef6784ecc0ea8c1fa6125",
                "sha256:f4695f1e3650b316a795108a76a1c416e6afb036199d1c1f1f110916df479ffd"
            ],
            "markers": "python_version >= '3.7'",
            "version": "==2.19.1"
        },
        "google-api-python-client": {
            "hashes": [
                "sha256:91742fa4c779d48456c0256ef346fa1cc185ba427176d3277e35141fa3268026",
                "sha256:b552a28123ed95493035698db80e8ed78c9106a8b422e63a175150b9b55b704e"
            ],
            "index": "pypi",
            "markers": "python_version >= '3.7'",
            "version": "==2.135.0"
        },
        "google-auth": {
            "hashes": [
                "sha256:042c4702efa9f7d3c48d3a69341c209381b125faa6dbf3ebe56bc7e40ae05c23",
                "sha256:87805c36970047247c8afe614d4e3af8eceafc1ebba0c679fe75ddd1d575e871"
            ],
            "index": "pypi",
            "markers": "python_version >= '3.7'",
            "version": "==2.31.0"
        },
        "google-auth-httplib2": {
            "hashes": [
                "sha256:38aa7badf48f974f1eb9861794e9c0cb2a0511a4ec0679b1f886d108f5640e05",
                "sha256:b65a0a2123300dd71281a7bf6e64d65a0759287df52729bdd1ae2e47dc311a3d"
            ],
            "version": "==0.2.0"
        },
        "google-cloud-bigquery": {
            "hashes": [
                "sha256:5b2aff3205a854481117436836ae1403f11f2594e6810a98886afd57eda28509",
                "sha256:7f0c371bc74d2a7fb74dacbc00ac0f90c8c2bec2289b51dd6685a275873b1ce9"
            ],
            "index": "pypi",
            "markers": "python_version >= '3.7'",
            "version": "==3.25.0"
        },
        "google-cloud-core": {
            "hashes": [
                "sha256:9b7749272a812bde58fff28868d0c5e2f585b82f37e09a1f6ed2d4d10f134073",
                "sha256:a9e6a4422b9ac5c29f79a0ede9485473338e2ce78d91f2370c01e730eab22e61"
            ],
            "markers": "python_version >= '3.7'",
            "version": "==2.4.1"
        },
        "google-cloud-storage": {
            "hashes": [
                "sha256:49378abff54ef656b52dca5ef0f2eba9aa83dc2b2c72c78714b03a1a95fe9388",
                "sha256:5b393bc766b7a3bc6f5407b9e665b2450d36282614b7945e570b3480a456d1e1"
            ],
            "index": "pypi",
            "markers": "python_version >= '3.7'",
            "version": "==2.17.0"
        },
        "google-crc32c": {
            "hashes": [
                "sha256:024894d9d3cfbc5943f8f230e23950cd4906b2fe004c72e29b209420a1e6b05a",
                "sha256:02c65b9817512edc6a4ae7c7e987fea799d2e0ee40c53ec573a692bee24de876",
                "sha256:02ebb8bf46c13e36998aeaad1de9b48f4caf545e91d14041270d9dca767b780c",
                "sha256:07eb3c611ce363c51a933bf6bd7f8e3878a51d124acfc89452a75120bc436289",
                "sha256:1034d91442ead5a95b5aaef90dbfaca8633b0247d1e41621d1e9f9db88c36298",
                "sha256:116a7c3c616dd14a3de8c64a965828b197e5f2d121fedd2f8c5585c547e87b02",
                "sha256:19e0a019d2c4dcc5e598cd4a4bc7b008546b0358bd322537c74ad47a5386884f",
                "sha256:1c7abdac90433b09bad6c43a43af253e688c9cfc1c86d332aed13f9a7c7f65e2",
                "sha256:1e986b206dae4476f41bcec1faa057851f3889503a70e1bdb2378d406223994a",
                "sha256:272d3892a1e1a2dbc39cc5cde96834c236d5327e2122d3aaa19f6614531bb6eb",
                "sha256:278d2ed7c16cfc075c91378c4f47924c0625f5fc84b2d50d921b18b7975bd210",
                "sha256:2ad40e31093a4af319dadf503b2467ccdc8f67c72e4bcba97f8c10cb078207b5",
                "sha256:2e920d506ec85eb4ba50cd4228c2bec05642894d4c73c59b3a2fe20346bd00ee",
                "sha256:3359fc442a743e870f4588fcf5dcbc1bf929df1fad8fb9905cd94e5edb02e84c",
                "sha256:37933ec6e693e51a5b07505bd05de57eee12f3e8c32b07da7e73669398e6630a",
                "sha256:398af5e3ba9cf768787eef45c803ff9614cc3e22a5b2f7d7ae116df8b11e3314",
                "sha256:3b747a674c20a67343cb61d43fdd9207ce5da6a99f629c6e2541aa0e89215bcd",
                "sha256:461665ff58895f508e2866824a47bdee72497b091c730071f2b7575d5762ab65",
                "sha256:4c6fdd4fccbec90cc8a01fc00773fcd5fa28db683c116ee3cb35cd5da9ef6c37",
                "sha256:5829b792bf5822fd0a6f6eb34c5f81dd074f01d570ed7f36aa101d6fc7a0a6e4",
                "sha256:596d1f98fc70232fcb6590c439f43b350cb762fb5d61ce7b0e9db4539654cc13",
                "sha256:5ae44e10a8e3407dbe138984f21e536583f2bba1be9491239f942c2464ac0894",
                "sha256:635f5d4dd18758a1fbd1049a8e8d2fee4ffed124462d837d1a02a0e009c3ab31",
                "sha256:64e52e2b3970bd891309c113b54cf0e4384762c934d5ae56e283f9a0afcd953e",
                "sha256:66741ef4ee08ea0b2cc3c86916ab66b6aef03768525627fd6a1b34968b4e3709",
                "sha256:67b741654b851abafb7bc625b6d1cdd520a379074e64b6a128e3b688c3c04740",
                "sha256:6ac08d24c1f16bd2bf5eca8eaf8304812f44af5cfe5062006ec676e7e1d50afc",
                "sha256:6f998db4e71b645350b9ac28a2167e6632c239963ca9da411523bb439c5c514d",
                "sha256:72218785ce41b9cfd2fc1d6a017dc1ff7acfc4c17d01053265c41a2c0cc39b8c",
                "sha256:74dea7751d98034887dbd821b7aae3e1d36eda111d6ca36c206c44478035709c",
                "sha256:759ce4851a4bb15ecabae28f4d2e18983c244eddd767f560165563bf9aefbc8d",
                "sha256:77e2fd3057c9d78e225fa0a2160f96b64a824de17840351b26825b0848022906",
                "sha256:7c074fece789b5034b9b1404a1f8208fc2d4c6ce9decdd16e8220c5a793e6f61",
                "sha256:7c42c70cd1d362284289c6273adda4c6af8039a8ae12dc451dcd61cdabb8ab57",
                "sha256:7f57f14606cd1dd0f0de396e1e53824c371e9544a822648cd76c034d209b559c",
                "sha256:83c681c526a3439b5cf94f7420471705bbf96262f49a6fe546a6db5f687a3d4a",
                "sha256:8485b340a6a9e76c62a7dce3c98e5f102c9219f4cfbf896a00cf48caf078d438",
                "sha256:84e6e8cd997930fc66d5bb4fde61e2b62ba19d62b7abd7a69920406f9ecca946",
                "sha256:89284716bc6a5a415d4eaa11b1726d2d60a0cd12aadf5439828353662ede9dd7",
                "sha256:8b87e1a59c38f275c0e3676fc2ab6d59eccecfd460be267ac360cc31f7bcde96",
                "sha256:8f24ed114432de109aa9fd317278518a5af2d31ac2ea6b952b2f7782b43da091",
                "sha256:98cb4d057f285bd80d8778ebc4fde6b4d509ac3f331758fb1528b733215443ae",
                "sha256:998679bf62b7fb599d2878aa3ed06b9ce688b8974893e7223c60db155f26bd8d",
                "sha256:9ba053c5f50430a3fcfd36f75aff9caeba0440b2d076afdb79a318d6ca245f88",
                "sha256:9c99616c853bb585301df6de07ca2cadad344fd1ada6d62bb30aec05219c45d2",
                "sha256:a1fd716e7a01f8e717490fbe2e431d2905ab8aa598b9b12f8d10abebb36b04dd",
                "sha256:a2355cba1f4ad8b6988a4ca3feed5bff33f6af2d7f134852cf279c2aebfde541",
                "sha256:b1f8133c9a275df5613a451e73f36c2aea4fe13c5c8997e22cf355ebd7bd0728",
                "sha256:b8667b48e7a7ef66afba2c81e1094ef526388d35b873966d8a9a447974ed9178",
                "sha256:ba1eb1843304b1e5537e1fca632fa894d6f6deca8d6389636ee5b4797affb968",
                "sha256:be82c3c8cfb15b30f36768797a640e800513793d6ae1724aaaafe5bf86f8f346",
                "sha256:c02ec1c5856179f171e032a31d6f8bf84e5a75c45c33b2e20a3de353b266ebd8",
                "sha256:c672d99a345849301784604bfeaeba4db0c7aae50b95be04dd651fd2a7310b93",
                "sha256:c6c777a480337ac14f38564ac88ae82d4cd238bf293f0a22295b66eb89ffced7",
                "sha256:cae0274952c079886567f3f4f685bcaf5708f0a23a5f5216fdab71f81a6c0273",
                "sha256:cd67cf24a553339d5062eff51013780a00d6f97a39ca062781d06b3a73b15462",
                "sha256:d3515f198eaa2f0ed49f8819d5732d70698c3fa37384146079b3799b97667a94",
                "sha256:d5280312b9af0976231f9e317c20e4a61cd2f9629b7bfea6a693d1878a264ebd",
                "sha256:de06adc872bcd8c2a4e0dc51250e9e65ef2ca91be023b9d13ebd67c2ba552e1e",
                "sha256:e1674e4307fa3024fc897ca774e9c7562c957af85df55efe2988ed9056dc4e57",
                "sha256:e2096eddb4e7c7bdae4bd69ad364e55e07b8316653234a56552d9c988bd2d61b",
                "sha256:e560628513ed34759456a416bf86b54b2476c59144a9138165c9a1575801d0d9",
                "sha256:edfedb64740750e1a3b16152620220f51d58ff1b4abceb339ca92e934775c27a",
                "sha256:f13cae8cc389a440def0c8c52057f37359014ccbc9dc1f0827936bcd367c6100",
                "sha256:f314013e7dcd5cf45ab1945d92e713eec788166262ae8deb2cfacd53def27325",
                "sha256:f583edb943cf2e09c60441b910d6a20b4d9d626c75a36c8fcac01a6c96c01183",
                "sha256:fd8536e902db7e365f49e7d9029283403974ccf29b13fc7028b97e2295b33556",
                "sha256:fe70e325aa68fa4b5edf7d1a4b6f691eb04bbccac0ace68e34820d283b5f80d4"
            ],
            "markers": "python_version >= '3.7'",
            "version": "==1.5.0"
        },
        "google-resumable-media": {
            "hashes": [
                "sha256:103ebc4ba331ab1bfdac0250f8033627a2cd7cde09e7ccff9181e31ba4315b2c",
                "sha256:eae451a7b2e2cdbaaa0fd2eb00cc8a1ee5e95e16b55597359cbc3d27d7d90e33"
            ],
            "markers": "python_version >= '3.7'",
            "version": "==2.7.1"
        },
        "googleapis-common-protos": {
            "hashes": [
<<<<<<< HEAD
                "sha256:0e1c2cdfcbc354b76e4a211a35ea35d6926a835cba1377073c4861db904a1877",
                "sha256:c6442f7a0a6b2a80369457d79e6672bb7dcbaab88e0848302497e3ec80780a6a"
            ],
            "markers": "python_version >= '3.7'",
            "version": "==1.63.1"
=======
                "sha256:27a2499c7e8aff199665b22741997e485eccc8645aa9176c7c988e6fae507945",
                "sha256:27c5abdffc4911f28101e635de1533fb4cfd2c37fbaa9174587c799fac90aa87"
            ],
            "markers": "python_version >= '3.7'",
            "version": "==1.63.2"
>>>>>>> c9999bbe
        },
        "grpcio": {
            "hashes": [
                "sha256:03b43d0ccf99c557ec671c7dede64f023c7da9bb632ac65dbc57f166e4970040",
                "sha256:0a12ddb1678ebc6a84ec6b0487feac020ee2b1659cbe69b80f06dbffdb249122",
                "sha256:0a2813093ddb27418a4c99f9b1c223fab0b053157176a64cc9db0f4557b69bd9",
                "sha256:0cc79c982ccb2feec8aad0e8fb0d168bcbca85bc77b080d0d3c5f2f15c24ea8f",
                "sha256:1257b76748612aca0f89beec7fa0615727fd6f2a1ad580a9638816a4b2eb18fd",
                "sha256:1262402af5a511c245c3ae918167eca57342c72320dffae5d9b51840c4b2f86d",
                "sha256:19264fc964576ddb065368cae953f8d0514ecc6cb3da8903766d9fb9d4554c33",
                "sha256:198908f9b22e2672a998870355e226a725aeab327ac4e6ff3a1399792ece4762",
                "sha256:1de403fc1305fd96cfa75e83be3dee8538f2413a6b1685b8452301c7ba33c294",
                "sha256:20405cb8b13fd779135df23fabadc53b86522d0f1cba8cca0e87968587f50650",
                "sha256:2981c7365a9353f9b5c864595c510c983251b1ab403e05b1ccc70a3d9541a73b",
                "sha256:2c3c1b90ab93fed424e454e93c0ed0b9d552bdf1b0929712b094f5ecfe7a23ad",
                "sha256:39b9d0acaa8d835a6566c640f48b50054f422d03e77e49716d4c4e8e279665a1",
                "sha256:3b64ae304c175671efdaa7ec9ae2cc36996b681eb63ca39c464958396697daff",
                "sha256:4657d24c8063e6095f850b68f2d1ba3b39f2b287a38242dcabc166453e950c59",
                "sha256:4d6dab6124225496010bd22690f2d9bd35c7cbb267b3f14e7a3eb05c911325d4",
                "sha256:55260032b95c49bee69a423c2f5365baa9369d2f7d233e933564d8a47b893027",
                "sha256:55697ecec192bc3f2f3cc13a295ab670f51de29884ca9ae6cd6247df55df2502",
                "sha256:5841dd1f284bd1b3d8a6eca3a7f062b06f1eec09b184397e1d1d43447e89a7ae",
                "sha256:58b1041e7c870bb30ee41d3090cbd6f0851f30ae4eb68228955d973d3efa2e61",
                "sha256:5e42634a989c3aa6049f132266faf6b949ec2a6f7d302dbb5c15395b77d757eb",
                "sha256:5e56462b05a6f860b72f0fa50dca06d5b26543a4e88d0396259a07dc30f4e5aa",
                "sha256:5f8b75f64d5d324c565b263c67dbe4f0af595635bbdd93bb1a88189fc62ed2e5",
                "sha256:62b4e6eb7bf901719fce0ca83e3ed474ae5022bb3827b0a501e056458c51c0a1",
                "sha256:6503b64c8b2dfad299749cad1b595c650c91e5b2c8a1b775380fcf8d2cbba1e9",
                "sha256:6c024ffc22d6dc59000faf8ad781696d81e8e38f4078cb0f2630b4a3cf231a90",
                "sha256:73819689c169417a4f978e562d24f2def2be75739c4bed1992435d007819da1b",
                "sha256:75dbbf415026d2862192fe1b28d71f209e2fd87079d98470db90bebe57b33179",
                "sha256:8caee47e970b92b3dd948371230fcceb80d3f2277b3bf7fbd7c0564e7d39068e",
                "sha256:8d51dd1c59d5fa0f34266b80a3805ec29a1f26425c2a54736133f6d87fc4968a",
                "sha256:940e3ec884520155f68a3b712d045e077d61c520a195d1a5932c531f11883489",
                "sha256:a011ac6c03cfe162ff2b727bcb530567826cec85eb8d4ad2bfb4bd023287a52d",
                "sha256:a3a035c37ce7565b8f4f35ff683a4db34d24e53dc487e47438e434eb3f701b2a",
                "sha256:a5e771d0252e871ce194d0fdcafd13971f1aae0ddacc5f25615030d5df55c3a2",
                "sha256:ac15b6c2c80a4d1338b04d42a02d376a53395ddf0ec9ab157cbaf44191f3ffdd",
                "sha256:b1a82e0b9b3022799c336e1fc0f6210adc019ae84efb7321d668129d28ee1efb",
                "sha256:bac71b4b28bc9af61efcdc7630b166440bbfbaa80940c9a697271b5e1dabbc61",
                "sha256:bbc5b1d78a7822b0a84c6f8917faa986c1a744e65d762ef6d8be9d75677af2ca",
                "sha256:c1a786ac592b47573a5bb7e35665c08064a5d77ab88a076eec11f8ae86b3e3f6",
                "sha256:c84ad903d0d94311a2b7eea608da163dace97c5fe9412ea311e72c3684925602",
                "sha256:d4d29cc612e1332237877dfa7fe687157973aab1d63bd0f84cf06692f04c0367",
                "sha256:e3d9f8d1221baa0ced7ec7322a981e28deb23749c76eeeb3d33e18b72935ab62",
                "sha256:e7cd5c1325f6808b8ae31657d281aadb2a51ac11ab081ae335f4f7fc44c1721d",
                "sha256:ed6091fa0adcc7e4ff944090cf203a52da35c37a130efa564ded02b7aff63bcd",
                "sha256:ee73a2f5ca4ba44fa33b4d7d2c71e2c8a9e9f78d53f6507ad68e7d2ad5f64a22",
                "sha256:f10193c69fc9d3d726e83bbf0f3d316f1847c3071c8c93d8090cf5f326b14309"
            ],
            "version": "==1.64.1"
        },
        "grpcio-status": {
            "hashes": [
                "sha256:2ec6e0777958831484a517e32b6ffe0a4272242eae81bff2f5c3707fa58b40e3",
                "sha256:c50bd14eb6506d8580a6c553bea463d7c08499b2c0e93f6d1864c5e8eabb1066"
            ],
            "version": "==1.64.1"
        },
        "gunicorn": {
            "hashes": [
                "sha256:350679f91b24062c86e386e198a15438d53a7a8207235a78ba1b53df4c4378d9",
                "sha256:4a0b436239ff76fb33f11c07a16482c521a7e09c1ce3cc293c2330afe01bec63"
            ],
            "index": "pypi",
            "markers": "python_version >= '3.7'",
            "version": "==22.0.0"
        },
        "httplib2": {
            "hashes": [
                "sha256:14ae0a53c1ba8f3d37e9e27cf37eabb0fb9980f435ba405d546948b009dd64dc",
                "sha256:d7a10bc5ef5ab08322488bde8c726eeee5c8618723fdb399597ec58f3d82df81"
            ],
            "markers": "python_version >= '2.7' and python_version not in '3.0, 3.1, 3.2, 3.3'",
            "version": "==0.22.0"
        },
        "ibm-cloud-sdk-core": {
            "hashes": [
                "sha256:9c4d492256252793b72fb1500f92fe26f2e756cee7ab815fe9d987be05e38f43"
            ],
            "index": "pypi",
            "version": "==3.20.1"
        },
        "ibm-platform-services": {
            "hashes": [
                "sha256:0c8c75d1ef9990e17c1af93fbf9b4a4e1b6beeba293b02c6605800c73bb97f22"
            ],
            "index": "pypi",
            "version": "==0.54.1"
        },
        "idna": {
            "hashes": [
                "sha256:028ff3aadf0609c1fd278d8ea3089299412a7a8b9bd005dd08b9f8285bcb5cfc",
                "sha256:82fee1fc78add43492d3a1898bfa6d8a904cc97d8427f683ed8e798d07761aa0"
            ],
            "markers": "python_version >= '3.5'",
            "version": "==3.7"
        },
        "isodate": {
            "hashes": [
                "sha256:0751eece944162659049d35f4f549ed815792b38793f07cf73381c1c87cbed96",
                "sha256:48c5881de7e8b0a0d648cb024c8062dc84e7b840ed81e864c7614fd3c127bde9"
            ],
            "version": "==0.6.1"
        },
        "jinja2": {
            "hashes": [
                "sha256:4a3aee7acbbe7303aede8e9648d13b8bf88a429282aa6122a993f0ac800cb369",
                "sha256:bc5dd2abb727a5319567b7a813e6a2e7318c39f4f487cfe6c89c6f9c7d25197d"
            ],
            "markers": "python_version >= '3.7'",
            "version": "==3.1.4"
        },
        "jinjasql2": {
            "hashes": [
                "sha256:09a17bdb206b328526d947ad12ec2add2f7595d053522bef7764a8ff26ef655a",
                "sha256:64c990e4198d8958c20b4b2519b080f1e1a004399286cb73448e976dbeb07cc4"
            ],
            "index": "pypi",
            "version": "==0.1.11"
        },
        "jmespath": {
            "hashes": [
                "sha256:02e2e4cc71b5bcab88332eebf907519190dd9e6e82107fa7f83b1003a6252980",
                "sha256:90261b206d6defd58fdd5e85f478bf633a2901798906be2ad389150c5c60edbe"
            ],
            "markers": "python_version >= '3.7'",
            "version": "==1.0.1"
        },
        "kafka-python": {
            "hashes": [
                "sha256:04dfe7fea2b63726cd6f3e79a2d86e709d608d74406638c5da33a01d45a9d7e3",
                "sha256:2d92418c7cb1c298fa6c7f0fb3519b520d0d7526ac6cb7ae2a4fc65a51a94b6e"
            ],
            "index": "pypi",
            "version": "==2.0.2"
        },
        "kombu": {
            "hashes": [
                "sha256:37cee3ee725f94ea8bb173eaab7c1760203ea53bbebae226328600f9d2799610",
                "sha256:8b213b24293d3417bcf0d2f5537b7f756079e3ea232a8386dcc89a59fd2361a4"
            ],
            "index": "pypi",
            "markers": "python_version >= '3.7'",
            "version": "==5.2.4"
        },
        "markupsafe": {
            "hashes": [
                "sha256:00e046b6dd71aa03a41079792f8473dc494d564611a8f89bbbd7cb93295ebdcf",
                "sha256:075202fa5b72c86ad32dc7d0b56024ebdbcf2048c0ba09f1cde31bfdd57bcfff",
                "sha256:0e397ac966fdf721b2c528cf028494e86172b4feba51d65f81ffd65c63798f3f",
                "sha256:17b950fccb810b3293638215058e432159d2b71005c74371d784862b7e4683f3",
                "sha256:1f3fbcb7ef1f16e48246f704ab79d79da8a46891e2da03f8783a5b6fa41a9532",
                "sha256:2174c595a0d73a3080ca3257b40096db99799265e1c27cc5a610743acd86d62f",
                "sha256:2b7c57a4dfc4f16f7142221afe5ba4e093e09e728ca65c51f5620c9aaeb9a617",
                "sha256:2d2d793e36e230fd32babe143b04cec8a8b3eb8a3122d2aceb4a371e6b09b8df",
                "sha256:30b600cf0a7ac9234b2638fbc0fb6158ba5bdcdf46aeb631ead21248b9affbc4",
                "sha256:397081c1a0bfb5124355710fe79478cdbeb39626492b15d399526ae53422b906",
                "sha256:3a57fdd7ce31c7ff06cdfbf31dafa96cc533c21e443d57f5b1ecc6cdc668ec7f",
                "sha256:3c6b973f22eb18a789b1460b4b91bf04ae3f0c4234a0a6aa6b0a92f6f7b951d4",
                "sha256:3e53af139f8579a6d5f7b76549125f0d94d7e630761a2111bc431fd820e163b8",
                "sha256:4096e9de5c6fdf43fb4f04c26fb114f61ef0bf2e5604b6ee3019d51b69e8c371",
                "sha256:4275d846e41ecefa46e2015117a9f491e57a71ddd59bbead77e904dc02b1bed2",
                "sha256:4c31f53cdae6ecfa91a77820e8b151dba54ab528ba65dfd235c80b086d68a465",
                "sha256:4f11aa001c540f62c6166c7726f71f7573b52c68c31f014c25cc7901deea0b52",
                "sha256:5049256f536511ee3f7e1b3f87d1d1209d327e818e6ae1365e8653d7e3abb6a6",
                "sha256:58c98fee265677f63a4385256a6d7683ab1832f3ddd1e66fe948d5880c21a169",
                "sha256:598e3276b64aff0e7b3451b72e94fa3c238d452e7ddcd893c3ab324717456bad",
                "sha256:5b7b716f97b52c5a14bffdf688f971b2d5ef4029127f1ad7a513973cfd818df2",
                "sha256:5dedb4db619ba5a2787a94d877bc8ffc0566f92a01c0ef214865e54ecc9ee5e0",
                "sha256:619bc166c4f2de5caa5a633b8b7326fbe98e0ccbfacabd87268a2b15ff73a029",
                "sha256:629ddd2ca402ae6dbedfceeba9c46d5f7b2a61d9749597d4307f943ef198fc1f",
                "sha256:656f7526c69fac7f600bd1f400991cc282b417d17539a1b228617081106feb4a",
                "sha256:6ec585f69cec0aa07d945b20805be741395e28ac1627333b1c5b0105962ffced",
                "sha256:72b6be590cc35924b02c78ef34b467da4ba07e4e0f0454a2c5907f473fc50ce5",
                "sha256:7502934a33b54030eaf1194c21c692a534196063db72176b0c4028e140f8f32c",
                "sha256:7a68b554d356a91cce1236aa7682dc01df0edba8d043fd1ce607c49dd3c1edcf",
                "sha256:7b2e5a267c855eea6b4283940daa6e88a285f5f2a67f2220203786dfa59b37e9",
                "sha256:823b65d8706e32ad2df51ed89496147a42a2a6e01c13cfb6ffb8b1e92bc910bb",
                "sha256:8590b4ae07a35970728874632fed7bd57b26b0102df2d2b233b6d9d82f6c62ad",
                "sha256:8dd717634f5a044f860435c1d8c16a270ddf0ef8588d4887037c5028b859b0c3",
                "sha256:8dec4936e9c3100156f8a2dc89c4b88d5c435175ff03413b443469c7c8c5f4d1",
                "sha256:97cafb1f3cbcd3fd2b6fbfb99ae11cdb14deea0736fc2b0952ee177f2b813a46",
                "sha256:a17a92de5231666cfbe003f0e4b9b3a7ae3afb1ec2845aadc2bacc93ff85febc",
                "sha256:a549b9c31bec33820e885335b451286e2969a2d9e24879f83fe904a5ce59d70a",
                "sha256:ac07bad82163452a6884fe8fa0963fb98c2346ba78d779ec06bd7a6262132aee",
                "sha256:ae2ad8ae6ebee9d2d94b17fb62763125f3f374c25618198f40cbb8b525411900",
                "sha256:b91c037585eba9095565a3556f611e3cbfaa42ca1e865f7b8015fe5c7336d5a5",
                "sha256:bc1667f8b83f48511b94671e0e441401371dfd0f0a795c7daa4a3cd1dde55bea",
                "sha256:bec0a414d016ac1a18862a519e54b2fd0fc8bbfd6890376898a6c0891dd82e9f",
                "sha256:bf50cd79a75d181c9181df03572cdce0fbb75cc353bc350712073108cba98de5",
                "sha256:bff1b4290a66b490a2f4719358c0cdcd9bafb6b8f061e45c7a2460866bf50c2e",
                "sha256:c061bb86a71b42465156a3ee7bd58c8c2ceacdbeb95d05a99893e08b8467359a",
                "sha256:c8b29db45f8fe46ad280a7294f5c3ec36dbac9491f2d1c17345be8e69cc5928f",
                "sha256:ce409136744f6521e39fd8e2a24c53fa18ad67aa5bc7c2cf83645cce5b5c4e50",
                "sha256:d050b3361367a06d752db6ead6e7edeb0009be66bc3bae0ee9d97fb326badc2a",
                "sha256:d283d37a890ba4c1ae73ffadf8046435c76e7bc2247bbb63c00bd1a709c6544b",
                "sha256:d9fad5155d72433c921b782e58892377c44bd6252b5af2f67f16b194987338a4",
                "sha256:daa4ee5a243f0f20d528d939d06670a298dd39b1ad5f8a72a4275124a7819eff",
                "sha256:db0b55e0f3cc0be60c1f19efdde9a637c32740486004f20d1cff53c3c0ece4d2",
                "sha256:e61659ba32cf2cf1481e575d0462554625196a1f2fc06a1c777d3f48e8865d46",
                "sha256:ea3d8a3d18833cf4304cd2fc9cbb1efe188ca9b5efef2bdac7adc20594a0e46b",
                "sha256:ec6a563cff360b50eed26f13adc43e61bc0c04d94b8be985e6fb24b81f6dcfdf",
                "sha256:f5dfb42c4604dddc8e4305050aa6deb084540643ed5804d7455b5df8fe16f5e5",
                "sha256:fa173ec60341d6bb97a89f5ea19c85c5643c1e7dedebc22f5181eb73573142c5",
                "sha256:fa9db3f79de01457b03d4f01b34cf91bc0048eb2c3846ff26f66687c2f6d16ab",
                "sha256:fce659a462a1be54d2ffcacea5e3ba2d74daa74f30f5f143fe0c58636e355fdd",
                "sha256:ffee1f21e5ef0d712f9033568f8344d5da8cc2869dbd08d87c84656e6a2d2f68"
            ],
            "markers": "python_version >= '3.7'",
            "version": "==2.1.5"
        },
        "mmh3": {
            "hashes": [
                "sha256:0033d60c7939168ef65ddc396611077a7268bde024f2c23bdc283a19123f9e9c",
                "sha256:01bb9b90d61854dfc2407c5e5192bfb47222d74f29d140cb2dd2a69f2353f7cc",
                "sha256:073d57425a23721730d3ff5485e2da489dd3c90b04e86243dd7211f889898106",
                "sha256:08373082dfaa38fe97aa78753d1efd21a1969e51079056ff552e687764eafdfe",
                "sha256:086844830fcd1e5c84fec7017ea1ee8491487cfc877847d96f86f68881569d2e",
                "sha256:0dc6dc32eb03727467da8e17deffe004fbb65e8b5ee2b502d36250d7a3f4e2ec",
                "sha256:0ebe052fef4bbe30c0548d12ee46d09f1b69035ca5208a7075e55adfe091be44",
                "sha256:168473dd608ade6a8d2ba069600b35199a9af837d96177d3088ca91f2b3798e3",
                "sha256:1d3b1cdad7c71b7b88966301789a478af142bddcb3a2bee563f7a7d40519a00f",
                "sha256:1dd0f652ae99585b9dd26de458e5f08571522f0402155809fd1dc8852a613a39",
                "sha256:1e3b1a27def545ce11e36158ba5d5390cdbc300cfe456a942cc89d649cf7e3b2",
                "sha256:2974ad343f0d39dcc88e93ee6afa96cedc35a9883bc067febd7ff736e207fa47",
                "sha256:3280a463855b0eae64b681cd5b9ddd9464b73f81151e87bb7c91a811d25619e6",
                "sha256:372f4b7e1dcde175507640679a2a8790185bb71f3640fc28a4690f73da986a3b",
                "sha256:3b02268be6e0a8eeb8a924d7db85f28e47344f35c438c1e149878bb1c47b1cd3",
                "sha256:411da64b951f635e1e2284b71d81a5a83580cea24994b328f8910d40bed67276",
                "sha256:42dfd6742b9e3eec599f85270617debfa0bbb913c545bb980c8a4fa7b2d047da",
                "sha256:438584b97f6fe13e944faf590c90fc127682b57ae969f73334040d9fa1c7ffa5",
                "sha256:475d6d1445dd080f18f0f766277e1237fa2914e5fe3307a3b2a3044f30892103",
                "sha256:4a013979fc9390abadc445ea2527426a0e7a4495c19b74589204f9b71bcaafeb",
                "sha256:4a69d6afe3190fa08f9e3a58e5145549f71f1f3fff27bd0800313426929c7068",
                "sha256:5135358a7e00991f73b88cdc8eda5203bf9de22120d10a834c5761dbeb07dd13",
                "sha256:5259ac0535874366e7d1a5423ef746e0d36a9e3c14509ce6511614bdc5a7ef5b",
                "sha256:52ba2da04671a9621580ddabf72f06f0e72c1c9c3b7b608849b58b11080d8f14",
                "sha256:53db8d9bad3cb66c8f35cbc894f336273f63489ce4ac416634932e3cbe79eb5b",
                "sha256:54b9c6a2ea571b714e4fe28d3e4e2db37abfd03c787a58074ea21ee9a8fd1740",
                "sha256:571a92bad859d7b0330e47cfd1850b76c39b615a8d8e7aa5853c1f971fd0c4b1",
                "sha256:598c352da1d945108aee0c3c3cfdd0e9b3edef74108f53b49d481d3990402169",
                "sha256:5a5fef4c4ecc782e6e43fbeab09cff1bac82c998a1773d3a5ee6a3605cde343e",
                "sha256:5bf33dc43cd6de2cb86e0aa73a1cc6530f557854bbbe5d59f41ef6de2e353d7b",
                "sha256:5ca07c41e6a2880991431ac717c2a049056fff497651a76e26fc22224e8b5732",
                "sha256:6218666f74c8c013c221e7f5f8a693ac9cf68e5ac9a03f2373b32d77c48904de",
                "sha256:6477a05d5e5ab3168e82e8b106e316210ac954134f46ec529356607900aea82a",
                "sha256:6e27931b232fc676675fac8641c6ec6b596daa64d82170e8597f5a5b8bdcd3b6",
                "sha256:71e32ddec7f573a1a0feb8d2cf2af474c50ec21e7a8263026e8d3b4b629805db",
                "sha256:73ea4cc55e8aea28c86799ecacebca09e5f86500414870a8abaedfcbaf74d288",
                "sha256:74699a8984ded645c1a24d6078351a056f5a5f1fe5838870412a68ac5e28d865",
                "sha256:75da0f615eb55295a437264cc0b736753f830b09d102aa4c2a7d719bc445ec05",
                "sha256:7cbb20b29d57e76a58b40fd8b13a9130db495a12d678d651b459bf61c0714cea",
                "sha256:8e2c1f6a2b41723a4f82bd5a762a777836d29d664fc0095f17910bea0adfd4a6",
                "sha256:940d86522f36348ef1a494cbf7248ab3f4a1638b84b59e6c9e90408bd11ad729",
                "sha256:97ac57c6c3301769e757d444fa7c973ceb002cb66534b39cbab5e38de61cd896",
                "sha256:98a49121afdfab67cd80e912b36404139d7deceb6773a83620137aaa0da5714c",
                "sha256:99180d7fd2327a6fffbaff270f760576839dc6ee66d045fa3a450f3490fda7f5",
                "sha256:99d25548070942fab1e4a6f04d1626d67e66d0b81ed6571ecfca511f3edf07e6",
                "sha256:99dd564e9e2b512eb117bd0cbf0f79a50c45d961c2a02402787d581cec5448d5",
                "sha256:9ae3a5c1b32dda121c7dc26f9597ef7b01b4c56a98319a7fe86c35b8bc459ae6",
                "sha256:9b0d4f3949913a9f9a8fb1bb4cc6ecd52879730aab5ff8c5a3d8f5b593594b73",
                "sha256:a1cf25348b9acd229dda464a094d6170f47d2850a1fcb762a3b6172d2ce6ca4a",
                "sha256:a3b680b471c181490cf82da2142029edb4298e1bdfcb67c76922dedef789868d",
                "sha256:a42ad267e131d7847076bb7e31050f6c4378cd38e8f1bf7a0edd32f30224d5c9",
                "sha256:a7b1edf24c69e3513f879722b97ca85e52f9032f24a52284746877f6a7304086",
                "sha256:a7b6502cdb4dbd880244818ab363c8770a48cdccecf6d729ade0241b736b5ec0",
                "sha256:aa1f13e94b8631c8cd53259250556edcf1de71738936b60febba95750d9632bd",
                "sha256:ac0ae43caae5a47afe1b63a1ae3f0986dde54b5fb2d6c29786adbfb8edc9edfb",
                "sha256:ac59294a536ba447b5037f62d8367d7d93b696f80671c2c45645fa9f1109413c",
                "sha256:afb127be0be946b7630220908dbea0cee0d9d3c583fa9114a07156f98566dc28",
                "sha256:b3dcccc4935686619a8e3d1f7b6e97e3bd89a4a796247930ee97d35ea1a39341",
                "sha256:b926b07fd678ea84b3a2afc1fa22ce50aeb627839c44382f3d0291e945621e1a",
                "sha256:ba245e94b8d54765e14c2d7b6214e832557e7856d5183bc522e17884cab2f45d",
                "sha256:bb04e2feeabaad6231e89cd43b3d01a4403579aa792c9ab6fdeef45cc58d4ec0",
                "sha256:bcb1b8b951a2c0b0fb8a5426c62a22557e2ffc52539e0a7cc46eb667b5d606a9",
                "sha256:be5ac76a8b0cd8095784e51e4c1c9c318c19edcd1709a06eb14979c8d850c31a",
                "sha256:bebc3ecb6ba18292e3d40c8712482b4477abd6981c2ebf0e60869bd90f8ac3a9",
                "sha256:c5950827ca0453a2be357696da509ab39646044e3fa15cad364eb65d78797437",
                "sha256:c5b053334f9b0af8559d6da9dc72cef0a65b325ebb3e630c680012323c950bb6",
                "sha256:ce0ab79ff736d7044e5e9b3bfe73958a55f79a4ae672e6213e92492ad5e734d5",
                "sha256:cff9ae76a54f7c6fe0167c9c4028c12c1f6de52d68a31d11b6790bb2ae685560",
                "sha256:d08b790a63a9a1cde3b5d7d733ed97d4eb884bfbc92f075a091652d6bfd7709a",
                "sha256:d6af3e2287644b2b08b5924ed3a88c97b87b44ad08e79ca9f93d3470a54a41c5",
                "sha256:d82eb4defa245e02bb0b0dc4f1e7ee284f8d212633389c91f7fba99ba993f0a2",
                "sha256:da5892287e5bea6977364b15712a2573c16d134bc5fdcdd4cf460006cf849278",
                "sha256:deb887f5fcdaf57cf646b1e062d56b06ef2f23421c80885fce18b37143cba828",
                "sha256:e42b38fad664f56f77f6fbca22d08450f2464baa68acdbf24841bf900eb98e87",
                "sha256:eaefd42e85afb70f2b855a011f7b4d8a3c7e19c3f2681fa13118e4d8627378c5",
                "sha256:f0dc874cedc23d46fc488a987faa6ad08ffa79e44fb08e3cd4d4cf2877c00a00",
                "sha256:f6f02576a4d106d7830ca90278868bf0983554dd69183b7bbe09f2fcd51cf54f",
                "sha256:f90938ff137130e47bcec8dc1f4ceb02f10178c766e2ef58a9f657ff1f62d124",
                "sha256:fa7eacd2b830727ba3dd65a365bed8a5c992ecd0c8348cf39a05cc77d22f4970",
                "sha256:fefef92e9c544a8dbc08f77a8d1b6d48006a750c4375bbcd5ff8199d761e263b"
            ],
            "version": "==4.1.0"
        },
        "msal": {
            "hashes": [
                "sha256:6b301e63f967481f0cc1a3a3bac0cf322b276855bc1b0955468d9deb3f33d511",
                "sha256:8f6725f099752553f9b2fe84125e2a5ebe47b49f92eacca33ebedd3a9ebaae25"
            ],
            "markers": "python_version >= '3.7'",
            "version": "==1.29.0"
        },
        "msal-extensions": {
            "hashes": [
                "sha256:6f41b320bfd2933d631a215c91ca0dd3e67d84bd1a2f50ce917d5874ec646bef",
                "sha256:cf5ba83a2113fa6dc011a254a72f1c223c88d7dfad74cc30617c4679a417704d"
            ],
            "markers": "python_version >= '3.7'",
            "version": "==1.2.0"
        },
        "msrest": {
            "hashes": [
                "sha256:21120a810e1233e5e6cc7fe40b474eeb4ec6f757a15d7cf86702c369f9567c32",
                "sha256:6e7661f46f3afd88b75667b7187a92829924446c7ea1d169be8c4bb7eeb788b9"
            ],
            "markers": "python_version >= '3.6'",
            "version": "==0.7.1"
        },
        "msrestazure": {
            "hashes": [
                "sha256:2264493b086c2a0a82ddf5fd87b35b3fffc443819127fed992ac5028354c151e",
                "sha256:39842007569e8c77885ace5c46e4bf2a9108fcb09b1e6efdf85b6e2c642b55d4"
            ],
            "index": "pypi",
            "version": "==0.6.4.post1"
        },
        "numpy": {
            "hashes": [
                "sha256:03a8c78d01d9781b28a6989f6fa1bb2c4f2d51201cf99d3dd875df6fbd96b23b",
                "sha256:08beddf13648eb95f8d867350f6a018a4be2e5ad54c8d8caed89ebca558b2818",
                "sha256:1af303d6b2210eb850fcf03064d364652b7120803a0b872f5211f5234b399f20",
                "sha256:1dda2e7b4ec9dd512f84935c5f126c8bd8b9f2fc001e9f54af255e8c5f16b0e0",
                "sha256:2a02aba9ed12e4ac4eb3ea9421c420301a0c6460d9830d74a9df87efa4912010",
                "sha256:2e4ee3380d6de9c9ec04745830fd9e2eccb3e6cf790d39d7b98ffd19b0dd754a",
                "sha256:3373d5d70a5fe74a2c1bb6d2cfd9609ecf686d47a2d7b1d37a8f3b6bf6003aea",
                "sha256:47711010ad8555514b434df65f7d7b076bb8261df1ca9bb78f53d3b2db02e95c",
                "sha256:4c66707fabe114439db9068ee468c26bbdf909cac0fb58686a42a24de1760c71",
                "sha256:50193e430acfc1346175fcbdaa28ffec49947a06918b7b92130744e81e640110",
                "sha256:52b8b60467cd7dd1e9ed082188b4e6bb35aa5cdd01777621a1658910745b90be",
                "sha256:60dedbb91afcbfdc9bc0b1f3f402804070deed7392c23eb7a7f07fa857868e8a",
                "sha256:62b8e4b1e28009ef2846b4c7852046736bab361f7aeadeb6a5b89ebec3c7055a",
                "sha256:666dbfb6ec68962c033a450943ded891bed2d54e6755e35e5835d63f4f6931d5",
                "sha256:675d61ffbfa78604709862923189bad94014bef562cc35cf61d3a07bba02a7ed",
                "sha256:679b0076f67ecc0138fd2ede3a8fd196dddc2ad3254069bcb9faf9a79b1cebcd",
                "sha256:7349ab0fa0c429c82442a27a9673fc802ffdb7c7775fad780226cb234965e53c",
                "sha256:7ab55401287bfec946ced39700c053796e7cc0e3acbef09993a9ad2adba6ca6e",
                "sha256:7e50d0a0cc3189f9cb0aeb3a6a6af18c16f59f004b866cd2be1c14b36134a4a0",
                "sha256:95a7476c59002f2f6c590b9b7b998306fba6a5aa646b1e22ddfeaf8f78c3a29c",
                "sha256:96ff0b2ad353d8f990b63294c8986f1ec3cb19d749234014f4e7eb0112ceba5a",
                "sha256:9fad7dcb1aac3c7f0584a5a8133e3a43eeb2fe127f47e3632d43d677c66c102b",
                "sha256:9ff0f4f29c51e2803569d7a51c2304de5554655a60c5d776e35b4a41413830d0",
                "sha256:a354325ee03388678242a4d7ebcd08b5c727033fcff3b2f536aea978e15ee9e6",
                "sha256:a4abb4f9001ad2858e7ac189089c42178fcce737e4169dc61321660f1a96c7d2",
                "sha256:ab47dbe5cc8210f55aa58e4805fe224dac469cde56b9f731a4c098b91917159a",
                "sha256:afedb719a9dcfc7eaf2287b839d8198e06dcd4cb5d276a3df279231138e83d30",
                "sha256:b3ce300f3644fb06443ee2222c2201dd3a89ea6040541412b8fa189341847218",
                "sha256:b97fe8060236edf3662adfc2c633f56a08ae30560c56310562cb4f95500022d5",
                "sha256:bfe25acf8b437eb2a8b2d49d443800a5f18508cd811fea3181723922a8a82b07",
                "sha256:cd25bcecc4974d09257ffcd1f098ee778f7834c3ad767fe5db785be9a4aa9cb2",
                "sha256:d209d8969599b27ad20994c8e41936ee0964e6da07478d6c35016bc386b66ad4",
                "sha256:d5241e0a80d808d70546c697135da2c613f30e28251ff8307eb72ba696945764",
                "sha256:edd8b5fe47dab091176d21bb6de568acdd906d1887a4584a15a9a96a1dca06ef",
                "sha256:f870204a840a60da0b12273ef34f7051e98c3b5961b61b0c2c1be6dfd64fbcd3",
                "sha256:ffa75af20b44f8dba823498024771d5ac50620e6915abac414251bd971b4529f"
            ],
            "markers": "platform_machine == 'aarch64' or platform_machine == 'arm64' or platform_machine == 'x86_64'",
            "version": "==1.26.4"
        },
        "oauthlib": {
            "hashes": [
                "sha256:8139f29aac13e25d502680e9e19963e83f16838d48a0d71c287fe40e7067fbca",
                "sha256:9859c40929662bec5d64f34d01c99e093149682a3f38915dc0655d5a633dd918"
            ],
            "markers": "python_version >= '3.6'",
            "version": "==3.2.2"
        },
        "oci": {
            "hashes": [
<<<<<<< HEAD
                "sha256:8ac424f7b58acfc48b810e17edd115e50cef66ea77cf2e9616b871fb83b58fea",
                "sha256:ebd9cadd0a3aed0aba4c7abe86a984ffaef399efb2b0540b838d273fa9000111"
            ],
            "index": "pypi",
            "version": "==2.128.0"
=======
                "sha256:1b6ba5fb87d98f20ef3389d3d25906f71f32f12fff57c0923eecacb0efa49eaa",
                "sha256:e014058d05c6512fd316099f6b6de635d081a32907893c5bb80461078499c6f2"
            ],
            "index": "pypi",
            "version": "==2.129.1"
>>>>>>> c9999bbe
        },
        "packaging": {
            "hashes": [
                "sha256:026ed72c8ed3fcce5bf8950572258698927fd1dbda10a5e981cdf0ac37f4f002",
                "sha256:5b8f2217dbdbd2f7f384c41c628544e6d52f2d0f53c6d0c3ea61aa5d1d7ff124"
            ],
<<<<<<< HEAD
            "index": "pypi",
            "version": "==24.0"
=======
            "markers": "python_version >= '3.8'",
            "version": "==24.1"
>>>>>>> c9999bbe
        },
        "pandas": {
            "hashes": [
                "sha256:00028e6737c594feac3c2df15636d73ace46b8314d236100b57ed7e4b9ebe8d9",
                "sha256:0aa6e92e639da0d6e2017d9ccff563222f4eb31e4b2c3cf32a2a392fc3103c0d",
                "sha256:1ebfd771110b50055712b3b711b51bee5d50135429364d0498e1213a7adc2be8",
                "sha256:294d96cfaf28d688f30c918a765ea2ae2e0e71d3536754f4b6de0ea4a496d034",
                "sha256:3f06bda01a143020bad20f7a85dd5f4a1600112145f126bc9e3e42077c24ef34",
                "sha256:426dc0f1b187523c4db06f96fb5c8d1a845e259c99bda74f7de97bd8a3bb3139",
                "sha256:45d63d2a9b1b37fa6c84a68ba2422dc9ed018bdaa668c7f47566a01188ceeec1",
                "sha256:482d5076e1791777e1571f2e2d789e940dedd927325cc3cb6d0800c6304082f6",
                "sha256:6b728fb8deba8905b319f96447a27033969f3ea1fea09d07d296c9030ab2ed1d",
                "sha256:8a706cfe7955c4ca59af8c7a0517370eafbd98593155b48f10f9811da440248b",
                "sha256:8ea107e0be2aba1da619cc6ba3f999b2bfc9669a83554b1904ce3dd9507f0860",
                "sha256:ab5796839eb1fd62a39eec2916d3e979ec3130509930fea17fe6f81e18108f6a",
                "sha256:b0513a132a15977b4a5b89aabd304647919bc2169eac4c8536afb29c07c23540",
                "sha256:b7d852d16c270e4331f6f59b3e9aa23f935f5c4b0ed2d0bc77637a8890a5d092",
                "sha256:bd7d5f2f54f78164b3d7a40f33bf79a74cdee72c31affec86bfcabe7e0789821",
                "sha256:bdec823dc6ec53f7a6339a0e34c68b144a7a1fd28d80c260534c39c62c5bf8c9",
                "sha256:d2d3e7b00f703aea3945995ee63375c61b2e6aa5aa7871c5d622870e5e137623",
                "sha256:d65148b14788b3758daf57bf42725caa536575da2b64df9964c563b015230984",
                "sha256:d797591b6846b9db79e65dc2d0d48e61f7db8d10b2a9480b4e3faaddc421a171",
                "sha256:dc9bf7ade01143cddc0074aa6995edd05323974e6e40d9dbde081021ded8510e",
                "sha256:e9f17f2b6fc076b2a0078862547595d66244db0f41bf79fc5f64a5c4d635bead",
                "sha256:edbaf9e8d3a63a9276d707b4d25930a262341bca9874fcb22eff5e3da5394732",
                "sha256:f237e6ca6421265643608813ce9793610ad09b40154a3344a088159590469e46",
                "sha256:f69b0c9bb174a2342818d3e2778584e18c740d56857fc5cdb944ec8bbe4082cf",
                "sha256:fcb68203c833cc735321512e13861358079a96c174a61f5116a1de89c58c0ef7"
            ],
            "index": "pypi",
            "markers": "python_version >= '3.9'",
            "version": "==2.1.4"
        },
        "patsy": {
            "hashes": [
                "sha256:19056886fd8fa71863fa32f0eb090267f21fb74be00f19f5c70b2e9d76c883c6",
                "sha256:95c6d47a7222535f84bff7f63d7303f2e297747a598db89cf5c67f0c0c7d2cdb"
            ],
            "version": "==0.5.6"
        },
        "platformdirs": {
            "hashes": [
                "sha256:cf8ee52a3afdb965072dcc652433e0c7e3e40cf5ea1477cd4b3b1d2eb75495b3",
                "sha256:e9d171d00af68be50e9202731309c4e658fd8bc76f55c11c7dd760d023bda68e"
            ],
            "markers": "python_version >= '3.7'",
            "version": "==3.11.0"
        },
        "portalocker": {
            "hashes": [
                "sha256:48944147b2cd42520549bc1bb8fe44e220296e56f7c3d551bc6ecce69d9b0de1",
                "sha256:49de8bc0a2f68ca98bf9e219c81a3e6b27097c7bf505a87c5a112ce1aaeb9b81"
            ],
            "markers": "python_version >= '3.8'",
            "version": "==2.10.0"
        },
        "prometheus-client": {
            "hashes": [
                "sha256:287629d00b147a32dcb2be0b9df905da599b2d82f80377083ec8463309a4bb89",
                "sha256:cde524a85bce83ca359cc837f28b8c0db5cac7aa653a588fd7e84ba061c329e7"
            ],
            "index": "pypi",
            "markers": "python_version >= '3.8'",
            "version": "==0.20.0"
        },
        "prompt-toolkit": {
            "hashes": [
                "sha256:0d7bfa67001d5e39d02c224b663abc33687405033a8c422d0d675a5a13361d10",
                "sha256:1e1b29cb58080b1e69f207c893a1a7bf16d127a5c30c9d17a25a5d77792e5360"
            ],
            "markers": "python_full_version >= '3.7.0'",
            "version": "==3.0.47"
        },
        "proto-plus": {
            "hashes": [
                "sha256:30b72a5ecafe4406b0d339db35b56c4059064e69227b8c3bda7462397f966445",
                "sha256:402576830425e5f6ce4c2a6702400ac79897dab0b4343821aa5188b0fab81a12"
            ],
            "markers": "python_version >= '3.7'",
            "version": "==1.24.0"
        },
        "protobuf": {
            "hashes": [
                "sha256:0e341109c609749d501986b835f667c6e1e24531096cff9d34ae411595e26505",
                "sha256:176c12b1f1c880bf7a76d9f7c75822b6a2bc3db2d28baa4d300e8ce4cde7409b",
                "sha256:354d84fac2b0d76062e9b3221f4abbbacdfd2a4d8af36bab0474f3a0bb30ab38",
                "sha256:4fadd8d83e1992eed0248bc50a4a6361dc31bcccc84388c54c86e530b7f58863",
                "sha256:54330f07e4949d09614707c48b06d1a22f8ffb5763c159efd5c0928326a91470",
                "sha256:610e700f02469c4a997e58e328cac6f305f649826853813177e6290416e846c6",
                "sha256:7fc3add9e6003e026da5fc9e59b131b8f22b428b991ccd53e2af8071687b4fce",
                "sha256:9e8f199bf7f97bd7ecebffcae45ebf9527603549b2b562df0fbc6d4d688f14ca",
                "sha256:a109916aaac42bff84702fb5187f3edadbc7c97fc2c99c5ff81dd15dcce0d1e5",
                "sha256:b848dbe1d57ed7c191dfc4ea64b8b004a3f9ece4bf4d0d80a367b76df20bf36e",
                "sha256:f3ecdef226b9af856075f28227ff2c90ce3a594d092c39bee5513573f25e2714"
            ],
            "markers": "python_version >= '3.8'",
            "version": "==5.27.2"
        },
        "psutil": {
            "hashes": [
                "sha256:02b69001f44cc73c1c5279d02b30a817e339ceb258ad75997325e0e6169d8b35",
                "sha256:1287c2b95f1c0a364d23bc6f2ea2365a8d4d9b726a3be7294296ff7ba97c17f0",
                "sha256:1e7c870afcb7d91fdea2b37c24aeb08f98b6d67257a5cb0a8bc3ac68d0f1a68c",
                "sha256:21f1fb635deccd510f69f485b87433460a603919b45e2a324ad65b0cc74f8fb1",
                "sha256:33ea5e1c975250a720b3a6609c490db40dae5d83a4eb315170c4fe0d8b1f34b3",
                "sha256:34859b8d8f423b86e4385ff3665d3f4d94be3cdf48221fbe476e883514fdb71c",
                "sha256:5fd9a97c8e94059b0ef54a7d4baf13b405011176c3b6ff257c247cae0d560ecd",
                "sha256:6ec7588fb3ddaec7344a825afe298db83fe01bfaaab39155fa84cf1c0d6b13c3",
                "sha256:6ed2440ada7ef7d0d608f20ad89a04ec47d2d3ab7190896cd62ca5fc4fe08bf0",
                "sha256:8faae4f310b6d969fa26ca0545338b21f73c6b15db7c4a8d934a5482faa818f2",
                "sha256:a021da3e881cd935e64a3d0a20983bda0bb4cf80e4f74fa9bfcb1bc5785360c6",
                "sha256:a495580d6bae27291324fe60cea0b5a7c23fa36a7cd35035a16d93bdcf076b9d",
                "sha256:a9a3dbfb4de4f18174528d87cc352d1f788b7496991cca33c6996f40c9e3c92c",
                "sha256:c588a7e9b1173b6e866756dde596fd4cad94f9399daf99ad8c3258b3cb2b47a0",
                "sha256:e2e8d0054fc88153ca0544f5c4d554d42e33df2e009c4ff42284ac9ebdef4132",
                "sha256:fc8c9510cde0146432bbdb433322861ee8c3efbf8589865c8bf8d21cb30c4d14",
                "sha256:ffe7fc9b6b36beadc8c322f84e1caff51e8703b88eee1da46d1e3a6ae11b4fd0"
            ],
            "index": "pypi",
            "markers": "python_version >= '2.7' and python_version not in '3.0, 3.1, 3.2, 3.3, 3.4, 3.5'",
            "version": "==6.0.0"
        },
        "psycopg2": {
            "hashes": [
                "sha256:121081ea2e76729acfb0673ff33755e8703d45e926e416cb59bae3a86c6a4981",
                "sha256:38a8dcc6856f569068b47de286b472b7c473ac7977243593a288ebce0dc89516",
                "sha256:426f9f29bde126913a20a96ff8ce7d73fd8a216cfb323b1f04da402d452853c3",
                "sha256:5e0d98cade4f0e0304d7d6f25bbfbc5bd186e07b38eac65379309c4ca3193efa",
                "sha256:7e2dacf8b009a1c1e843b5213a87f7c544b2b042476ed7755be813eaf4e8347a",
                "sha256:a7653d00b732afb6fc597e29c50ad28087dcb4fbfb28e86092277a559ae4e693",
                "sha256:ade01303ccf7ae12c356a5e10911c9e1c51136003a9a1d92f7aa9d010fb98372",
                "sha256:bac58c024c9922c23550af2a581998624d6e02350f4ae9c5f0bc642c633a2d5e",
                "sha256:c92811b2d4c9b6ea0285942b2e7cac98a59e166d59c588fe5cfe1eda58e72d59",
                "sha256:d1454bde93fb1e224166811694d600e746430c006fbb031ea06ecc2ea41bf156",
                "sha256:d735786acc7dd25815e89cc4ad529a43af779db2e25aa7c626de864127e5a024",
                "sha256:de80739447af31525feddeb8effd640782cf5998e1a4e9192ebdf829717e3913",
                "sha256:ff432630e510709564c01dafdbe996cb552e0b9f3f065eb89bdce5bd31fabf4c"
            ],
            "index": "pypi",
            "markers": "python_version >= '3.7'",
            "version": "==2.9.9"
        },
        "pyarrow": {
            "hashes": [
                "sha256:06ebccb6f8cb7357de85f60d5da50e83507954af617d7b05f48af1621d331c9a",
                "sha256:0d07de3ee730647a600037bc1d7b7994067ed64d0eba797ac74b2bc77384f4c2",
                "sha256:0d27bf89dfc2576f6206e9cd6cf7a107c9c06dc13d53bbc25b0bd4556f19cf5f",
                "sha256:0d32000693deff8dc5df444b032b5985a48592c0697cb6e3071a5d59888714e2",
                "sha256:15fbb22ea96d11f0b5768504a3f961edab25eaf4197c341720c4a387f6c60315",
                "sha256:17e23b9a65a70cc733d8b738baa6ad3722298fa0c81d88f63ff94bf25eaa77b9",
                "sha256:185d121b50836379fe012753cf15c4ba9638bda9645183ab36246923875f8d1b",
                "sha256:18da9b76a36a954665ccca8aa6bd9f46c1145f79c0bb8f4f244f5f8e799bca55",
                "sha256:19741c4dbbbc986d38856ee7ddfdd6a00fc3b0fc2d928795b95410d38bb97d15",
                "sha256:25233642583bf658f629eb230b9bb79d9af4d9f9229890b3c878699c82f7d11e",
                "sha256:2e51ca1d6ed7f2e9d5c3c83decf27b0d17bb207a7dea986e8dc3e24f80ff7d6f",
                "sha256:2e73cfc4a99e796727919c5541c65bb88b973377501e39b9842ea71401ca6c1c",
                "sha256:31a1851751433d89a986616015841977e0a188662fcffd1a5677453f1df2de0a",
                "sha256:3b20bd67c94b3a2ea0a749d2a5712fc845a69cb5d52e78e6449bbd295611f3aa",
                "sha256:4740cc41e2ba5d641071d0ab5e9ef9b5e6e8c7611351a5cb7c1d175eaf43674a",
                "sha256:48be160782c0556156d91adbdd5a4a7e719f8d407cb46ae3bb4eaee09b3111bd",
                "sha256:8785bb10d5d6fd5e15d718ee1d1f914fe768bf8b4d1e5e9bf253de8a26cb1628",
                "sha256:98100e0268d04e0eec47b73f20b39c45b4006f3c4233719c3848aa27a03c1aef",
                "sha256:99f7549779b6e434467d2aa43ab2b7224dd9e41bdde486020bae198978c9e05e",
                "sha256:9cf389d444b0f41d9fe1444b70650fea31e9d52cfcb5f818b7888b91b586efff",
                "sha256:a33a64576fddfbec0a44112eaf844c20853647ca833e9a647bfae0582b2ff94b",
                "sha256:a8914cd176f448e09746037b0c6b3a9d7688cef451ec5735094055116857580c",
                "sha256:b04707f1979815f5e49824ce52d1dceb46e2f12909a48a6a753fe7cafbc44a0c",
                "sha256:b5f5705ab977947a43ac83b52ade3b881eb6e95fcc02d76f501d549a210ba77f",
                "sha256:ba8ac20693c0bb0bf4b238751d4409e62852004a8cf031c73b0e0962b03e45e3",
                "sha256:bf9251264247ecfe93e5f5a0cd43b8ae834f1e61d1abca22da55b20c788417f6",
                "sha256:d0ebea336b535b37eee9eee31761813086d33ed06de9ab6fc6aaa0bace7b250c",
                "sha256:ddf5aace92d520d3d2a20031d8b0ec27b4395cab9f74e07cc95edf42a5cc0147",
                "sha256:ddfe389a08ea374972bd4065d5f25d14e36b43ebc22fc75f7b951f24378bf0b5",
                "sha256:e1369af39587b794873b8a307cc6623a3b1194e69399af0efd05bb202195a5a7",
                "sha256:e6b6d3cd35fbb93b70ade1336022cc1147b95ec6af7d36906ca7fe432eb09710",
                "sha256:f07fdffe4fd5b15f5ec15c8b64584868d063bc22b86b46c9695624ca3505b7b4",
                "sha256:f2c5fb249caa17b94e2b9278b36a05ce03d3180e6da0c4c3b3ce5b2788f30eed",
                "sha256:f68f409e7b283c085f2da014f9ef81e885d90dcd733bd648cfba3ef265961848",
                "sha256:fbef391b63f708e103df99fbaa3acf9f671d77a183a07546ba2f2c297b361e83",
                "sha256:febde33305f1498f6df85e8020bca496d0e9ebf2093bab9e0f65e2b4ae2b3444"
            ],
            "index": "pypi",
            "markers": "python_version >= '3.8'",
            "version": "==16.1.0"
        },
        "pyasn1": {
            "hashes": [
                "sha256:3a35ab2c4b5ef98e17dfdec8ab074046fbda76e281c5a706ccd82328cfc8f64c",
                "sha256:cca4bb0f2df5504f02f6f8a775b6e416ff9b0b3b16f7ee80b5a3153d9b804473"
            ],
            "markers": "python_version >= '3.8'",
            "version": "==0.6.0"
        },
        "pyasn1-modules": {
            "hashes": [
                "sha256:831dbcea1b177b28c9baddf4c6d1013c24c3accd14a1873fffaa6a2e905f17b6",
                "sha256:be04f15b66c206eed667e0bb5ab27e2b1855ea54a842e5037738099e8ca4ae0b"
            ],
            "markers": "python_version >= '3.8'",
            "version": "==0.4.0"
        },
        "pycparser": {
            "hashes": [
                "sha256:491c8be9c040f5390f5bf44a5b07752bd07f56edf992381b05c701439eec10f6",
                "sha256:c3702b6d3dd8c7abc1afa565d7e63d53a1d0bd86cdc24edd75470f4de499cfcc"
            ],
            "markers": "python_version >= '3.8'",
            "version": "==2.22"
        },
        "pydantic": {
            "hashes": [
<<<<<<< HEAD
                "sha256:c46c76a40bb1296728d7a8b99aa73dd70a48c3510111ff290034f860c99c419e",
                "sha256:ea91b002777bf643bb20dd717c028ec43216b24a6001a280f83877fd2655d0b4"
            ],
            "index": "pypi",
            "version": "==2.7.3"
        },
        "pydantic-core": {
            "hashes": [
                "sha256:01dd777215e2aa86dfd664daed5957704b769e726626393438f9c87690ce78c3",
                "sha256:0eb2a4f660fcd8e2b1c90ad566db2b98d7f3f4717c64fe0a83e0adb39766d5b8",
                "sha256:0fbbdc827fe5e42e4d196c746b890b3d72876bdbf160b0eafe9f0334525119c8",
                "sha256:123c3cec203e3f5ac7b000bd82235f1a3eced8665b63d18be751f115588fea30",
                "sha256:14601cdb733d741b8958224030e2bfe21a4a881fb3dd6fbb21f071cabd48fa0a",
                "sha256:18f469a3d2a2fdafe99296a87e8a4c37748b5080a26b806a707f25a902c040a8",
                "sha256:19894b95aacfa98e7cb093cd7881a0c76f55731efad31073db4521e2b6ff5b7d",
                "sha256:1b4de2e51bbcb61fdebd0ab86ef28062704f62c82bbf4addc4e37fa4b00b7cbc",
                "sha256:1d886dc848e60cb7666f771e406acae54ab279b9f1e4143babc9c2258213daa2",
                "sha256:1f4d26ceb5eb9eed4af91bebeae4b06c3fb28966ca3a8fb765208cf6b51102ab",
                "sha256:21a5e440dbe315ab9825fcd459b8814bb92b27c974cbc23c3e8baa2b76890077",
                "sha256:293afe532740370aba8c060882f7d26cfd00c94cae32fd2e212a3a6e3b7bc15e",
                "sha256:2f5966897e5461f818e136b8451d0551a2e77259eb0f73a837027b47dc95dab9",
                "sha256:2fd41f6eff4c20778d717af1cc50eca52f5afe7805ee530a4fbd0bae284f16e9",
                "sha256:2fdf2156aa3d017fddf8aea5adfba9f777db1d6022d392b682d2a8329e087cef",
                "sha256:3c40d4eaad41f78e3bbda31b89edc46a3f3dc6e171bf0ecf097ff7a0ffff7cb1",
                "sha256:43d447dd2ae072a0065389092a231283f62d960030ecd27565672bd40746c507",
                "sha256:44a688331d4a4e2129140a8118479443bd6f1905231138971372fcde37e43528",
                "sha256:44c7486a4228413c317952e9d89598bcdfb06399735e49e0f8df643e1ccd0558",
                "sha256:44cd83ab6a51da80fb5adbd9560e26018e2ac7826f9626bc06ca3dc074cd198b",
                "sha256:46387e38bd641b3ee5ce247563b60c5ca098da9c56c75c157a05eaa0933ed154",
                "sha256:4701b19f7e3a06ea655513f7938de6f108123bf7c86bbebb1196eb9bd35cf724",
                "sha256:4748321b5078216070b151d5271ef3e7cc905ab170bbfd27d5c83ee3ec436695",
                "sha256:4b06beb3b3f1479d32befd1f3079cc47b34fa2da62457cdf6c963393340b56e9",
                "sha256:4d0dcc59664fcb8974b356fe0a18a672d6d7cf9f54746c05f43275fc48636851",
                "sha256:4e99bc050fe65c450344421017f98298a97cefc18c53bb2f7b3531eb39bc7805",
                "sha256:509daade3b8649f80d4e5ff21aa5673e4ebe58590b25fe42fac5f0f52c6f034a",
                "sha256:51991a89639a912c17bef4b45c87bd83593aee0437d8102556af4885811d59f5",
                "sha256:53db086f9f6ab2b4061958d9c276d1dbe3690e8dd727d6abf2321d6cce37fa94",
                "sha256:564d7922e4b13a16b98772441879fcdcbe82ff50daa622d681dd682175ea918c",
                "sha256:574d92eac874f7f4db0ca653514d823a0d22e2354359d0759e3f6a406db5d55d",
                "sha256:578e24f761f3b425834f297b9935e1ce2e30f51400964ce4801002435a1b41ef",
                "sha256:59ff3e89f4eaf14050c8022011862df275b552caef8082e37b542b066ce1ff26",
                "sha256:5f09baa656c904807e832cf9cce799c6460c450c4ad80803517032da0cd062e2",
                "sha256:6891a2ae0e8692679c07728819b6e2b822fb30ca7445f67bbf6509b25a96332c",
                "sha256:6a750aec7bf431517a9fd78cb93c97b9b0c496090fee84a47a0d23668976b4b0",
                "sha256:6f5c4d41b2771c730ea1c34e458e781b18cc668d194958e0112455fff4e402b2",
                "sha256:77450e6d20016ec41f43ca4a6c63e9fdde03f0ae3fe90e7c27bdbeaece8b1ed4",
                "sha256:81b5efb2f126454586d0f40c4d834010979cb80785173d1586df845a632e4e6d",
                "sha256:823be1deb01793da05ecb0484d6c9e20baebb39bd42b5d72636ae9cf8350dbd2",
                "sha256:834b5230b5dfc0c1ec37b2fda433b271cbbc0e507560b5d1588e2cc1148cf1ce",
                "sha256:847a35c4d58721c5dc3dba599878ebbdfd96784f3fb8bb2c356e123bdcd73f34",
                "sha256:86110d7e1907ab36691f80b33eb2da87d780f4739ae773e5fc83fb272f88825f",
                "sha256:8951eee36c57cd128f779e641e21eb40bc5073eb28b2d23f33eb0ef14ffb3f5d",
                "sha256:8a7164fe2005d03c64fd3b85649891cd4953a8de53107940bf272500ba8a788b",
                "sha256:8b8bab4c97248095ae0c4455b5a1cd1cdd96e4e4769306ab19dda135ea4cdb07",
                "sha256:90afc12421df2b1b4dcc975f814e21bc1754640d502a2fbcc6d41e77af5ec312",
                "sha256:938cb21650855054dc54dfd9120a851c974f95450f00683399006aa6e8abb057",
                "sha256:942ba11e7dfb66dc70f9ae66b33452f51ac7bb90676da39a7345e99ffb55402d",
                "sha256:972658f4a72d02b8abfa2581d92d59f59897d2e9f7e708fdabe922f9087773af",
                "sha256:97736815b9cc893b2b7f663628e63f436018b75f44854c8027040e05230eeddb",
                "sha256:98906207f29bc2c459ff64fa007afd10a8c8ac080f7e4d5beff4c97086a3dabd",
                "sha256:99457f184ad90235cfe8461c4d70ab7dd2680e28821c29eca00252ba90308c78",
                "sha256:a0d829524aaefdebccb869eed855e2d04c21d2d7479b6cada7ace5448416597b",
                "sha256:a2fdd81edd64342c85ac7cf2753ccae0b79bf2dfa063785503cb85a7d3593223",
                "sha256:a55b5b16c839df1070bc113c1f7f94a0af4433fcfa1b41799ce7606e5c79ce0a",
                "sha256:a642295cd0c8df1b86fc3dced1d067874c353a188dc8e0f744626d49e9aa51c4",
                "sha256:ab86ce7c8f9bea87b9d12c7f0af71102acbf5ecbc66c17796cff45dae54ef9a5",
                "sha256:abc267fa9837245cc28ea6929f19fa335f3dc330a35d2e45509b6566dc18be23",
                "sha256:ae1d6df168efb88d7d522664693607b80b4080be6750c913eefb77e34c12c71a",
                "sha256:b2ebef0e0b4454320274f5e83a41844c63438fdc874ea40a8b5b4ecb7693f1c4",
                "sha256:b48ece5bde2e768197a2d0f6e925f9d7e3e826f0ad2271120f8144a9db18d5c8",
                "sha256:b7cdf28938ac6b8b49ae5e92f2735056a7ba99c9b110a474473fd71185c1af5d",
                "sha256:bb4462bd43c2460774914b8525f79b00f8f407c945d50881568f294c1d9b4443",
                "sha256:bc4ff9805858bd54d1a20efff925ccd89c9d2e7cf4986144b30802bf78091c3e",
                "sha256:c1322d7dd74713dcc157a2b7898a564ab091ca6c58302d5c7b4c07296e3fd00f",
                "sha256:c67598100338d5d985db1b3d21f3619ef392e185e71b8d52bceacc4a7771ea7e",
                "sha256:ca26a1e73c48cfc54c4a76ff78df3727b9d9f4ccc8dbee4ae3f73306a591676d",
                "sha256:d323a01da91851a4f17bf592faf46149c9169d68430b3146dcba2bb5e5719abc",
                "sha256:dc1803ac5c32ec324c5261c7209e8f8ce88e83254c4e1aebdc8b0a39f9ddb443",
                "sha256:e00a3f196329e08e43d99b79b286d60ce46bed10f2280d25a1718399457e06be",
                "sha256:e85637bc8fe81ddb73fda9e56bab24560bdddfa98aa64f87aaa4e4b6730c23d2",
                "sha256:e858ac0a25074ba4bce653f9b5d0a85b7456eaddadc0ce82d3878c22489fa4ee",
                "sha256:eae237477a873ab46e8dd748e515c72c0c804fb380fbe6c85533c7de51f23a8f",
                "sha256:ebef0dd9bf9b812bf75bda96743f2a6c5734a02092ae7f721c048d156d5fabae",
                "sha256:ec3beeada09ff865c344ff3bc2f427f5e6c26401cc6113d77e372c3fdac73864",
                "sha256:f76d0ad001edd426b92233d45c746fd08f467d56100fd8f30e9ace4b005266e4",
                "sha256:f85d05aa0918283cf29a30b547b4df2fbb56b45b135f9e35b6807cb28bc47951",
                "sha256:f9899c94762343f2cc2fc64c13e7cae4c3cc65cdfc87dd810a31654c9b7358cc"
            ],
            "markers": "python_version >= '3.8'",
            "version": "==2.18.4"
=======
                "sha256:d970ffb9d030b710795878940bd0489842c638e7252fc4a19c3ae2f7da4d6141",
                "sha256:ead4f3a1e92386a734ca1411cb25d94147cf8778ed5be6b56749047676d6364e"
            ],
            "index": "pypi",
            "markers": "python_version >= '3.8'",
            "version": "==2.8.0"
        },
        "pydantic-core": {
            "hashes": [
                "sha256:03aceaf6a5adaad3bec2233edc5a7905026553916615888e53154807e404545c",
                "sha256:05e83ce2f7eba29e627dd8066aa6c4c0269b2d4f889c0eba157233a353053cea",
                "sha256:0b0eefc7633a04c0694340aad91fbfd1986fe1a1e0c63a22793ba40a18fcbdc8",
                "sha256:0e75794883d635071cf6b4ed2a5d7a1e50672ab7a051454c76446ef1ebcdcc91",
                "sha256:0f6dd3612a3b9f91f2e63924ea18a4476656c6d01843ca20a4c09e00422195af",
                "sha256:116b326ac82c8b315e7348390f6d30bcfe6e688a7d3f1de50ff7bcc2042a23c2",
                "sha256:16197e6f4fdecb9892ed2436e507e44f0a1aa2cff3b9306d1c879ea2f9200997",
                "sha256:1c3c5b7f70dd19a6845292b0775295ea81c61540f68671ae06bfe4421b3222c2",
                "sha256:1dacf660d6de692fe351e8c806e7efccf09ee5184865893afbe8e59be4920b4a",
                "sha256:1def125d59a87fe451212a72ab9ed34c118ff771e5473fef4f2f95d8ede26d75",
                "sha256:1e4f46189d8740561b43655263a41aac75ff0388febcb2c9ec4f1b60a0ec12f3",
                "sha256:1f038156b696a1c39d763b2080aeefa87ddb4162c10aa9fabfefffc3dd8180fa",
                "sha256:21d9f7e24f63fdc7118e6cc49defaab8c1d27570782f7e5256169d77498cf7c7",
                "sha256:22b813baf0dbf612752d8143a2dbf8e33ccb850656b7850e009bad2e101fc377",
                "sha256:22e3b1d4b1b3f6082849f9b28427ef147a5b46a6132a3dbaf9ca1baa40c88609",
                "sha256:23425eccef8f2c342f78d3a238c824623836c6c874d93c726673dbf7e56c78c0",
                "sha256:25c46bb2ff6084859bbcfdf4f1a63004b98e88b6d04053e8bf324e115398e9e7",
                "sha256:2761f71faed820e25ec62eacba670d1b5c2709bb131a19fcdbfbb09884593e5a",
                "sha256:2aec8eeea0b08fd6bc2213d8e86811a07491849fd3d79955b62d83e32fa2ad5f",
                "sha256:2d06a7fa437f93782e3f32d739c3ec189f82fca74336c08255f9e20cea1ed378",
                "sha256:316fe7c3fec017affd916a0c83d6f1ec697cbbbdf1124769fa73328e7907cc2e",
                "sha256:344e352c96e53b4f56b53d24728217c69399b8129c16789f70236083c6ceb2ac",
                "sha256:35681445dc85446fb105943d81ae7569aa7e89de80d1ca4ac3229e05c311bdb1",
                "sha256:366be8e64e0cb63d87cf79b4e1765c0703dd6313c729b22e7b9e378db6b96877",
                "sha256:3a7235b46c1bbe201f09b6f0f5e6c36b16bad3d0532a10493742f91fbdc8035f",
                "sha256:3c05eaf6c863781eb834ab41f5963604ab92855822a2062897958089d1335dad",
                "sha256:3e147fc6e27b9a487320d78515c5f29798b539179f7777018cedf51b7749e4f4",
                "sha256:3f0f3a4a23717280a5ee3ac4fb1f81d6fde604c9ec5100f7f6f987716bb8c137",
                "sha256:5084ec9721f82bef5ff7c4d1ee65e1626783abb585f8c0993833490b63fe1792",
                "sha256:52527e8f223ba29608d999d65b204676398009725007c9336651c2ec2d93cffc",
                "sha256:53b06aea7a48919a254b32107647be9128c066aaa6ee6d5d08222325f25ef175",
                "sha256:58e251bb5a5998f7226dc90b0b753eeffa720bd66664eba51927c2a7a2d5f32c",
                "sha256:603a843fea76a595c8f661cd4da4d2281dff1e38c4a836a928eac1a2f8fe88e4",
                "sha256:616b9c2f882393d422ba11b40e72382fe975e806ad693095e9a3b67c59ea6150",
                "sha256:649a764d9b0da29816889424697b2a3746963ad36d3e0968784ceed6e40c6355",
                "sha256:658287a29351166510ebbe0a75c373600cc4367a3d9337b964dada8d38bcc0f4",
                "sha256:6d0f52684868db7c218437d260e14d37948b094493f2646f22d3dda7229bbe3f",
                "sha256:6dc85b9e10cc21d9c1055f15684f76fa4facadddcb6cd63abab702eb93c98943",
                "sha256:72432fd6e868c8d0a6849869e004b8bcae233a3c56383954c228316694920b38",
                "sha256:73deadd6fd8a23e2f40b412b3ac617a112143c8989a4fe265050fd91ba5c0608",
                "sha256:763602504bf640b3ded3bba3f8ed8a1cc2fc6a87b8d55c1c5689f428c49c947e",
                "sha256:7701df088d0b05f3460f7ba15aec81ac8b0fb5690367dfd072a6c38cf5b7fdb5",
                "sha256:78d584caac52c24240ef9ecd75de64c760bbd0e20dbf6973631815e3ef16ef8b",
                "sha256:7a3639011c2e8a9628466f616ed7fb413f30032b891898e10895a0a8b5857d6c",
                "sha256:7b6a24d7b5893392f2b8e3b7a0031ae3b14c6c1942a4615f0d8794fdeeefb08b",
                "sha256:7d4df13d1c55e84351fab51383520b84f490740a9f1fec905362aa64590b7a5d",
                "sha256:7e37b6bb6e90c2b8412b06373c6978d9d81e7199a40e24a6ef480e8acdeaf918",
                "sha256:8093473d7b9e908af1cef30025609afc8f5fd2a16ff07f97440fd911421e4432",
                "sha256:840200827984f1c4e114008abc2f5ede362d6e11ed0b5931681884dd41852ff1",
                "sha256:85770b4b37bb36ef93a6122601795231225641003e0318d23c6233c59b424279",
                "sha256:879ae6bb08a063b3e1b7ac8c860096d8fd6b48dd9b2690b7f2738b8c835e744b",
                "sha256:87d3df115f4a3c8c5e4d5acf067d399c6466d7e604fc9ee9acbe6f0c88a0c3cf",
                "sha256:8b315685832ab9287e6124b5d74fc12dda31e6421d7f6b08525791452844bc2d",
                "sha256:8e49524917b8d3c2f42cd0d2df61178e08e50f5f029f9af1f402b3ee64574392",
                "sha256:978d4123ad1e605daf1ba5e01d4f235bcf7b6e340ef07e7122e8e9cfe3eb61ab",
                "sha256:a0586cddbf4380e24569b8a05f234e7305717cc8323f50114dfb2051fcbce2a3",
                "sha256:a272785a226869416c6b3c1b7e450506152d3844207331f02f27173562c917e0",
                "sha256:a340d2bdebe819d08f605e9705ed551c3feb97e4fd71822d7147c1e4bdbb9508",
                "sha256:a3f243f318bd9523277fa123b3163f4c005a3e8619d4b867064de02f287a564d",
                "sha256:a4f0f71653b1c1bad0350bc0b4cc057ab87b438ff18fa6392533811ebd01439c",
                "sha256:ab760f17c3e792225cdaef31ca23c0aea45c14ce80d8eff62503f86a5ab76bff",
                "sha256:ac76f30d5d3454f4c28826d891fe74d25121a346c69523c9810ebba43f3b1cec",
                "sha256:ad1bd2f377f56fec11d5cfd0977c30061cd19f4fa199bf138b200ec0d5e27eeb",
                "sha256:b2ba34a099576234671f2e4274e5bc6813b22e28778c216d680eabd0db3f7dad",
                "sha256:b2f13c3e955a087c3ec86f97661d9f72a76e221281b2262956af381224cfc243",
                "sha256:b34480fd6778ab356abf1e9086a4ced95002a1e195e8d2fd182b0def9d944d11",
                "sha256:b4a085bd04af7245e140d1b95619fe8abb445a3d7fdf219b3f80c940853268ef",
                "sha256:b81ec2efc04fc1dbf400647d4357d64fb25543bae38d2d19787d69360aad21c9",
                "sha256:b8c46a8cf53e849eea7090f331ae2202cd0f1ceb090b00f5902c423bd1e11805",
                "sha256:bc7e43b4a528ffca8c9151b6a2ca34482c2fdc05e6aa24a84b7f475c896fc51d",
                "sha256:c3dc8ec8b87c7ad534c75b8855168a08a7036fdb9deeeed5705ba9410721c84d",
                "sha256:c4a9732a5cad764ba37f3aa873dccb41b584f69c347a57323eda0930deec8e10",
                "sha256:c867230d715a3dd1d962c8d9bef0d3168994ed663e21bf748b6e3a529a129aab",
                "sha256:cafde15a6f7feaec2f570646e2ffc5b73412295d29134a29067e70740ec6ee20",
                "sha256:cb1ad5b4d73cde784cf64580166568074f5ccd2548d765e690546cff3d80937d",
                "sha256:d08264b4460326cefacc179fc1411304d5af388a79910832835e6f641512358b",
                "sha256:d42669d319db366cb567c3b444f43caa7ffb779bf9530692c6f244fc635a41eb",
                "sha256:d43e7ab3b65e4dc35a7612cfff7b0fd62dce5bc11a7cd198310b57f39847fd6c",
                "sha256:d5b8376a867047bf08910573deb95d3c8dfb976eb014ee24f3b5a61ccc5bee1b",
                "sha256:d6f2d8b8da1f03f577243b07bbdd3412eee3d37d1f2fd71d1513cbc76a8c1239",
                "sha256:d6f8c49657f3eb7720ed4c9b26624063da14937fc94d1812f1e04a2204db3e17",
                "sha256:d70a8ff2d4953afb4cbe6211f17268ad29c0b47e73d3372f40e7775904bc28fc",
                "sha256:d82e5ed3a05f2dcb89c6ead2fd0dbff7ac09bc02c1b4028ece2d3a3854d049ce",
                "sha256:e9dcd7fb34f7bfb239b5fa420033642fff0ad676b765559c3737b91f664d4fa9",
                "sha256:ed741183719a5271f97d93bbcc45ed64619fa38068aaa6e90027d1d17e30dc8d",
                "sha256:ee7785938e407418795e4399b2bf5b5f3cf6cf728077a7f26973220d58d885cf",
                "sha256:efbb412d55a4ffe73963fed95c09ccb83647ec63b711c4b3752be10a56f0090b",
                "sha256:f8ea1d8b7df522e5ced34993c423c3bf3735c53df8b2a15688a2f03a7d678800"
            ],
            "markers": "python_version >= '3.8'",
            "version": "==2.20.0"
>>>>>>> c9999bbe
        },
        "pyjwt": {
            "extras": [
                "crypto"
            ],
            "hashes": [
                "sha256:57e28d156e3d5c10088e0c68abb90bfac3df82b40a71bd0daa20c65ccd5c23de",
                "sha256:59127c392cc44c2da5bb3192169a91f429924e17aff6534d70fdc02ab3e04320"
            ],
            "markers": "python_version >= '3.7'",
            "version": "==2.8.0"
        },
        "pyopenssl": {
            "hashes": [
                "sha256:17ed5be5936449c5418d1cd269a1a9e9081bc54c17aed272b45856a3d3dc86ad",
                "sha256:cabed4bfaa5df9f1a16c0ef64a0cb65318b5cd077a7eda7d6970131ca2f41a6f"
            ],
            "markers": "python_version >= '3.7'",
            "version": "==24.1.0"
        },
        "pyparsing": {
            "hashes": [
                "sha256:a1bac0ce561155ecc3ed78ca94d3c9378656ad4c94c1270de543f621420f94ad",
                "sha256:f9db75911801ed778fe61bb643079ff86601aca99fcae6345aa67292038fb742"
            ],
            "markers": "python_version > '3.0'",
            "version": "==3.1.2"
        },
        "python-dateutil": {
            "hashes": [
                "sha256:37dd54208da7e1cd875388217d5e00ebd4179249f90fb72437e91a35459a0ad3",
                "sha256:a8b2bc7bffae282281c8140a97d3aa9c14da0b136dfe83f850eea9a5f7470427"
            ],
            "index": "pypi",
            "markers": "python_version >= '2.7' and python_version not in '3.0, 3.1, 3.2, 3.3'",
            "version": "==2.9.0.post0"
        },
        "pytz": {
            "hashes": [
                "sha256:2a29735ea9c18baf14b448846bde5a48030ed267578472d8955cd0e7443a9812",
                "sha256:328171f4e3623139da4983451950b28e95ac706e13f3f2630a879749e7a8b319"
            ],
            "version": "==2024.1"
        },
        "querystring-parser": {
            "hashes": [
                "sha256:644fce1cffe0530453b43a83a38094dbe422ccba8c9b2f2a1c00280e14ca8a62",
                "sha256:d2fa90765eaf0de96c8b087872991a10238e89ba015ae59fedfed6bd61c242a0"
            ],
            "index": "pypi",
            "version": "==1.2.4"
        },
        "redis": {
            "hashes": [
                "sha256:0e479e24da960c690be5d9b96d21f7b918a98c0cf49af3b6fafaa0753f93a0db",
                "sha256:8f611490b93c8109b50adc317b31bfd84fff31def3475b92e7e80bf39f48175b"
            ],
            "index": "pypi",
            "markers": "python_version >= '3.7'",
            "version": "==5.0.7"
        },
        "requests": {
            "hashes": [
                "sha256:dd951ff5ecf3e3b3aa26b40703ba77495dab41da839ae72ef3c8e5d8e2433289",
                "sha256:fc06670dd0ed212426dfeb94fc1b983d917c4f9847c863f313c9dfaaffb7c23c"
            ],
            "index": "pypi",
            "markers": "python_version >= '3.8'",
            "version": "==2.32.2"
        },
        "requests-oauthlib": {
            "hashes": [
                "sha256:7dd8a5c40426b779b0868c404bdef9768deccf22749cde15852df527e6269b36",
                "sha256:b3dffaebd884d8cd778494369603a9e7b58d29111bf6b41bdc2dcd87203af4e9"
            ],
            "markers": "python_version >= '3.4'",
            "version": "==2.0.0"
        },
        "rsa": {
            "hashes": [
                "sha256:90260d9058e514786967344d0ef75fa8727eed8a7d2e43ce9f4bcf1b536174f7",
                "sha256:e38464a49c6c85d7f1351b0126661487a7e0a14a50f1675ec50eb34d4f20ef21"
            ],
            "markers": "python_version >= '3.6' and python_version < '4'",
            "version": "==4.9"
        },
        "s3transfer": {
            "hashes": [
                "sha256:0711534e9356d3cc692fdde846b4a1e4b0cb6519971860796e6bc4c7aea00ef6",
                "sha256:eca1c20de70a39daee580aef4986996620f365c4e0fda6a86100231d62f1bf69"
            ],
            "markers": "python_version >= '3.8'",
            "version": "==0.10.2"
        },
        "scipy": {
            "hashes": [
                "sha256:076c27284c768b84a45dcf2e914d4000aac537da74236a0d45d82c6fa4b7b3c0",
                "sha256:07e179dc0205a50721022344fb85074f772eadbda1e1b3eecdc483f8033709b7",
                "sha256:176c6f0d0470a32f1b2efaf40c3d37a24876cebf447498a4cefb947a79c21e9d",
                "sha256:42470ea0195336df319741e230626b6225a740fd9dce9642ca13e98f667047c0",
                "sha256:4c4161597c75043f7154238ef419c29a64ac4a7c889d588ea77690ac4d0d9b20",
                "sha256:5b083c8940028bb7e0b4172acafda6df762da1927b9091f9611b0bcd8676f2bc",
                "sha256:64b2ff514a98cf2bb734a9f90d32dc89dc6ad4a4a36a312cd0d6327170339eb0",
                "sha256:65df4da3c12a2bb9ad52b86b4dcf46813e869afb006e58be0f516bc370165159",
                "sha256:687af0a35462402dd851726295c1a5ae5f987bd6e9026f52e9505994e2f84ef6",
                "sha256:6a9c9a9b226d9a21e0a208bdb024c3982932e43811b62d202aaf1bb59af264b1",
                "sha256:6d056a8709ccda6cf36cdd2eac597d13bc03dba38360f418560a93050c76a16e",
                "sha256:7d3da42fbbbb860211a811782504f38ae7aaec9de8764a9bef6b262de7a2b50f",
                "sha256:7e911933d54ead4d557c02402710c2396529540b81dd554fc1ba270eb7308484",
                "sha256:94c164a9e2498e68308e6e148646e486d979f7fcdb8b4cf34b5441894bdb9caf",
                "sha256:9e3154691b9f7ed73778d746da2df67a19d046a6c8087c8b385bc4cdb2cfca74",
                "sha256:9eee2989868e274aae26125345584254d97c56194c072ed96cb433f32f692ed8",
                "sha256:a01cc03bcdc777c9da3cfdcc74b5a75caffb48a6c39c8450a9a05f82c4250a14",
                "sha256:a7d46c3e0aea5c064e734c3eac5cf9eb1f8c4ceee756262f2c7327c4c2691c86",
                "sha256:ad36af9626d27a4326c8e884917b7ec321d8a1841cd6dacc67d2a9e90c2f0359",
                "sha256:b5923f48cb840380f9854339176ef21763118a7300a88203ccd0bdd26e58527b",
                "sha256:bbc0471b5f22c11c389075d091d3885693fd3f5e9a54ce051b46308bc787e5d4",
                "sha256:bff2438ea1330e06e53c424893ec0072640dac00f29c6a43a575cbae4c99b2b9",
                "sha256:c40003d880f39c11c1edbae8144e3813904b10514cd3d3d00c277ae996488cdb",
                "sha256:d91db2c41dd6c20646af280355d41dfa1ec7eead235642178bd57635a3f82209",
                "sha256:f0a50da861a7ec4573b7c716b2ebdcdf142b66b756a0d392c236ae568b3a93fb"
            ],
            "markers": "python_version >= '3.10'",
            "version": "==1.14.0"
        },
        "sentry-sdk": {
            "hashes": [
<<<<<<< HEAD
                "sha256:62b9bb0489e731ecbce008f9647899b51d220067a75c3adfd46f8187660c0029",
                "sha256:a42b70981cd4ed7da3c85d0360502d2ac932a15a4a420b360e1ebded2fc19a92"
            ],
            "index": "pypi",
            "version": "==2.4.0"
=======
                "sha256:25006c7e68b75aaa5e6b9c6a420ece22e8d7daec4b7a906ffd3a8607b67c037b",
                "sha256:ef1b3d54eb715825657cd4bb3cb42bb4dc85087bac14c56b0fd8c21abd968c9a"
            ],
            "index": "pypi",
            "markers": "python_version >= '3.6'",
            "version": "==2.7.1"
>>>>>>> c9999bbe
        },
        "six": {
            "hashes": [
                "sha256:1e61c37477a1626458e36f7b1d82aa5c9b094fa4802892072e49de9c60c4c926",
                "sha256:8abb2f1d86890a2dfb989f9a77cfcfd3e47c2a354b01111771326f8aa26e0254"
            ],
            "markers": "python_version >= '2.7' and python_version not in '3.0, 3.1, 3.2'",
            "version": "==1.16.0"
        },
        "soupsieve": {
            "hashes": [
                "sha256:5663d5a7b3bfaeee0bc4372e7fc48f9cff4940b3eec54a6451cc5299f1097690",
                "sha256:eaa337ff55a1579b6549dc679565eac1e3d000563bcb1c8ab0d0fefbc0c2cdc7"
            ],
            "markers": "python_version >= '3.8'",
            "version": "==2.5"
        },
        "sqlparse": {
            "hashes": [
                "sha256:714d0a4932c059d16189f58ef5411ec2287a4360f17cdd0edd2d09d4c5087c93",
                "sha256:c204494cd97479d0e39f28c93d46c0b2d5959c7b9ab904762ea6c7af211c8663"
            ],
            "index": "pypi",
            "markers": "python_version >= '3.8'",
            "version": "==0.5.0"
        },
        "statsmodels": {
            "hashes": [
                "sha256:0e46e9d59293c1af4cc1f4e5248f17e7e7bc596bfce44d327c789ac27f09111b",
                "sha256:10f2b7611a61adb7d596a6d239abdf1a4d5492b931b00d5ed23d32844d40e48e",
                "sha256:201c3d00929c4a67cda1fe05b098c8dcf1b1eeefa88e80a8f963a844801ed59f",
                "sha256:29c78a7601fdae1aa32104c5ebff2e0b72c26f33e870e2f94ab1bcfd927ece9b",
                "sha256:4864a1c4615c5ea5f2e3b078a75bdedc90dd9da210a37e0738e064b419eccee2",
                "sha256:50fcb633987779e795142f51ba49fb27648d46e8a1382b32ebe8e503aaabaa9e",
                "sha256:55d1742778400ae67acb04b50a2c7f5804182f8a874bd09ca397d69ed159a751",
                "sha256:5827a12e3ede2b98a784476d61d6bec43011fedb64aa815f2098e0573bece257",
                "sha256:7a91f6c4943de13e3ce2e20ee3b5d26d02bd42300616a421becd53756f5deb37",
                "sha256:876794068abfaeed41df71b7887000031ecf44fbfa6b50d53ccb12ebb4ab747a",
                "sha256:8875823bdd41806dc853333cc4e1b7ef9481bad2380a999e66ea42382cf2178d",
                "sha256:890550147ad3a81cda24f0ba1a5c4021adc1601080bd00e191ae7cd6feecd6ad",
                "sha256:8e004cfad0e46ce73fe3f3812010c746f0d4cfd48e307b45c14e9e360f3d2510",
                "sha256:90fd2f0110b73fc3fa5a2f21c3ca99b0e22285cccf38e56b5b8fd8ce28791b0f",
                "sha256:9edefa4ce08e40bc1d67d2f79bc686ee5e238e801312b5a029ee7786448c389a",
                "sha256:a87ef21fadb445b650f327340dde703f13aec1540f3d497afb66324499dea97a",
                "sha256:ac780ad9ff552773798829a0b9c46820b0faa10e6454891f5e49a845123758ab",
                "sha256:afbd92410e0df06f3d8c4e7c0e2e71f63f4969531f280fb66059e2ecdb6e0415",
                "sha256:c254c66142f1167b4c7d031cf8db55294cc62ff3280e090fc45bd10a7f5fd029",
                "sha256:df5d6f95c46f0341da6c79ee7617e025bf2b371e190a8e60af1ae9cabbdb7a97",
                "sha256:eb0ba1ad3627705f5ae20af6b2982f500546d43892543b36c7bca3e2f87105e7",
                "sha256:f36494df7c03d63168fccee5038a62f469469ed6a4dd6eaeb9338abedcd0d5f5",
                "sha256:f450fcbae214aae66bd9d2b9af48e0f8ba1cb0e8596c6ebb34e6e3f0fec6542c",
                "sha256:f870d14a587ea58a3b596aa994c2ed889cc051f9e450e887d2c83656fc6a64bf"
            ],
            "index": "pypi",
            "markers": "python_version >= '3.9'",
            "version": "==0.14.2"
        },
        "trino": {
            "hashes": [
                "sha256:5d4498356f894978478ae5574a503fe011254ac01bc19f786a3d3733eca8096f",
                "sha256:bd6454ef1c16cc630b4bccb73e975502b007ff9b96ddeb56711f6099ca41e3a2"
            ],
            "index": "pypi",
            "markers": "python_version >= '3.8'",
            "version": "==0.328.0"
        },
        "typing-extensions": {
            "hashes": [
<<<<<<< HEAD
                "sha256:6024b58b69089e5a89c347397254e35f1bf02a907728ec7fee9bf0fe837d203a",
                "sha256:915f5e35ff76f56588223f15fdd5938f9a1cf9195c0de25130c627e4d597f6d1"
            ],
            "markers": "python_version >= '3.8'",
            "version": "==4.12.1"
=======
                "sha256:04e5ca0351e0f3f85c6853954072df659d0d13fac324d0072316b67d7794700d",
                "sha256:1a7ead55c7e559dd4dee8856e3a88b41225abfe1ce8df57b7c13915fe121ffb8"
            ],
            "markers": "python_version < '3.13'",
            "version": "==4.12.2"
>>>>>>> c9999bbe
        },
        "tzdata": {
            "hashes": [
                "sha256:2674120f8d891909751c38abcdfd386ac0a5a1127954fbc332af6b5ceae07efd",
                "sha256:9068bc196136463f5245e51efda838afa15aaeca9903f49050dfa2679db4d252"
            ],
            "markers": "python_version >= '2'",
            "version": "==2024.1"
        },
        "tzlocal": {
            "hashes": [
                "sha256:49816ef2fe65ea8ac19d19aa7a1ae0551c834303d5014c6d5a62e4cbda8047b8",
                "sha256:8d399205578f1a9342816409cc1e46a93ebd5755e39ea2d85334bea911bf0e6e"
            ],
            "markers": "python_version >= '3.8'",
            "version": "==5.2"
        },
        "unleashclient": {
            "hashes": [
                "sha256:a5b2fb79a7f4a070ef900c76f66355846745cb089c5b85329071307b527cfb27",
                "sha256:b8eddcfede62baf5f2118032fd465eeb3ddb39a6de7eb618dd3c068e530f2187"
            ],
            "index": "pypi",
            "version": "==4.4.1"
        },
        "uritemplate": {
            "hashes": [
                "sha256:4346edfc5c3b79f694bccd6d6099a322bbeb628dbf2cd86eea55a456ce5124f0",
                "sha256:830c08b8d99bdd312ea4ead05994a38e8936266f84b9a7878232db50b044e02e"
            ],
            "markers": "python_version >= '3.6'",
            "version": "==4.1.1"
        },
        "urllib3": {
            "hashes": [
                "sha256:a448b2f64d686155468037e1ace9f2d2199776e17f0a46610480d311f73e3472",
                "sha256:dd505485549a7a552833da5e6063639d0d177c04f23bc3864e41e5dc5f612168"
            ],
            "markers": "python_version >= '3.8'",
            "version": "==2.2.2"
        },
        "vine": {
            "hashes": [
                "sha256:40fdf3c48b2cfe1c38a49e9ae2da6fda88e4794c810050a728bd7413811fb1dc",
                "sha256:8b62e981d35c41049211cf62a0a1242d8c1ee9bd15bb196ce38aefd6799e61e0"
            ],
            "markers": "python_version >= '3.6'",
            "version": "==5.1.0"
        },
        "watchtower": {
            "hashes": [
                "sha256:2859275df4ad71b005b983613dd64cabbda61f9fdd3db7600753fc465090119d",
                "sha256:5eb5d78e730e1016e166b14a79a02d1b939cf1a58f2d559ff4f7c6f953284ebf"
            ],
            "index": "pypi",
            "markers": "python_version >= '3.5'",
            "version": "==1.0.6"
        },
        "wcwidth": {
            "hashes": [
                "sha256:3da69048e4540d84af32131829ff948f1e022c1c6bdb8d6102117aac784f6859",
                "sha256:72ea0c06399eb286d978fdedb6923a9eb47e1c486ce63e9b4e64fc18303972b5"
            ],
            "version": "==0.2.13"
        },
        "whitenoise": {
            "hashes": [
                "sha256:58c7a6cd811e275a6c91af22e96e87da0b1109e9a53bb7464116ef4c963bf636",
                "sha256:a1ae85e01fdc9815d12fa33f17765bc132ed2c54fa76daf9e39e879dd93566f6"
            ],
            "index": "pypi",
            "markers": "python_version >= '3.8'",
            "version": "==6.7.0"
        }
    },
    "develop": {
        "amqp": {
            "hashes": [
                "sha256:827cb12fb0baa892aad844fd95258143bce4027fdac4fccddbc43330fd281637",
                "sha256:a1ecff425ad063ad42a486c902807d1482311481c8ad95a72694b2975e75f7fd"
            ],
            "markers": "python_version >= '3.6'",
            "version": "==5.2.0"
        },
        "anytree": {
            "hashes": [
                "sha256:244def434ccf31b668ed282954e5d315b4e066c4940b94aff4a7962d85947830",
                "sha256:5ea9e61caf96db1e5b3d0a914378d2cd83c269dfce1fb8242ce96589fa3382f0"
            ],
            "markers": "python_full_version >= '3.7.2' and python_version < '4'",
            "version": "==2.12.1"
        },
        "app-common-python": {
            "hashes": [
                "sha256:9388623371c7f4c04727b0057578d85bf6c7086961f10058370e023b7620eea3",
                "sha256:bd3c7fea89eae26eac26d3ca5cddb45459408e0d84fa1b805d0a3c1ad782351b"
            ],
            "index": "pypi",
            "version": "==0.2.7"
        },
        "argh": {
            "hashes": [
                "sha256:81a9ab43dacfc0d8e08794a140cda7927908417c8f89a969e6554cfc2e872e14",
                "sha256:db1c34885804f7d4646c385dc2fb19b45298561322f4c15eae1b133993f9e323"
            ],
            "index": "pypi",
            "markers": "python_version >= '3.8'",
            "version": "==0.31.2"
        },
        "asgiref": {
            "hashes": [
                "sha256:3e1e3ecc849832fe52ccf2cb6686b7a55f82bb1d6aee72a58826471390335e47",
                "sha256:c343bd80a0bec947a9860adb4c432ffa7db769836c64238fc34bdc3fec84d590"
            ],
            "markers": "python_version >= '3.8'",
            "version": "==3.8.1"
        },
        "astroid": {
            "hashes": [
                "sha256:8ead48e31b92b2e217b6c9733a21afafe479d52d6e164dd25fb1a770c7c3cf94",
                "sha256:e8a0083b4bb28fcffb6207a3bfc9e5d0a68be951dd7e336d5dcf639c682388c0"
            ],
            "index": "pypi",
            "markers": "python_full_version >= '3.8.0'",
            "version": "==3.2.2"
        },
        "azure-core": {
            "hashes": [
                "sha256:a14dc210efcd608821aa472d9fb8e8d035d29b68993819147bc290a8ac224472",
                "sha256:cf019c1ca832e96274ae85abd3d9f752397194d9fea3b41487290562ac8abe4a"
            ],
            "markers": "python_version >= '3.8'",
            "version": "==1.30.2"
        },
        "azure-storage-blob": {
            "hashes": [
                "sha256:de6b3bf3a90e9341a6bcb96a2ebe981dffff993e9045818f6549afea827a52a9",
                "sha256:eeb91256e41d4b5b9bad6a87fd0a8ade07dd58aa52344e2c8d2746e27a017d3b"
            ],
            "index": "pypi",
            "markers": "python_version >= '3.8'",
            "version": "==12.20.0"
        },
        "billiard": {
            "hashes": [
                "sha256:299de5a8da28a783d51b197d496bef4f1595dd023a93a4f59dde1886ae905547",
                "sha256:87103ea78fa6ab4d5c751c4909bcff74617d985de7fa8b672cf8618afd5a875b"
            ],
            "version": "==3.6.4.0"
        },
        "boto3": {
            "hashes": [
<<<<<<< HEAD
                "sha256:4eb8019421cb664a6fcbbee6152aa95a28ce8bbc1c4ee263871c09cdd58bf8ee",
                "sha256:e9edaf979fbe59737e158f2f0f3f0861ff1d61233f18f6be8ebb483905f24587"
            ],
            "index": "pypi",
            "version": "==1.34.118"
        },
        "botocore": {
            "hashes": [
                "sha256:0a3d1ec0186f8b516deb39474de3d226d531f77f92a0f56ad79b80219db3ae9e",
                "sha256:e3f6c5636a4394768e81e33a16f5c6ae7f364f512415d423f9b9dc67fc638df4"
            ],
            "markers": "python_version >= '3.8'",
            "version": "==1.34.118"
=======
                "sha256:0b21b84db4619b3711a6f643d465a5a25e81231ee43615c55a20ff6b89c6cc3c",
                "sha256:7cb697d67fd138ceebc6f789919ae370c092a50c6b0ccc4ef483027935502eab"
            ],
            "index": "pypi",
            "markers": "python_version >= '3.8'",
            "version": "==1.34.137"
        },
        "botocore": {
            "hashes": [
                "sha256:a980fa4adec4bfa23fff70a3512622e9412c69c791898a52cafc2458b0be6040",
                "sha256:e29c8e9bfda0b20a1997792968e85868bfce42fefad9730f633a81adcff3f2ef"
            ],
            "markers": "python_version >= '3.8'",
            "version": "==1.34.137"
>>>>>>> c9999bbe
        },
        "cached-property": {
            "hashes": [
                "sha256:9fa5755838eecbb2d234c3aa390bd80fbd3ac6b6869109bfc1b499f7bd89a130",
                "sha256:df4f613cf7ad9a588cc381aaf4a512d26265ecebd5eb9e1ba12f1319eb85a6a0"
            ],
            "version": "==1.5.2"
        },
        "cachetools": {
            "hashes": [
                "sha256:0abad1021d3f8325b2fc1d2e9c8b9c9d57b04c3932657a72465447332c24d945",
                "sha256:ba29e2dfa0b8b556606f097407ed1aa62080ee108ab0dc5ec9d6a723a007d105"
            ],
            "index": "pypi",
            "markers": "python_version >= '3.7'",
            "version": "==5.3.3"
        },
        "celery": {
            "hashes": [
                "sha256:138420c020cd58d6707e6257b6beda91fd39af7afde5d36c6334d175302c0e14",
                "sha256:fafbd82934d30f8a004f81e8f7a062e31413a23d444be8ee3326553915958c6d"
            ],
            "index": "pypi",
            "markers": "python_version >= '3.7'",
            "version": "==5.2.7"
        },
        "certifi": {
            "hashes": [
                "sha256:3cd43f1c6fa7dedc5899d69d3ad0398fd018ad1a17fba83ddaf78aa46c747516",
                "sha256:ddc6c8ce995e6987e7faf5e3f1b02b302836a0e5d98ece18392cb1a36c72ad56"
            ],
            "markers": "python_version >= '3.6'",
            "version": "==2024.6.2"
        },
        "cffi": {
            "hashes": [
                "sha256:0c9ef6ff37e974b73c25eecc13952c55bceed9112be2d9d938ded8e856138bcc",
                "sha256:131fd094d1065b19540c3d72594260f118b231090295d8c34e19a7bbcf2e860a",
                "sha256:1b8ebc27c014c59692bb2664c7d13ce7a6e9a629be20e54e7271fa696ff2b417",
                "sha256:2c56b361916f390cd758a57f2e16233eb4f64bcbeee88a4881ea90fca14dc6ab",
                "sha256:2d92b25dbf6cae33f65005baf472d2c245c050b1ce709cc4588cdcdd5495b520",
                "sha256:31d13b0f99e0836b7ff893d37af07366ebc90b678b6664c955b54561fc36ef36",
                "sha256:32c68ef735dbe5857c810328cb2481e24722a59a2003018885514d4c09af9743",
                "sha256:3686dffb02459559c74dd3d81748269ffb0eb027c39a6fc99502de37d501faa8",
                "sha256:582215a0e9adbe0e379761260553ba11c58943e4bbe9c36430c4ca6ac74b15ed",
                "sha256:5b50bf3f55561dac5438f8e70bfcdfd74543fd60df5fa5f62d94e5867deca684",
                "sha256:5bf44d66cdf9e893637896c7faa22298baebcd18d1ddb6d2626a6e39793a1d56",
                "sha256:6602bc8dc6f3a9e02b6c22c4fc1e47aa50f8f8e6d3f78a5e16ac33ef5fefa324",
                "sha256:673739cb539f8cdaa07d92d02efa93c9ccf87e345b9a0b556e3ecc666718468d",
                "sha256:68678abf380b42ce21a5f2abde8efee05c114c2fdb2e9eef2efdb0257fba1235",
                "sha256:68e7c44931cc171c54ccb702482e9fc723192e88d25a0e133edd7aff8fcd1f6e",
                "sha256:6b3d6606d369fc1da4fd8c357d026317fbb9c9b75d36dc16e90e84c26854b088",
                "sha256:748dcd1e3d3d7cd5443ef03ce8685043294ad6bd7c02a38d1bd367cfd968e000",
                "sha256:7651c50c8c5ef7bdb41108b7b8c5a83013bfaa8a935590c5d74627c047a583c7",
                "sha256:7b78010e7b97fef4bee1e896df8a4bbb6712b7f05b7ef630f9d1da00f6444d2e",
                "sha256:7e61e3e4fa664a8588aa25c883eab612a188c725755afff6289454d6362b9673",
                "sha256:80876338e19c951fdfed6198e70bc88f1c9758b94578d5a7c4c91a87af3cf31c",
                "sha256:8895613bcc094d4a1b2dbe179d88d7fb4a15cee43c052e8885783fac397d91fe",
                "sha256:88e2b3c14bdb32e440be531ade29d3c50a1a59cd4e51b1dd8b0865c54ea5d2e2",
                "sha256:8f8e709127c6c77446a8c0a8c8bf3c8ee706a06cd44b1e827c3e6a2ee6b8c098",
                "sha256:9cb4a35b3642fc5c005a6755a5d17c6c8b6bcb6981baf81cea8bfbc8903e8ba8",
                "sha256:9f90389693731ff1f659e55c7d1640e2ec43ff725cc61b04b2f9c6d8d017df6a",
                "sha256:a09582f178759ee8128d9270cd1344154fd473bb77d94ce0aeb2a93ebf0feaf0",
                "sha256:a6a14b17d7e17fa0d207ac08642c8820f84f25ce17a442fd15e27ea18d67c59b",
                "sha256:a72e8961a86d19bdb45851d8f1f08b041ea37d2bd8d4fd19903bc3083d80c896",
                "sha256:abd808f9c129ba2beda4cfc53bde801e5bcf9d6e0f22f095e45327c038bfe68e",
                "sha256:ac0f5edd2360eea2f1daa9e26a41db02dd4b0451b48f7c318e217ee092a213e9",
                "sha256:b29ebffcf550f9da55bec9e02ad430c992a87e5f512cd63388abb76f1036d8d2",
                "sha256:b2ca4e77f9f47c55c194982e10f058db063937845bb2b7a86c84a6cfe0aefa8b",
                "sha256:b7be2d771cdba2942e13215c4e340bfd76398e9227ad10402a8767ab1865d2e6",
                "sha256:b84834d0cf97e7d27dd5b7f3aca7b6e9263c56308ab9dc8aae9784abb774d404",
                "sha256:b86851a328eedc692acf81fb05444bdf1891747c25af7529e39ddafaf68a4f3f",
                "sha256:bcb3ef43e58665bbda2fb198698fcae6776483e0c4a631aa5647806c25e02cc0",
                "sha256:c0f31130ebc2d37cdd8e44605fb5fa7ad59049298b3f745c74fa74c62fbfcfc4",
                "sha256:c6a164aa47843fb1b01e941d385aab7215563bb8816d80ff3a363a9f8448a8dc",
                "sha256:d8a9d3ebe49f084ad71f9269834ceccbf398253c9fac910c4fd7053ff1386936",
                "sha256:db8e577c19c0fda0beb7e0d4e09e0ba74b1e4c092e0e40bfa12fe05b6f6d75ba",
                "sha256:dc9b18bf40cc75f66f40a7379f6a9513244fe33c0e8aa72e2d56b0196a7ef872",
                "sha256:e09f3ff613345df5e8c3667da1d918f9149bd623cd9070c983c013792a9a62eb",
                "sha256:e4108df7fe9b707191e55f33efbcb2d81928e10cea45527879a4749cbe472614",
                "sha256:e6024675e67af929088fda399b2094574609396b1decb609c55fa58b028a32a1",
                "sha256:e70f54f1796669ef691ca07d046cd81a29cb4deb1e5f942003f401c0c4a2695d",
                "sha256:e715596e683d2ce000574bae5d07bd522c781a822866c20495e52520564f0969",
                "sha256:e760191dd42581e023a68b758769e2da259b5d52e3103c6060ddc02c9edb8d7b",
                "sha256:ed86a35631f7bfbb28e108dd96773b9d5a6ce4811cf6ea468bb6a359b256b1e4",
                "sha256:ee07e47c12890ef248766a6e55bd38ebfb2bb8edd4142d56db91b21ea68b7627",
                "sha256:fa3a0128b152627161ce47201262d3140edb5a5c3da88d73a1b790a959126956",
                "sha256:fcc8eb6d5902bb1cf6dc4f187ee3ea80a1eba0a89aba40a5cb20a5087d961357"
            ],
            "markers": "platform_python_implementation != 'PyPy'",
            "version": "==1.16.0"
        },
        "cfgv": {
            "hashes": [
                "sha256:b7265b1f29fd3316bfcd2b330d63d024f2bfd8bcb8b0272f8e19a504856c48f9",
                "sha256:e52591d4c5f5dead8e0f673fb16db7949d2cfb3f7da4582893288f0ded8fe560"
            ],
            "markers": "python_version >= '3.8'",
            "version": "==3.4.0"
        },
        "chardet": {
            "hashes": [
                "sha256:84ab92ed1c4d4f16916e05906b6b75a6c0fb5db821cc65e70cbd64a3e2a5eaae",
                "sha256:fc323ffcaeaed0e0a02bf4d117757b98aed530d9ed4531e3e15460124c106691"
            ],
            "version": "==3.0.4"
        },
        "charset-normalizer": {
            "hashes": [
                "sha256:06435b539f889b1f6f4ac1758871aae42dc3a8c0e24ac9e60c2384973ad73027",
                "sha256:06a81e93cd441c56a9b65d8e1d043daeb97a3d0856d177d5c90ba85acb3db087",
                "sha256:0a55554a2fa0d408816b3b5cedf0045f4b8e1a6065aec45849de2d6f3f8e9786",
                "sha256:0b2b64d2bb6d3fb9112bafa732def486049e63de9618b5843bcdd081d8144cd8",
                "sha256:10955842570876604d404661fbccbc9c7e684caf432c09c715ec38fbae45ae09",
                "sha256:122c7fa62b130ed55f8f285bfd56d5f4b4a5b503609d181f9ad85e55c89f4185",
                "sha256:1ceae2f17a9c33cb48e3263960dc5fc8005351ee19db217e9b1bb15d28c02574",
                "sha256:1d3193f4a680c64b4b6a9115943538edb896edc190f0b222e73761716519268e",
                "sha256:1f79682fbe303db92bc2b1136016a38a42e835d932bab5b3b1bfcfbf0640e519",
                "sha256:2127566c664442652f024c837091890cb1942c30937add288223dc895793f898",
                "sha256:22afcb9f253dac0696b5a4be4a1c0f8762f8239e21b99680099abd9b2b1b2269",
                "sha256:25baf083bf6f6b341f4121c2f3c548875ee6f5339300e08be3f2b2ba1721cdd3",
                "sha256:2e81c7b9c8979ce92ed306c249d46894776a909505d8f5a4ba55b14206e3222f",
                "sha256:3287761bc4ee9e33561a7e058c72ac0938c4f57fe49a09eae428fd88aafe7bb6",
                "sha256:34d1c8da1e78d2e001f363791c98a272bb734000fcef47a491c1e3b0505657a8",
                "sha256:37e55c8e51c236f95b033f6fb391d7d7970ba5fe7ff453dad675e88cf303377a",
                "sha256:3d47fa203a7bd9c5b6cee4736ee84ca03b8ef23193c0d1ca99b5089f72645c73",
                "sha256:3e4d1f6587322d2788836a99c69062fbb091331ec940e02d12d179c1d53e25fc",
                "sha256:42cb296636fcc8b0644486d15c12376cb9fa75443e00fb25de0b8602e64c1714",
                "sha256:45485e01ff4d3630ec0d9617310448a8702f70e9c01906b0d0118bdf9d124cf2",
                "sha256:4a78b2b446bd7c934f5dcedc588903fb2f5eec172f3d29e52a9096a43722adfc",
                "sha256:4ab2fe47fae9e0f9dee8c04187ce5d09f48eabe611be8259444906793ab7cbce",
                "sha256:4d0d1650369165a14e14e1e47b372cfcb31d6ab44e6e33cb2d4e57265290044d",
                "sha256:549a3a73da901d5bc3ce8d24e0600d1fa85524c10287f6004fbab87672bf3e1e",
                "sha256:55086ee1064215781fff39a1af09518bc9255b50d6333f2e4c74ca09fac6a8f6",
                "sha256:572c3763a264ba47b3cf708a44ce965d98555f618ca42c926a9c1616d8f34269",
                "sha256:573f6eac48f4769d667c4442081b1794f52919e7edada77495aaed9236d13a96",
                "sha256:5b4c145409bef602a690e7cfad0a15a55c13320ff7a3ad7ca59c13bb8ba4d45d",
                "sha256:6463effa3186ea09411d50efc7d85360b38d5f09b870c48e4600f63af490e56a",
                "sha256:65f6f63034100ead094b8744b3b97965785388f308a64cf8d7c34f2f2e5be0c4",
                "sha256:663946639d296df6a2bb2aa51b60a2454ca1cb29835324c640dafb5ff2131a77",
                "sha256:6897af51655e3691ff853668779c7bad41579facacf5fd7253b0133308cf000d",
                "sha256:68d1f8a9e9e37c1223b656399be5d6b448dea850bed7d0f87a8311f1ff3dabb0",
                "sha256:6ac7ffc7ad6d040517be39eb591cac5ff87416c2537df6ba3cba3bae290c0fed",
                "sha256:6b3251890fff30ee142c44144871185dbe13b11bab478a88887a639655be1068",
                "sha256:6c4caeef8fa63d06bd437cd4bdcf3ffefe6738fb1b25951440d80dc7df8c03ac",
                "sha256:6ef1d82a3af9d3eecdba2321dc1b3c238245d890843e040e41e470ffa64c3e25",
                "sha256:753f10e867343b4511128c6ed8c82f7bec3bd026875576dfd88483c5c73b2fd8",
                "sha256:7cd13a2e3ddeed6913a65e66e94b51d80a041145a026c27e6bb76c31a853c6ab",
                "sha256:7ed9e526742851e8d5cc9e6cf41427dfc6068d4f5a3bb03659444b4cabf6bc26",
                "sha256:7f04c839ed0b6b98b1a7501a002144b76c18fb1c1850c8b98d458ac269e26ed2",
                "sha256:802fe99cca7457642125a8a88a084cef28ff0cf9407060f7b93dca5aa25480db",
                "sha256:80402cd6ee291dcb72644d6eac93785fe2c8b9cb30893c1af5b8fdd753b9d40f",
                "sha256:8465322196c8b4d7ab6d1e049e4c5cb460d0394da4a27d23cc242fbf0034b6b5",
                "sha256:86216b5cee4b06df986d214f664305142d9c76df9b6512be2738aa72a2048f99",
                "sha256:87d1351268731db79e0f8e745d92493ee2841c974128ef629dc518b937d9194c",
                "sha256:8bdb58ff7ba23002a4c5808d608e4e6c687175724f54a5dade5fa8c67b604e4d",
                "sha256:8c622a5fe39a48f78944a87d4fb8a53ee07344641b0562c540d840748571b811",
                "sha256:8d756e44e94489e49571086ef83b2bb8ce311e730092d2c34ca8f7d925cb20aa",
                "sha256:8f4a014bc36d3c57402e2977dada34f9c12300af536839dc38c0beab8878f38a",
                "sha256:9063e24fdb1e498ab71cb7419e24622516c4a04476b17a2dab57e8baa30d6e03",
                "sha256:90d558489962fd4918143277a773316e56c72da56ec7aa3dc3dbbe20fdfed15b",
                "sha256:923c0c831b7cfcb071580d3f46c4baf50f174be571576556269530f4bbd79d04",
                "sha256:95f2a5796329323b8f0512e09dbb7a1860c46a39da62ecb2324f116fa8fdc85c",
                "sha256:96b02a3dc4381e5494fad39be677abcb5e6634bf7b4fa83a6dd3112607547001",
                "sha256:9f96df6923e21816da7e0ad3fd47dd8f94b2a5ce594e00677c0013018b813458",
                "sha256:a10af20b82360ab00827f916a6058451b723b4e65030c5a18577c8b2de5b3389",
                "sha256:a50aebfa173e157099939b17f18600f72f84eed3049e743b68ad15bd69b6bf99",
                "sha256:a981a536974bbc7a512cf44ed14938cf01030a99e9b3a06dd59578882f06f985",
                "sha256:a9a8e9031d613fd2009c182b69c7b2c1ef8239a0efb1df3f7c8da66d5dd3d537",
                "sha256:ae5f4161f18c61806f411a13b0310bea87f987c7d2ecdbdaad0e94eb2e404238",
                "sha256:aed38f6e4fb3f5d6bf81bfa990a07806be9d83cf7bacef998ab1a9bd660a581f",
                "sha256:b01b88d45a6fcb69667cd6d2f7a9aeb4bf53760d7fc536bf679ec94fe9f3ff3d",
                "sha256:b261ccdec7821281dade748d088bb6e9b69e6d15b30652b74cbbac25e280b796",
                "sha256:b2b0a0c0517616b6869869f8c581d4eb2dd83a4d79e0ebcb7d373ef9956aeb0a",
                "sha256:b4a23f61ce87adf89be746c8a8974fe1c823c891d8f86eb218bb957c924bb143",
                "sha256:bd8f7df7d12c2db9fab40bdd87a7c09b1530128315d047a086fa3ae3435cb3a8",
                "sha256:beb58fe5cdb101e3a055192ac291b7a21e3b7ef4f67fa1d74e331a7f2124341c",
                "sha256:c002b4ffc0be611f0d9da932eb0f704fe2602a9a949d1f738e4c34c75b0863d5",
                "sha256:c083af607d2515612056a31f0a8d9e0fcb5876b7bfc0abad3ecd275bc4ebc2d5",
                "sha256:c180f51afb394e165eafe4ac2936a14bee3eb10debc9d9e4db8958fe36afe711",
                "sha256:c235ebd9baae02f1b77bcea61bce332cb4331dc3617d254df3323aa01ab47bd4",
                "sha256:cd70574b12bb8a4d2aaa0094515df2463cb429d8536cfb6c7ce983246983e5a6",
                "sha256:d0eccceffcb53201b5bfebb52600a5fb483a20b61da9dbc885f8b103cbe7598c",
                "sha256:d965bba47ddeec8cd560687584e88cf699fd28f192ceb452d1d7ee807c5597b7",
                "sha256:db364eca23f876da6f9e16c9da0df51aa4f104a972735574842618b8c6d999d4",
                "sha256:ddbb2551d7e0102e7252db79ba445cdab71b26640817ab1e3e3648dad515003b",
                "sha256:deb6be0ac38ece9ba87dea880e438f25ca3eddfac8b002a2ec3d9183a454e8ae",
                "sha256:e06ed3eb3218bc64786f7db41917d4e686cc4856944f53d5bdf83a6884432e12",
                "sha256:e27ad930a842b4c5eb8ac0016b0a54f5aebbe679340c26101df33424142c143c",
                "sha256:e537484df0d8f426ce2afb2d0f8e1c3d0b114b83f8850e5f2fbea0e797bd82ae",
                "sha256:eb00ed941194665c332bf8e078baf037d6c35d7c4f3102ea2d4f16ca94a26dc8",
                "sha256:eb6904c354526e758fda7167b33005998fb68c46fbc10e013ca97f21ca5c8887",
                "sha256:eb8821e09e916165e160797a6c17edda0679379a4be5c716c260e836e122f54b",
                "sha256:efcb3f6676480691518c177e3b465bcddf57cea040302f9f4e6e191af91174d4",
                "sha256:f27273b60488abe721a075bcca6d7f3964f9f6f067c8c4c605743023d7d3944f",
                "sha256:f30c3cb33b24454a82faecaf01b19c18562b1e89558fb6c56de4d9118a032fd5",
                "sha256:fb69256e180cb6c8a894fee62b3afebae785babc1ee98b81cdf68bbca1987f33",
                "sha256:fd1abc0d89e30cc4e02e4064dc67fcc51bd941eb395c502aac3ec19fab46b519",
                "sha256:ff8fa367d09b717b2a17a052544193ad76cd49979c805768879cb63d9ca50561"
            ],
            "markers": "python_full_version >= '3.7.0'",
            "version": "==3.3.2"
        },
        "circuitbreaker": {
            "hashes": [
                "sha256:80b7bda803d9a20e568453eb26f3530cd9bf602d6414f6ff6a74c611603396d2"
            ],
            "version": "==1.4.0"
        },
        "click": {
            "hashes": [
                "sha256:ae74fb96c20a0277a1d615f1e4d73c8414f5a98db8b799a7931d1582f3390c28",
                "sha256:ca9853ad459e787e2192211578cc907e7594e294c7ccc834310722b41b9ca6de"
            ],
            "markers": "python_version >= '3.7'",
            "version": "==8.1.7"
        },
        "click-didyoumean": {
            "hashes": [
                "sha256:4f82fdff0dbe64ef8ab2279bd6aa3f6a99c3b28c05aa09cbfc07c9d7fbb5a463",
                "sha256:5c4bb6007cfea5f2fd6583a2fb6701a22a41eb98957e63d0fac41c10e7c3117c"
            ],
            "markers": "python_full_version >= '3.6.2'",
            "version": "==0.3.1"
        },
        "click-plugins": {
            "hashes": [
                "sha256:46ab999744a9d831159c3411bb0c79346d94a444df9a3a3742e9ed63645f264b",
                "sha256:5d262006d3222f5057fd81e1623d4443e41dcda5dc815c06b442aa3c02889fc8"
            ],
            "version": "==1.1.1"
        },
        "click-repl": {
            "hashes": [
                "sha256:17849c23dba3d667247dc4defe1757fff98694e90fe37474f3feebb69ced26a9",
                "sha256:fb7e06deb8da8de86180a33a9da97ac316751c094c6899382da7feeeeb51b812"
            ],
            "markers": "python_version >= '3.6'",
            "version": "==0.3.0"
        },
        "contourpy": {
            "hashes": [
                "sha256:00e5388f71c1a0610e6fe56b5c44ab7ba14165cdd6d695429c5cd94021e390b2",
                "sha256:10a37ae557aabf2509c79715cd20b62e4c7c28b8cd62dd7d99e5ed3ce28c3fd9",
                "sha256:11959f0ce4a6f7b76ec578576a0b61a28bdc0696194b6347ba3f1c53827178b9",
                "sha256:187fa1d4c6acc06adb0fae5544c59898ad781409e61a926ac7e84b8f276dcef4",
                "sha256:1a07fc092a4088ee952ddae19a2b2a85757b923217b7eed584fdf25f53a6e7ce",
                "sha256:1cac0a8f71a041aa587410424ad46dfa6a11f6149ceb219ce7dd48f6b02b87a7",
                "sha256:1d59e739ab0e3520e62a26c60707cc3ab0365d2f8fecea74bfe4de72dc56388f",
                "sha256:2855c8b0b55958265e8b5888d6a615ba02883b225f2227461aa9127c578a4922",
                "sha256:2e785e0f2ef0d567099b9ff92cbfb958d71c2d5b9259981cd9bee81bd194c9a4",
                "sha256:309be79c0a354afff9ff7da4aaed7c3257e77edf6c1b448a779329431ee79d7e",
                "sha256:39f3ecaf76cd98e802f094e0d4fbc6dc9c45a8d0c4d185f0f6c2234e14e5f75b",
                "sha256:457499c79fa84593f22454bbd27670227874cd2ff5d6c84e60575c8b50a69619",
                "sha256:49e70d111fee47284d9dd867c9bb9a7058a3c617274900780c43e38d90fe1205",
                "sha256:4c75507d0a55378240f781599c30e7776674dbaf883a46d1c90f37e563453480",
                "sha256:4c863140fafc615c14a4bf4efd0f4425c02230eb8ef02784c9a156461e62c965",
                "sha256:4d8908b3bee1c889e547867ca4cdc54e5ab6be6d3e078556814a22457f49423c",
                "sha256:5b9eb0ca724a241683c9685a484da9d35c872fd42756574a7cfbf58af26677fd",
                "sha256:6022cecf8f44e36af10bd9118ca71f371078b4c168b6e0fab43d4a889985dbb5",
                "sha256:6150ffa5c767bc6332df27157d95442c379b7dce3a38dff89c0f39b63275696f",
                "sha256:62828cada4a2b850dbef89c81f5a33741898b305db244904de418cc957ff05dc",
                "sha256:7b4182299f251060996af5249c286bae9361fa8c6a9cda5efc29fe8bfd6062ec",
                "sha256:94b34f32646ca0414237168d68a9157cb3889f06b096612afdd296003fdd32fd",
                "sha256:9ce6889abac9a42afd07a562c2d6d4b2b7134f83f18571d859b25624a331c90b",
                "sha256:9cffe0f850e89d7c0012a1fb8730f75edd4320a0a731ed0c183904fe6ecfc3a9",
                "sha256:a12a813949e5066148712a0626895c26b2578874e4cc63160bb007e6df3436fe",
                "sha256:a1eea9aecf761c661d096d39ed9026574de8adb2ae1c5bd7b33558af884fb2ce",
                "sha256:a31f94983fecbac95e58388210427d68cd30fe8a36927980fab9c20062645609",
                "sha256:ac58bdee53cbeba2ecad824fa8159493f0bf3b8ea4e93feb06c9a465d6c87da8",
                "sha256:af3f4485884750dddd9c25cb7e3915d83c2db92488b38ccb77dd594eac84c4a0",
                "sha256:b33d2bc4f69caedcd0a275329eb2198f560b325605810895627be5d4b876bf7f",
                "sha256:b59c0ffceff8d4d3996a45f2bb6f4c207f94684a96bf3d9728dbb77428dd8cb8",
                "sha256:bb6834cbd983b19f06908b45bfc2dad6ac9479ae04abe923a275b5f48f1a186b",
                "sha256:bd3db01f59fdcbce5b22afad19e390260d6d0222f35a1023d9adc5690a889364",
                "sha256:bd7c23df857d488f418439686d3b10ae2fbf9bc256cd045b37a8c16575ea1040",
                "sha256:c2528d60e398c7c4c799d56f907664673a807635b857df18f7ae64d3e6ce2d9f",
                "sha256:d31a63bc6e6d87f77d71e1abbd7387ab817a66733734883d1fc0021ed9bfa083",
                "sha256:d4492d82b3bc7fbb7e3610747b159869468079fe149ec5c4d771fa1f614a14df",
                "sha256:ddcb8581510311e13421b1f544403c16e901c4e8f09083c881fab2be80ee31ba",
                "sha256:e1d59258c3c67c865435d8fbeb35f8c59b8bef3d6f46c1f29f6123556af28445",
                "sha256:eb3315a8a236ee19b6df481fc5f997436e8ade24a9f03dfdc6bd490fea20c6da",
                "sha256:ef2b055471c0eb466033760a521efb9d8a32b99ab907fc8358481a1dd29e3bd3",
                "sha256:ef5adb9a3b1d0c645ff694f9bca7702ec2c70f4d734f9922ea34de02294fdf72",
                "sha256:f32c38afb74bd98ce26de7cc74a67b40afb7b05aae7b42924ea990d51e4dac02",
                "sha256:fe0ccca550bb8e5abc22f530ec0466136379c01321fd94f30a22231e8a48d985"
            ],
            "markers": "python_version >= '3.9'",
            "version": "==1.2.1"
        },
        "coverage": {
            "hashes": [
                "sha256:018a12985185038a5b2bcafab04ab833a9a0f2c59995b3cec07e10074c78635f",
                "sha256:02ff6e898197cc1e9fa375581382b72498eb2e6d5fc0b53f03e496cfee3fac6d",
                "sha256:042183de01f8b6d531e10c197f7f0315a61e8d805ab29c5f7b51a01d62782747",
                "sha256:1014fbf665fef86cdfd6cb5b7371496ce35e4d2a00cda501cf9f5b9e6fced69f",
                "sha256:1137f46adb28e3813dec8c01fefadcb8c614f33576f672962e323b5128d9a68d",
                "sha256:16852febd96acd953b0d55fc842ce2dac1710f26729b31c80b940b9afcd9896f",
                "sha256:2174e7c23e0a454ffe12267a10732c273243b4f2d50d07544a91198f05c48f47",
                "sha256:2214ee920787d85db1b6a0bd9da5f8503ccc8fcd5814d90796c2f2493a2f4d2e",
                "sha256:3257fdd8e574805f27bb5342b77bc65578e98cbc004a92232106344053f319ba",
                "sha256:3684bc2ff328f935981847082ba4fdc950d58906a40eafa93510d1b54c08a66c",
                "sha256:3a6612c99081d8d6134005b1354191e103ec9705d7ba2754e848211ac8cacc6b",
                "sha256:3d7564cc09dd91b5a6001754a5b3c6ecc4aba6323baf33a12bd751036c998be4",
                "sha256:44da56a2589b684813f86d07597fdf8a9c6ce77f58976727329272f5a01f99f7",
                "sha256:5013ed890dc917cef2c9f765c4c6a8ae9df983cd60dbb635df8ed9f4ebc9f555",
                "sha256:54317c2b806354cbb2dc7ac27e2b93f97096912cc16b18289c5d4e44fc663233",
                "sha256:56b4eafa21c6c175b3ede004ca12c653a88b6f922494b023aeb1e836df953ace",
                "sha256:581ea96f92bf71a5ec0974001f900db495488434a6928a2ca7f01eee20c23805",
                "sha256:5cd64adedf3be66f8ccee418473c2916492d53cbafbfcff851cbec5a8454b136",
                "sha256:5df54843b88901fdc2f598ac06737f03d71168fd1175728054c8f5a2739ac3e4",
                "sha256:65e528e2e921ba8fd67d9055e6b9f9e34b21ebd6768ae1c1723f4ea6ace1234d",
                "sha256:6aae5cce399a0f065da65c7bb1e8abd5c7a3043da9dceb429ebe1b289bc07806",
                "sha256:6cfb5a4f556bb51aba274588200a46e4dd6b505fb1a5f8c5ae408222eb416f99",
                "sha256:7076b4b3a5f6d2b5d7f1185fde25b1e54eb66e647a1dfef0e2c2bfaf9b4c88c8",
                "sha256:73ca8fbc5bc622e54627314c1a6f1dfdd8db69788f3443e752c215f29fa87a0b",
                "sha256:79b356f3dd5b26f3ad23b35c75dbdaf1f9e2450b6bcefc6d0825ea0aa3f86ca5",
                "sha256:7a892be37ca35eb5019ec85402c3371b0f7cda5ab5056023a7f13da0961e60da",
                "sha256:8192794d120167e2a64721d88dbd688584675e86e15d0569599257566dec9bf0",
                "sha256:820bc841faa502e727a48311948e0461132a9c8baa42f6b2b84a29ced24cc078",
                "sha256:8f894208794b164e6bd4bba61fc98bf6b06be4d390cf2daacfa6eca0a6d2bb4f",
                "sha256:a04e990a2a41740b02d6182b498ee9796cf60eefe40cf859b016650147908029",
                "sha256:a44963520b069e12789d0faea4e9fdb1e410cdc4aab89d94f7f55cbb7fef0353",
                "sha256:a6bb74ed465d5fb204b2ec41d79bcd28afccf817de721e8a807d5141c3426638",
                "sha256:ab73b35e8d109bffbda9a3e91c64e29fe26e03e49addf5b43d85fc426dde11f9",
                "sha256:aea072a941b033813f5e4814541fc265a5c12ed9720daef11ca516aeacd3bd7f",
                "sha256:b1ccf5e728ccf83acd313c89f07c22d70d6c375a9c6f339233dcf792094bcbf7",
                "sha256:b385d49609f8e9efc885790a5a0e89f2e3ae042cdf12958b6034cc442de428d3",
                "sha256:b3d45ff86efb129c599a3b287ae2e44c1e281ae0f9a9bad0edc202179bcc3a2e",
                "sha256:b4a474f799456e0eb46d78ab07303286a84a3140e9700b9e154cfebc8f527016",
                "sha256:b95c3a8cb0463ba9f77383d0fa8c9194cf91f64445a63fc26fb2327e1e1eb088",
                "sha256:c5986ee7ea0795a4095ac4d113cbb3448601efca7f158ec7f7087a6c705304e4",
                "sha256:cdd31315fc20868c194130de9ee6bfd99755cc9565edff98ecc12585b90be882",
                "sha256:cef4649ec906ea7ea5e9e796e68b987f83fa9a718514fe147f538cfeda76d7a7",
                "sha256:d05c16cf4b4c2fc880cb12ba4c9b526e9e5d5bb1d81313d4d732a5b9fe2b9d53",
                "sha256:d2e344d6adc8ef81c5a233d3a57b3c7d5181f40e79e05e1c143da143ccb6377d",
                "sha256:d45d3cbd94159c468b9b8c5a556e3f6b81a8d1af2a92b77320e887c3e7a5d080",
                "sha256:db14f552ac38f10758ad14dd7b983dbab424e731588d300c7db25b6f89e335b5",
                "sha256:dbc5958cb471e5a5af41b0ddaea96a37e74ed289535e8deca404811f6cb0bc3d",
                "sha256:ddbd2f9713a79e8e7242d7c51f1929611e991d855f414ca9996c20e44a895f7c",
                "sha256:e16f3d6b491c48c5ae726308e6ab1e18ee830b4cdd6913f2d7f77354b33f91c8",
                "sha256:e2afe743289273209c992075a5a4913e8d007d569a406ffed0bd080ea02b0633",
                "sha256:e564c2cf45d2f44a9da56f4e3a26b2236504a496eb4cb0ca7221cd4cc7a9aca9",
                "sha256:ed550e7442f278af76d9d65af48069f1fb84c9f745ae249c1a183c1e9d1b025c"
            ],
            "index": "pypi",
            "markers": "python_version >= '3.8'",
            "version": "==7.5.4"
        },
        "crc-bonfire": {
            "hashes": [
<<<<<<< HEAD
                "sha256:0d30f5b006d3128726b132f00155e2ea9d98d1525db3b7c57eef630d6f85be17",
                "sha256:e3d35ba90fafbbc57af6a6f01c3a06ed93a2d583336ccbd6732249a92114109b"
            ],
            "index": "pypi",
            "version": "==5.8.1"
=======
                "sha256:aeaefcb7525febd27df7d66f5ab858d18abff3c708b1685b78faa1d15c9d388d",
                "sha256:e8763976dbc52fa496daae821cb36c959bbd954c6a82b0cd3482d4e27381360c"
            ],
            "index": "pypi",
            "markers": "python_version >= '3.6'",
            "version": "==5.9.0"
>>>>>>> c9999bbe
        },
        "cryptography": {
            "hashes": [
                "sha256:013629ae70b40af70c9a7a5db40abe5d9054e6f4380e50ce769947b73bf3caad",
                "sha256:2346b911eb349ab547076f47f2e035fc8ff2c02380a7cbbf8d87114fa0f1c583",
                "sha256:2f66d9cd9147ee495a8374a45ca445819f8929a3efcd2e3df6428e46c3cbb10b",
                "sha256:2f88d197e66c65be5e42cd72e5c18afbfae3f741742070e3019ac8f4ac57262c",
                "sha256:31f721658a29331f895a5a54e7e82075554ccfb8b163a18719d342f5ffe5ecb1",
                "sha256:343728aac38decfdeecf55ecab3264b015be68fc2816ca800db649607aeee648",
                "sha256:5226d5d21ab681f432a9c1cf8b658c0cb02533eece706b155e5fbd8a0cdd3949",
                "sha256:57080dee41209e556a9a4ce60d229244f7a66ef52750f813bfbe18959770cfba",
                "sha256:5a94eccb2a81a309806027e1670a358b99b8fe8bfe9f8d329f27d72c094dde8c",
                "sha256:6b7c4f03ce01afd3b76cf69a5455caa9cfa3de8c8f493e0d3ab7d20611c8dae9",
                "sha256:7016f837e15b0a1c119d27ecd89b3515f01f90a8615ed5e9427e30d9cdbfed3d",
                "sha256:81884c4d096c272f00aeb1f11cf62ccd39763581645b0812e99a91505fa48e0c",
                "sha256:81d8a521705787afe7a18d5bfb47ea9d9cc068206270aad0b96a725022e18d2e",
                "sha256:8d09d05439ce7baa8e9e95b07ec5b6c886f548deb7e0f69ef25f64b3bce842f2",
                "sha256:961e61cefdcb06e0c6d7e3a1b22ebe8b996eb2bf50614e89384be54c48c6b63d",
                "sha256:9c0c1716c8447ee7dbf08d6db2e5c41c688544c61074b54fc4564196f55c25a7",
                "sha256:a0608251135d0e03111152e41f0cc2392d1e74e35703960d4190b2e0f4ca9c70",
                "sha256:a0c5b2b0585b6af82d7e385f55a8bc568abff8923af147ee3c07bd8b42cda8b2",
                "sha256:ad803773e9df0b92e0a817d22fd8a3675493f690b96130a5e24f1b8fabbea9c7",
                "sha256:b297f90c5723d04bcc8265fc2a0f86d4ea2e0f7ab4b6994459548d3a6b992a14",
                "sha256:ba4f0a211697362e89ad822e667d8d340b4d8d55fae72cdd619389fb5912eefe",
                "sha256:c4783183f7cb757b73b2ae9aed6599b96338eb957233c58ca8f49a49cc32fd5e",
                "sha256:c9bb2ae11bfbab395bdd072985abde58ea9860ed84e59dbc0463a5d0159f5b71",
                "sha256:cafb92b2bc622cd1aa6a1dce4b93307792633f4c5fe1f46c6b97cf67073ec961",
                "sha256:d45b940883a03e19e944456a558b67a41160e367a719833c53de6911cabba2b7",
                "sha256:dc0fdf6787f37b1c6b08e6dfc892d9d068b5bdb671198c72072828b80bd5fe4c",
                "sha256:dea567d1b0e8bc5764b9443858b673b734100c2871dc93163f58c46a97a83d28",
                "sha256:dec9b018df185f08483f294cae6ccac29e7a6e0678996587363dc352dc65c842",
                "sha256:e3ec3672626e1b9e55afd0df6d774ff0e953452886e06e0f1eb7eb0c832e8902",
                "sha256:e599b53fd95357d92304510fb7bda8523ed1f79ca98dce2f43c115950aa78801",
                "sha256:fa76fbb7596cc5839320000cdd5d0955313696d9511debab7ee7278fc8b5c84a",
                "sha256:fff12c88a672ab9c9c1cf7b0c80e3ad9e2ebd9d828d955c126be4fd3e5578c9e"
            ],
            "markers": "python_version >= '3.7'",
            "version": "==42.0.8"
        },
        "cycler": {
            "hashes": [
                "sha256:85cef7cff222d8644161529808465972e51340599459b8ac3ccbac5a854e0d30",
                "sha256:88bb128f02ba341da8ef447245a9e138fae777f6a23943da4540077d3601eb1c"
            ],
            "markers": "python_version >= '3.8'",
            "version": "==0.12.1"
        },
        "debugpy": {
            "hashes": [
                "sha256:0600faef1d0b8d0e85c816b8bb0cb90ed94fc611f308d5fde28cb8b3d2ff0fe3",
                "sha256:1523bc551e28e15147815d1397afc150ac99dbd3a8e64641d53425dba57b0ff9",
                "sha256:15bc2f4b0f5e99bf86c162c91a74c0631dbd9cef3c6a1d1329c946586255e859",
                "sha256:16c8dcab02617b75697a0a925a62943e26a0330da076e2a10437edd9f0bf3755",
                "sha256:16e16df3a98a35c63c3ab1e4d19be4cbc7fdda92d9ddc059294f18910928e0ca",
                "sha256:2cbd4d9a2fc5e7f583ff9bf11f3b7d78dfda8401e8bb6856ad1ed190be4281ad",
                "sha256:3f8c3f7c53130a070f0fc845a0f2cee8ed88d220d6b04595897b66605df1edd6",
                "sha256:40f062d6877d2e45b112c0bbade9a17aac507445fd638922b1a5434df34aed02",
                "sha256:5a019d4574afedc6ead1daa22736c530712465c0c4cd44f820d803d937531b2d",
                "sha256:5d3ccd39e4021f2eb86b8d748a96c766058b39443c1f18b2dc52c10ac2757835",
                "sha256:62658aefe289598680193ff655ff3940e2a601765259b123dc7f89c0239b8cd3",
                "sha256:7ee2e1afbf44b138c005e4380097d92532e1001580853a7cb40ed84e0ef1c3d2",
                "sha256:7f8d57a98c5a486c5c7824bc0b9f2f11189d08d73635c326abef268f83950326",
                "sha256:8a13417ccd5978a642e91fb79b871baded925d4fadd4dfafec1928196292aa0a",
                "sha256:95378ed08ed2089221896b9b3a8d021e642c24edc8fef20e5d4342ca8be65c00",
                "sha256:acdf39855f65c48ac9667b2801234fc64d46778021efac2de7e50907ab90c634",
                "sha256:bd11fe35d6fd3431f1546d94121322c0ac572e1bfb1f6be0e9b8655fb4ea941e",
                "sha256:c78ba1680f1015c0ca7115671fe347b28b446081dada3fedf54138f44e4ba031",
                "sha256:cf327316ae0c0e7dd81eb92d24ba8b5e88bb4d1b585b5c0d32929274a66a5210",
                "sha256:d3408fddd76414034c02880e891ea434e9a9cf3a69842098ef92f6e809d09afa",
                "sha256:e24ccb0cd6f8bfaec68d577cb49e9c680621c336f347479b3fce060ba7c09ec1",
                "sha256:f179af1e1bd4c88b0b9f0fa153569b24f6b6f3de33f94703336363ae62f4bf47"
            ],
            "index": "pypi",
            "markers": "python_version >= '3.8'",
            "version": "==1.8.2"
        },
        "distlib": {
            "hashes": [
                "sha256:034db59a0b96f8ca18035f36290806a9a6e6bd9d1ff91e45a7f172eb17e51784",
                "sha256:1530ea13e350031b6312d8580ddb6b27a104275a31106523b8f123787f494f64"
            ],
            "version": "==0.3.8"
        },
        "django": {
            "hashes": [
                "sha256:837e3cf1f6c31347a1396a3f6b65688f2b4bb4a11c580dcb628b5afe527b68a5",
                "sha256:a17fcba2aad3fc7d46fdb23215095dbbd64e6174bf4589171e732b18b07e426a"
            ],
            "index": "pypi",
            "markers": "python_version >= '3.8'",
            "version": "==4.2.13"
        },
        "django-cprofile-middleware": {
            "hashes": [
                "sha256:b942185a38f3b582935a55c768f126ce9a6f0cefceee3b5d19e6b307ad129889"
            ],
            "index": "pypi",
            "version": "==1.0.5"
        },
        "faker": {
            "hashes": [
<<<<<<< HEAD
                "sha256:2baf32ca8a9e6870445f2248c99b210e5d0e5eadaba5936b407f6eb9d63cb96a",
                "sha256:c6c2a937c59f12ee9878434c6ad3d6eca5d429d50a9b7c5923d99aa1a7ba5fba"
            ],
            "index": "pypi",
            "version": "==25.4.0"
=======
                "sha256:0f60978314973de02c00474c2ae899785a42b2cf4f41b7987e93c132a2b8a4a9",
                "sha256:886ee28219be96949cd21ecc96c4c742ee1680e77f687b095202c8def1a08f06"
            ],
            "index": "pypi",
            "markers": "python_version >= '3.8'",
            "version": "==26.0.0"
>>>>>>> c9999bbe
        },
        "filelock": {
            "hashes": [
                "sha256:2207938cbc1844345cb01a5a95524dae30f0ce089eba5b00378295a17e3e90cb",
                "sha256:6ca1fffae96225dab4c6eaf1c4f4f28cd2568d3ec2a44e15a08520504de468e7"
            ],
            "markers": "python_version >= '3.8'",
            "version": "==3.15.4"
        },
        "flake8": {
            "hashes": [
                "sha256:2e416edcc62471a64cea09353f4e7bdba32aeb079b6e360554c659a122b1bc6a",
                "sha256:48a07b626b55236e0fb4784ee69a465fbf59d79eec1f5b4785c3d3bc57d17aa5"
            ],
            "index": "pypi",
            "markers": "python_full_version >= '3.8.1'",
            "version": "==7.1.0"
        },
        "flower": {
            "hashes": [
                "sha256:5ab717b979530770c16afb48b50d2a98d23c3e9fe39851dcf6bc4d01845a02a0",
                "sha256:9db2c621eeefbc844c8dd88be64aef61e84e2deb29b271e02ab2b5b9f01068e2"
            ],
            "index": "pypi",
            "markers": "python_version >= '3.7'",
            "version": "==2.0.1"
        },
        "fonttools": {
            "hashes": [
                "sha256:099634631b9dd271d4a835d2b2a9e042ccc94ecdf7e2dd9f7f34f7daf333358d",
                "sha256:0c555e039d268445172b909b1b6bdcba42ada1cf4a60e367d68702e3f87e5f64",
                "sha256:1e677bfb2b4bd0e5e99e0f7283e65e47a9814b0486cb64a41adf9ef110e078f2",
                "sha256:2367d47816cc9783a28645bc1dac07f8ffc93e0f015e8c9fc674a5b76a6da6e4",
                "sha256:28d072169fe8275fb1a0d35e3233f6df36a7e8474e56cb790a7258ad822b6fd6",
                "sha256:31f0e3147375002aae30696dd1dc596636abbd22fca09d2e730ecde0baad1d6b",
                "sha256:3e0ad3c6ea4bd6a289d958a1eb922767233f00982cf0fe42b177657c86c80a8f",
                "sha256:45b4afb069039f0366a43a5d454bc54eea942bfb66b3fc3e9a2c07ef4d617380",
                "sha256:4a2a6ba400d386e904fd05db81f73bee0008af37799a7586deaa4aef8cd5971e",
                "sha256:4f520d9ac5b938e6494f58a25c77564beca7d0199ecf726e1bd3d56872c59749",
                "sha256:52a6e0a7a0bf611c19bc8ec8f7592bdae79c8296c70eb05917fd831354699b20",
                "sha256:5a4788036201c908079e89ae3f5399b33bf45b9ea4514913f4dbbe4fac08efe0",
                "sha256:6b4f04b1fbc01a3569d63359f2227c89ab294550de277fd09d8fca6185669fa4",
                "sha256:715b41c3e231f7334cbe79dfc698213dcb7211520ec7a3bc2ba20c8515e8a3b5",
                "sha256:73121a9b7ff93ada888aaee3985a88495489cc027894458cb1a736660bdfb206",
                "sha256:74ae2441731a05b44d5988d3ac2cf784d3ee0a535dbed257cbfff4be8bb49eb9",
                "sha256:7d6166192dcd925c78a91d599b48960e0a46fe565391c79fe6de481ac44d20ac",
                "sha256:7f193f060391a455920d61684a70017ef5284ccbe6023bb056e15e5ac3de11d1",
                "sha256:907fa0b662dd8fc1d7c661b90782ce81afb510fc4b7aa6ae7304d6c094b27bce",
                "sha256:93156dd7f90ae0a1b0e8871032a07ef3178f553f0c70c386025a808f3a63b1f4",
                "sha256:93bc9e5aaa06ff928d751dc6be889ff3e7d2aa393ab873bc7f6396a99f6fbb12",
                "sha256:95db0c6581a54b47c30860d013977b8a14febc206c8b5ff562f9fe32738a8aca",
                "sha256:973d030180eca8255b1bce6ffc09ef38a05dcec0e8320cc9b7bcaa65346f341d",
                "sha256:9cd7a6beec6495d1dffb1033d50a3f82dfece23e9eb3c20cd3c2444d27514068",
                "sha256:9fe9096a60113e1d755e9e6bda15ef7e03391ee0554d22829aa506cdf946f796",
                "sha256:a209d2e624ba492df4f3bfad5996d1f76f03069c6133c60cd04f9a9e715595ec",
                "sha256:a239afa1126b6a619130909c8404070e2b473dd2b7fc4aacacd2e763f8597fea",
                "sha256:ba9f09ff17f947392a855e3455a846f9855f6cf6bec33e9a427d3c1d254c712f",
                "sha256:bb7273789f69b565d88e97e9e1da602b4ee7ba733caf35a6c2affd4334d4f005",
                "sha256:bd5bc124fae781a4422f61b98d1d7faa47985f663a64770b78f13d2c072410c2",
                "sha256:bff98816cb144fb7b85e4b5ba3888a33b56ecef075b0e95b95bcd0a5fbf20f06",
                "sha256:c4ee5a24e281fbd8261c6ab29faa7fd9a87a12e8c0eed485b705236c65999109",
                "sha256:c93ed66d32de1559b6fc348838c7572d5c0ac1e4a258e76763a5caddd8944002",
                "sha256:d1a24f51a3305362b94681120c508758a88f207fa0a681c16b5a4172e9e6c7a9",
                "sha256:d8f191a17369bd53a5557a5ee4bab91d5330ca3aefcdf17fab9a497b0e7cff7a",
                "sha256:daaef7390e632283051e3cf3e16aff2b68b247e99aea916f64e578c0449c9c68",
                "sha256:e40013572bfb843d6794a3ce076c29ef4efd15937ab833f520117f8eccc84fd6",
                "sha256:eceef49f457253000e6a2d0f7bd08ff4e9fe96ec4ffce2dbcb32e34d9c1b8161",
                "sha256:ee595d7ba9bba130b2bec555a40aafa60c26ce68ed0cf509983e0f12d88674fd",
                "sha256:ef50ec31649fbc3acf6afd261ed89d09eb909b97cc289d80476166df8438524d",
                "sha256:fa1f3e34373aa16045484b4d9d352d4c6b5f9f77ac77a178252ccbc851e8b2ee",
                "sha256:fca66d9ff2ac89b03f5aa17e0b21a97c21f3491c46b583bb131eb32c7bab33af"
            ],
            "markers": "python_version >= '3.8'",
            "version": "==4.53.0"
        },
        "google-api-core": {
            "extras": [
                "grpc"
            ],
            "hashes": [
                "sha256:f12a9b8309b5e21d92483bbd47ce2c445861ec7d269ef6784ecc0ea8c1fa6125",
                "sha256:f4695f1e3650b316a795108a76a1c416e6afb036199d1c1f1f110916df479ffd"
            ],
            "markers": "python_version >= '3.7'",
            "version": "==2.19.1"
        },
        "google-auth": {
            "hashes": [
                "sha256:042c4702efa9f7d3c48d3a69341c209381b125faa6dbf3ebe56bc7e40ae05c23",
                "sha256:87805c36970047247c8afe614d4e3af8eceafc1ebba0c679fe75ddd1d575e871"
            ],
            "index": "pypi",
            "markers": "python_version >= '3.7'",
            "version": "==2.31.0"
        },
        "google-cloud-bigquery": {
            "hashes": [
                "sha256:5b2aff3205a854481117436836ae1403f11f2594e6810a98886afd57eda28509",
                "sha256:7f0c371bc74d2a7fb74dacbc00ac0f90c8c2bec2289b51dd6685a275873b1ce9"
            ],
            "index": "pypi",
            "markers": "python_version >= '3.7'",
            "version": "==3.25.0"
        },
        "google-cloud-core": {
            "hashes": [
                "sha256:9b7749272a812bde58fff28868d0c5e2f585b82f37e09a1f6ed2d4d10f134073",
                "sha256:a9e6a4422b9ac5c29f79a0ede9485473338e2ce78d91f2370c01e730eab22e61"
            ],
            "markers": "python_version >= '3.7'",
            "version": "==2.4.1"
        },
        "google-cloud-storage": {
            "hashes": [
                "sha256:49378abff54ef656b52dca5ef0f2eba9aa83dc2b2c72c78714b03a1a95fe9388",
                "sha256:5b393bc766b7a3bc6f5407b9e665b2450d36282614b7945e570b3480a456d1e1"
            ],
            "index": "pypi",
            "markers": "python_version >= '3.7'",
            "version": "==2.17.0"
        },
        "google-crc32c": {
            "hashes": [
                "sha256:024894d9d3cfbc5943f8f230e23950cd4906b2fe004c72e29b209420a1e6b05a",
                "sha256:02c65b9817512edc6a4ae7c7e987fea799d2e0ee40c53ec573a692bee24de876",
                "sha256:02ebb8bf46c13e36998aeaad1de9b48f4caf545e91d14041270d9dca767b780c",
                "sha256:07eb3c611ce363c51a933bf6bd7f8e3878a51d124acfc89452a75120bc436289",
                "sha256:1034d91442ead5a95b5aaef90dbfaca8633b0247d1e41621d1e9f9db88c36298",
                "sha256:116a7c3c616dd14a3de8c64a965828b197e5f2d121fedd2f8c5585c547e87b02",
                "sha256:19e0a019d2c4dcc5e598cd4a4bc7b008546b0358bd322537c74ad47a5386884f",
                "sha256:1c7abdac90433b09bad6c43a43af253e688c9cfc1c86d332aed13f9a7c7f65e2",
                "sha256:1e986b206dae4476f41bcec1faa057851f3889503a70e1bdb2378d406223994a",
                "sha256:272d3892a1e1a2dbc39cc5cde96834c236d5327e2122d3aaa19f6614531bb6eb",
                "sha256:278d2ed7c16cfc075c91378c4f47924c0625f5fc84b2d50d921b18b7975bd210",
                "sha256:2ad40e31093a4af319dadf503b2467ccdc8f67c72e4bcba97f8c10cb078207b5",
                "sha256:2e920d506ec85eb4ba50cd4228c2bec05642894d4c73c59b3a2fe20346bd00ee",
                "sha256:3359fc442a743e870f4588fcf5dcbc1bf929df1fad8fb9905cd94e5edb02e84c",
                "sha256:37933ec6e693e51a5b07505bd05de57eee12f3e8c32b07da7e73669398e6630a",
                "sha256:398af5e3ba9cf768787eef45c803ff9614cc3e22a5b2f7d7ae116df8b11e3314",
                "sha256:3b747a674c20a67343cb61d43fdd9207ce5da6a99f629c6e2541aa0e89215bcd",
                "sha256:461665ff58895f508e2866824a47bdee72497b091c730071f2b7575d5762ab65",
                "sha256:4c6fdd4fccbec90cc8a01fc00773fcd5fa28db683c116ee3cb35cd5da9ef6c37",
                "sha256:5829b792bf5822fd0a6f6eb34c5f81dd074f01d570ed7f36aa101d6fc7a0a6e4",
                "sha256:596d1f98fc70232fcb6590c439f43b350cb762fb5d61ce7b0e9db4539654cc13",
                "sha256:5ae44e10a8e3407dbe138984f21e536583f2bba1be9491239f942c2464ac0894",
                "sha256:635f5d4dd18758a1fbd1049a8e8d2fee4ffed124462d837d1a02a0e009c3ab31",
                "sha256:64e52e2b3970bd891309c113b54cf0e4384762c934d5ae56e283f9a0afcd953e",
                "sha256:66741ef4ee08ea0b2cc3c86916ab66b6aef03768525627fd6a1b34968b4e3709",
                "sha256:67b741654b851abafb7bc625b6d1cdd520a379074e64b6a128e3b688c3c04740",
                "sha256:6ac08d24c1f16bd2bf5eca8eaf8304812f44af5cfe5062006ec676e7e1d50afc",
                "sha256:6f998db4e71b645350b9ac28a2167e6632c239963ca9da411523bb439c5c514d",
                "sha256:72218785ce41b9cfd2fc1d6a017dc1ff7acfc4c17d01053265c41a2c0cc39b8c",
                "sha256:74dea7751d98034887dbd821b7aae3e1d36eda111d6ca36c206c44478035709c",
                "sha256:759ce4851a4bb15ecabae28f4d2e18983c244eddd767f560165563bf9aefbc8d",
                "sha256:77e2fd3057c9d78e225fa0a2160f96b64a824de17840351b26825b0848022906",
                "sha256:7c074fece789b5034b9b1404a1f8208fc2d4c6ce9decdd16e8220c5a793e6f61",
                "sha256:7c42c70cd1d362284289c6273adda4c6af8039a8ae12dc451dcd61cdabb8ab57",
                "sha256:7f57f14606cd1dd0f0de396e1e53824c371e9544a822648cd76c034d209b559c",
                "sha256:83c681c526a3439b5cf94f7420471705bbf96262f49a6fe546a6db5f687a3d4a",
                "sha256:8485b340a6a9e76c62a7dce3c98e5f102c9219f4cfbf896a00cf48caf078d438",
                "sha256:84e6e8cd997930fc66d5bb4fde61e2b62ba19d62b7abd7a69920406f9ecca946",
                "sha256:89284716bc6a5a415d4eaa11b1726d2d60a0cd12aadf5439828353662ede9dd7",
                "sha256:8b87e1a59c38f275c0e3676fc2ab6d59eccecfd460be267ac360cc31f7bcde96",
                "sha256:8f24ed114432de109aa9fd317278518a5af2d31ac2ea6b952b2f7782b43da091",
                "sha256:98cb4d057f285bd80d8778ebc4fde6b4d509ac3f331758fb1528b733215443ae",
                "sha256:998679bf62b7fb599d2878aa3ed06b9ce688b8974893e7223c60db155f26bd8d",
                "sha256:9ba053c5f50430a3fcfd36f75aff9caeba0440b2d076afdb79a318d6ca245f88",
                "sha256:9c99616c853bb585301df6de07ca2cadad344fd1ada6d62bb30aec05219c45d2",
                "sha256:a1fd716e7a01f8e717490fbe2e431d2905ab8aa598b9b12f8d10abebb36b04dd",
                "sha256:a2355cba1f4ad8b6988a4ca3feed5bff33f6af2d7f134852cf279c2aebfde541",
                "sha256:b1f8133c9a275df5613a451e73f36c2aea4fe13c5c8997e22cf355ebd7bd0728",
                "sha256:b8667b48e7a7ef66afba2c81e1094ef526388d35b873966d8a9a447974ed9178",
                "sha256:ba1eb1843304b1e5537e1fca632fa894d6f6deca8d6389636ee5b4797affb968",
                "sha256:be82c3c8cfb15b30f36768797a640e800513793d6ae1724aaaafe5bf86f8f346",
                "sha256:c02ec1c5856179f171e032a31d6f8bf84e5a75c45c33b2e20a3de353b266ebd8",
                "sha256:c672d99a345849301784604bfeaeba4db0c7aae50b95be04dd651fd2a7310b93",
                "sha256:c6c777a480337ac14f38564ac88ae82d4cd238bf293f0a22295b66eb89ffced7",
                "sha256:cae0274952c079886567f3f4f685bcaf5708f0a23a5f5216fdab71f81a6c0273",
                "sha256:cd67cf24a553339d5062eff51013780a00d6f97a39ca062781d06b3a73b15462",
                "sha256:d3515f198eaa2f0ed49f8819d5732d70698c3fa37384146079b3799b97667a94",
                "sha256:d5280312b9af0976231f9e317c20e4a61cd2f9629b7bfea6a693d1878a264ebd",
                "sha256:de06adc872bcd8c2a4e0dc51250e9e65ef2ca91be023b9d13ebd67c2ba552e1e",
                "sha256:e1674e4307fa3024fc897ca774e9c7562c957af85df55efe2988ed9056dc4e57",
                "sha256:e2096eddb4e7c7bdae4bd69ad364e55e07b8316653234a56552d9c988bd2d61b",
                "sha256:e560628513ed34759456a416bf86b54b2476c59144a9138165c9a1575801d0d9",
                "sha256:edfedb64740750e1a3b16152620220f51d58ff1b4abceb339ca92e934775c27a",
                "sha256:f13cae8cc389a440def0c8c52057f37359014ccbc9dc1f0827936bcd367c6100",
                "sha256:f314013e7dcd5cf45ab1945d92e713eec788166262ae8deb2cfacd53def27325",
                "sha256:f583edb943cf2e09c60441b910d6a20b4d9d626c75a36c8fcac01a6c96c01183",
                "sha256:fd8536e902db7e365f49e7d9029283403974ccf29b13fc7028b97e2295b33556",
                "sha256:fe70e325aa68fa4b5edf7d1a4b6f691eb04bbccac0ace68e34820d283b5f80d4"
            ],
            "markers": "python_version >= '3.7'",
            "version": "==1.5.0"
        },
        "google-resumable-media": {
            "hashes": [
                "sha256:103ebc4ba331ab1bfdac0250f8033627a2cd7cde09e7ccff9181e31ba4315b2c",
                "sha256:eae451a7b2e2cdbaaa0fd2eb00cc8a1ee5e95e16b55597359cbc3d27d7d90e33"
            ],
            "markers": "python_version >= '3.7'",
            "version": "==2.7.1"
        },
        "googleapis-common-protos": {
            "hashes": [
<<<<<<< HEAD
                "sha256:0e1c2cdfcbc354b76e4a211a35ea35d6926a835cba1377073c4861db904a1877",
                "sha256:c6442f7a0a6b2a80369457d79e6672bb7dcbaab88e0848302497e3ec80780a6a"
            ],
            "markers": "python_version >= '3.7'",
            "version": "==1.63.1"
=======
                "sha256:27a2499c7e8aff199665b22741997e485eccc8645aa9176c7c988e6fae507945",
                "sha256:27c5abdffc4911f28101e635de1533fb4cfd2c37fbaa9174587c799fac90aa87"
            ],
            "markers": "python_version >= '3.7'",
            "version": "==1.63.2"
>>>>>>> c9999bbe
        },
        "gql": {
            "hashes": [
                "sha256:bdcbf60bc37b11d6d2f2ed271f69292c4e96d56df7000ba1dad52e487330bdce"
            ],
            "version": "==3.0.0a6"
        },
        "graphql-core": {
            "hashes": [
                "sha256:62ec192150ccecd9a18cfb79e3e72eb7d1fd68fb594ef19c40099b6deec8ef0c",
                "sha256:9b460f60320be01c7f3b1766cf3e406933003008055079b9d983b8f3988f4400"
            ],
            "markers": "python_version >= '3.6' and python_version < '4'",
            "version": "==3.1.7"
        },
        "grpcio": {
            "hashes": [
                "sha256:03b43d0ccf99c557ec671c7dede64f023c7da9bb632ac65dbc57f166e4970040",
                "sha256:0a12ddb1678ebc6a84ec6b0487feac020ee2b1659cbe69b80f06dbffdb249122",
                "sha256:0a2813093ddb27418a4c99f9b1c223fab0b053157176a64cc9db0f4557b69bd9",
                "sha256:0cc79c982ccb2feec8aad0e8fb0d168bcbca85bc77b080d0d3c5f2f15c24ea8f",
                "sha256:1257b76748612aca0f89beec7fa0615727fd6f2a1ad580a9638816a4b2eb18fd",
                "sha256:1262402af5a511c245c3ae918167eca57342c72320dffae5d9b51840c4b2f86d",
                "sha256:19264fc964576ddb065368cae953f8d0514ecc6cb3da8903766d9fb9d4554c33",
                "sha256:198908f9b22e2672a998870355e226a725aeab327ac4e6ff3a1399792ece4762",
                "sha256:1de403fc1305fd96cfa75e83be3dee8538f2413a6b1685b8452301c7ba33c294",
                "sha256:20405cb8b13fd779135df23fabadc53b86522d0f1cba8cca0e87968587f50650",
                "sha256:2981c7365a9353f9b5c864595c510c983251b1ab403e05b1ccc70a3d9541a73b",
                "sha256:2c3c1b90ab93fed424e454e93c0ed0b9d552bdf1b0929712b094f5ecfe7a23ad",
                "sha256:39b9d0acaa8d835a6566c640f48b50054f422d03e77e49716d4c4e8e279665a1",
                "sha256:3b64ae304c175671efdaa7ec9ae2cc36996b681eb63ca39c464958396697daff",
                "sha256:4657d24c8063e6095f850b68f2d1ba3b39f2b287a38242dcabc166453e950c59",
                "sha256:4d6dab6124225496010bd22690f2d9bd35c7cbb267b3f14e7a3eb05c911325d4",
                "sha256:55260032b95c49bee69a423c2f5365baa9369d2f7d233e933564d8a47b893027",
                "sha256:55697ecec192bc3f2f3cc13a295ab670f51de29884ca9ae6cd6247df55df2502",
                "sha256:5841dd1f284bd1b3d8a6eca3a7f062b06f1eec09b184397e1d1d43447e89a7ae",
                "sha256:58b1041e7c870bb30ee41d3090cbd6f0851f30ae4eb68228955d973d3efa2e61",
                "sha256:5e42634a989c3aa6049f132266faf6b949ec2a6f7d302dbb5c15395b77d757eb",
                "sha256:5e56462b05a6f860b72f0fa50dca06d5b26543a4e88d0396259a07dc30f4e5aa",
                "sha256:5f8b75f64d5d324c565b263c67dbe4f0af595635bbdd93bb1a88189fc62ed2e5",
                "sha256:62b4e6eb7bf901719fce0ca83e3ed474ae5022bb3827b0a501e056458c51c0a1",
                "sha256:6503b64c8b2dfad299749cad1b595c650c91e5b2c8a1b775380fcf8d2cbba1e9",
                "sha256:6c024ffc22d6dc59000faf8ad781696d81e8e38f4078cb0f2630b4a3cf231a90",
                "sha256:73819689c169417a4f978e562d24f2def2be75739c4bed1992435d007819da1b",
                "sha256:75dbbf415026d2862192fe1b28d71f209e2fd87079d98470db90bebe57b33179",
                "sha256:8caee47e970b92b3dd948371230fcceb80d3f2277b3bf7fbd7c0564e7d39068e",
                "sha256:8d51dd1c59d5fa0f34266b80a3805ec29a1f26425c2a54736133f6d87fc4968a",
                "sha256:940e3ec884520155f68a3b712d045e077d61c520a195d1a5932c531f11883489",
                "sha256:a011ac6c03cfe162ff2b727bcb530567826cec85eb8d4ad2bfb4bd023287a52d",
                "sha256:a3a035c37ce7565b8f4f35ff683a4db34d24e53dc487e47438e434eb3f701b2a",
                "sha256:a5e771d0252e871ce194d0fdcafd13971f1aae0ddacc5f25615030d5df55c3a2",
                "sha256:ac15b6c2c80a4d1338b04d42a02d376a53395ddf0ec9ab157cbaf44191f3ffdd",
                "sha256:b1a82e0b9b3022799c336e1fc0f6210adc019ae84efb7321d668129d28ee1efb",
                "sha256:bac71b4b28bc9af61efcdc7630b166440bbfbaa80940c9a697271b5e1dabbc61",
                "sha256:bbc5b1d78a7822b0a84c6f8917faa986c1a744e65d762ef6d8be9d75677af2ca",
                "sha256:c1a786ac592b47573a5bb7e35665c08064a5d77ab88a076eec11f8ae86b3e3f6",
                "sha256:c84ad903d0d94311a2b7eea608da163dace97c5fe9412ea311e72c3684925602",
                "sha256:d4d29cc612e1332237877dfa7fe687157973aab1d63bd0f84cf06692f04c0367",
                "sha256:e3d9f8d1221baa0ced7ec7322a981e28deb23749c76eeeb3d33e18b72935ab62",
                "sha256:e7cd5c1325f6808b8ae31657d281aadb2a51ac11ab081ae335f4f7fc44c1721d",
                "sha256:ed6091fa0adcc7e4ff944090cf203a52da35c37a130efa564ded02b7aff63bcd",
                "sha256:ee73a2f5ca4ba44fa33b4d7d2c71e2c8a9e9f78d53f6507ad68e7d2ad5f64a22",
                "sha256:f10193c69fc9d3d726e83bbf0f3d316f1847c3071c8c93d8090cf5f326b14309"
            ],
            "version": "==1.64.1"
        },
        "grpcio-status": {
            "hashes": [
                "sha256:2ec6e0777958831484a517e32b6ffe0a4272242eae81bff2f5c3707fa58b40e3",
                "sha256:c50bd14eb6506d8580a6c553bea463d7c08499b2c0e93f6d1864c5e8eabb1066"
            ],
            "version": "==1.64.1"
        },
        "humanize": {
            "hashes": [
                "sha256:582a265c931c683a7e9b8ed9559089dea7edcf6cc95be39a3cbc2c5d5ac2bcfa",
                "sha256:ce284a76d5b1377fd8836733b983bfb0b76f1aa1c090de2566fcf008d7f6ab16"
            ],
            "markers": "python_version >= '3.8'",
            "version": "==4.9.0"
        },
        "identify": {
            "hashes": [
                "sha256:37d93f380f4de590500d9dba7db359d0d3da95ffe7f9de1753faa159e71e7dfa",
                "sha256:e5e00f54165f9047fbebeb4a560f9acfb8af4c88232be60a488e9b68d122745d"
            ],
            "markers": "python_version >= '3.8'",
            "version": "==2.5.36"
        },
        "idna": {
            "hashes": [
                "sha256:028ff3aadf0609c1fd278d8ea3089299412a7a8b9bd005dd08b9f8285bcb5cfc",
                "sha256:82fee1fc78add43492d3a1898bfa6d8a904cc97d8427f683ed8e798d07761aa0"
            ],
            "markers": "python_version >= '3.5'",
            "version": "==3.7"
        },
        "isodate": {
            "hashes": [
                "sha256:0751eece944162659049d35f4f549ed815792b38793f07cf73381c1c87cbed96",
                "sha256:48c5881de7e8b0a0d648cb024c8062dc84e7b840ed81e864c7614fd3c127bde9"
            ],
            "version": "==0.6.1"
        },
        "jinja2": {
            "hashes": [
                "sha256:4a3aee7acbbe7303aede8e9648d13b8bf88a429282aa6122a993f0ac800cb369",
                "sha256:bc5dd2abb727a5319567b7a813e6a2e7318c39f4f487cfe6c89c6f9c7d25197d"
            ],
            "markers": "python_version >= '3.7'",
            "version": "==3.1.4"
        },
        "jmespath": {
            "hashes": [
                "sha256:02e2e4cc71b5bcab88332eebf907519190dd9e6e82107fa7f83b1003a6252980",
                "sha256:90261b206d6defd58fdd5e85f478bf633a2901798906be2ad389150c5c60edbe"
            ],
            "markers": "python_version >= '3.7'",
            "version": "==1.0.1"
        },
        "junitparser": {
            "hashes": [
                "sha256:2a86664ae7abf0ece4ce928121c7dbdb0f95f2c781a3f09ee9e2ac0e91e77a60",
                "sha256:d37ca5b35569dd7ebfdee976f2396b7d95cc46aa3c5910a0a7771c80751a5524"
            ],
            "version": "==3.1.2"
        },
        "kiwisolver": {
            "hashes": [
                "sha256:00bd361b903dc4bbf4eb165f24d1acbee754fce22ded24c3d56eec268658a5cf",
                "sha256:040c1aebeda72197ef477a906782b5ab0d387642e93bda547336b8957c61022e",
                "sha256:05703cf211d585109fcd72207a31bb170a0f22144d68298dc5e61b3c946518af",
                "sha256:06f54715b7737c2fecdbf140d1afb11a33d59508a47bf11bb38ecf21dc9ab79f",
                "sha256:0dc9db8e79f0036e8173c466d21ef18e1befc02de8bf8aa8dc0813a6dc8a7046",
                "sha256:0f114aa76dc1b8f636d077979c0ac22e7cd8f3493abbab152f20eb8d3cda71f3",
                "sha256:11863aa14a51fd6ec28688d76f1735f8f69ab1fabf388851a595d0721af042f5",
                "sha256:11c7de8f692fc99816e8ac50d1d1aef4f75126eefc33ac79aac02c099fd3db71",
                "sha256:11d011a7574eb3b82bcc9c1a1d35c1d7075677fdd15de527d91b46bd35e935ee",
                "sha256:146d14bebb7f1dc4d5fbf74f8a6cb15ac42baadee8912eb84ac0b3b2a3dc6ac3",
                "sha256:15568384086b6df3c65353820a4473575dbad192e35010f622c6ce3eebd57af9",
                "sha256:19df6e621f6d8b4b9c4d45f40a66839294ff2bb235e64d2178f7522d9170ac5b",
                "sha256:1b04139c4236a0f3aff534479b58f6f849a8b351e1314826c2d230849ed48985",
                "sha256:210ef2c3a1f03272649aff1ef992df2e724748918c4bc2d5a90352849eb40bea",
                "sha256:2270953c0d8cdab5d422bee7d2007f043473f9d2999631c86a223c9db56cbd16",
                "sha256:2400873bccc260b6ae184b2b8a4fec0e4082d30648eadb7c3d9a13405d861e89",
                "sha256:2a40773c71d7ccdd3798f6489aaac9eee213d566850a9533f8d26332d626b82c",
                "sha256:2c5674c4e74d939b9d91dda0fae10597ac7521768fec9e399c70a1f27e2ea2d9",
                "sha256:3195782b26fc03aa9c6913d5bad5aeb864bdc372924c093b0f1cebad603dd712",
                "sha256:31a82d498054cac9f6d0b53d02bb85811185bcb477d4b60144f915f3b3126342",
                "sha256:32d5cf40c4f7c7b3ca500f8985eb3fb3a7dfc023215e876f207956b5ea26632a",
                "sha256:346f5343b9e3f00b8db8ba359350eb124b98c99efd0b408728ac6ebf38173958",
                "sha256:378a214a1e3bbf5ac4a8708304318b4f890da88c9e6a07699c4ae7174c09a68d",
                "sha256:39b42c68602539407884cf70d6a480a469b93b81b7701378ba5e2328660c847a",
                "sha256:3a2b053a0ab7a3960c98725cfb0bf5b48ba82f64ec95fe06f1d06c99b552e130",
                "sha256:3aba7311af82e335dd1e36ffff68aaca609ca6290c2cb6d821a39aa075d8e3ff",
                "sha256:3cd32d6c13807e5c66a7cbb79f90b553642f296ae4518a60d8d76243b0ad2898",
                "sha256:3edd2fa14e68c9be82c5b16689e8d63d89fe927e56debd6e1dbce7a26a17f81b",
                "sha256:4c380469bd3f970ef677bf2bcba2b6b0b4d5c75e7a020fb863ef75084efad66f",
                "sha256:4e66e81a5779b65ac21764c295087de82235597a2293d18d943f8e9e32746265",
                "sha256:53abb58632235cd154176ced1ae8f0d29a6657aa1aa9decf50b899b755bc2b93",
                "sha256:5794cf59533bc3f1b1c821f7206a3617999db9fbefc345360aafe2e067514929",
                "sha256:59415f46a37f7f2efeec758353dd2eae1b07640d8ca0f0c42548ec4125492635",
                "sha256:59ec7b7c7e1a61061850d53aaf8e93db63dce0c936db1fda2658b70e4a1be709",
                "sha256:59edc41b24031bc25108e210c0def6f6c2191210492a972d585a06ff246bb79b",
                "sha256:5a580c91d686376f0f7c295357595c5a026e6cbc3d77b7c36e290201e7c11ecb",
                "sha256:5b94529f9b2591b7af5f3e0e730a4e0a41ea174af35a4fd067775f9bdfeee01a",
                "sha256:5c7b3b3a728dc6faf3fc372ef24f21d1e3cee2ac3e9596691d746e5a536de920",
                "sha256:5c90ae8c8d32e472be041e76f9d2f2dbff4d0b0be8bd4041770eddb18cf49a4e",
                "sha256:5e7139af55d1688f8b960ee9ad5adafc4ac17c1c473fe07133ac092310d76544",
                "sha256:5ff5cf3571589b6d13bfbfd6bcd7a3f659e42f96b5fd1c4830c4cf21d4f5ef45",
                "sha256:620ced262a86244e2be10a676b646f29c34537d0d9cc8eb26c08f53d98013390",
                "sha256:6512cb89e334e4700febbffaaa52761b65b4f5a3cf33f960213d5656cea36a77",
                "sha256:6c08e1312a9cf1074d17b17728d3dfce2a5125b2d791527f33ffbe805200a355",
                "sha256:6c3bd3cde54cafb87d74d8db50b909705c62b17c2099b8f2e25b461882e544ff",
                "sha256:6ef7afcd2d281494c0a9101d5c571970708ad911d028137cd558f02b851c08b4",
                "sha256:7269d9e5f1084a653d575c7ec012ff57f0c042258bf5db0954bf551c158466e7",
                "sha256:72d40b33e834371fd330fb1472ca19d9b8327acb79a5821d4008391db8e29f20",
                "sha256:74d1b44c6cfc897df648cc9fdaa09bc3e7679926e6f96df05775d4fb3946571c",
                "sha256:74db36e14a7d1ce0986fa104f7d5637aea5c82ca6326ed0ec5694280942d1162",
                "sha256:763773d53f07244148ccac5b084da5adb90bfaee39c197554f01b286cf869228",
                "sha256:76c6a5964640638cdeaa0c359382e5703e9293030fe730018ca06bc2010c4437",
                "sha256:76d9289ed3f7501012e05abb8358bbb129149dbd173f1f57a1bf1c22d19ab7cc",
                "sha256:7931d8f1f67c4be9ba1dd9c451fb0eeca1a25b89e4d3f89e828fe12a519b782a",
                "sha256:7b8b454bac16428b22560d0a1cf0a09875339cab69df61d7805bf48919415901",
                "sha256:7e5bab140c309cb3a6ce373a9e71eb7e4873c70c2dda01df6820474f9889d6d4",
                "sha256:83d78376d0d4fd884e2c114d0621624b73d2aba4e2788182d286309ebdeed770",
                "sha256:852542f9481f4a62dbb5dd99e8ab7aedfeb8fb6342349a181d4036877410f525",
                "sha256:85267bd1aa8880a9c88a8cb71e18d3d64d2751a790e6ca6c27b8ccc724bcd5ad",
                "sha256:88a2df29d4724b9237fc0c6eaf2a1adae0cdc0b3e9f4d8e7dc54b16812d2d81a",
                "sha256:88b9f257ca61b838b6f8094a62418421f87ac2a1069f7e896c36a7d86b5d4c29",
                "sha256:8ab3919a9997ab7ef2fbbed0cc99bb28d3c13e6d4b1ad36e97e482558a91be90",
                "sha256:92dea1ffe3714fa8eb6a314d2b3c773208d865a0e0d35e713ec54eea08a66250",
                "sha256:9407b6a5f0d675e8a827ad8742e1d6b49d9c1a1da5d952a67d50ef5f4170b18d",
                "sha256:9408acf3270c4b6baad483865191e3e582b638b1654a007c62e3efe96f09a9a3",
                "sha256:955e8513d07a283056b1396e9a57ceddbd272d9252c14f154d450d227606eb54",
                "sha256:9db8ea4c388fdb0f780fe91346fd438657ea602d58348753d9fb265ce1bca67f",
                "sha256:9eaa8b117dc8337728e834b9c6e2611f10c79e38f65157c4c38e9400286f5cb1",
                "sha256:a51a263952b1429e429ff236d2f5a21c5125437861baeed77f5e1cc2d2c7c6da",
                "sha256:a6aa6315319a052b4ee378aa171959c898a6183f15c1e541821c5c59beaa0238",
                "sha256:aa12042de0171fad672b6c59df69106d20d5596e4f87b5e8f76df757a7c399aa",
                "sha256:aaf7be1207676ac608a50cd08f102f6742dbfc70e8d60c4db1c6897f62f71523",
                "sha256:b0157420efcb803e71d1b28e2c287518b8808b7cf1ab8af36718fd0a2c453eb0",
                "sha256:b3f7e75f3015df442238cca659f8baa5f42ce2a8582727981cbfa15fee0ee205",
                "sha256:b9098e0049e88c6a24ff64545cdfc50807818ba6c1b739cae221bbbcbc58aad3",
                "sha256:ba55dce0a9b8ff59495ddd050a0225d58bd0983d09f87cfe2b6aec4f2c1234e4",
                "sha256:bb86433b1cfe686da83ce32a9d3a8dd308e85c76b60896d58f082136f10bffac",
                "sha256:bbea0db94288e29afcc4c28afbf3a7ccaf2d7e027489c449cf7e8f83c6346eb9",
                "sha256:bbf1d63eef84b2e8c89011b7f2235b1e0bf7dacc11cac9431fc6468e99ac77fb",
                "sha256:c7940c1dc63eb37a67721b10d703247552416f719c4188c54e04334321351ced",
                "sha256:c9bf3325c47b11b2e51bca0824ea217c7cd84491d8ac4eefd1e409705ef092bd",
                "sha256:cdc8a402aaee9a798b50d8b827d7ecf75edc5fb35ea0f91f213ff927c15f4ff0",
                "sha256:ceec1a6bc6cab1d6ff5d06592a91a692f90ec7505d6463a88a52cc0eb58545da",
                "sha256:cfe6ab8da05c01ba6fbea630377b5da2cd9bcbc6338510116b01c1bc939a2c18",
                "sha256:d099e745a512f7e3bbe7249ca835f4d357c586d78d79ae8f1dcd4d8adeb9bda9",
                "sha256:d0ef46024e6a3d79c01ff13801cb19d0cad7fd859b15037aec74315540acc276",
                "sha256:d2e5a98f0ec99beb3c10e13b387f8db39106d53993f498b295f0c914328b1333",
                "sha256:da4cfb373035def307905d05041c1d06d8936452fe89d464743ae7fb8371078b",
                "sha256:da802a19d6e15dffe4b0c24b38b3af68e6c1a68e6e1d8f30148c83864f3881db",
                "sha256:dced8146011d2bc2e883f9bd68618b8247387f4bbec46d7392b3c3b032640126",
                "sha256:dfdd7c0b105af050eb3d64997809dc21da247cf44e63dc73ff0fd20b96be55a9",
                "sha256:e368f200bbc2e4f905b8e71eb38b3c04333bddaa6a2464a6355487b02bb7fb09",
                "sha256:e391b1f0a8a5a10ab3b9bb6afcfd74f2175f24f8975fb87ecae700d1503cdee0",
                "sha256:e57e563a57fb22a142da34f38acc2fc1a5c864bc29ca1517a88abc963e60d6ec",
                "sha256:e5d706eba36b4c4d5bc6c6377bb6568098765e990cfc21ee16d13963fab7b3e7",
                "sha256:ec20916e7b4cbfb1f12380e46486ec4bcbaa91a9c448b97023fde0d5bbf9e4ff",
                "sha256:f1d072c2eb0ad60d4c183f3fb44ac6f73fb7a8f16a2694a91f988275cbf352f9",
                "sha256:f846c260f483d1fd217fe5ed7c173fb109efa6b1fc8381c8b7552c5781756192",
                "sha256:f91de7223d4c7b793867797bacd1ee53bfe7359bd70d27b7b58a04efbb9436c8",
                "sha256:faae4860798c31530dd184046a900e652c95513796ef51a12bc086710c2eec4d",
                "sha256:fc579bf0f502e54926519451b920e875f433aceb4624a3646b3252b5caa9e0b6",
                "sha256:fcc700eadbbccbf6bc1bcb9dbe0786b4b1cb91ca0dcda336eef5c2beed37b797",
                "sha256:fd32ea360bcbb92d28933fc05ed09bffcb1704ba3fc7942e81db0fd4f81a7892",
                "sha256:fdb7adb641a0d13bdcd4ef48e062363d8a9ad4a182ac7647ec88f695e719ae9f"
            ],
            "markers": "python_version >= '3.7'",
            "version": "==1.4.5"
        },
        "koku-nise": {
            "hashes": [
<<<<<<< HEAD
                "sha256:1ff4d29a7d84ac696509368685b31c4e5f8869a26dd2e409b8eed14ea45a14e9",
                "sha256:7f7e800fd17dc8e791f8558e4c562bca2384eed389a79543849c97d0507730d1"
            ],
            "index": "pypi",
            "version": "==4.5.3"
=======
                "sha256:159d0cf568869fb436262d8adeada179fdc942382635dc8dad49b2bd23dfc6dc",
                "sha256:7b20c2397f86cb3cd3de8e6c28ff6ace209310163a8e6328c30572132d57d7a3"
            ],
            "index": "pypi",
            "version": "==4.5.6"
        },
        "kombu": {
            "hashes": [
                "sha256:37cee3ee725f94ea8bb173eaab7c1760203ea53bbebae226328600f9d2799610",
                "sha256:8b213b24293d3417bcf0d2f5537b7f756079e3ea232a8386dcc89a59fd2361a4"
            ],
            "index": "pypi",
            "markers": "python_version >= '3.7'",
            "version": "==5.2.4"
>>>>>>> c9999bbe
        },
        "kubernetes": {
            "hashes": [
                "sha256:41e4c77af9f28e7a6c314e3bd06a8c6229ddd787cad684e0ab9f69b498e98ebc",
                "sha256:e212e8b7579031dd2e512168b617373bc1e03888d41ac4e04039240a292d478d"
            ],
            "markers": "python_version >= '3.6'",
            "version": "==30.1.0"
        },
        "markupsafe": {
            "hashes": [
                "sha256:00e046b6dd71aa03a41079792f8473dc494d564611a8f89bbbd7cb93295ebdcf",
                "sha256:075202fa5b72c86ad32dc7d0b56024ebdbcf2048c0ba09f1cde31bfdd57bcfff",
                "sha256:0e397ac966fdf721b2c528cf028494e86172b4feba51d65f81ffd65c63798f3f",
                "sha256:17b950fccb810b3293638215058e432159d2b71005c74371d784862b7e4683f3",
                "sha256:1f3fbcb7ef1f16e48246f704ab79d79da8a46891e2da03f8783a5b6fa41a9532",
                "sha256:2174c595a0d73a3080ca3257b40096db99799265e1c27cc5a610743acd86d62f",
                "sha256:2b7c57a4dfc4f16f7142221afe5ba4e093e09e728ca65c51f5620c9aaeb9a617",
                "sha256:2d2d793e36e230fd32babe143b04cec8a8b3eb8a3122d2aceb4a371e6b09b8df",
                "sha256:30b600cf0a7ac9234b2638fbc0fb6158ba5bdcdf46aeb631ead21248b9affbc4",
                "sha256:397081c1a0bfb5124355710fe79478cdbeb39626492b15d399526ae53422b906",
                "sha256:3a57fdd7ce31c7ff06cdfbf31dafa96cc533c21e443d57f5b1ecc6cdc668ec7f",
                "sha256:3c6b973f22eb18a789b1460b4b91bf04ae3f0c4234a0a6aa6b0a92f6f7b951d4",
                "sha256:3e53af139f8579a6d5f7b76549125f0d94d7e630761a2111bc431fd820e163b8",
                "sha256:4096e9de5c6fdf43fb4f04c26fb114f61ef0bf2e5604b6ee3019d51b69e8c371",
                "sha256:4275d846e41ecefa46e2015117a9f491e57a71ddd59bbead77e904dc02b1bed2",
                "sha256:4c31f53cdae6ecfa91a77820e8b151dba54ab528ba65dfd235c80b086d68a465",
                "sha256:4f11aa001c540f62c6166c7726f71f7573b52c68c31f014c25cc7901deea0b52",
                "sha256:5049256f536511ee3f7e1b3f87d1d1209d327e818e6ae1365e8653d7e3abb6a6",
                "sha256:58c98fee265677f63a4385256a6d7683ab1832f3ddd1e66fe948d5880c21a169",
                "sha256:598e3276b64aff0e7b3451b72e94fa3c238d452e7ddcd893c3ab324717456bad",
                "sha256:5b7b716f97b52c5a14bffdf688f971b2d5ef4029127f1ad7a513973cfd818df2",
                "sha256:5dedb4db619ba5a2787a94d877bc8ffc0566f92a01c0ef214865e54ecc9ee5e0",
                "sha256:619bc166c4f2de5caa5a633b8b7326fbe98e0ccbfacabd87268a2b15ff73a029",
                "sha256:629ddd2ca402ae6dbedfceeba9c46d5f7b2a61d9749597d4307f943ef198fc1f",
                "sha256:656f7526c69fac7f600bd1f400991cc282b417d17539a1b228617081106feb4a",
                "sha256:6ec585f69cec0aa07d945b20805be741395e28ac1627333b1c5b0105962ffced",
                "sha256:72b6be590cc35924b02c78ef34b467da4ba07e4e0f0454a2c5907f473fc50ce5",
                "sha256:7502934a33b54030eaf1194c21c692a534196063db72176b0c4028e140f8f32c",
                "sha256:7a68b554d356a91cce1236aa7682dc01df0edba8d043fd1ce607c49dd3c1edcf",
                "sha256:7b2e5a267c855eea6b4283940daa6e88a285f5f2a67f2220203786dfa59b37e9",
                "sha256:823b65d8706e32ad2df51ed89496147a42a2a6e01c13cfb6ffb8b1e92bc910bb",
                "sha256:8590b4ae07a35970728874632fed7bd57b26b0102df2d2b233b6d9d82f6c62ad",
                "sha256:8dd717634f5a044f860435c1d8c16a270ddf0ef8588d4887037c5028b859b0c3",
                "sha256:8dec4936e9c3100156f8a2dc89c4b88d5c435175ff03413b443469c7c8c5f4d1",
                "sha256:97cafb1f3cbcd3fd2b6fbfb99ae11cdb14deea0736fc2b0952ee177f2b813a46",
                "sha256:a17a92de5231666cfbe003f0e4b9b3a7ae3afb1ec2845aadc2bacc93ff85febc",
                "sha256:a549b9c31bec33820e885335b451286e2969a2d9e24879f83fe904a5ce59d70a",
                "sha256:ac07bad82163452a6884fe8fa0963fb98c2346ba78d779ec06bd7a6262132aee",
                "sha256:ae2ad8ae6ebee9d2d94b17fb62763125f3f374c25618198f40cbb8b525411900",
                "sha256:b91c037585eba9095565a3556f611e3cbfaa42ca1e865f7b8015fe5c7336d5a5",
                "sha256:bc1667f8b83f48511b94671e0e441401371dfd0f0a795c7daa4a3cd1dde55bea",
                "sha256:bec0a414d016ac1a18862a519e54b2fd0fc8bbfd6890376898a6c0891dd82e9f",
                "sha256:bf50cd79a75d181c9181df03572cdce0fbb75cc353bc350712073108cba98de5",
                "sha256:bff1b4290a66b490a2f4719358c0cdcd9bafb6b8f061e45c7a2460866bf50c2e",
                "sha256:c061bb86a71b42465156a3ee7bd58c8c2ceacdbeb95d05a99893e08b8467359a",
                "sha256:c8b29db45f8fe46ad280a7294f5c3ec36dbac9491f2d1c17345be8e69cc5928f",
                "sha256:ce409136744f6521e39fd8e2a24c53fa18ad67aa5bc7c2cf83645cce5b5c4e50",
                "sha256:d050b3361367a06d752db6ead6e7edeb0009be66bc3bae0ee9d97fb326badc2a",
                "sha256:d283d37a890ba4c1ae73ffadf8046435c76e7bc2247bbb63c00bd1a709c6544b",
                "sha256:d9fad5155d72433c921b782e58892377c44bd6252b5af2f67f16b194987338a4",
                "sha256:daa4ee5a243f0f20d528d939d06670a298dd39b1ad5f8a72a4275124a7819eff",
                "sha256:db0b55e0f3cc0be60c1f19efdde9a637c32740486004f20d1cff53c3c0ece4d2",
                "sha256:e61659ba32cf2cf1481e575d0462554625196a1f2fc06a1c777d3f48e8865d46",
                "sha256:ea3d8a3d18833cf4304cd2fc9cbb1efe188ca9b5efef2bdac7adc20594a0e46b",
                "sha256:ec6a563cff360b50eed26f13adc43e61bc0c04d94b8be985e6fb24b81f6dcfdf",
                "sha256:f5dfb42c4604dddc8e4305050aa6deb084540643ed5804d7455b5df8fe16f5e5",
                "sha256:fa173ec60341d6bb97a89f5ea19c85c5643c1e7dedebc22f5181eb73573142c5",
                "sha256:fa9db3f79de01457b03d4f01b34cf91bc0048eb2c3846ff26f66687c2f6d16ab",
                "sha256:fce659a462a1be54d2ffcacea5e3ba2d74daa74f30f5f143fe0c58636e355fdd",
                "sha256:ffee1f21e5ef0d712f9033568f8344d5da8cc2869dbd08d87c84656e6a2d2f68"
            ],
            "markers": "python_version >= '3.7'",
            "version": "==2.1.5"
        },
        "matplotlib": {
            "hashes": [
                "sha256:063af8587fceeac13b0936c42a2b6c732c2ab1c98d38abc3337e430e1ff75e38",
                "sha256:06a478f0d67636554fa78558cfbcd7b9dba85b51f5c3b5a0c9be49010cf5f321",
                "sha256:0a490715b3b9984fa609116481b22178348c1a220a4499cda79132000a79b4db",
                "sha256:0fc51eaa5262553868461c083d9adadb11a6017315f3a757fc45ec6ec5f02888",
                "sha256:13beb4840317d45ffd4183a778685e215939be7b08616f431c7795276e067463",
                "sha256:290d304e59be2b33ef5c2d768d0237f5bd132986bdcc66f80bc9bcc300066a03",
                "sha256:2bcee1dffaf60fe7656183ac2190bd630842ff87b3153afb3e384d966b57fe56",
                "sha256:2e7f03e5cbbfacdd48c8ea394d365d91ee8f3cae7e6ec611409927b5ed997ee4",
                "sha256:3f988bafb0fa39d1074ddd5bacd958c853e11def40800c5824556eb630f94d3b",
                "sha256:52146fc3bd7813cc784562cb93a15788be0b2875c4655e2cc6ea646bfa30344b",
                "sha256:550cdda3adbd596078cca7d13ed50b77879104e2e46392dcd7c75259d8f00e85",
                "sha256:616fabf4981a3b3c5a15cd95eba359c8489c4e20e03717aea42866d8d0465956",
                "sha256:76cce0f31b351e3551d1f3779420cf8f6ec0d4a8cf9c0237a3b549fd28eb4abb",
                "sha256:7ff2e239c26be4f24bfa45860c20ffccd118d270c5b5d081fa4ea409b5469fcd",
                "sha256:8146ce83cbc5dc71c223a74a1996d446cd35cfb6a04b683e1446b7e6c73603b7",
                "sha256:81c40af649d19c85f8073e25e5806926986806fa6d54be506fbf02aef47d5a89",
                "sha256:9a2fa6d899e17ddca6d6526cf6e7ba677738bf2a6a9590d702c277204a7c6152",
                "sha256:a5be985db2596d761cdf0c2eaf52396f26e6a64ab46bd8cd810c48972349d1be",
                "sha256:af4001b7cae70f7eaacfb063db605280058246de590fa7874f00f62259f2df7e",
                "sha256:bd4f2831168afac55b881db82a7730992aa41c4f007f1913465fb182d6fb20c0",
                "sha256:bdd1ecbe268eb3e7653e04f451635f0fb0f77f07fd070242b44c076c9106da84",
                "sha256:c53aeb514ccbbcbab55a27f912d79ea30ab21ee0531ee2c09f13800efb272674",
                "sha256:c79f3a585f1368da6049318bdf1f85568d8d04b2e89fc24b7e02cc9b62017382",
                "sha256:cd53c79fd02f1c1808d2cfc87dd3cf4dbc63c5244a58ee7944497107469c8d8a",
                "sha256:d38e85a1a6d732f645f1403ce5e6727fd9418cd4574521d5803d3d94911038e5",
                "sha256:d91a4ffc587bacf5c4ce4ecfe4bcd23a4b675e76315f2866e588686cc97fccdf",
                "sha256:e6d29ea6c19e34b30fb7d88b7081f869a03014f66fe06d62cc77d5a6ea88ed7a",
                "sha256:eaf3978060a106fab40c328778b148f590e27f6fa3cd15a19d6892575bce387d",
                "sha256:fe428e191ea016bb278758c8ee82a8129c51d81d8c4bc0846c09e7e8e9057241"
            ],
            "index": "pypi",
            "markers": "python_version >= '3.9'",
            "version": "==3.9.0"
        },
        "mccabe": {
            "hashes": [
                "sha256:348e0240c33b60bbdf4e523192ef919f28cb2c3d7d5c7794f74009290f236325",
                "sha256:6c2d30ab6be0e4a46919781807b4f0d834ebdd6c6e3dca0bda5a15f863427b6e"
            ],
            "markers": "python_version >= '3.6'",
            "version": "==0.7.0"
        },
        "model-bakery": {
            "hashes": [
<<<<<<< HEAD
                "sha256:49d672d41e8c377854d42e50df61ff5ee56b91a3b2ff24372344c05c29166eb2",
                "sha256:8cc2b7b0879a2fc400808225a4c1f830b322b181007577b588f4d4aac5d4cb4b"
            ],
            "index": "pypi",
            "version": "==1.18.1"
=======
                "sha256:8f8ab4ba26a206ed848da9b1740b5006b5eeca8a67389efb28dbff37b362e802",
                "sha256:fd13a251d20db78b790d80f75350a73af5d199e5151227b5dd35cb76f2f08fe8"
            ],
            "index": "pypi",
            "markers": "python_version >= '3.8'",
            "version": "==1.18.2"
>>>>>>> c9999bbe
        },
        "multidict": {
            "hashes": [
                "sha256:01265f5e40f5a17f8241d52656ed27192be03bfa8764d88e8220141d1e4b3556",
                "sha256:0275e35209c27a3f7951e1ce7aaf93ce0d163b28948444bec61dd7badc6d3f8c",
                "sha256:04bde7a7b3de05732a4eb39c94574db1ec99abb56162d6c520ad26f83267de29",
                "sha256:04da1bb8c8dbadf2a18a452639771951c662c5ad03aefe4884775454be322c9b",
                "sha256:09a892e4a9fb47331da06948690ae38eaa2426de97b4ccbfafbdcbe5c8f37ff8",
                "sha256:0d63c74e3d7ab26de115c49bffc92cc77ed23395303d496eae515d4204a625e7",
                "sha256:107c0cdefe028703fb5dafe640a409cb146d44a6ae201e55b35a4af8e95457dd",
                "sha256:141b43360bfd3bdd75f15ed811850763555a251e38b2405967f8e25fb43f7d40",
                "sha256:14c2976aa9038c2629efa2c148022ed5eb4cb939e15ec7aace7ca932f48f9ba6",
                "sha256:19fe01cea168585ba0f678cad6f58133db2aa14eccaf22f88e4a6dccadfad8b3",
                "sha256:1d147090048129ce3c453f0292e7697d333db95e52616b3793922945804a433c",
                "sha256:1d9ea7a7e779d7a3561aade7d596649fbecfa5c08a7674b11b423783217933f9",
                "sha256:215ed703caf15f578dca76ee6f6b21b7603791ae090fbf1ef9d865571039ade5",
                "sha256:21fd81c4ebdb4f214161be351eb5bcf385426bf023041da2fd9e60681f3cebae",
                "sha256:220dd781e3f7af2c2c1053da9fa96d9cf3072ca58f057f4c5adaaa1cab8fc442",
                "sha256:228b644ae063c10e7f324ab1ab6b548bdf6f8b47f3ec234fef1093bc2735e5f9",
                "sha256:29bfeb0dff5cb5fdab2023a7a9947b3b4af63e9c47cae2a10ad58394b517fddc",
                "sha256:2f4848aa3baa109e6ab81fe2006c77ed4d3cd1e0ac2c1fbddb7b1277c168788c",
                "sha256:2faa5ae9376faba05f630d7e5e6be05be22913782b927b19d12b8145968a85ea",
                "sha256:2ffc42c922dbfddb4a4c3b438eb056828719f07608af27d163191cb3e3aa6cc5",
                "sha256:37b15024f864916b4951adb95d3a80c9431299080341ab9544ed148091b53f50",
                "sha256:3cc2ad10255f903656017363cd59436f2111443a76f996584d1077e43ee51182",
                "sha256:3d25f19500588cbc47dc19081d78131c32637c25804df8414463ec908631e453",
                "sha256:403c0911cd5d5791605808b942c88a8155c2592e05332d2bf78f18697a5fa15e",
                "sha256:411bf8515f3be9813d06004cac41ccf7d1cd46dfe233705933dd163b60e37600",
                "sha256:425bf820055005bfc8aa9a0b99ccb52cc2f4070153e34b701acc98d201693733",
                "sha256:435a0984199d81ca178b9ae2c26ec3d49692d20ee29bc4c11a2a8d4514c67eda",
                "sha256:4a6a4f196f08c58c59e0b8ef8ec441d12aee4125a7d4f4fef000ccb22f8d7241",
                "sha256:4cc0ef8b962ac7a5e62b9e826bd0cd5040e7d401bc45a6835910ed699037a461",
                "sha256:51d035609b86722963404f711db441cf7134f1889107fb171a970c9701f92e1e",
                "sha256:53689bb4e102200a4fafa9de9c7c3c212ab40a7ab2c8e474491914d2305f187e",
                "sha256:55205d03e8a598cfc688c71ca8ea5f66447164efff8869517f175ea632c7cb7b",
                "sha256:5c0631926c4f58e9a5ccce555ad7747d9a9f8b10619621f22f9635f069f6233e",
                "sha256:5cb241881eefd96b46f89b1a056187ea8e9ba14ab88ba632e68d7a2ecb7aadf7",
                "sha256:60d698e8179a42ec85172d12f50b1668254628425a6bd611aba022257cac1386",
                "sha256:612d1156111ae11d14afaf3a0669ebf6c170dbb735e510a7438ffe2369a847fd",
                "sha256:6214c5a5571802c33f80e6c84713b2c79e024995b9c5897f794b43e714daeec9",
                "sha256:6939c95381e003f54cd4c5516740faba40cf5ad3eeff460c3ad1d3e0ea2549bf",
                "sha256:69db76c09796b313331bb7048229e3bee7928eb62bab5e071e9f7fcc4879caee",
                "sha256:6bf7a982604375a8d49b6cc1b781c1747f243d91b81035a9b43a2126c04766f5",
                "sha256:766c8f7511df26d9f11cd3a8be623e59cca73d44643abab3f8c8c07620524e4a",
                "sha256:76c0de87358b192de7ea9649beb392f107dcad9ad27276324c24c91774ca5271",
                "sha256:76f067f5121dcecf0d63a67f29080b26c43c71a98b10c701b0677e4a065fbd54",
                "sha256:7901c05ead4b3fb75113fb1dd33eb1253c6d3ee37ce93305acd9d38e0b5f21a4",
                "sha256:79660376075cfd4b2c80f295528aa6beb2058fd289f4c9252f986751a4cd0496",
                "sha256:79a6d2ba910adb2cbafc95dad936f8b9386e77c84c35bc0add315b856d7c3abb",
                "sha256:7afcdd1fc07befad18ec4523a782cde4e93e0a2bf71239894b8d61ee578c1319",
                "sha256:7be7047bd08accdb7487737631d25735c9a04327911de89ff1b26b81745bd4e3",
                "sha256:7c6390cf87ff6234643428991b7359b5f59cc15155695deb4eda5c777d2b880f",
                "sha256:7df704ca8cf4a073334e0427ae2345323613e4df18cc224f647f251e5e75a527",
                "sha256:85f67aed7bb647f93e7520633d8f51d3cbc6ab96957c71272b286b2f30dc70ed",
                "sha256:896ebdcf62683551312c30e20614305f53125750803b614e9e6ce74a96232604",
                "sha256:92d16a3e275e38293623ebf639c471d3e03bb20b8ebb845237e0d3664914caef",
                "sha256:99f60d34c048c5c2fabc766108c103612344c46e35d4ed9ae0673d33c8fb26e8",
                "sha256:9fe7b0653ba3d9d65cbe7698cca585bf0f8c83dbbcc710db9c90f478e175f2d5",
                "sha256:a3145cb08d8625b2d3fee1b2d596a8766352979c9bffe5d7833e0503d0f0b5e5",
                "sha256:aeaf541ddbad8311a87dd695ed9642401131ea39ad7bc8cf3ef3967fd093b626",
                "sha256:b55358304d7a73d7bdf5de62494aaf70bd33015831ffd98bc498b433dfe5b10c",
                "sha256:b82cc8ace10ab5bd93235dfaab2021c70637005e1ac787031f4d1da63d493c1d",
                "sha256:c0868d64af83169e4d4152ec612637a543f7a336e4a307b119e98042e852ad9c",
                "sha256:c1c1496e73051918fcd4f58ff2e0f2f3066d1c76a0c6aeffd9b45d53243702cc",
                "sha256:c9bf56195c6bbd293340ea82eafd0071cb3d450c703d2c93afb89f93b8386ccc",
                "sha256:cbebcd5bcaf1eaf302617c114aa67569dd3f090dd0ce8ba9e35e9985b41ac35b",
                "sha256:cd6c8fca38178e12c00418de737aef1261576bd1b6e8c6134d3e729a4e858b38",
                "sha256:ceb3b7e6a0135e092de86110c5a74e46bda4bd4fbfeeb3a3bcec79c0f861e450",
                "sha256:cf590b134eb70629e350691ecca88eac3e3b8b3c86992042fb82e3cb1830d5e1",
                "sha256:d3eb1ceec286eba8220c26f3b0096cf189aea7057b6e7b7a2e60ed36b373b77f",
                "sha256:d65f25da8e248202bd47445cec78e0025c0fe7582b23ec69c3b27a640dd7a8e3",
                "sha256:d6f6d4f185481c9669b9447bf9d9cf3b95a0e9df9d169bbc17e363b7d5487755",
                "sha256:d84a5c3a5f7ce6db1f999fb9438f686bc2e09d38143f2d93d8406ed2dd6b9226",
                "sha256:d946b0a9eb8aaa590df1fe082cee553ceab173e6cb5b03239716338629c50c7a",
                "sha256:dce1c6912ab9ff5f179eaf6efe7365c1f425ed690b03341911bf4939ef2f3046",
                "sha256:de170c7b4fe6859beb8926e84f7d7d6c693dfe8e27372ce3b76f01c46e489fcf",
                "sha256:e02021f87a5b6932fa6ce916ca004c4d441509d33bbdbeca70d05dff5e9d2479",
                "sha256:e030047e85cbcedbfc073f71836d62dd5dadfbe7531cae27789ff66bc551bd5e",
                "sha256:e0e79d91e71b9867c73323a3444724d496c037e578a0e1755ae159ba14f4f3d1",
                "sha256:e4428b29611e989719874670fd152b6625500ad6c686d464e99f5aaeeaca175a",
                "sha256:e4972624066095e52b569e02b5ca97dbd7a7ddd4294bf4e7247d52635630dd83",
                "sha256:e7be68734bd8c9a513f2b0cfd508802d6609da068f40dc57d4e3494cefc92929",
                "sha256:e8e94e6912639a02ce173341ff62cc1201232ab86b8a8fcc05572741a5dc7d93",
                "sha256:ea1456df2a27c73ce51120fa2f519f1bea2f4a03a917f4a43c8707cf4cbbae1a",
                "sha256:ebd8d160f91a764652d3e51ce0d2956b38efe37c9231cd82cfc0bed2e40b581c",
                "sha256:eca2e9d0cc5a889850e9bbd68e98314ada174ff6ccd1129500103df7a94a7a44",
                "sha256:edd08e6f2f1a390bf137080507e44ccc086353c8e98c657e666c017718561b89",
                "sha256:f285e862d2f153a70586579c15c44656f888806ed0e5b56b64489afe4a2dbfba",
                "sha256:f2a1dee728b52b33eebff5072817176c172050d44d67befd681609b4746e1c2e",
                "sha256:f7e301075edaf50500f0b341543c41194d8df3ae5caf4702f2095f3ca73dd8da",
                "sha256:fb616be3538599e797a2017cccca78e354c767165e8858ab5116813146041a24",
                "sha256:fce28b3c8a81b6b36dfac9feb1de115bab619b3c13905b419ec71d03a3fc1423",
                "sha256:fe5d7785250541f7f5019ab9cba2c71169dc7d74d0f45253f8313f436458a4ef"
            ],
            "markers": "python_version >= '3.7'",
            "version": "==6.0.5"
        },
        "nodeenv": {
            "hashes": [
                "sha256:6ec12890a2dab7946721edbfbcd91f3319c6ccc9aec47be7c7e6b7011ee6645f",
                "sha256:ba11c9782d29c27c70ffbdda2d7415098754709be8a7056d79a737cd901155c9"
            ],
            "markers": "python_version >= '2.7' and python_version not in '3.0, 3.1, 3.2, 3.3, 3.4, 3.5, 3.6'",
            "version": "==1.9.1"
        },
        "numpy": {
            "hashes": [
                "sha256:03a8c78d01d9781b28a6989f6fa1bb2c4f2d51201cf99d3dd875df6fbd96b23b",
                "sha256:08beddf13648eb95f8d867350f6a018a4be2e5ad54c8d8caed89ebca558b2818",
                "sha256:1af303d6b2210eb850fcf03064d364652b7120803a0b872f5211f5234b399f20",
                "sha256:1dda2e7b4ec9dd512f84935c5f126c8bd8b9f2fc001e9f54af255e8c5f16b0e0",
                "sha256:2a02aba9ed12e4ac4eb3ea9421c420301a0c6460d9830d74a9df87efa4912010",
                "sha256:2e4ee3380d6de9c9ec04745830fd9e2eccb3e6cf790d39d7b98ffd19b0dd754a",
                "sha256:3373d5d70a5fe74a2c1bb6d2cfd9609ecf686d47a2d7b1d37a8f3b6bf6003aea",
                "sha256:47711010ad8555514b434df65f7d7b076bb8261df1ca9bb78f53d3b2db02e95c",
                "sha256:4c66707fabe114439db9068ee468c26bbdf909cac0fb58686a42a24de1760c71",
                "sha256:50193e430acfc1346175fcbdaa28ffec49947a06918b7b92130744e81e640110",
                "sha256:52b8b60467cd7dd1e9ed082188b4e6bb35aa5cdd01777621a1658910745b90be",
                "sha256:60dedbb91afcbfdc9bc0b1f3f402804070deed7392c23eb7a7f07fa857868e8a",
                "sha256:62b8e4b1e28009ef2846b4c7852046736bab361f7aeadeb6a5b89ebec3c7055a",
                "sha256:666dbfb6ec68962c033a450943ded891bed2d54e6755e35e5835d63f4f6931d5",
                "sha256:675d61ffbfa78604709862923189bad94014bef562cc35cf61d3a07bba02a7ed",
                "sha256:679b0076f67ecc0138fd2ede3a8fd196dddc2ad3254069bcb9faf9a79b1cebcd",
                "sha256:7349ab0fa0c429c82442a27a9673fc802ffdb7c7775fad780226cb234965e53c",
                "sha256:7ab55401287bfec946ced39700c053796e7cc0e3acbef09993a9ad2adba6ca6e",
                "sha256:7e50d0a0cc3189f9cb0aeb3a6a6af18c16f59f004b866cd2be1c14b36134a4a0",
                "sha256:95a7476c59002f2f6c590b9b7b998306fba6a5aa646b1e22ddfeaf8f78c3a29c",
                "sha256:96ff0b2ad353d8f990b63294c8986f1ec3cb19d749234014f4e7eb0112ceba5a",
                "sha256:9fad7dcb1aac3c7f0584a5a8133e3a43eeb2fe127f47e3632d43d677c66c102b",
                "sha256:9ff0f4f29c51e2803569d7a51c2304de5554655a60c5d776e35b4a41413830d0",
                "sha256:a354325ee03388678242a4d7ebcd08b5c727033fcff3b2f536aea978e15ee9e6",
                "sha256:a4abb4f9001ad2858e7ac189089c42178fcce737e4169dc61321660f1a96c7d2",
                "sha256:ab47dbe5cc8210f55aa58e4805fe224dac469cde56b9f731a4c098b91917159a",
                "sha256:afedb719a9dcfc7eaf2287b839d8198e06dcd4cb5d276a3df279231138e83d30",
                "sha256:b3ce300f3644fb06443ee2222c2201dd3a89ea6040541412b8fa189341847218",
                "sha256:b97fe8060236edf3662adfc2c633f56a08ae30560c56310562cb4f95500022d5",
                "sha256:bfe25acf8b437eb2a8b2d49d443800a5f18508cd811fea3181723922a8a82b07",
                "sha256:cd25bcecc4974d09257ffcd1f098ee778f7834c3ad767fe5db785be9a4aa9cb2",
                "sha256:d209d8969599b27ad20994c8e41936ee0964e6da07478d6c35016bc386b66ad4",
                "sha256:d5241e0a80d808d70546c697135da2c613f30e28251ff8307eb72ba696945764",
                "sha256:edd8b5fe47dab091176d21bb6de568acdd906d1887a4584a15a9a96a1dca06ef",
                "sha256:f870204a840a60da0b12273ef34f7051e98c3b5961b61b0c2c1be6dfd64fbcd3",
                "sha256:ffa75af20b44f8dba823498024771d5ac50620e6915abac414251bd971b4529f"
            ],
            "markers": "platform_machine == 'aarch64' or platform_machine == 'arm64' or platform_machine == 'x86_64'",
            "version": "==1.26.4"
        },
        "oauthlib": {
            "hashes": [
                "sha256:8139f29aac13e25d502680e9e19963e83f16838d48a0d71c287fe40e7067fbca",
                "sha256:9859c40929662bec5d64f34d01c99e093149682a3f38915dc0655d5a633dd918"
            ],
            "markers": "python_version >= '3.6'",
            "version": "==3.2.2"
        },
        "oci": {
            "hashes": [
<<<<<<< HEAD
                "sha256:8ac424f7b58acfc48b810e17edd115e50cef66ea77cf2e9616b871fb83b58fea",
                "sha256:ebd9cadd0a3aed0aba4c7abe86a984ffaef399efb2b0540b838d273fa9000111"
            ],
            "index": "pypi",
            "version": "==2.128.0"
=======
                "sha256:1b6ba5fb87d98f20ef3389d3d25906f71f32f12fff57c0923eecacb0efa49eaa",
                "sha256:e014058d05c6512fd316099f6b6de635d081a32907893c5bb80461078499c6f2"
            ],
            "index": "pypi",
            "version": "==2.129.1"
>>>>>>> c9999bbe
        },
        "ocviapy": {
            "hashes": [
                "sha256:187c91b4ce4e3877a568473dbb3df237089733551ecad5677e42401982616022",
                "sha256:2787659707683e8166087783b96786204c3f45961a5dc9080a7a41b4a8e2a927"
            ],
            "markers": "python_version >= '3.6'",
            "version": "==1.2.3"
        },
        "packaging": {
            "hashes": [
                "sha256:026ed72c8ed3fcce5bf8950572258698927fd1dbda10a5e981cdf0ac37f4f002",
                "sha256:5b8f2217dbdbd2f7f384c41c628544e6d52f2d0f53c6d0c3ea61aa5d1d7ff124"
            ],
<<<<<<< HEAD
            "index": "pypi",
            "version": "==24.0"
=======
            "markers": "python_version >= '3.8'",
            "version": "==24.1"
>>>>>>> c9999bbe
        },
        "parsedatetime": {
            "hashes": [
                "sha256:4cb368fbb18a0b7231f4d76119165451c8d2e35951455dfee97c62a87b04d455",
                "sha256:cb96edd7016872f58479e35879294258c71437195760746faffedb692aef000b"
            ],
            "version": "==2.6"
        },
        "pillow": {
            "hashes": [
                "sha256:02a2be69f9c9b8c1e97cf2713e789d4e398c751ecfd9967c18d0ce304efbf885",
                "sha256:030abdbe43ee02e0de642aee345efa443740aa4d828bfe8e2eb11922ea6a21ea",
                "sha256:06b2f7898047ae93fad74467ec3d28fe84f7831370e3c258afa533f81ef7f3df",
                "sha256:0755ffd4a0c6f267cccbae2e9903d95477ca2f77c4fcf3a3a09570001856c8a5",
                "sha256:0a9ec697746f268507404647e531e92889890a087e03681a3606d9b920fbee3c",
                "sha256:0ae24a547e8b711ccaaf99c9ae3cd975470e1a30caa80a6aaee9a2f19c05701d",
                "sha256:134ace6dc392116566980ee7436477d844520a26a4b1bd4053f6f47d096997fd",
                "sha256:166c1cd4d24309b30d61f79f4a9114b7b2313d7450912277855ff5dfd7cd4a06",
                "sha256:1b5dea9831a90e9d0721ec417a80d4cbd7022093ac38a568db2dd78363b00908",
                "sha256:1d846aea995ad352d4bdcc847535bd56e0fd88d36829d2c90be880ef1ee4668a",
                "sha256:1ef61f5dd14c300786318482456481463b9d6b91ebe5ef12f405afbba77ed0be",
                "sha256:297e388da6e248c98bc4a02e018966af0c5f92dfacf5a5ca22fa01cb3179bca0",
                "sha256:298478fe4f77a4408895605f3482b6cc6222c018b2ce565c2b6b9c354ac3229b",
                "sha256:29dbdc4207642ea6aad70fbde1a9338753d33fb23ed6956e706936706f52dd80",
                "sha256:2db98790afc70118bd0255c2eeb465e9767ecf1f3c25f9a1abb8ffc8cfd1fe0a",
                "sha256:32cda9e3d601a52baccb2856b8ea1fc213c90b340c542dcef77140dfa3278a9e",
                "sha256:37fb69d905be665f68f28a8bba3c6d3223c8efe1edf14cc4cfa06c241f8c81d9",
                "sha256:416d3a5d0e8cfe4f27f574362435bc9bae57f679a7158e0096ad2beb427b8696",
                "sha256:43efea75eb06b95d1631cb784aa40156177bf9dd5b4b03ff38979e048258bc6b",
                "sha256:4b35b21b819ac1dbd1233317adeecd63495f6babf21b7b2512d244ff6c6ce309",
                "sha256:4d9667937cfa347525b319ae34375c37b9ee6b525440f3ef48542fcf66f2731e",
                "sha256:5161eef006d335e46895297f642341111945e2c1c899eb406882a6c61a4357ab",
                "sha256:543f3dc61c18dafb755773efc89aae60d06b6596a63914107f75459cf984164d",
                "sha256:551d3fd6e9dc15e4c1eb6fc4ba2b39c0c7933fa113b220057a34f4bb3268a060",
                "sha256:59291fb29317122398786c2d44427bbd1a6d7ff54017075b22be9d21aa59bd8d",
                "sha256:5b001114dd152cfd6b23befeb28d7aee43553e2402c9f159807bf55f33af8a8d",
                "sha256:5b4815f2e65b30f5fbae9dfffa8636d992d49705723fe86a3661806e069352d4",
                "sha256:5dc6761a6efc781e6a1544206f22c80c3af4c8cf461206d46a1e6006e4429ff3",
                "sha256:5e84b6cc6a4a3d76c153a6b19270b3526a5a8ed6b09501d3af891daa2a9de7d6",
                "sha256:6209bb41dc692ddfee4942517c19ee81b86c864b626dbfca272ec0f7cff5d9fb",
                "sha256:673655af3eadf4df6b5457033f086e90299fdd7a47983a13827acf7459c15d94",
                "sha256:6c762a5b0997f5659a5ef2266abc1d8851ad7749ad9a6a5506eb23d314e4f46b",
                "sha256:7086cc1d5eebb91ad24ded9f58bec6c688e9f0ed7eb3dbbf1e4800280a896496",
                "sha256:73664fe514b34c8f02452ffb73b7a92c6774e39a647087f83d67f010eb9a0cf0",
                "sha256:76a911dfe51a36041f2e756b00f96ed84677cdeb75d25c767f296c1c1eda1319",
                "sha256:780c072c2e11c9b2c7ca37f9a2ee8ba66f44367ac3e5c7832afcfe5104fd6d1b",
                "sha256:7928ecbf1ece13956b95d9cbcfc77137652b02763ba384d9ab508099a2eca856",
                "sha256:7970285ab628a3779aecc35823296a7869f889b8329c16ad5a71e4901a3dc4ef",
                "sha256:7a8d4bade9952ea9a77d0c3e49cbd8b2890a399422258a77f357b9cc9be8d680",
                "sha256:7c1ee6f42250df403c5f103cbd2768a28fe1a0ea1f0f03fe151c8741e1469c8b",
                "sha256:7dfecdbad5c301d7b5bde160150b4db4c659cee2b69589705b6f8a0c509d9f42",
                "sha256:812f7342b0eee081eaec84d91423d1b4650bb9828eb53d8511bcef8ce5aecf1e",
                "sha256:866b6942a92f56300012f5fbac71f2d610312ee65e22f1aa2609e491284e5597",
                "sha256:86dcb5a1eb778d8b25659d5e4341269e8590ad6b4e8b44d9f4b07f8d136c414a",
                "sha256:87dd88ded2e6d74d31e1e0a99a726a6765cda32d00ba72dc37f0651f306daaa8",
                "sha256:8bc1a764ed8c957a2e9cacf97c8b2b053b70307cf2996aafd70e91a082e70df3",
                "sha256:8d4d5063501b6dd4024b8ac2f04962d661222d120381272deea52e3fc52d3736",
                "sha256:8f0aef4ef59694b12cadee839e2ba6afeab89c0f39a3adc02ed51d109117b8da",
                "sha256:930044bb7679ab003b14023138b50181899da3f25de50e9dbee23b61b4de2126",
                "sha256:950be4d8ba92aca4b2bb0741285a46bfae3ca699ef913ec8416c1b78eadd64cd",
                "sha256:961a7293b2457b405967af9c77dcaa43cc1a8cd50d23c532e62d48ab6cdd56f5",
                "sha256:9b885f89040bb8c4a1573566bbb2f44f5c505ef6e74cec7ab9068c900047f04b",
                "sha256:9f4727572e2918acaa9077c919cbbeb73bd2b3ebcfe033b72f858fc9fbef0026",
                "sha256:a02364621fe369e06200d4a16558e056fe2805d3468350df3aef21e00d26214b",
                "sha256:a985e028fc183bf12a77a8bbf36318db4238a3ded7fa9df1b9a133f1cb79f8fc",
                "sha256:ac1452d2fbe4978c2eec89fb5a23b8387aba707ac72810d9490118817d9c0b46",
                "sha256:b15e02e9bb4c21e39876698abf233c8c579127986f8207200bc8a8f6bb27acf2",
                "sha256:b2724fdb354a868ddf9a880cb84d102da914e99119211ef7ecbdc613b8c96b3c",
                "sha256:bbc527b519bd3aa9d7f429d152fea69f9ad37c95f0b02aebddff592688998abe",
                "sha256:bcd5e41a859bf2e84fdc42f4edb7d9aba0a13d29a2abadccafad99de3feff984",
                "sha256:bd2880a07482090a3bcb01f4265f1936a903d70bc740bfcb1fd4e8a2ffe5cf5a",
                "sha256:bee197b30783295d2eb680b311af15a20a8b24024a19c3a26431ff83eb8d1f70",
                "sha256:bf2342ac639c4cf38799a44950bbc2dfcb685f052b9e262f446482afaf4bffca",
                "sha256:c76e5786951e72ed3686e122d14c5d7012f16c8303a674d18cdcd6d89557fc5b",
                "sha256:cbed61494057c0f83b83eb3a310f0bf774b09513307c434d4366ed64f4128a91",
                "sha256:cfdd747216947628af7b259d274771d84db2268ca062dd5faf373639d00113a3",
                "sha256:d7480af14364494365e89d6fddc510a13e5a2c3584cb19ef65415ca57252fb84",
                "sha256:dbc6ae66518ab3c5847659e9988c3b60dc94ffb48ef9168656e0019a93dbf8a1",
                "sha256:dc3e2db6ba09ffd7d02ae9141cfa0ae23393ee7687248d46a7507b75d610f4f5",
                "sha256:dfe91cb65544a1321e631e696759491ae04a2ea11d36715eca01ce07284738be",
                "sha256:e4d49b85c4348ea0b31ea63bc75a9f3857869174e2bf17e7aba02945cd218e6f",
                "sha256:e4db64794ccdf6cb83a59d73405f63adbe2a1887012e308828596100a0b2f6cc",
                "sha256:e553cad5179a66ba15bb18b353a19020e73a7921296a7979c4a2b7f6a5cd57f9",
                "sha256:e88d5e6ad0d026fba7bdab8c3f225a69f063f116462c49892b0149e21b6c0a0e",
                "sha256:ecd85a8d3e79cd7158dec1c9e5808e821feea088e2f69a974db5edf84dc53141",
                "sha256:f5b92f4d70791b4a67157321c4e8225d60b119c5cc9aee8ecf153aace4aad4ef",
                "sha256:f5f0c3e969c8f12dd2bb7e0b15d5c468b51e5017e01e2e867335c81903046a22",
                "sha256:f7baece4ce06bade126fb84b8af1c33439a76d8a6fd818970215e0560ca28c27",
                "sha256:ff25afb18123cea58a591ea0244b92eb1e61a1fd497bf6d6384f09bc3262ec3e",
                "sha256:ff337c552345e95702c5fde3158acb0625111017d0e5f24bf3acdb9cc16b90d1"
            ],
            "markers": "python_version >= '3.8'",
            "version": "==10.4.0"
        },
        "platformdirs": {
            "hashes": [
                "sha256:cf8ee52a3afdb965072dcc652433e0c7e3e40cf5ea1477cd4b3b1d2eb75495b3",
                "sha256:e9d171d00af68be50e9202731309c4e658fd8bc76f55c11c7dd760d023bda68e"
            ],
            "markers": "python_version >= '3.7'",
            "version": "==3.11.0"
        },
        "pluggy": {
            "hashes": [
                "sha256:2cffa88e94fdc978c4c574f15f9e59b7f4201d439195c3715ca9e2486f1d0cf1",
                "sha256:44e1ad92c8ca002de6377e165f3e0f1be63266ab4d554740532335b9d75ea669"
            ],
            "markers": "python_version >= '3.8'",
            "version": "==1.5.0"
        },
        "pre-commit": {
            "hashes": [
                "sha256:8ca3ad567bc78a4972a3f1a477e94a79d4597e8140a6e0b651c5e33899c3654a",
                "sha256:fae36fd1d7ad7d6a5a1c0b0d5adb2ed1a3bda5a21bf6c3e5372073d7a11cd4c5"
            ],
            "index": "pypi",
            "markers": "python_version >= '3.9'",
            "version": "==3.7.1"
        },
        "prometheus-client": {
            "hashes": [
                "sha256:287629d00b147a32dcb2be0b9df905da599b2d82f80377083ec8463309a4bb89",
                "sha256:cde524a85bce83ca359cc837f28b8c0db5cac7aa653a588fd7e84ba061c329e7"
            ],
            "index": "pypi",
            "markers": "python_version >= '3.8'",
            "version": "==0.20.0"
        },
        "prompt-toolkit": {
            "hashes": [
                "sha256:0d7bfa67001d5e39d02c224b663abc33687405033a8c422d0d675a5a13361d10",
                "sha256:1e1b29cb58080b1e69f207c893a1a7bf16d127a5c30c9d17a25a5d77792e5360"
            ],
            "markers": "python_full_version >= '3.7.0'",
            "version": "==3.0.47"
        },
        "proto-plus": {
            "hashes": [
                "sha256:30b72a5ecafe4406b0d339db35b56c4059064e69227b8c3bda7462397f966445",
                "sha256:402576830425e5f6ce4c2a6702400ac79897dab0b4343821aa5188b0fab81a12"
            ],
            "markers": "python_version >= '3.7'",
            "version": "==1.24.0"
        },
        "protobuf": {
            "hashes": [
                "sha256:0e341109c609749d501986b835f667c6e1e24531096cff9d34ae411595e26505",
                "sha256:176c12b1f1c880bf7a76d9f7c75822b6a2bc3db2d28baa4d300e8ce4cde7409b",
                "sha256:354d84fac2b0d76062e9b3221f4abbbacdfd2a4d8af36bab0474f3a0bb30ab38",
                "sha256:4fadd8d83e1992eed0248bc50a4a6361dc31bcccc84388c54c86e530b7f58863",
                "sha256:54330f07e4949d09614707c48b06d1a22f8ffb5763c159efd5c0928326a91470",
                "sha256:610e700f02469c4a997e58e328cac6f305f649826853813177e6290416e846c6",
                "sha256:7fc3add9e6003e026da5fc9e59b131b8f22b428b991ccd53e2af8071687b4fce",
                "sha256:9e8f199bf7f97bd7ecebffcae45ebf9527603549b2b562df0fbc6d4d688f14ca",
                "sha256:a109916aaac42bff84702fb5187f3edadbc7c97fc2c99c5ff81dd15dcce0d1e5",
                "sha256:b848dbe1d57ed7c191dfc4ea64b8b004a3f9ece4bf4d0d80a367b76df20bf36e",
                "sha256:f3ecdef226b9af856075f28227ff2c90ce3a594d092c39bee5513573f25e2714"
            ],
            "markers": "python_version >= '3.8'",
            "version": "==5.27.2"
        },
        "py": {
            "hashes": [
                "sha256:51c75c4126074b472f746a24399ad32f6053d1b34b68d2fa41e558e6f4a98719",
                "sha256:607c53218732647dff4acdfcd50cb62615cedf612e72d1724fb1a0cc6405b378"
            ],
            "markers": "python_version >= '2.7' and python_version not in '3.0, 3.1, 3.2, 3.3, 3.4'",
            "version": "==1.11.0"
        },
        "pyasn1": {
            "hashes": [
                "sha256:3a35ab2c4b5ef98e17dfdec8ab074046fbda76e281c5a706ccd82328cfc8f64c",
                "sha256:cca4bb0f2df5504f02f6f8a775b6e416ff9b0b3b16f7ee80b5a3153d9b804473"
            ],
            "markers": "python_version >= '3.8'",
            "version": "==0.6.0"
        },
        "pyasn1-modules": {
            "hashes": [
                "sha256:831dbcea1b177b28c9baddf4c6d1013c24c3accd14a1873fffaa6a2e905f17b6",
                "sha256:be04f15b66c206eed667e0bb5ab27e2b1855ea54a842e5037738099e8ca4ae0b"
            ],
            "markers": "python_version >= '3.8'",
            "version": "==0.4.0"
        },
        "pycodestyle": {
            "hashes": [
                "sha256:442f950141b4f43df752dd303511ffded3a04c2b6fb7f65980574f0c31e6e79c",
                "sha256:949a39f6b86c3e1515ba1787c2022131d165a8ad271b11370a8819aa070269e4"
            ],
            "markers": "python_version >= '3.8'",
            "version": "==2.12.0"
        },
        "pycparser": {
            "hashes": [
                "sha256:491c8be9c040f5390f5bf44a5b07752bd07f56edf992381b05c701439eec10f6",
                "sha256:c3702b6d3dd8c7abc1afa565d7e63d53a1d0bd86cdc24edd75470f4de499cfcc"
            ],
            "markers": "python_version >= '3.8'",
            "version": "==2.22"
        },
        "pydocstyle": {
            "hashes": [
                "sha256:118762d452a49d6b05e194ef344a55822987a462831ade91ec5c06fd2169d019",
                "sha256:7ce43f0c0ac87b07494eb9c0b462c0b73e6ff276807f204d6b53edc72b7e44e1"
            ],
            "index": "pypi",
            "markers": "python_version >= '3.6'",
            "version": "==6.3.0"
        },
        "pyflakes": {
            "hashes": [
                "sha256:1c61603ff154621fb2a9172037d84dca3500def8c8b630657d1701f026f8af3f",
                "sha256:84b5be138a2dfbb40689ca07e2152deb896a65c3a3e24c251c5c62489568074a"
            ],
            "markers": "python_version >= '3.8'",
            "version": "==3.2.0"
        },
        "pyopenssl": {
            "hashes": [
                "sha256:17ed5be5936449c5418d1cd269a1a9e9081bc54c17aed272b45856a3d3dc86ad",
                "sha256:cabed4bfaa5df9f1a16c0ef64a0cb65318b5cd077a7eda7d6970131ca2f41a6f"
            ],
            "markers": "python_version >= '3.7'",
            "version": "==24.1.0"
        },
        "pyparsing": {
            "hashes": [
                "sha256:a1bac0ce561155ecc3ed78ca94d3c9378656ad4c94c1270de543f621420f94ad",
                "sha256:f9db75911801ed778fe61bb643079ff86601aca99fcae6345aa67292038fb742"
            ],
            "markers": "python_version > '3.0'",
            "version": "==3.1.2"
        },
        "python-dateutil": {
            "hashes": [
                "sha256:37dd54208da7e1cd875388217d5e00ebd4179249f90fb72437e91a35459a0ad3",
                "sha256:a8b2bc7bffae282281c8140a97d3aa9c14da0b136dfe83f850eea9a5f7470427"
            ],
            "index": "pypi",
            "markers": "python_version >= '2.7' and python_version not in '3.0, 3.1, 3.2, 3.3'",
            "version": "==2.9.0.post0"
        },
        "python-dotenv": {
            "hashes": [
                "sha256:e324ee90a023d808f1959c46bcbc04446a10ced277783dc6ee09987c37ec10ca",
                "sha256:f7b63ef50f1b690dddf550d03497b66d609393b40b564ed0d674909a68ebf16a"
            ],
            "markers": "python_version >= '3.8'",
            "version": "==1.0.1"
        },
        "pytz": {
            "hashes": [
                "sha256:2a29735ea9c18baf14b448846bde5a48030ed267578472d8955cd0e7443a9812",
                "sha256:328171f4e3623139da4983451950b28e95ac706e13f3f2630a879749e7a8b319"
            ],
            "version": "==2024.1"
        },
        "pyyaml": {
            "hashes": [
                "sha256:04ac92ad1925b2cff1db0cfebffb6ffc43457495c9b3c39d3fcae417d7125dc5",
                "sha256:062582fca9fabdd2c8b54a3ef1c978d786e0f6b3a1510e0ac93ef59e0ddae2bc",
                "sha256:0d3304d8c0adc42be59c5f8a4d9e3d7379e6955ad754aa9d6ab7a398b59dd1df",
                "sha256:1635fd110e8d85d55237ab316b5b011de701ea0f29d07611174a1b42f1444741",
                "sha256:184c5108a2aca3c5b3d3bf9395d50893a7ab82a38004c8f61c258d4428e80206",
                "sha256:18aeb1bf9a78867dc38b259769503436b7c72f7a1f1f4c93ff9a17de54319b27",
                "sha256:1d4c7e777c441b20e32f52bd377e0c409713e8bb1386e1099c2415f26e479595",
                "sha256:1e2722cc9fbb45d9b87631ac70924c11d3a401b2d7f410cc0e3bbf249f2dca62",
                "sha256:1fe35611261b29bd1de0070f0b2f47cb6ff71fa6595c077e42bd0c419fa27b98",
                "sha256:28c119d996beec18c05208a8bd78cbe4007878c6dd15091efb73a30e90539696",
                "sha256:326c013efe8048858a6d312ddd31d56e468118ad4cdeda36c719bf5bb6192290",
                "sha256:40df9b996c2b73138957fe23a16a4f0ba614f4c0efce1e9406a184b6d07fa3a9",
                "sha256:42f8152b8dbc4fe7d96729ec2b99c7097d656dc1213a3229ca5383f973a5ed6d",
                "sha256:49a183be227561de579b4a36efbb21b3eab9651dd81b1858589f796549873dd6",
                "sha256:4fb147e7a67ef577a588a0e2c17b6db51dda102c71de36f8549b6816a96e1867",
                "sha256:50550eb667afee136e9a77d6dc71ae76a44df8b3e51e41b77f6de2932bfe0f47",
                "sha256:510c9deebc5c0225e8c96813043e62b680ba2f9c50a08d3724c7f28a747d1486",
                "sha256:5773183b6446b2c99bb77e77595dd486303b4faab2b086e7b17bc6bef28865f6",
                "sha256:596106435fa6ad000c2991a98fa58eeb8656ef2325d7e158344fb33864ed87e3",
                "sha256:6965a7bc3cf88e5a1c3bd2e0b5c22f8d677dc88a455344035f03399034eb3007",
                "sha256:69b023b2b4daa7548bcfbd4aa3da05b3a74b772db9e23b982788168117739938",
                "sha256:6c22bec3fbe2524cde73d7ada88f6566758a8f7227bfbf93a408a9d86bcc12a0",
                "sha256:704219a11b772aea0d8ecd7058d0082713c3562b4e271b849ad7dc4a5c90c13c",
                "sha256:7e07cbde391ba96ab58e532ff4803f79c4129397514e1413a7dc761ccd755735",
                "sha256:81e0b275a9ecc9c0c0c07b4b90ba548307583c125f54d5b6946cfee6360c733d",
                "sha256:855fb52b0dc35af121542a76b9a84f8d1cd886ea97c84703eaa6d88e37a2ad28",
                "sha256:8d4e9c88387b0f5c7d5f281e55304de64cf7f9c0021a3525bd3b1c542da3b0e4",
                "sha256:9046c58c4395dff28dd494285c82ba00b546adfc7ef001486fbf0324bc174fba",
                "sha256:9eb6caa9a297fc2c2fb8862bc5370d0303ddba53ba97e71f08023b6cd73d16a8",
                "sha256:a08c6f0fe150303c1c6b71ebcd7213c2858041a7e01975da3a99aed1e7a378ef",
                "sha256:a0cd17c15d3bb3fa06978b4e8958dcdc6e0174ccea823003a106c7d4d7899ac5",
                "sha256:afd7e57eddb1a54f0f1a974bc4391af8bcce0b444685d936840f125cf046d5bd",
                "sha256:b1275ad35a5d18c62a7220633c913e1b42d44b46ee12554e5fd39c70a243d6a3",
                "sha256:b786eecbdf8499b9ca1d697215862083bd6d2a99965554781d0d8d1ad31e13a0",
                "sha256:ba336e390cd8e4d1739f42dfe9bb83a3cc2e80f567d8805e11b46f4a943f5515",
                "sha256:baa90d3f661d43131ca170712d903e6295d1f7a0f595074f151c0aed377c9b9c",
                "sha256:bc1bf2925a1ecd43da378f4db9e4f799775d6367bdb94671027b73b393a7c42c",
                "sha256:bd4af7373a854424dabd882decdc5579653d7868b8fb26dc7d0e99f823aa5924",
                "sha256:bf07ee2fef7014951eeb99f56f39c9bb4af143d8aa3c21b1677805985307da34",
                "sha256:bfdf460b1736c775f2ba9f6a92bca30bc2095067b8a9d77876d1fad6cc3b4a43",
                "sha256:c8098ddcc2a85b61647b2590f825f3db38891662cfc2fc776415143f599bb859",
                "sha256:d2b04aac4d386b172d5b9692e2d2da8de7bfb6c387fa4f801fbf6fb2e6ba4673",
                "sha256:d483d2cdf104e7c9fa60c544d92981f12ad66a457afae824d146093b8c294c54",
                "sha256:d858aa552c999bc8a8d57426ed01e40bef403cd8ccdd0fc5f6f04a00414cac2a",
                "sha256:e7d73685e87afe9f3b36c799222440d6cf362062f78be1013661b00c5c6f678b",
                "sha256:f003ed9ad21d6a4713f0a9b5a7a0a79e08dd0f221aff4525a2be4c346ee60aab",
                "sha256:f22ac1c3cac4dbc50079e965eba2c1058622631e526bd9afd45fedd49ba781fa",
                "sha256:faca3bdcf85b2fc05d06ff3fbc1f83e1391b3e724afa3feba7d13eeab355484c",
                "sha256:fca0e3a251908a499833aa292323f32437106001d436eca0e6e7833256674585",
                "sha256:fd1592b3fdf65fff2ad0004b5e363300ef59ced41c2e6b3a99d4089fa8c5435d",
                "sha256:fd66fc5d0da6d9815ba2cebeb4205f95818ff4b79c3ebe268e75d961704af52f"
            ],
            "index": "pypi",
            "markers": "python_version >= '3.6'",
            "version": "==6.0.1"
        },
        "requests": {
            "hashes": [
                "sha256:dd951ff5ecf3e3b3aa26b40703ba77495dab41da839ae72ef3c8e5d8e2433289",
                "sha256:fc06670dd0ed212426dfeb94fc1b983d917c4f9847c863f313c9dfaaffb7c23c"
            ],
            "index": "pypi",
            "markers": "python_version >= '3.8'",
            "version": "==2.32.2"
        },
        "requests-mock": {
            "hashes": [
                "sha256:b1e37054004cdd5e56c84454cc7df12b25f90f382159087f4b6915aaeef39563",
                "sha256:e9e12e333b525156e82a3c852f22016b9158220d2f47454de9cae8a77d371401"
            ],
            "index": "pypi",
            "markers": "python_version >= '3.5'",
            "version": "==1.12.1"
        },
        "requests-oauthlib": {
            "hashes": [
                "sha256:7dd8a5c40426b779b0868c404bdef9768deccf22749cde15852df527e6269b36",
                "sha256:b3dffaebd884d8cd778494369603a9e7b58d29111bf6b41bdc2dcd87203af4e9"
            ],
            "markers": "python_version >= '3.4'",
            "version": "==2.0.0"
        },
        "responses": {
            "hashes": [
                "sha256:521efcbc82081ab8daa588e08f7e8a64ce79b91c39f6e62199b19159bea7dbcb",
                "sha256:617b9247abd9ae28313d57a75880422d55ec63c29d33d629697590a034358dba"
            ],
            "index": "pypi",
            "markers": "python_version >= '3.8'",
            "version": "==0.25.3"
        },
        "rsa": {
            "hashes": [
                "sha256:90260d9058e514786967344d0ef75fa8727eed8a7d2e43ce9f4bcf1b536174f7",
                "sha256:e38464a49c6c85d7f1351b0126661487a7e0a14a50f1675ec50eb34d4f20ef21"
            ],
            "markers": "python_version >= '3.6' and python_version < '4'",
            "version": "==4.9"
        },
        "s3transfer": {
            "hashes": [
                "sha256:0711534e9356d3cc692fdde846b4a1e4b0cb6519971860796e6bc4c7aea00ef6",
                "sha256:eca1c20de70a39daee580aef4986996620f365c4e0fda6a86100231d62f1bf69"
            ],
            "markers": "python_version >= '3.8'",
            "version": "==0.10.2"
        },
        "sh": {
            "hashes": [
                "sha256:029d45198902bfb967391eccfd13a88d92f7cebd200411e93f99ebacc6afbb35",
                "sha256:2f2f79a65abd00696cf2e9ad26508cf8abb6dba5745f40255f1c0ded2876926d"
            ],
<<<<<<< HEAD
            "markers": "python_full_version >= '3.8.1' and python_version < '4.0'",
=======
            "markers": "python_version < '4.0' and python_full_version >= '3.8.1'",
>>>>>>> c9999bbe
            "version": "==2.0.7"
        },
        "six": {
            "hashes": [
                "sha256:1e61c37477a1626458e36f7b1d82aa5c9b094fa4802892072e49de9c60c4c926",
                "sha256:8abb2f1d86890a2dfb989f9a77cfcfd3e47c2a354b01111771326f8aa26e0254"
            ],
            "markers": "python_version >= '2.7' and python_version not in '3.0, 3.1, 3.2'",
            "version": "==1.16.0"
        },
        "snakeviz": {
            "hashes": [
                "sha256:569e2d71c47f80a886aa6e70d6405cb6d30aa3520969ad956b06f824c5f02b8e",
                "sha256:7bfd00be7ae147eb4a170a471578e1cd3f41f803238958b6b8efcf2c698a6aa9"
            ],
            "index": "pypi",
            "markers": "python_version >= '3.7'",
            "version": "==2.2.0"
        },
        "snowballstemmer": {
            "hashes": [
                "sha256:09b16deb8547d3412ad7b590689584cd0fe25ec8db3be37788be3810cbf19cb1",
                "sha256:c8e1716e83cc398ae16824e5572ae04e0d9fc2c6b985fb0f900f5f0c96ecba1a"
            ],
            "version": "==2.2.0"
        },
        "sqlparse": {
            "hashes": [
                "sha256:714d0a4932c059d16189f58ef5411ec2287a4360f17cdd0edd2d09d4c5087c93",
                "sha256:c204494cd97479d0e39f28c93d46c0b2d5959c7b9ab904762ea6c7af211c8663"
            ],
            "index": "pypi",
            "markers": "python_version >= '3.8'",
            "version": "==0.5.0"
        },
        "tabulate": {
            "hashes": [
                "sha256:0095b12bf5966de529c0feb1fa08671671b3368eec77d7ef7ab114be2c068b3c",
                "sha256:024ca478df22e9340661486f85298cff5f6dcdba14f3813e8830015b9ed1948f"
            ],
            "markers": "python_version >= '3.7'",
            "version": "==0.9.0"
        },
        "tblib": {
            "hashes": [
                "sha256:80a6c77e59b55e83911e1e607c649836a69c103963c5f28a46cbeef44acf8129",
                "sha256:93622790a0a29e04f0346458face1e144dc4d32f493714c6c3dff82a4adb77e6"
            ],
            "index": "pypi",
            "markers": "python_version >= '3.8'",
            "version": "==3.0.0"
        },
<<<<<<< HEAD
        "tomli": {
            "hashes": [
                "sha256:939de3e7a6161af0c887ef91b7d41a53e7c5a1ca976325f429cb46ea9bc30ecc",
                "sha256:de526c12914f0c550d15924c62d72abc48d6fe7364aa87328337a31007fe8a4f"
            ],
            "markers": "python_version >= '3.7' and python_version < '3.11'",
            "version": "==2.0.1"
        },
=======
>>>>>>> c9999bbe
        "tornado": {
            "hashes": [
                "sha256:163b0aafc8e23d8cdc3c9dfb24c5368af84a81e3364745ccb4427669bf84aec8",
                "sha256:25486eb223babe3eed4b8aecbac33b37e3dd6d776bc730ca14e1bf93888b979f",
                "sha256:454db8a7ecfcf2ff6042dde58404164d969b6f5d58b926da15e6b23817950fc4",
                "sha256:613bf4ddf5c7a95509218b149b555621497a6cc0d46ac341b30bd9ec19eac7f3",
                "sha256:6d5ce3437e18a2b66fbadb183c1d3364fb03f2be71299e7d10dbeeb69f4b2a14",
                "sha256:8ae50a504a740365267b2a8d1a90c9fbc86b780a39170feca9bcc1787ff80842",
                "sha256:92d3ab53183d8c50f8204a51e6f91d18a15d5ef261e84d452800d4ff6fc504e9",
                "sha256:a02a08cc7a9314b006f653ce40483b9b3c12cda222d6a46d4ac63bb6c9057698",
                "sha256:b24b8982ed444378d7f21d563f4180a2de31ced9d8d84443907a0a64da2072e7",
                "sha256:d9a566c40b89757c9aa8e6f032bcdb8ca8795d7c1a9762910c722b1635c9de4d",
                "sha256:e2e20b9113cd7293f164dc46fffb13535266e713cdb87bd2d15ddb336e96cfc4"
            ],
            "markers": "python_version >= '3.8'",
            "version": "==6.4.1"
        },
        "tox": {
            "hashes": [
                "sha256:57b5ab7e8bb3074edc3c0c0b4b192a4f3799d3723b2c5b76f1fa9f2d40316eea",
                "sha256:d0d28f3fe6d6d7195c27f8b054c3e99d5451952b54abdae673b71609a581f640"
            ],
            "index": "pypi",
            "markers": "python_version >= '2.7' and python_version not in '3.0, 3.1, 3.2, 3.3, 3.4'",
            "version": "==3.28.0"
        },
        "typing-extensions": {
            "hashes": [
<<<<<<< HEAD
                "sha256:6024b58b69089e5a89c347397254e35f1bf02a907728ec7fee9bf0fe837d203a",
                "sha256:915f5e35ff76f56588223f15fdd5938f9a1cf9195c0de25130c627e4d597f6d1"
            ],
            "markers": "python_version >= '3.8'",
            "version": "==4.12.1"
=======
                "sha256:04e5ca0351e0f3f85c6853954072df659d0d13fac324d0072316b67d7794700d",
                "sha256:1a7ead55c7e559dd4dee8856e3a88b41225abfe1ce8df57b7c13915fe121ffb8"
            ],
            "markers": "python_version < '3.13'",
            "version": "==4.12.2"
>>>>>>> c9999bbe
        },
        "urllib3": {
            "hashes": [
                "sha256:a448b2f64d686155468037e1ace9f2d2199776e17f0a46610480d311f73e3472",
                "sha256:dd505485549a7a552833da5e6063639d0d177c04f23bc3864e41e5dc5f612168"
            ],
            "markers": "python_version >= '3.8'",
            "version": "==2.2.2"
        },
        "vine": {
            "hashes": [
                "sha256:40fdf3c48b2cfe1c38a49e9ae2da6fda88e4794c810050a728bd7413811fb1dc",
                "sha256:8b62e981d35c41049211cf62a0a1242d8c1ee9bd15bb196ce38aefd6799e61e0"
            ],
            "markers": "python_version >= '3.6'",
            "version": "==5.1.0"
        },
        "virtualenv": {
            "hashes": [
                "sha256:4c43a2a236279d9ea36a0d76f98d84bd6ca94ac4e0f4a3b9d46d05e10fea542a",
                "sha256:8cc4a31139e796e9a7de2cd5cf2489de1217193116a8fd42328f1bd65f434589"
            ],
            "markers": "python_version >= '3.7'",
            "version": "==20.26.3"
        },
        "wait-for": {
            "hashes": [
                "sha256:1129f3350e29b0600889e24328d685a6bff048c8f4cabce28ef7632ed40c5d91",
                "sha256:5642975f1fc5850acb55684b2d7842bd820fb068e725cd4ffff4bf3eba8e2788"
            ],
            "markers": "python_version >= '3.6'",
            "version": "==1.2.0"
        },
        "watchdog": {
            "hashes": [
                "sha256:0144c0ea9997b92615af1d94afc0c217e07ce2c14912c7b1a5731776329fcfc7",
                "sha256:03e70d2df2258fb6cb0e95bbdbe06c16e608af94a3ffbd2b90c3f1e83eb10767",
                "sha256:093b23e6906a8b97051191a4a0c73a77ecc958121d42346274c6af6520dec175",
                "sha256:123587af84260c991dc5f62a6e7ef3d1c57dfddc99faacee508c71d287248459",
                "sha256:17e32f147d8bf9657e0922c0940bcde863b894cd871dbb694beb6704cfbd2fb5",
                "sha256:206afc3d964f9a233e6ad34618ec60b9837d0582b500b63687e34011e15bb429",
                "sha256:4107ac5ab936a63952dea2a46a734a23230aa2f6f9db1291bf171dac3ebd53c6",
                "sha256:4513ec234c68b14d4161440e07f995f231be21a09329051e67a2118a7a612d2d",
                "sha256:611be3904f9843f0529c35a3ff3fd617449463cb4b73b1633950b3d97fa4bfb7",
                "sha256:62c613ad689ddcb11707f030e722fa929f322ef7e4f18f5335d2b73c61a85c28",
                "sha256:667f3c579e813fcbad1b784db7a1aaa96524bed53437e119f6a2f5de4db04235",
                "sha256:6e8c70d2cd745daec2a08734d9f63092b793ad97612470a0ee4cbb8f5f705c57",
                "sha256:7577b3c43e5909623149f76b099ac49a1a01ca4e167d1785c76eb52fa585745a",
                "sha256:998d2be6976a0ee3a81fb8e2777900c28641fb5bfbd0c84717d89bca0addcdc5",
                "sha256:a3c2c317a8fb53e5b3d25790553796105501a235343f5d2bf23bb8649c2c8709",
                "sha256:ab998f567ebdf6b1da7dc1e5accfaa7c6992244629c0fdaef062f43249bd8dee",
                "sha256:ac7041b385f04c047fcc2951dc001671dee1b7e0615cde772e84b01fbf68ee84",
                "sha256:bca36be5707e81b9e6ce3208d92d95540d4ca244c006b61511753583c81c70dd",
                "sha256:c9904904b6564d4ee8a1ed820db76185a3c96e05560c776c79a6ce5ab71888ba",
                "sha256:cad0bbd66cd59fc474b4a4376bc5ac3fc698723510cbb64091c2a793b18654db",
                "sha256:d10a681c9a1d5a77e75c48a3b8e1a9f2ae2928eda463e8d33660437705659682",
                "sha256:d4925e4bf7b9bddd1c3de13c9b8a2cdb89a468f640e66fbfabaf735bd85b3e35",
                "sha256:d7b9f5f3299e8dd230880b6c55504a1f69cf1e4316275d1b215ebdd8187ec88d",
                "sha256:da2dfdaa8006eb6a71051795856bedd97e5b03e57da96f98e375682c48850645",
                "sha256:dddba7ca1c807045323b6af4ff80f5ddc4d654c8bce8317dde1bd96b128ed253",
                "sha256:e7921319fe4430b11278d924ef66d4daa469fafb1da679a2e48c935fa27af193",
                "sha256:e93f451f2dfa433d97765ca2634628b789b49ba8b504fdde5837cdcf25fdb53b",
                "sha256:eebaacf674fa25511e8867028d281e602ee6500045b57f43b08778082f7f8b44",
                "sha256:ef0107bbb6a55f5be727cfc2ef945d5676b97bffb8425650dadbb184be9f9a2b",
                "sha256:f0de0f284248ab40188f23380b03b59126d1479cd59940f2a34f8852db710625",
                "sha256:f27279d060e2ab24c0aa98363ff906d2386aa6c4dc2f1a374655d4e02a6c5e5e",
                "sha256:f8affdf3c0f0466e69f5b3917cdd042f89c8c63aebdb9f7c078996f607cdb0f5"
            ],
            "index": "pypi",
            "markers": "python_version >= '3.8'",
            "version": "==4.0.1"
        },
        "wcwidth": {
            "hashes": [
                "sha256:3da69048e4540d84af32131829ff948f1e022c1c6bdb8d6102117aac784f6859",
                "sha256:72ea0c06399eb286d978fdedb6923a9eb47e1c486ce63e9b4e64fc18303972b5"
            ],
            "version": "==0.2.13"
        },
        "websocket-client": {
            "hashes": [
                "sha256:17b44cc997f5c498e809b22cdf2d9c7a9e71c02c8cc2b6c56e7c2d1239bfa526",
                "sha256:3239df9f44da632f96012472805d40a23281a991027ce11d2f45a6f24ac4c3da"
            ],
            "markers": "python_version >= '3.8'",
            "version": "==1.8.0"
        },
        "yarl": {
            "hashes": [
                "sha256:008d3e808d03ef28542372d01057fd09168419cdc8f848efe2804f894ae03e51",
                "sha256:03caa9507d3d3c83bca08650678e25364e1843b484f19986a527630ca376ecce",
                "sha256:07574b007ee20e5c375a8fe4a0789fad26db905f9813be0f9fef5a68080de559",
                "sha256:09efe4615ada057ba2d30df871d2f668af661e971dfeedf0c159927d48bbeff0",
                "sha256:0d2454f0aef65ea81037759be5ca9947539667eecebca092733b2eb43c965a81",
                "sha256:0e9d124c191d5b881060a9e5060627694c3bdd1fe24c5eecc8d5d7d0eb6faabc",
                "sha256:18580f672e44ce1238b82f7fb87d727c4a131f3a9d33a5e0e82b793362bf18b4",
                "sha256:1f23e4fe1e8794f74b6027d7cf19dc25f8b63af1483d91d595d4a07eca1fb26c",
                "sha256:206a55215e6d05dbc6c98ce598a59e6fbd0c493e2de4ea6cc2f4934d5a18d130",
                "sha256:23d32a2594cb5d565d358a92e151315d1b2268bc10f4610d098f96b147370136",
                "sha256:26a1dc6285e03f3cc9e839a2da83bcbf31dcb0d004c72d0730e755b33466c30e",
                "sha256:29e0f83f37610f173eb7e7b5562dd71467993495e568e708d99e9d1944f561ec",
                "sha256:2b134fd795e2322b7684155b7855cc99409d10b2e408056db2b93b51a52accc7",
                "sha256:2d47552b6e52c3319fede1b60b3de120fe83bde9b7bddad11a69fb0af7db32f1",
                "sha256:357495293086c5b6d34ca9616a43d329317feab7917518bc97a08f9e55648455",
                "sha256:35a2b9396879ce32754bd457d31a51ff0a9d426fd9e0e3c33394bf4b9036b099",
                "sha256:3777ce5536d17989c91696db1d459574e9a9bd37660ea7ee4d3344579bb6f129",
                "sha256:3986b6f41ad22988e53d5778f91855dc0399b043fc8946d4f2e68af22ee9ff10",
                "sha256:44d8ffbb9c06e5a7f529f38f53eda23e50d1ed33c6c869e01481d3fafa6b8142",
                "sha256:49a180c2e0743d5d6e0b4d1a9e5f633c62eca3f8a86ba5dd3c471060e352ca98",
                "sha256:4aa9741085f635934f3a2583e16fcf62ba835719a8b2b28fb2917bb0537c1dfa",
                "sha256:4b21516d181cd77ebd06ce160ef8cc2a5e9ad35fb1c5930882baff5ac865eee7",
                "sha256:4b3c1ffe10069f655ea2d731808e76e0f452fc6c749bea04781daf18e6039525",
                "sha256:4c7d56b293cc071e82532f70adcbd8b61909eec973ae9d2d1f9b233f3d943f2c",
                "sha256:4e9035df8d0880b2f1c7f5031f33f69e071dfe72ee9310cfc76f7b605958ceb9",
                "sha256:54525ae423d7b7a8ee81ba189f131054defdb122cde31ff17477951464c1691c",
                "sha256:549d19c84c55d11687ddbd47eeb348a89df9cb30e1993f1b128f4685cd0ebbf8",
                "sha256:54beabb809ffcacbd9d28ac57b0db46e42a6e341a030293fb3185c409e626b8b",
                "sha256:566db86717cf8080b99b58b083b773a908ae40f06681e87e589a976faf8246bf",
                "sha256:5a2e2433eb9344a163aced6a5f6c9222c0786e5a9e9cac2c89f0b28433f56e23",
                "sha256:5aef935237d60a51a62b86249839b51345f47564208c6ee615ed2a40878dccdd",
                "sha256:604f31d97fa493083ea21bd9b92c419012531c4e17ea6da0f65cacdcf5d0bd27",
                "sha256:63b20738b5aac74e239622d2fe30df4fca4942a86e31bf47a81a0e94c14df94f",
                "sha256:686a0c2f85f83463272ddffd4deb5e591c98aac1897d65e92319f729c320eece",
                "sha256:6a962e04b8f91f8c4e5917e518d17958e3bdee71fd1d8b88cdce74dd0ebbf434",
                "sha256:6ad6d10ed9b67a382b45f29ea028f92d25bc0bc1daf6c5b801b90b5aa70fb9ec",
                "sha256:6f5cb257bc2ec58f437da2b37a8cd48f666db96d47b8a3115c29f316313654ff",
                "sha256:6fe79f998a4052d79e1c30eeb7d6c1c1056ad33300f682465e1b4e9b5a188b78",
                "sha256:7855426dfbddac81896b6e533ebefc0af2f132d4a47340cee6d22cac7190022d",
                "sha256:7d5aaac37d19b2904bb9dfe12cdb08c8443e7ba7d2852894ad448d4b8f442863",
                "sha256:801e9264d19643548651b9db361ce3287176671fb0117f96b5ac0ee1c3530d53",
                "sha256:81eb57278deb6098a5b62e88ad8281b2ba09f2f1147c4767522353eaa6260b31",
                "sha256:824d6c50492add5da9374875ce72db7a0733b29c2394890aef23d533106e2b15",
                "sha256:8397a3817d7dcdd14bb266283cd1d6fc7264a48c186b986f32e86d86d35fbac5",
                "sha256:848cd2a1df56ddbffeb375535fb62c9d1645dde33ca4d51341378b3f5954429b",
                "sha256:84fc30f71689d7fc9168b92788abc977dc8cefa806909565fc2951d02f6b7d57",
                "sha256:8619d6915b3b0b34420cf9b2bb6d81ef59d984cb0fde7544e9ece32b4b3043c3",
                "sha256:8a854227cf581330ffa2c4824d96e52ee621dd571078a252c25e3a3b3d94a1b1",
                "sha256:8be9e837ea9113676e5754b43b940b50cce76d9ed7d2461df1af39a8ee674d9f",
                "sha256:928cecb0ef9d5a7946eb6ff58417ad2fe9375762382f1bf5c55e61645f2c43ad",
                "sha256:957b4774373cf6f709359e5c8c4a0af9f6d7875db657adb0feaf8d6cb3c3964c",
                "sha256:992f18e0ea248ee03b5a6e8b3b4738850ae7dbb172cc41c966462801cbf62cf7",
                "sha256:9fc5fc1eeb029757349ad26bbc5880557389a03fa6ada41703db5e068881e5f2",
                "sha256:a00862fb23195b6b8322f7d781b0dc1d82cb3bcac346d1e38689370cc1cc398b",
                "sha256:a3a6ed1d525bfb91b3fc9b690c5a21bb52de28c018530ad85093cc488bee2dd2",
                "sha256:a6327976c7c2f4ee6816eff196e25385ccc02cb81427952414a64811037bbc8b",
                "sha256:a7409f968456111140c1c95301cadf071bd30a81cbd7ab829169fb9e3d72eae9",
                "sha256:a825ec844298c791fd28ed14ed1bffc56a98d15b8c58a20e0e08c1f5f2bea1be",
                "sha256:a8c1df72eb746f4136fe9a2e72b0c9dc1da1cbd23b5372f94b5820ff8ae30e0e",
                "sha256:a9bd00dc3bc395a662900f33f74feb3e757429e545d831eef5bb280252631984",
                "sha256:aa102d6d280a5455ad6a0f9e6d769989638718e938a6a0a2ff3f4a7ff8c62cc4",
                "sha256:aaaea1e536f98754a6e5c56091baa1b6ce2f2700cc4a00b0d49eca8dea471074",
                "sha256:ad4d7a90a92e528aadf4965d685c17dacff3df282db1121136c382dc0b6014d2",
                "sha256:b8477c1ee4bd47c57d49621a062121c3023609f7a13b8a46953eb6c9716ca392",
                "sha256:ba6f52cbc7809cd8d74604cce9c14868306ae4aa0282016b641c661f981a6e91",
                "sha256:bac8d525a8dbc2a1507ec731d2867025d11ceadcb4dd421423a5d42c56818541",
                "sha256:bef596fdaa8f26e3d66af846bbe77057237cb6e8efff8cd7cc8dff9a62278bbf",
                "sha256:c0ec0ed476f77db9fb29bca17f0a8fcc7bc97ad4c6c1d8959c507decb22e8572",
                "sha256:c38c9ddb6103ceae4e4498f9c08fac9b590c5c71b0370f98714768e22ac6fa66",
                "sha256:c7224cab95645c7ab53791022ae77a4509472613e839dab722a72abe5a684575",
                "sha256:c74018551e31269d56fab81a728f683667e7c28c04e807ba08f8c9e3bba32f14",
                "sha256:ca06675212f94e7a610e85ca36948bb8fc023e458dd6c63ef71abfd482481aa5",
                "sha256:d1d2532b340b692880261c15aee4dc94dd22ca5d61b9db9a8a361953d36410b1",
                "sha256:d25039a474c4c72a5ad4b52495056f843a7ff07b632c1b92ea9043a3d9950f6e",
                "sha256:d5ff2c858f5f6a42c2a8e751100f237c5e869cbde669a724f2062d4c4ef93551",
                "sha256:d7d7f7de27b8944f1fee2c26a88b4dabc2409d2fea7a9ed3df79b67277644e17",
                "sha256:d7eeb6d22331e2fd42fce928a81c697c9ee2d51400bd1a28803965883e13cead",
                "sha256:d8a1c6c0be645c745a081c192e747c5de06e944a0d21245f4cf7c05e457c36e0",
                "sha256:d8b889777de69897406c9fb0b76cdf2fd0f31267861ae7501d93003d55f54fbe",
                "sha256:d9e09c9d74f4566e905a0b8fa668c58109f7624db96a2171f21747abc7524234",
                "sha256:db8e58b9d79200c76956cefd14d5c90af54416ff5353c5bfd7cbe58818e26ef0",
                "sha256:ddb2a5c08a4eaaba605340fdee8fc08e406c56617566d9643ad8bf6852778fc7",
                "sha256:e0381b4ce23ff92f8170080c97678040fc5b08da85e9e292292aba67fdac6c34",
                "sha256:e23a6d84d9d1738dbc6e38167776107e63307dfc8ad108e580548d1f2c587f42",
                "sha256:e516dc8baf7b380e6c1c26792610230f37147bb754d6426462ab115a02944385",
                "sha256:ea65804b5dc88dacd4a40279af0cdadcfe74b3e5b4c897aa0d81cf86927fee78",
                "sha256:ec61d826d80fc293ed46c9dd26995921e3a82146feacd952ef0757236fc137be",
                "sha256:ee04010f26d5102399bd17f8df8bc38dc7ccd7701dc77f4a68c5b8d733406958",
                "sha256:f3bc6af6e2b8f92eced34ef6a96ffb248e863af20ef4fde9448cc8c9b858b749",
                "sha256:f7d6b36dd2e029b6bcb8a13cf19664c7b8e19ab3a58e0fefbb5b8461447ed5ec"
            ],
            "markers": "python_version >= '3.7'",
            "version": "==1.9.4"
<<<<<<< HEAD
        },
        "zipp": {
            "hashes": [
                "sha256:2828e64edb5386ea6a52e7ba7cdb17bb30a73a858f5eb6eb93d8d36f5ea26091",
                "sha256:35427f6d5594f4acf82d25541438348c26736fa9b3afa2754bcd63cdb99d8e8f"
            ],
            "markers": "python_version < '3.10'",
            "version": "==3.19.1"
=======
>>>>>>> c9999bbe
        }
    }
}<|MERGE_RESOLUTION|>--- conflicted
+++ resolved
@@ -1,11 +1,7 @@
 {
     "_meta": {
         "hash": {
-<<<<<<< HEAD
-            "sha256": "24070e6886c6f78c7f6f9e04c7466781ef3b84756181c220caad009d9d134264"
-=======
-            "sha256": "95846845b22296408a13fca3baf3ee881254ccc7a7debb3bf5595a89f761adcf"
->>>>>>> c9999bbe
+            "sha256": "eb305f87f1be90ae75e2bbec3afd39c8025e214a5ebf5a0068c65651687b3c35"
         },
         "pipfile-spec": 6,
         "requires": {
@@ -162,36 +158,20 @@
         },
         "boto3": {
             "hashes": [
-<<<<<<< HEAD
-                "sha256:4eb8019421cb664a6fcbbee6152aa95a28ce8bbc1c4ee263871c09cdd58bf8ee",
-                "sha256:e9edaf979fbe59737e158f2f0f3f0861ff1d61233f18f6be8ebb483905f24587"
-            ],
-            "index": "pypi",
-            "version": "==1.34.118"
+                "sha256:947c7a94ac3a2131142914a53afc3b1c5a572d6a79515bf2f0473188817cfcd6",
+                "sha256:f906c797a02d37a3b88fe4c97e4d72b387e19ab6f3096d2f573578f020fd9bf4"
+            ],
+            "index": "pypi",
+            "markers": "python_version >= '3.8'",
+            "version": "==1.34.141"
         },
         "botocore": {
             "hashes": [
-                "sha256:0a3d1ec0186f8b516deb39474de3d226d531f77f92a0f56ad79b80219db3ae9e",
-                "sha256:e3f6c5636a4394768e81e33a16f5c6ae7f364f512415d423f9b9dc67fc638df4"
-            ],
-            "markers": "python_version >= '3.8'",
-            "version": "==1.34.118"
-=======
-                "sha256:0b21b84db4619b3711a6f643d465a5a25e81231ee43615c55a20ff6b89c6cc3c",
-                "sha256:7cb697d67fd138ceebc6f789919ae370c092a50c6b0ccc4ef483027935502eab"
-            ],
-            "index": "pypi",
-            "markers": "python_version >= '3.8'",
-            "version": "==1.34.137"
-        },
-        "botocore": {
-            "hashes": [
-                "sha256:a980fa4adec4bfa23fff70a3512622e9412c69c791898a52cafc2458b0be6040",
-                "sha256:e29c8e9bfda0b20a1997792968e85868bfce42fefad9730f633a81adcff3f2ef"
-            ],
-            "markers": "python_version >= '3.8'",
-            "version": "==1.34.137"
->>>>>>> c9999bbe
+                "sha256:0e661a452c0489b6d62a9c91fed3320d5690a524489a7e50afc8efadb994dba8",
+                "sha256:d2815c09037039a287461eddc07af895d798bc897e6ba4b08f5a12eaa9886ff1"
+            ],
+            "markers": "python_version >= '3.8'",
+            "version": "==1.34.141"
         },
         "bs4": {
             "hashes": [
@@ -221,21 +201,11 @@
         },
         "certifi": {
             "hashes": [
-<<<<<<< HEAD
-                "sha256:3cd43f1c6fa7dedc5899d69d3ad0398fd018ad1a17fba83ddaf78aa46c747516",
-                "sha256:ddc6c8ce995e6987e7faf5e3f1b02b302836a0e5d98ece18392cb1a36c72ad56"
-=======
                 "sha256:5a1e7645bc0ec61a09e26c36f6106dd4cf40c6db3a1fb6352b0244e7fb057c7b",
                 "sha256:c198e21b1289c2ab85ee4e67bb4b4ef3ead0892059901a8d5b622f24a1101e90"
->>>>>>> c9999bbe
-            ],
-            "index": "pypi",
+            ],
             "markers": "python_version >= '3.6'",
-<<<<<<< HEAD
-            "version": "==2024.6.2"
-=======
             "version": "==2024.7.4"
->>>>>>> c9999bbe
         },
         "cffi": {
             "hashes": [
@@ -682,21 +652,21 @@
         },
         "google-api-python-client": {
             "hashes": [
-                "sha256:91742fa4c779d48456c0256ef346fa1cc185ba427176d3277e35141fa3268026",
-                "sha256:b552a28123ed95493035698db80e8ed78c9106a8b422e63a175150b9b55b704e"
-            ],
-            "index": "pypi",
-            "markers": "python_version >= '3.7'",
-            "version": "==2.135.0"
+                "sha256:161c722c8864e7ed39393e2b7eea76ef4e1c933a6a59f9d7c70409b6635f225d",
+                "sha256:5a554c8b5edf0a609b905d89d7ced82e8f6ac31da1e4d8d5684ef63dbc0e49f5"
+            ],
+            "index": "pypi",
+            "markers": "python_version >= '3.7'",
+            "version": "==2.136.0"
         },
         "google-auth": {
             "hashes": [
-                "sha256:042c4702efa9f7d3c48d3a69341c209381b125faa6dbf3ebe56bc7e40ae05c23",
-                "sha256:87805c36970047247c8afe614d4e3af8eceafc1ebba0c679fe75ddd1d575e871"
-            ],
-            "index": "pypi",
-            "markers": "python_version >= '3.7'",
-            "version": "==2.31.0"
+                "sha256:49315be72c55a6a37d62819e3573f6b416aca00721f7e3e31a008d928bf64022",
+                "sha256:53326ea2ebec768070a94bee4e1b9194c9646ea0c2bd72422785bd0f9abfad7b"
+            ],
+            "index": "pypi",
+            "markers": "python_version >= '3.7'",
+            "version": "==2.32.0"
         },
         "google-auth-httplib2": {
             "hashes": [
@@ -815,19 +785,11 @@
         },
         "googleapis-common-protos": {
             "hashes": [
-<<<<<<< HEAD
-                "sha256:0e1c2cdfcbc354b76e4a211a35ea35d6926a835cba1377073c4861db904a1877",
-                "sha256:c6442f7a0a6b2a80369457d79e6672bb7dcbaab88e0848302497e3ec80780a6a"
-            ],
-            "markers": "python_version >= '3.7'",
-            "version": "==1.63.1"
-=======
                 "sha256:27a2499c7e8aff199665b22741997e485eccc8645aa9176c7c988e6fae507945",
                 "sha256:27c5abdffc4911f28101e635de1533fb4cfd2c37fbaa9174587c799fac90aa87"
             ],
             "markers": "python_version >= '3.7'",
             "version": "==1.63.2"
->>>>>>> c9999bbe
         },
         "grpcio": {
             "hashes": [
@@ -913,10 +875,10 @@
         },
         "ibm-platform-services": {
             "hashes": [
-                "sha256:0c8c75d1ef9990e17c1af93fbf9b4a4e1b6beeba293b02c6605800c73bb97f22"
-            ],
-            "index": "pypi",
-            "version": "==0.54.1"
+                "sha256:1646b4e398600600b32b88a412a8d6dbe6b0b896efb9209d7dc7fb36458e8a77"
+            ],
+            "index": "pypi",
+            "version": "==0.54.2"
         },
         "idna": {
             "hashes": [
@@ -1209,32 +1171,20 @@
         },
         "oci": {
             "hashes": [
-<<<<<<< HEAD
-                "sha256:8ac424f7b58acfc48b810e17edd115e50cef66ea77cf2e9616b871fb83b58fea",
-                "sha256:ebd9cadd0a3aed0aba4c7abe86a984ffaef399efb2b0540b838d273fa9000111"
-            ],
-            "index": "pypi",
-            "version": "==2.128.0"
-=======
-                "sha256:1b6ba5fb87d98f20ef3389d3d25906f71f32f12fff57c0923eecacb0efa49eaa",
-                "sha256:e014058d05c6512fd316099f6b6de635d081a32907893c5bb80461078499c6f2"
-            ],
-            "index": "pypi",
-            "version": "==2.129.1"
->>>>>>> c9999bbe
+                "sha256:0997bc4d77737c142dc44ee63332d81df8c1e834e76d3deb24a9f52ddcd84c27",
+                "sha256:9a1363f40b4d679be2997452b8836781a56adb1f5267b0abad5617a7e2a9af9a"
+            ],
+            "index": "pypi",
+            "version": "==2.129.2"
         },
         "packaging": {
             "hashes": [
                 "sha256:026ed72c8ed3fcce5bf8950572258698927fd1dbda10a5e981cdf0ac37f4f002",
                 "sha256:5b8f2217dbdbd2f7f384c41c628544e6d52f2d0f53c6d0c3ea61aa5d1d7ff124"
             ],
-<<<<<<< HEAD
-            "index": "pypi",
-            "version": "==24.0"
-=======
+            "index": "pypi",
             "markers": "python_version >= '3.8'",
             "version": "==24.1"
->>>>>>> c9999bbe
         },
         "pandas": {
             "hashes": [
@@ -1446,199 +1396,107 @@
         },
         "pydantic": {
             "hashes": [
-<<<<<<< HEAD
-                "sha256:c46c76a40bb1296728d7a8b99aa73dd70a48c3510111ff290034f860c99c419e",
-                "sha256:ea91b002777bf643bb20dd717c028ec43216b24a6001a280f83877fd2655d0b4"
-            ],
-            "index": "pypi",
-            "version": "==2.7.3"
+                "sha256:6f62c13d067b0755ad1c21a34bdd06c0c12625a22b0fc09c6b149816604f7c2a",
+                "sha256:73ee9fddd406dc318b885c7a2eab8a6472b68b8fb5ba8150949fc3db939f23c8"
+            ],
+            "index": "pypi",
+            "markers": "python_version >= '3.8'",
+            "version": "==2.8.2"
         },
         "pydantic-core": {
             "hashes": [
-                "sha256:01dd777215e2aa86dfd664daed5957704b769e726626393438f9c87690ce78c3",
-                "sha256:0eb2a4f660fcd8e2b1c90ad566db2b98d7f3f4717c64fe0a83e0adb39766d5b8",
-                "sha256:0fbbdc827fe5e42e4d196c746b890b3d72876bdbf160b0eafe9f0334525119c8",
-                "sha256:123c3cec203e3f5ac7b000bd82235f1a3eced8665b63d18be751f115588fea30",
-                "sha256:14601cdb733d741b8958224030e2bfe21a4a881fb3dd6fbb21f071cabd48fa0a",
-                "sha256:18f469a3d2a2fdafe99296a87e8a4c37748b5080a26b806a707f25a902c040a8",
-                "sha256:19894b95aacfa98e7cb093cd7881a0c76f55731efad31073db4521e2b6ff5b7d",
-                "sha256:1b4de2e51bbcb61fdebd0ab86ef28062704f62c82bbf4addc4e37fa4b00b7cbc",
-                "sha256:1d886dc848e60cb7666f771e406acae54ab279b9f1e4143babc9c2258213daa2",
-                "sha256:1f4d26ceb5eb9eed4af91bebeae4b06c3fb28966ca3a8fb765208cf6b51102ab",
-                "sha256:21a5e440dbe315ab9825fcd459b8814bb92b27c974cbc23c3e8baa2b76890077",
-                "sha256:293afe532740370aba8c060882f7d26cfd00c94cae32fd2e212a3a6e3b7bc15e",
-                "sha256:2f5966897e5461f818e136b8451d0551a2e77259eb0f73a837027b47dc95dab9",
-                "sha256:2fd41f6eff4c20778d717af1cc50eca52f5afe7805ee530a4fbd0bae284f16e9",
-                "sha256:2fdf2156aa3d017fddf8aea5adfba9f777db1d6022d392b682d2a8329e087cef",
-                "sha256:3c40d4eaad41f78e3bbda31b89edc46a3f3dc6e171bf0ecf097ff7a0ffff7cb1",
-                "sha256:43d447dd2ae072a0065389092a231283f62d960030ecd27565672bd40746c507",
-                "sha256:44a688331d4a4e2129140a8118479443bd6f1905231138971372fcde37e43528",
-                "sha256:44c7486a4228413c317952e9d89598bcdfb06399735e49e0f8df643e1ccd0558",
-                "sha256:44cd83ab6a51da80fb5adbd9560e26018e2ac7826f9626bc06ca3dc074cd198b",
-                "sha256:46387e38bd641b3ee5ce247563b60c5ca098da9c56c75c157a05eaa0933ed154",
-                "sha256:4701b19f7e3a06ea655513f7938de6f108123bf7c86bbebb1196eb9bd35cf724",
-                "sha256:4748321b5078216070b151d5271ef3e7cc905ab170bbfd27d5c83ee3ec436695",
-                "sha256:4b06beb3b3f1479d32befd1f3079cc47b34fa2da62457cdf6c963393340b56e9",
-                "sha256:4d0dcc59664fcb8974b356fe0a18a672d6d7cf9f54746c05f43275fc48636851",
-                "sha256:4e99bc050fe65c450344421017f98298a97cefc18c53bb2f7b3531eb39bc7805",
-                "sha256:509daade3b8649f80d4e5ff21aa5673e4ebe58590b25fe42fac5f0f52c6f034a",
-                "sha256:51991a89639a912c17bef4b45c87bd83593aee0437d8102556af4885811d59f5",
-                "sha256:53db086f9f6ab2b4061958d9c276d1dbe3690e8dd727d6abf2321d6cce37fa94",
-                "sha256:564d7922e4b13a16b98772441879fcdcbe82ff50daa622d681dd682175ea918c",
-                "sha256:574d92eac874f7f4db0ca653514d823a0d22e2354359d0759e3f6a406db5d55d",
-                "sha256:578e24f761f3b425834f297b9935e1ce2e30f51400964ce4801002435a1b41ef",
-                "sha256:59ff3e89f4eaf14050c8022011862df275b552caef8082e37b542b066ce1ff26",
-                "sha256:5f09baa656c904807e832cf9cce799c6460c450c4ad80803517032da0cd062e2",
-                "sha256:6891a2ae0e8692679c07728819b6e2b822fb30ca7445f67bbf6509b25a96332c",
-                "sha256:6a750aec7bf431517a9fd78cb93c97b9b0c496090fee84a47a0d23668976b4b0",
-                "sha256:6f5c4d41b2771c730ea1c34e458e781b18cc668d194958e0112455fff4e402b2",
-                "sha256:77450e6d20016ec41f43ca4a6c63e9fdde03f0ae3fe90e7c27bdbeaece8b1ed4",
-                "sha256:81b5efb2f126454586d0f40c4d834010979cb80785173d1586df845a632e4e6d",
-                "sha256:823be1deb01793da05ecb0484d6c9e20baebb39bd42b5d72636ae9cf8350dbd2",
-                "sha256:834b5230b5dfc0c1ec37b2fda433b271cbbc0e507560b5d1588e2cc1148cf1ce",
-                "sha256:847a35c4d58721c5dc3dba599878ebbdfd96784f3fb8bb2c356e123bdcd73f34",
-                "sha256:86110d7e1907ab36691f80b33eb2da87d780f4739ae773e5fc83fb272f88825f",
-                "sha256:8951eee36c57cd128f779e641e21eb40bc5073eb28b2d23f33eb0ef14ffb3f5d",
-                "sha256:8a7164fe2005d03c64fd3b85649891cd4953a8de53107940bf272500ba8a788b",
-                "sha256:8b8bab4c97248095ae0c4455b5a1cd1cdd96e4e4769306ab19dda135ea4cdb07",
-                "sha256:90afc12421df2b1b4dcc975f814e21bc1754640d502a2fbcc6d41e77af5ec312",
-                "sha256:938cb21650855054dc54dfd9120a851c974f95450f00683399006aa6e8abb057",
-                "sha256:942ba11e7dfb66dc70f9ae66b33452f51ac7bb90676da39a7345e99ffb55402d",
-                "sha256:972658f4a72d02b8abfa2581d92d59f59897d2e9f7e708fdabe922f9087773af",
-                "sha256:97736815b9cc893b2b7f663628e63f436018b75f44854c8027040e05230eeddb",
-                "sha256:98906207f29bc2c459ff64fa007afd10a8c8ac080f7e4d5beff4c97086a3dabd",
-                "sha256:99457f184ad90235cfe8461c4d70ab7dd2680e28821c29eca00252ba90308c78",
-                "sha256:a0d829524aaefdebccb869eed855e2d04c21d2d7479b6cada7ace5448416597b",
-                "sha256:a2fdd81edd64342c85ac7cf2753ccae0b79bf2dfa063785503cb85a7d3593223",
-                "sha256:a55b5b16c839df1070bc113c1f7f94a0af4433fcfa1b41799ce7606e5c79ce0a",
-                "sha256:a642295cd0c8df1b86fc3dced1d067874c353a188dc8e0f744626d49e9aa51c4",
-                "sha256:ab86ce7c8f9bea87b9d12c7f0af71102acbf5ecbc66c17796cff45dae54ef9a5",
-                "sha256:abc267fa9837245cc28ea6929f19fa335f3dc330a35d2e45509b6566dc18be23",
-                "sha256:ae1d6df168efb88d7d522664693607b80b4080be6750c913eefb77e34c12c71a",
-                "sha256:b2ebef0e0b4454320274f5e83a41844c63438fdc874ea40a8b5b4ecb7693f1c4",
-                "sha256:b48ece5bde2e768197a2d0f6e925f9d7e3e826f0ad2271120f8144a9db18d5c8",
-                "sha256:b7cdf28938ac6b8b49ae5e92f2735056a7ba99c9b110a474473fd71185c1af5d",
-                "sha256:bb4462bd43c2460774914b8525f79b00f8f407c945d50881568f294c1d9b4443",
-                "sha256:bc4ff9805858bd54d1a20efff925ccd89c9d2e7cf4986144b30802bf78091c3e",
-                "sha256:c1322d7dd74713dcc157a2b7898a564ab091ca6c58302d5c7b4c07296e3fd00f",
-                "sha256:c67598100338d5d985db1b3d21f3619ef392e185e71b8d52bceacc4a7771ea7e",
-                "sha256:ca26a1e73c48cfc54c4a76ff78df3727b9d9f4ccc8dbee4ae3f73306a591676d",
-                "sha256:d323a01da91851a4f17bf592faf46149c9169d68430b3146dcba2bb5e5719abc",
-                "sha256:dc1803ac5c32ec324c5261c7209e8f8ce88e83254c4e1aebdc8b0a39f9ddb443",
-                "sha256:e00a3f196329e08e43d99b79b286d60ce46bed10f2280d25a1718399457e06be",
-                "sha256:e85637bc8fe81ddb73fda9e56bab24560bdddfa98aa64f87aaa4e4b6730c23d2",
-                "sha256:e858ac0a25074ba4bce653f9b5d0a85b7456eaddadc0ce82d3878c22489fa4ee",
-                "sha256:eae237477a873ab46e8dd748e515c72c0c804fb380fbe6c85533c7de51f23a8f",
-                "sha256:ebef0dd9bf9b812bf75bda96743f2a6c5734a02092ae7f721c048d156d5fabae",
-                "sha256:ec3beeada09ff865c344ff3bc2f427f5e6c26401cc6113d77e372c3fdac73864",
-                "sha256:f76d0ad001edd426b92233d45c746fd08f467d56100fd8f30e9ace4b005266e4",
-                "sha256:f85d05aa0918283cf29a30b547b4df2fbb56b45b135f9e35b6807cb28bc47951",
-                "sha256:f9899c94762343f2cc2fc64c13e7cae4c3cc65cdfc87dd810a31654c9b7358cc"
-            ],
-            "markers": "python_version >= '3.8'",
-            "version": "==2.18.4"
-=======
-                "sha256:d970ffb9d030b710795878940bd0489842c638e7252fc4a19c3ae2f7da4d6141",
-                "sha256:ead4f3a1e92386a734ca1411cb25d94147cf8778ed5be6b56749047676d6364e"
-            ],
-            "index": "pypi",
-            "markers": "python_version >= '3.8'",
-            "version": "==2.8.0"
-        },
-        "pydantic-core": {
-            "hashes": [
-                "sha256:03aceaf6a5adaad3bec2233edc5a7905026553916615888e53154807e404545c",
-                "sha256:05e83ce2f7eba29e627dd8066aa6c4c0269b2d4f889c0eba157233a353053cea",
-                "sha256:0b0eefc7633a04c0694340aad91fbfd1986fe1a1e0c63a22793ba40a18fcbdc8",
-                "sha256:0e75794883d635071cf6b4ed2a5d7a1e50672ab7a051454c76446ef1ebcdcc91",
-                "sha256:0f6dd3612a3b9f91f2e63924ea18a4476656c6d01843ca20a4c09e00422195af",
-                "sha256:116b326ac82c8b315e7348390f6d30bcfe6e688a7d3f1de50ff7bcc2042a23c2",
-                "sha256:16197e6f4fdecb9892ed2436e507e44f0a1aa2cff3b9306d1c879ea2f9200997",
-                "sha256:1c3c5b7f70dd19a6845292b0775295ea81c61540f68671ae06bfe4421b3222c2",
-                "sha256:1dacf660d6de692fe351e8c806e7efccf09ee5184865893afbe8e59be4920b4a",
-                "sha256:1def125d59a87fe451212a72ab9ed34c118ff771e5473fef4f2f95d8ede26d75",
-                "sha256:1e4f46189d8740561b43655263a41aac75ff0388febcb2c9ec4f1b60a0ec12f3",
-                "sha256:1f038156b696a1c39d763b2080aeefa87ddb4162c10aa9fabfefffc3dd8180fa",
-                "sha256:21d9f7e24f63fdc7118e6cc49defaab8c1d27570782f7e5256169d77498cf7c7",
-                "sha256:22b813baf0dbf612752d8143a2dbf8e33ccb850656b7850e009bad2e101fc377",
-                "sha256:22e3b1d4b1b3f6082849f9b28427ef147a5b46a6132a3dbaf9ca1baa40c88609",
-                "sha256:23425eccef8f2c342f78d3a238c824623836c6c874d93c726673dbf7e56c78c0",
-                "sha256:25c46bb2ff6084859bbcfdf4f1a63004b98e88b6d04053e8bf324e115398e9e7",
-                "sha256:2761f71faed820e25ec62eacba670d1b5c2709bb131a19fcdbfbb09884593e5a",
-                "sha256:2aec8eeea0b08fd6bc2213d8e86811a07491849fd3d79955b62d83e32fa2ad5f",
-                "sha256:2d06a7fa437f93782e3f32d739c3ec189f82fca74336c08255f9e20cea1ed378",
-                "sha256:316fe7c3fec017affd916a0c83d6f1ec697cbbbdf1124769fa73328e7907cc2e",
-                "sha256:344e352c96e53b4f56b53d24728217c69399b8129c16789f70236083c6ceb2ac",
-                "sha256:35681445dc85446fb105943d81ae7569aa7e89de80d1ca4ac3229e05c311bdb1",
-                "sha256:366be8e64e0cb63d87cf79b4e1765c0703dd6313c729b22e7b9e378db6b96877",
-                "sha256:3a7235b46c1bbe201f09b6f0f5e6c36b16bad3d0532a10493742f91fbdc8035f",
-                "sha256:3c05eaf6c863781eb834ab41f5963604ab92855822a2062897958089d1335dad",
-                "sha256:3e147fc6e27b9a487320d78515c5f29798b539179f7777018cedf51b7749e4f4",
-                "sha256:3f0f3a4a23717280a5ee3ac4fb1f81d6fde604c9ec5100f7f6f987716bb8c137",
-                "sha256:5084ec9721f82bef5ff7c4d1ee65e1626783abb585f8c0993833490b63fe1792",
-                "sha256:52527e8f223ba29608d999d65b204676398009725007c9336651c2ec2d93cffc",
-                "sha256:53b06aea7a48919a254b32107647be9128c066aaa6ee6d5d08222325f25ef175",
-                "sha256:58e251bb5a5998f7226dc90b0b753eeffa720bd66664eba51927c2a7a2d5f32c",
-                "sha256:603a843fea76a595c8f661cd4da4d2281dff1e38c4a836a928eac1a2f8fe88e4",
-                "sha256:616b9c2f882393d422ba11b40e72382fe975e806ad693095e9a3b67c59ea6150",
-                "sha256:649a764d9b0da29816889424697b2a3746963ad36d3e0968784ceed6e40c6355",
-                "sha256:658287a29351166510ebbe0a75c373600cc4367a3d9337b964dada8d38bcc0f4",
-                "sha256:6d0f52684868db7c218437d260e14d37948b094493f2646f22d3dda7229bbe3f",
-                "sha256:6dc85b9e10cc21d9c1055f15684f76fa4facadddcb6cd63abab702eb93c98943",
-                "sha256:72432fd6e868c8d0a6849869e004b8bcae233a3c56383954c228316694920b38",
-                "sha256:73deadd6fd8a23e2f40b412b3ac617a112143c8989a4fe265050fd91ba5c0608",
-                "sha256:763602504bf640b3ded3bba3f8ed8a1cc2fc6a87b8d55c1c5689f428c49c947e",
-                "sha256:7701df088d0b05f3460f7ba15aec81ac8b0fb5690367dfd072a6c38cf5b7fdb5",
-                "sha256:78d584caac52c24240ef9ecd75de64c760bbd0e20dbf6973631815e3ef16ef8b",
-                "sha256:7a3639011c2e8a9628466f616ed7fb413f30032b891898e10895a0a8b5857d6c",
-                "sha256:7b6a24d7b5893392f2b8e3b7a0031ae3b14c6c1942a4615f0d8794fdeeefb08b",
-                "sha256:7d4df13d1c55e84351fab51383520b84f490740a9f1fec905362aa64590b7a5d",
-                "sha256:7e37b6bb6e90c2b8412b06373c6978d9d81e7199a40e24a6ef480e8acdeaf918",
-                "sha256:8093473d7b9e908af1cef30025609afc8f5fd2a16ff07f97440fd911421e4432",
-                "sha256:840200827984f1c4e114008abc2f5ede362d6e11ed0b5931681884dd41852ff1",
-                "sha256:85770b4b37bb36ef93a6122601795231225641003e0318d23c6233c59b424279",
-                "sha256:879ae6bb08a063b3e1b7ac8c860096d8fd6b48dd9b2690b7f2738b8c835e744b",
-                "sha256:87d3df115f4a3c8c5e4d5acf067d399c6466d7e604fc9ee9acbe6f0c88a0c3cf",
-                "sha256:8b315685832ab9287e6124b5d74fc12dda31e6421d7f6b08525791452844bc2d",
-                "sha256:8e49524917b8d3c2f42cd0d2df61178e08e50f5f029f9af1f402b3ee64574392",
-                "sha256:978d4123ad1e605daf1ba5e01d4f235bcf7b6e340ef07e7122e8e9cfe3eb61ab",
-                "sha256:a0586cddbf4380e24569b8a05f234e7305717cc8323f50114dfb2051fcbce2a3",
-                "sha256:a272785a226869416c6b3c1b7e450506152d3844207331f02f27173562c917e0",
-                "sha256:a340d2bdebe819d08f605e9705ed551c3feb97e4fd71822d7147c1e4bdbb9508",
-                "sha256:a3f243f318bd9523277fa123b3163f4c005a3e8619d4b867064de02f287a564d",
-                "sha256:a4f0f71653b1c1bad0350bc0b4cc057ab87b438ff18fa6392533811ebd01439c",
-                "sha256:ab760f17c3e792225cdaef31ca23c0aea45c14ce80d8eff62503f86a5ab76bff",
-                "sha256:ac76f30d5d3454f4c28826d891fe74d25121a346c69523c9810ebba43f3b1cec",
-                "sha256:ad1bd2f377f56fec11d5cfd0977c30061cd19f4fa199bf138b200ec0d5e27eeb",
-                "sha256:b2ba34a099576234671f2e4274e5bc6813b22e28778c216d680eabd0db3f7dad",
-                "sha256:b2f13c3e955a087c3ec86f97661d9f72a76e221281b2262956af381224cfc243",
-                "sha256:b34480fd6778ab356abf1e9086a4ced95002a1e195e8d2fd182b0def9d944d11",
-                "sha256:b4a085bd04af7245e140d1b95619fe8abb445a3d7fdf219b3f80c940853268ef",
-                "sha256:b81ec2efc04fc1dbf400647d4357d64fb25543bae38d2d19787d69360aad21c9",
-                "sha256:b8c46a8cf53e849eea7090f331ae2202cd0f1ceb090b00f5902c423bd1e11805",
-                "sha256:bc7e43b4a528ffca8c9151b6a2ca34482c2fdc05e6aa24a84b7f475c896fc51d",
-                "sha256:c3dc8ec8b87c7ad534c75b8855168a08a7036fdb9deeeed5705ba9410721c84d",
-                "sha256:c4a9732a5cad764ba37f3aa873dccb41b584f69c347a57323eda0930deec8e10",
-                "sha256:c867230d715a3dd1d962c8d9bef0d3168994ed663e21bf748b6e3a529a129aab",
-                "sha256:cafde15a6f7feaec2f570646e2ffc5b73412295d29134a29067e70740ec6ee20",
-                "sha256:cb1ad5b4d73cde784cf64580166568074f5ccd2548d765e690546cff3d80937d",
-                "sha256:d08264b4460326cefacc179fc1411304d5af388a79910832835e6f641512358b",
-                "sha256:d42669d319db366cb567c3b444f43caa7ffb779bf9530692c6f244fc635a41eb",
-                "sha256:d43e7ab3b65e4dc35a7612cfff7b0fd62dce5bc11a7cd198310b57f39847fd6c",
-                "sha256:d5b8376a867047bf08910573deb95d3c8dfb976eb014ee24f3b5a61ccc5bee1b",
-                "sha256:d6f2d8b8da1f03f577243b07bbdd3412eee3d37d1f2fd71d1513cbc76a8c1239",
-                "sha256:d6f8c49657f3eb7720ed4c9b26624063da14937fc94d1812f1e04a2204db3e17",
-                "sha256:d70a8ff2d4953afb4cbe6211f17268ad29c0b47e73d3372f40e7775904bc28fc",
-                "sha256:d82e5ed3a05f2dcb89c6ead2fd0dbff7ac09bc02c1b4028ece2d3a3854d049ce",
-                "sha256:e9dcd7fb34f7bfb239b5fa420033642fff0ad676b765559c3737b91f664d4fa9",
-                "sha256:ed741183719a5271f97d93bbcc45ed64619fa38068aaa6e90027d1d17e30dc8d",
-                "sha256:ee7785938e407418795e4399b2bf5b5f3cf6cf728077a7f26973220d58d885cf",
-                "sha256:efbb412d55a4ffe73963fed95c09ccb83647ec63b711c4b3752be10a56f0090b",
-                "sha256:f8ea1d8b7df522e5ced34993c423c3bf3735c53df8b2a15688a2f03a7d678800"
-            ],
-            "markers": "python_version >= '3.8'",
-            "version": "==2.20.0"
->>>>>>> c9999bbe
+                "sha256:035ede2e16da7281041f0e626459bcae33ed998cca6a0a007a5ebb73414ac72d",
+                "sha256:04024d270cf63f586ad41fff13fde4311c4fc13ea74676962c876d9577bcc78f",
+                "sha256:0827505a5c87e8aa285dc31e9ec7f4a17c81a813d45f70b1d9164e03a813a686",
+                "sha256:084659fac3c83fd674596612aeff6041a18402f1e1bc19ca39e417d554468482",
+                "sha256:10d4204d8ca33146e761c79f83cc861df20e7ae9f6487ca290a97702daf56006",
+                "sha256:11b71d67b4725e7e2a9f6e9c0ac1239bbc0c48cce3dc59f98635efc57d6dac83",
+                "sha256:150906b40ff188a3260cbee25380e7494ee85048584998c1e66df0c7a11c17a6",
+                "sha256:175873691124f3d0da55aeea1d90660a6ea7a3cfea137c38afa0a5ffabe37b88",
+                "sha256:177f55a886d74f1808763976ac4efd29b7ed15c69f4d838bbd74d9d09cf6fa86",
+                "sha256:19c0fa39fa154e7e0b7f82f88ef85faa2a4c23cc65aae2f5aea625e3c13c735a",
+                "sha256:1eedfeb6089ed3fad42e81a67755846ad4dcc14d73698c120a82e4ccf0f1f9f6",
+                "sha256:225b67a1f6d602de0ce7f6c1c3ae89a4aa25d3de9be857999e9124f15dab486a",
+                "sha256:242b8feb3c493ab78be289c034a1f659e8826e2233786e36f2893a950a719bb6",
+                "sha256:254ec27fdb5b1ee60684f91683be95e5133c994cc54e86a0b0963afa25c8f8a6",
+                "sha256:25e9185e2d06c16ee438ed39bf62935ec436474a6ac4f9358524220f1b236e43",
+                "sha256:26ab812fa0c845df815e506be30337e2df27e88399b985d0bb4e3ecfe72df31c",
+                "sha256:26ca695eeee5f9f1aeeb211ffc12f10bcb6f71e2989988fda61dabd65db878d4",
+                "sha256:26dc97754b57d2fd00ac2b24dfa341abffc380b823211994c4efac7f13b9e90e",
+                "sha256:270755f15174fb983890c49881e93f8f1b80f0b5e3a3cc1394a255706cabd203",
+                "sha256:2aafc5a503855ea5885559eae883978c9b6d8c8993d67766ee73d82e841300dd",
+                "sha256:2d036c7187b9422ae5b262badb87a20a49eb6c5238b2004e96d4da1231badef1",
+                "sha256:33499e85e739a4b60c9dac710c20a08dc73cb3240c9a0e22325e671b27b70d24",
+                "sha256:37eee5b638f0e0dcd18d21f59b679686bbd18917b87db0193ae36f9c23c355fc",
+                "sha256:38cf1c40a921d05c5edc61a785c0ddb4bed67827069f535d794ce6bcded919fc",
+                "sha256:3acae97ffd19bf091c72df4d726d552c473f3576409b2a7ca36b2f535ffff4a3",
+                "sha256:3c5ebac750d9d5f2706654c638c041635c385596caf68f81342011ddfa1e5598",
+                "sha256:3d482efec8b7dc6bfaedc0f166b2ce349df0011f5d2f1f25537ced4cfc34fd98",
+                "sha256:407653af5617f0757261ae249d3fba09504d7a71ab36ac057c938572d1bc9331",
+                "sha256:40a783fb7ee353c50bd3853e626f15677ea527ae556429453685ae32280c19c2",
+                "sha256:41e81317dd6a0127cabce83c0c9c3fbecceae981c8391e6f1dec88a77c8a569a",
+                "sha256:41f4c96227a67a013e7de5ff8f20fb496ce573893b7f4f2707d065907bffdbd6",
+                "sha256:469f29f9093c9d834432034d33f5fe45699e664f12a13bf38c04967ce233d688",
+                "sha256:4745f4ac52cc6686390c40eaa01d48b18997cb130833154801a442323cc78f91",
+                "sha256:4868f6bd7c9d98904b748a2653031fc9c2f85b6237009d475b1008bfaeb0a5aa",
+                "sha256:4aa223cd1e36b642092c326d694d8bf59b71ddddc94cdb752bbbb1c5c91d833b",
+                "sha256:4dd484681c15e6b9a977c785a345d3e378d72678fd5f1f3c0509608da24f2ac0",
+                "sha256:4f2790949cf385d985a31984907fecb3896999329103df4e4983a4a41e13e840",
+                "sha256:512ecfbefef6dac7bc5eaaf46177b2de58cdf7acac8793fe033b24ece0b9566c",
+                "sha256:516d9227919612425c8ef1c9b869bbbee249bc91912c8aaffb66116c0b447ebd",
+                "sha256:53e431da3fc53360db73eedf6f7124d1076e1b4ee4276b36fb25514544ceb4a3",
+                "sha256:595ba5be69b35777474fa07f80fc260ea71255656191adb22a8c53aba4479231",
+                "sha256:5b5ff4911aea936a47d9376fd3ab17e970cc543d1b68921886e7f64bd28308d1",
+                "sha256:5d41e6daee2813ecceea8eda38062d69e280b39df793f5a942fa515b8ed67953",
+                "sha256:5e999ba8dd90e93d57410c5e67ebb67ffcaadcea0ad973240fdfd3a135506250",
+                "sha256:5f239eb799a2081495ea659d8d4a43a8f42cd1fe9ff2e7e436295c38a10c286a",
+                "sha256:635fee4e041ab9c479e31edda27fcf966ea9614fff1317e280d99eb3e5ab6fe2",
+                "sha256:65db0f2eefcaad1a3950f498aabb4875c8890438bc80b19362cf633b87a8ab20",
+                "sha256:6b507132dcfc0dea440cce23ee2182c0ce7aba7054576efc65634f080dbe9434",
+                "sha256:6b9d9bb600328a1ce523ab4f454859e9d439150abb0906c5a1983c146580ebab",
+                "sha256:70c8daf4faca8da5a6d655f9af86faf6ec2e1768f4b8b9d0226c02f3d6209703",
+                "sha256:77bf3ac639c1ff567ae3b47f8d4cc3dc20f9966a2a6dd2311dcc055d3d04fb8a",
+                "sha256:784c1214cb6dd1e3b15dd8b91b9a53852aed16671cc3fbe4786f4f1db07089e2",
+                "sha256:7eb6a0587eded33aeefea9f916899d42b1799b7b14b8f8ff2753c0ac1741edac",
+                "sha256:7ed1b0132f24beeec5a78b67d9388656d03e6a7c837394f99257e2d55b461611",
+                "sha256:8ad4aeb3e9a97286573c03df758fc7627aecdd02f1da04516a86dc159bf70121",
+                "sha256:964faa8a861d2664f0c7ab0c181af0bea66098b1919439815ca8803ef136fc4e",
+                "sha256:9dc1b507c12eb0481d071f3c1808f0529ad41dc415d0ca11f7ebfc666e66a18b",
+                "sha256:9ebfef07dbe1d93efb94b4700f2d278494e9162565a54f124c404a5656d7ff09",
+                "sha256:a45f84b09ac9c3d35dfcf6a27fd0634d30d183205230a0ebe8373a0e8cfa0906",
+                "sha256:a4f55095ad087474999ee28d3398bae183a66be4823f753cd7d67dd0153427c9",
+                "sha256:a6d511cc297ff0883bc3708b465ff82d7560193169a8b93260f74ecb0a5e08a7",
+                "sha256:a8ad4c766d3f33ba8fd692f9aa297c9058970530a32c728a2c4bfd2616d3358b",
+                "sha256:aa2f457b4af386254372dfa78a2eda2563680d982422641a85f271c859df1987",
+                "sha256:b03f7941783b4c4a26051846dea594628b38f6940a2fdc0df00b221aed39314c",
+                "sha256:b0dae11d8f5ded51699c74d9548dcc5938e0804cc8298ec0aa0da95c21fff57b",
+                "sha256:b91ced227c41aa29c672814f50dbb05ec93536abf8f43cd14ec9521ea09afe4e",
+                "sha256:bc633a9fe1eb87e250b5c57d389cf28998e4292336926b0b6cdaee353f89a237",
+                "sha256:bebb4d6715c814597f85297c332297c6ce81e29436125ca59d1159b07f423eb1",
+                "sha256:c336a6d235522a62fef872c6295a42ecb0c4e1d0f1a3e500fe949415761b8a19",
+                "sha256:c6514f963b023aeee506678a1cf821fe31159b925c4b76fe2afa94cc70b3222b",
+                "sha256:c693e916709c2465b02ca0ad7b387c4f8423d1db7b4649c551f27a529181c5ad",
+                "sha256:c81131869240e3e568916ef4c307f8b99583efaa60a8112ef27a366eefba8ef0",
+                "sha256:d02a72df14dfdbaf228424573a07af10637bd490f0901cee872c4f434a735b94",
+                "sha256:d2a8fa9d6d6f891f3deec72f5cc668e6f66b188ab14bb1ab52422fe8e644f312",
+                "sha256:d2b27e6af28f07e2f195552b37d7d66b150adbaa39a6d327766ffd695799780f",
+                "sha256:d2fe69c5434391727efa54b47a1e7986bb0186e72a41b203df8f5b0a19a4f669",
+                "sha256:d3f3ed29cd9f978c604708511a1f9c2fdcb6c38b9aae36a51905b8811ee5cbf1",
+                "sha256:d573faf8eb7e6b1cbbcb4f5b247c60ca8be39fe2c674495df0eb4318303137fe",
+                "sha256:e0bbdd76ce9aa5d4209d65f2b27fc6e5ef1312ae6c5333c26db3f5ade53a1e99",
+                "sha256:e7c4ea22b6739b162c9ecaaa41d718dfad48a244909fe7ef4b54c0b530effc5a",
+                "sha256:e93e1a4b4b33daed65d781a57a522ff153dcf748dee70b40c7258c5861e1768a",
+                "sha256:e97fdf088d4b31ff4ba35db26d9cc472ac7ef4a2ff2badeabf8d727b3377fc52",
+                "sha256:e9fa4c9bf273ca41f940bceb86922a7667cd5bf90e95dbb157cbb8441008482c",
+                "sha256:eaad4ff2de1c3823fddf82f41121bdf453d922e9a238642b1dedb33c4e4f98ad",
+                "sha256:f1f62b2413c3a0e846c3b838b2ecd6c7a19ec6793b2a522745b0869e37ab5bc1",
+                "sha256:f6d6cff3538391e8486a431569b77921adfcdef14eb18fbf19b7c0a5294d4e6a",
+                "sha256:f9aa05d09ecf4c75157197f27cdc9cfaeb7c5f15021c6373932bf3e124af029f",
+                "sha256:fa2fddcb7107e0d1808086ca306dcade7df60a13a6c347a7acf1ec139aa6789a",
+                "sha256:faa6b09ee09433b87992fb5a2859efd1c264ddc37280d2dd5db502126d0e7f27"
+            ],
+            "markers": "python_version >= '3.8'",
+            "version": "==2.20.1"
         },
         "pyjwt": {
             "extras": [
@@ -1673,7 +1531,7 @@
                 "sha256:a8b2bc7bffae282281c8140a97d3aa9c14da0b136dfe83f850eea9a5f7470427"
             ],
             "index": "pypi",
-            "markers": "python_version >= '2.7' and python_version not in '3.0, 3.1, 3.2, 3.3'",
+            "markers": "python_version >= '2.7' and python_version not in '3.0, 3.1, 3.2'",
             "version": "==2.9.0.post0"
         },
         "pytz": {
@@ -1766,20 +1624,12 @@
         },
         "sentry-sdk": {
             "hashes": [
-<<<<<<< HEAD
-                "sha256:62b9bb0489e731ecbce008f9647899b51d220067a75c3adfd46f8187660c0029",
-                "sha256:a42b70981cd4ed7da3c85d0360502d2ac932a15a4a420b360e1ebded2fc19a92"
-            ],
-            "index": "pypi",
-            "version": "==2.4.0"
-=======
-                "sha256:25006c7e68b75aaa5e6b9c6a420ece22e8d7daec4b7a906ffd3a8607b67c037b",
-                "sha256:ef1b3d54eb715825657cd4bb3cb42bb4dc85087bac14c56b0fd8c21abd968c9a"
+                "sha256:6051562d2cfa8087bb8b4b8b79dc44690f8a054762a29c07e22588b1f619bfb5",
+                "sha256:aa4314f877d9cd9add5a0c9ba18e3f27f99f7de835ce36bd150e48a41c7c646f"
             ],
             "index": "pypi",
             "markers": "python_version >= '3.6'",
-            "version": "==2.7.1"
->>>>>>> c9999bbe
+            "version": "==2.8.0"
         },
         "six": {
             "hashes": [
@@ -1839,28 +1689,20 @@
         },
         "trino": {
             "hashes": [
-                "sha256:5d4498356f894978478ae5574a503fe011254ac01bc19f786a3d3733eca8096f",
-                "sha256:bd6454ef1c16cc630b4bccb73e975502b007ff9b96ddeb56711f6099ca41e3a2"
-            ],
-            "index": "pypi",
-            "markers": "python_version >= '3.8'",
-            "version": "==0.328.0"
+                "sha256:1d976467726ec3d0fa120a64e61fdb8caf13295db207051e2cc267a952af989b",
+                "sha256:74b82a38f16193ad869e63fb837d651e66c044f19a817232787e27c5d44b671f"
+            ],
+            "index": "pypi",
+            "markers": "python_version >= '3.8'",
+            "version": "==0.329.0"
         },
         "typing-extensions": {
             "hashes": [
-<<<<<<< HEAD
-                "sha256:6024b58b69089e5a89c347397254e35f1bf02a907728ec7fee9bf0fe837d203a",
-                "sha256:915f5e35ff76f56588223f15fdd5938f9a1cf9195c0de25130c627e4d597f6d1"
-            ],
-            "markers": "python_version >= '3.8'",
-            "version": "==4.12.1"
-=======
                 "sha256:04e5ca0351e0f3f85c6853954072df659d0d13fac324d0072316b67d7794700d",
                 "sha256:1a7ead55c7e559dd4dee8856e3a88b41225abfe1ce8df57b7c13915fe121ffb8"
             ],
             "markers": "python_version < '3.13'",
             "version": "==4.12.2"
->>>>>>> c9999bbe
         },
         "tzdata": {
             "hashes": [
@@ -2013,36 +1855,20 @@
         },
         "boto3": {
             "hashes": [
-<<<<<<< HEAD
-                "sha256:4eb8019421cb664a6fcbbee6152aa95a28ce8bbc1c4ee263871c09cdd58bf8ee",
-                "sha256:e9edaf979fbe59737e158f2f0f3f0861ff1d61233f18f6be8ebb483905f24587"
-            ],
-            "index": "pypi",
-            "version": "==1.34.118"
+                "sha256:947c7a94ac3a2131142914a53afc3b1c5a572d6a79515bf2f0473188817cfcd6",
+                "sha256:f906c797a02d37a3b88fe4c97e4d72b387e19ab6f3096d2f573578f020fd9bf4"
+            ],
+            "index": "pypi",
+            "markers": "python_version >= '3.8'",
+            "version": "==1.34.141"
         },
         "botocore": {
             "hashes": [
-                "sha256:0a3d1ec0186f8b516deb39474de3d226d531f77f92a0f56ad79b80219db3ae9e",
-                "sha256:e3f6c5636a4394768e81e33a16f5c6ae7f364f512415d423f9b9dc67fc638df4"
-            ],
-            "markers": "python_version >= '3.8'",
-            "version": "==1.34.118"
-=======
-                "sha256:0b21b84db4619b3711a6f643d465a5a25e81231ee43615c55a20ff6b89c6cc3c",
-                "sha256:7cb697d67fd138ceebc6f789919ae370c092a50c6b0ccc4ef483027935502eab"
-            ],
-            "index": "pypi",
-            "markers": "python_version >= '3.8'",
-            "version": "==1.34.137"
-        },
-        "botocore": {
-            "hashes": [
-                "sha256:a980fa4adec4bfa23fff70a3512622e9412c69c791898a52cafc2458b0be6040",
-                "sha256:e29c8e9bfda0b20a1997792968e85868bfce42fefad9730f633a81adcff3f2ef"
-            ],
-            "markers": "python_version >= '3.8'",
-            "version": "==1.34.137"
->>>>>>> c9999bbe
+                "sha256:0e661a452c0489b6d62a9c91fed3320d5690a524489a7e50afc8efadb994dba8",
+                "sha256:d2815c09037039a287461eddc07af895d798bc897e6ba4b08f5a12eaa9886ff1"
+            ],
+            "markers": "python_version >= '3.8'",
+            "version": "==1.34.141"
         },
         "cached-property": {
             "hashes": [
@@ -2071,11 +1897,11 @@
         },
         "certifi": {
             "hashes": [
-                "sha256:3cd43f1c6fa7dedc5899d69d3ad0398fd018ad1a17fba83ddaf78aa46c747516",
-                "sha256:ddc6c8ce995e6987e7faf5e3f1b02b302836a0e5d98ece18392cb1a36c72ad56"
+                "sha256:5a1e7645bc0ec61a09e26c36f6106dd4cf40c6db3a1fb6352b0244e7fb057c7b",
+                "sha256:c198e21b1289c2ab85ee4e67bb4b4ef3ead0892059901a8d5b622f24a1101e90"
             ],
             "markers": "python_version >= '3.6'",
-            "version": "==2024.6.2"
+            "version": "==2024.7.4"
         },
         "cffi": {
             "hashes": [
@@ -2394,20 +2220,12 @@
         },
         "crc-bonfire": {
             "hashes": [
-<<<<<<< HEAD
-                "sha256:0d30f5b006d3128726b132f00155e2ea9d98d1525db3b7c57eef630d6f85be17",
-                "sha256:e3d35ba90fafbbc57af6a6f01c3a06ed93a2d583336ccbd6732249a92114109b"
-            ],
-            "index": "pypi",
-            "version": "==5.8.1"
-=======
                 "sha256:aeaefcb7525febd27df7d66f5ab858d18abff3c708b1685b78faa1d15c9d388d",
                 "sha256:e8763976dbc52fa496daae821cb36c959bbd954c6a82b0cd3482d4e27381360c"
             ],
             "index": "pypi",
             "markers": "python_version >= '3.6'",
             "version": "==5.9.0"
->>>>>>> c9999bbe
         },
         "cryptography": {
             "hashes": [
@@ -2509,20 +2327,12 @@
         },
         "faker": {
             "hashes": [
-<<<<<<< HEAD
-                "sha256:2baf32ca8a9e6870445f2248c99b210e5d0e5eadaba5936b407f6eb9d63cb96a",
-                "sha256:c6c2a937c59f12ee9878434c6ad3d6eca5d429d50a9b7c5923d99aa1a7ba5fba"
-            ],
-            "index": "pypi",
-            "version": "==25.4.0"
-=======
                 "sha256:0f60978314973de02c00474c2ae899785a42b2cf4f41b7987e93c132a2b8a4a9",
                 "sha256:886ee28219be96949cd21ecc96c4c742ee1680e77f687b095202c8def1a08f06"
             ],
             "index": "pypi",
             "markers": "python_version >= '3.8'",
             "version": "==26.0.0"
->>>>>>> c9999bbe
         },
         "filelock": {
             "hashes": [
@@ -2552,51 +2362,51 @@
         },
         "fonttools": {
             "hashes": [
-                "sha256:099634631b9dd271d4a835d2b2a9e042ccc94ecdf7e2dd9f7f34f7daf333358d",
-                "sha256:0c555e039d268445172b909b1b6bdcba42ada1cf4a60e367d68702e3f87e5f64",
-                "sha256:1e677bfb2b4bd0e5e99e0f7283e65e47a9814b0486cb64a41adf9ef110e078f2",
-                "sha256:2367d47816cc9783a28645bc1dac07f8ffc93e0f015e8c9fc674a5b76a6da6e4",
-                "sha256:28d072169fe8275fb1a0d35e3233f6df36a7e8474e56cb790a7258ad822b6fd6",
-                "sha256:31f0e3147375002aae30696dd1dc596636abbd22fca09d2e730ecde0baad1d6b",
-                "sha256:3e0ad3c6ea4bd6a289d958a1eb922767233f00982cf0fe42b177657c86c80a8f",
-                "sha256:45b4afb069039f0366a43a5d454bc54eea942bfb66b3fc3e9a2c07ef4d617380",
-                "sha256:4a2a6ba400d386e904fd05db81f73bee0008af37799a7586deaa4aef8cd5971e",
-                "sha256:4f520d9ac5b938e6494f58a25c77564beca7d0199ecf726e1bd3d56872c59749",
-                "sha256:52a6e0a7a0bf611c19bc8ec8f7592bdae79c8296c70eb05917fd831354699b20",
-                "sha256:5a4788036201c908079e89ae3f5399b33bf45b9ea4514913f4dbbe4fac08efe0",
-                "sha256:6b4f04b1fbc01a3569d63359f2227c89ab294550de277fd09d8fca6185669fa4",
-                "sha256:715b41c3e231f7334cbe79dfc698213dcb7211520ec7a3bc2ba20c8515e8a3b5",
-                "sha256:73121a9b7ff93ada888aaee3985a88495489cc027894458cb1a736660bdfb206",
-                "sha256:74ae2441731a05b44d5988d3ac2cf784d3ee0a535dbed257cbfff4be8bb49eb9",
-                "sha256:7d6166192dcd925c78a91d599b48960e0a46fe565391c79fe6de481ac44d20ac",
-                "sha256:7f193f060391a455920d61684a70017ef5284ccbe6023bb056e15e5ac3de11d1",
-                "sha256:907fa0b662dd8fc1d7c661b90782ce81afb510fc4b7aa6ae7304d6c094b27bce",
-                "sha256:93156dd7f90ae0a1b0e8871032a07ef3178f553f0c70c386025a808f3a63b1f4",
-                "sha256:93bc9e5aaa06ff928d751dc6be889ff3e7d2aa393ab873bc7f6396a99f6fbb12",
-                "sha256:95db0c6581a54b47c30860d013977b8a14febc206c8b5ff562f9fe32738a8aca",
-                "sha256:973d030180eca8255b1bce6ffc09ef38a05dcec0e8320cc9b7bcaa65346f341d",
-                "sha256:9cd7a6beec6495d1dffb1033d50a3f82dfece23e9eb3c20cd3c2444d27514068",
-                "sha256:9fe9096a60113e1d755e9e6bda15ef7e03391ee0554d22829aa506cdf946f796",
-                "sha256:a209d2e624ba492df4f3bfad5996d1f76f03069c6133c60cd04f9a9e715595ec",
-                "sha256:a239afa1126b6a619130909c8404070e2b473dd2b7fc4aacacd2e763f8597fea",
-                "sha256:ba9f09ff17f947392a855e3455a846f9855f6cf6bec33e9a427d3c1d254c712f",
-                "sha256:bb7273789f69b565d88e97e9e1da602b4ee7ba733caf35a6c2affd4334d4f005",
-                "sha256:bd5bc124fae781a4422f61b98d1d7faa47985f663a64770b78f13d2c072410c2",
-                "sha256:bff98816cb144fb7b85e4b5ba3888a33b56ecef075b0e95b95bcd0a5fbf20f06",
-                "sha256:c4ee5a24e281fbd8261c6ab29faa7fd9a87a12e8c0eed485b705236c65999109",
-                "sha256:c93ed66d32de1559b6fc348838c7572d5c0ac1e4a258e76763a5caddd8944002",
-                "sha256:d1a24f51a3305362b94681120c508758a88f207fa0a681c16b5a4172e9e6c7a9",
-                "sha256:d8f191a17369bd53a5557a5ee4bab91d5330ca3aefcdf17fab9a497b0e7cff7a",
-                "sha256:daaef7390e632283051e3cf3e16aff2b68b247e99aea916f64e578c0449c9c68",
-                "sha256:e40013572bfb843d6794a3ce076c29ef4efd15937ab833f520117f8eccc84fd6",
-                "sha256:eceef49f457253000e6a2d0f7bd08ff4e9fe96ec4ffce2dbcb32e34d9c1b8161",
-                "sha256:ee595d7ba9bba130b2bec555a40aafa60c26ce68ed0cf509983e0f12d88674fd",
-                "sha256:ef50ec31649fbc3acf6afd261ed89d09eb909b97cc289d80476166df8438524d",
-                "sha256:fa1f3e34373aa16045484b4d9d352d4c6b5f9f77ac77a178252ccbc851e8b2ee",
-                "sha256:fca66d9ff2ac89b03f5aa17e0b21a97c21f3491c46b583bb131eb32c7bab33af"
-            ],
-            "markers": "python_version >= '3.8'",
-            "version": "==4.53.0"
+                "sha256:02569e9a810f9d11f4ae82c391ebc6fb5730d95a0657d24d754ed7763fb2d122",
+                "sha256:0679a30b59d74b6242909945429dbddb08496935b82f91ea9bf6ad240ec23397",
+                "sha256:10f5e6c3510b79ea27bb1ebfcc67048cde9ec67afa87c7dd7efa5c700491ac7f",
+                "sha256:2af40ae9cdcb204fc1d8f26b190aa16534fcd4f0df756268df674a270eab575d",
+                "sha256:32f029c095ad66c425b0ee85553d0dc326d45d7059dbc227330fc29b43e8ba60",
+                "sha256:35250099b0cfb32d799fb5d6c651220a642fe2e3c7d2560490e6f1d3f9ae9169",
+                "sha256:3b3c8ebafbee8d9002bd8f1195d09ed2bd9ff134ddec37ee8f6a6375e6a4f0e8",
+                "sha256:4824c198f714ab5559c5be10fd1adf876712aa7989882a4ec887bf1ef3e00e31",
+                "sha256:5ff7e5e9bad94e3a70c5cd2fa27f20b9bb9385e10cddab567b85ce5d306ea923",
+                "sha256:651390c3b26b0c7d1f4407cad281ee7a5a85a31a110cbac5269de72a51551ba2",
+                "sha256:6e08f572625a1ee682115223eabebc4c6a2035a6917eac6f60350aba297ccadb",
+                "sha256:6ed170b5e17da0264b9f6fae86073be3db15fa1bd74061c8331022bca6d09bab",
+                "sha256:73379d3ffdeecb376640cd8ed03e9d2d0e568c9d1a4e9b16504a834ebadc2dfb",
+                "sha256:75a157d8d26c06e64ace9df037ee93a4938a4606a38cb7ffaf6635e60e253b7a",
+                "sha256:791b31ebbc05197d7aa096bbc7bd76d591f05905d2fd908bf103af4488e60670",
+                "sha256:7b6b35e52ddc8fb0db562133894e6ef5b4e54e1283dff606fda3eed938c36fc8",
+                "sha256:84ec3fb43befb54be490147b4a922b5314e16372a643004f182babee9f9c3407",
+                "sha256:8959a59de5af6d2bec27489e98ef25a397cfa1774b375d5787509c06659b3671",
+                "sha256:9dfdae43b7996af46ff9da520998a32b105c7f098aeea06b2226b30e74fbba88",
+                "sha256:9e6ceba2a01b448e36754983d376064730690401da1dd104ddb543519470a15f",
+                "sha256:9efd176f874cb6402e607e4cc9b4a9cd584d82fc34a4b0c811970b32ba62501f",
+                "sha256:a1c7c5aa18dd3b17995898b4a9b5929d69ef6ae2af5b96d585ff4005033d82f0",
+                "sha256:aae7bd54187e8bf7fd69f8ab87b2885253d3575163ad4d669a262fe97f0136cb",
+                "sha256:b21952c092ffd827504de7e66b62aba26fdb5f9d1e435c52477e6486e9d128b2",
+                "sha256:b96cd370a61f4d083c9c0053bf634279b094308d52fdc2dd9a22d8372fdd590d",
+                "sha256:becc5d7cb89c7b7afa8321b6bb3dbee0eec2b57855c90b3e9bf5fb816671fa7c",
+                "sha256:bee32ea8765e859670c4447b0817514ca79054463b6b79784b08a8df3a4d78e3",
+                "sha256:c6e7170d675d12eac12ad1a981d90f118c06cf680b42a2d74c6c931e54b50719",
+                "sha256:c818c058404eb2bba05e728d38049438afd649e3c409796723dfc17cd3f08749",
+                "sha256:c8696544c964500aa9439efb6761947393b70b17ef4e82d73277413f291260a4",
+                "sha256:c9cd19cf4fe0595ebdd1d4915882b9440c3a6d30b008f3cc7587c1da7b95be5f",
+                "sha256:d4d0096cb1ac7a77b3b41cd78c9b6bc4a400550e21dc7a92f2b5ab53ed74eb02",
+                "sha256:d92d3c2a1b39631a6131c2fa25b5406855f97969b068e7e08413325bc0afba58",
+                "sha256:da33440b1413bad53a8674393c5d29ce64d8c1a15ef8a77c642ffd900d07bfe1",
+                "sha256:e013aae589c1c12505da64a7d8d023e584987e51e62006e1bb30d72f26522c41",
+                "sha256:e128778a8e9bc11159ce5447f76766cefbd876f44bd79aff030287254e4752c4",
+                "sha256:e54f1bba2f655924c1138bbc7fa91abd61f45c68bd65ab5ed985942712864bbb",
+                "sha256:e5b708073ea3d684235648786f5f6153a48dc8762cdfe5563c57e80787c29fbb",
+                "sha256:e8bf06b94694251861ba7fdeea15c8ec0967f84c3d4143ae9daf42bbc7717fe3",
+                "sha256:f08df60fbd8d289152079a65da4e66a447efc1d5d5a4d3f299cdd39e3b2e4a7d",
+                "sha256:f1f8758a2ad110bd6432203a344269f445a2907dc24ef6bccfd0ac4e14e0d71d",
+                "sha256:f677ce218976496a587ab17140da141557beb91d2a5c1a14212c994093f2eae2"
+            ],
+            "markers": "python_version >= '3.8'",
+            "version": "==4.53.1"
         },
         "google-api-core": {
             "extras": [
@@ -2611,12 +2421,12 @@
         },
         "google-auth": {
             "hashes": [
-                "sha256:042c4702efa9f7d3c48d3a69341c209381b125faa6dbf3ebe56bc7e40ae05c23",
-                "sha256:87805c36970047247c8afe614d4e3af8eceafc1ebba0c679fe75ddd1d575e871"
-            ],
-            "index": "pypi",
-            "markers": "python_version >= '3.7'",
-            "version": "==2.31.0"
+                "sha256:49315be72c55a6a37d62819e3573f6b416aca00721f7e3e31a008d928bf64022",
+                "sha256:53326ea2ebec768070a94bee4e1b9194c9646ea0c2bd72422785bd0f9abfad7b"
+            ],
+            "index": "pypi",
+            "markers": "python_version >= '3.7'",
+            "version": "==2.32.0"
         },
         "google-cloud-bigquery": {
             "hashes": [
@@ -2728,19 +2538,11 @@
         },
         "googleapis-common-protos": {
             "hashes": [
-<<<<<<< HEAD
-                "sha256:0e1c2cdfcbc354b76e4a211a35ea35d6926a835cba1377073c4861db904a1877",
-                "sha256:c6442f7a0a6b2a80369457d79e6672bb7dcbaab88e0848302497e3ec80780a6a"
-            ],
-            "markers": "python_version >= '3.7'",
-            "version": "==1.63.1"
-=======
                 "sha256:27a2499c7e8aff199665b22741997e485eccc8645aa9176c7c988e6fae507945",
                 "sha256:27c5abdffc4911f28101e635de1533fb4cfd2c37fbaa9174587c799fac90aa87"
             ],
             "markers": "python_version >= '3.7'",
             "version": "==1.63.2"
->>>>>>> c9999bbe
         },
         "gql": {
             "hashes": [
@@ -2816,19 +2618,19 @@
         },
         "humanize": {
             "hashes": [
-                "sha256:582a265c931c683a7e9b8ed9559089dea7edcf6cc95be39a3cbc2c5d5ac2bcfa",
-                "sha256:ce284a76d5b1377fd8836733b983bfb0b76f1aa1c090de2566fcf008d7f6ab16"
-            ],
-            "markers": "python_version >= '3.8'",
-            "version": "==4.9.0"
+                "sha256:06b6eb0293e4b85e8d385397c5868926820db32b9b654b932f57fa41c23c9978",
+                "sha256:39e7ccb96923e732b5c2e27aeaa3b10a8dfeeba3eb965ba7b74a3eb0e30040a6"
+            ],
+            "markers": "python_version >= '3.8'",
+            "version": "==4.10.0"
         },
         "identify": {
             "hashes": [
-                "sha256:37d93f380f4de590500d9dba7db359d0d3da95ffe7f9de1753faa159e71e7dfa",
-                "sha256:e5e00f54165f9047fbebeb4a560f9acfb8af4c88232be60a488e9b68d122745d"
-            ],
-            "markers": "python_version >= '3.8'",
-            "version": "==2.5.36"
+                "sha256:cb171c685bdc31bcc4c1734698736a7d5b6c8bf2e0c15117f4d469c8640ae5cf",
+                "sha256:e79ae4406387a9d300332b5fd366d8994f1525e8414984e1a59e058b2eda2dd0"
+            ],
+            "markers": "python_version >= '3.8'",
+            "version": "==2.6.0"
         },
         "idna": {
             "hashes": [
@@ -2980,18 +2782,11 @@
         },
         "koku-nise": {
             "hashes": [
-<<<<<<< HEAD
-                "sha256:1ff4d29a7d84ac696509368685b31c4e5f8869a26dd2e409b8eed14ea45a14e9",
-                "sha256:7f7e800fd17dc8e791f8558e4c562bca2384eed389a79543849c97d0507730d1"
-            ],
-            "index": "pypi",
-            "version": "==4.5.3"
-=======
-                "sha256:159d0cf568869fb436262d8adeada179fdc942382635dc8dad49b2bd23dfc6dc",
-                "sha256:7b20c2397f86cb3cd3de8e6c28ff6ace209310163a8e6328c30572132d57d7a3"
-            ],
-            "index": "pypi",
-            "version": "==4.5.6"
+                "sha256:5675274050e7fd9242329a0c40035e60abdec988e95bd91316596636bb388fea",
+                "sha256:f09fbf9b795371fd3d1f93c641f6f64de8f146488399631eb507d59db372b052"
+            ],
+            "index": "pypi",
+            "version": "==4.5.7"
         },
         "kombu": {
             "hashes": [
@@ -3001,7 +2796,6 @@
             "index": "pypi",
             "markers": "python_version >= '3.7'",
             "version": "==5.2.4"
->>>>>>> c9999bbe
         },
         "kubernetes": {
             "hashes": [
@@ -3079,39 +2873,39 @@
         },
         "matplotlib": {
             "hashes": [
-                "sha256:063af8587fceeac13b0936c42a2b6c732c2ab1c98d38abc3337e430e1ff75e38",
-                "sha256:06a478f0d67636554fa78558cfbcd7b9dba85b51f5c3b5a0c9be49010cf5f321",
-                "sha256:0a490715b3b9984fa609116481b22178348c1a220a4499cda79132000a79b4db",
-                "sha256:0fc51eaa5262553868461c083d9adadb11a6017315f3a757fc45ec6ec5f02888",
-                "sha256:13beb4840317d45ffd4183a778685e215939be7b08616f431c7795276e067463",
-                "sha256:290d304e59be2b33ef5c2d768d0237f5bd132986bdcc66f80bc9bcc300066a03",
-                "sha256:2bcee1dffaf60fe7656183ac2190bd630842ff87b3153afb3e384d966b57fe56",
-                "sha256:2e7f03e5cbbfacdd48c8ea394d365d91ee8f3cae7e6ec611409927b5ed997ee4",
-                "sha256:3f988bafb0fa39d1074ddd5bacd958c853e11def40800c5824556eb630f94d3b",
-                "sha256:52146fc3bd7813cc784562cb93a15788be0b2875c4655e2cc6ea646bfa30344b",
-                "sha256:550cdda3adbd596078cca7d13ed50b77879104e2e46392dcd7c75259d8f00e85",
-                "sha256:616fabf4981a3b3c5a15cd95eba359c8489c4e20e03717aea42866d8d0465956",
-                "sha256:76cce0f31b351e3551d1f3779420cf8f6ec0d4a8cf9c0237a3b549fd28eb4abb",
-                "sha256:7ff2e239c26be4f24bfa45860c20ffccd118d270c5b5d081fa4ea409b5469fcd",
-                "sha256:8146ce83cbc5dc71c223a74a1996d446cd35cfb6a04b683e1446b7e6c73603b7",
-                "sha256:81c40af649d19c85f8073e25e5806926986806fa6d54be506fbf02aef47d5a89",
-                "sha256:9a2fa6d899e17ddca6d6526cf6e7ba677738bf2a6a9590d702c277204a7c6152",
-                "sha256:a5be985db2596d761cdf0c2eaf52396f26e6a64ab46bd8cd810c48972349d1be",
-                "sha256:af4001b7cae70f7eaacfb063db605280058246de590fa7874f00f62259f2df7e",
-                "sha256:bd4f2831168afac55b881db82a7730992aa41c4f007f1913465fb182d6fb20c0",
-                "sha256:bdd1ecbe268eb3e7653e04f451635f0fb0f77f07fd070242b44c076c9106da84",
-                "sha256:c53aeb514ccbbcbab55a27f912d79ea30ab21ee0531ee2c09f13800efb272674",
-                "sha256:c79f3a585f1368da6049318bdf1f85568d8d04b2e89fc24b7e02cc9b62017382",
-                "sha256:cd53c79fd02f1c1808d2cfc87dd3cf4dbc63c5244a58ee7944497107469c8d8a",
-                "sha256:d38e85a1a6d732f645f1403ce5e6727fd9418cd4574521d5803d3d94911038e5",
-                "sha256:d91a4ffc587bacf5c4ce4ecfe4bcd23a4b675e76315f2866e588686cc97fccdf",
-                "sha256:e6d29ea6c19e34b30fb7d88b7081f869a03014f66fe06d62cc77d5a6ea88ed7a",
-                "sha256:eaf3978060a106fab40c328778b148f590e27f6fa3cd15a19d6892575bce387d",
-                "sha256:fe428e191ea016bb278758c8ee82a8129c51d81d8c4bc0846c09e7e8e9057241"
+                "sha256:0000354e32efcfd86bda75729716b92f5c2edd5b947200be9881f0a671565c33",
+                "sha256:0c584210c755ae921283d21d01f03a49ef46d1afa184134dd0f95b0202ee6f03",
+                "sha256:0e835c6988edc3d2d08794f73c323cc62483e13df0194719ecb0723b564e0b5c",
+                "sha256:0fc001516ffcf1a221beb51198b194d9230199d6842c540108e4ce109ac05cc0",
+                "sha256:11fed08f34fa682c2b792942f8902e7aefeed400da71f9e5816bea40a7ce28fe",
+                "sha256:208cbce658b72bf6a8e675058fbbf59f67814057ae78165d8a2f87c45b48d0ff",
+                "sha256:2315837485ca6188a4b632c5199900e28d33b481eb083663f6a44cfc8987ded3",
+                "sha256:26040c8f5121cd1ad712abffcd4b5222a8aec3a0fe40bc8542c94331deb8780d",
+                "sha256:3fda72d4d472e2ccd1be0e9ccb6bf0d2eaf635e7f8f51d737ed7e465ac020cb3",
+                "sha256:421851f4f57350bcf0811edd754a708d2275533e84f52f6760b740766c6747a7",
+                "sha256:44a21d922f78ce40435cb35b43dd7d573cf2a30138d5c4b709d19f00e3907fd7",
+                "sha256:4db17fea0ae3aceb8e9ac69c7e3051bae0b3d083bfec932240f9bf5d0197a049",
+                "sha256:565d572efea2b94f264dd86ef27919515aa6d629252a169b42ce5f570db7f37b",
+                "sha256:591d3a88903a30a6d23b040c1e44d1afdd0d778758d07110eb7596f811f31842",
+                "sha256:6d397fd8ccc64af2ec0af1f0efc3bacd745ebfb9d507f3f552e8adb689ed730a",
+                "sha256:7ccd6270066feb9a9d8e0705aa027f1ff39f354c72a87efe8fa07632f30fc6bb",
+                "sha256:82cd5acf8f3ef43f7532c2f230249720f5dc5dd40ecafaf1c60ac8200d46d7eb",
+                "sha256:83c6a792f1465d174c86d06f3ae85a8fe36e6f5964633ae8106312ec0921fdf5",
+                "sha256:84b3ba8429935a444f1fdc80ed930babbe06725bcf09fbeb5c8757a2cd74af04",
+                "sha256:a0c977c5c382f6696caf0bd277ef4f936da7e2aa202ff66cad5f0ac1428ee15b",
+                "sha256:a973c53ad0668c53e0ed76b27d2eeeae8799836fd0d0caaa4ecc66bf4e6676c0",
+                "sha256:ab38a4f3772523179b2f772103d8030215b318fef6360cb40558f585bf3d017f",
+                "sha256:b3fce58971b465e01b5c538f9d44915640c20ec5ff31346e963c9e1cd66fa812",
+                "sha256:b918770bf3e07845408716e5bbda17eadfc3fcbd9307dc67f37d6cf834bb3d98",
+                "sha256:d12cb1837cffaac087ad6b44399d5e22b78c729de3cdae4629e252067b705e2b",
+                "sha256:dc23f48ab630474264276be156d0d7710ac6c5a09648ccdf49fef9200d8cbe80",
+                "sha256:dd2a59ff4b83d33bca3b5ec58203cc65985367812cb8c257f3e101632be86d92",
+                "sha256:de06b19b8db95dd33d0dc17c926c7c9ebed9f572074b6fac4f65068a6814d010",
+                "sha256:f1f2e5d29e9435c97ad4c36fb6668e89aee13d48c75893e25cef064675038ac9"
             ],
             "index": "pypi",
             "markers": "python_version >= '3.9'",
-            "version": "==3.9.0"
+            "version": "==3.9.1"
         },
         "mccabe": {
             "hashes": [
@@ -3123,20 +2917,12 @@
         },
         "model-bakery": {
             "hashes": [
-<<<<<<< HEAD
-                "sha256:49d672d41e8c377854d42e50df61ff5ee56b91a3b2ff24372344c05c29166eb2",
-                "sha256:8cc2b7b0879a2fc400808225a4c1f830b322b181007577b588f4d4aac5d4cb4b"
-            ],
-            "index": "pypi",
-            "version": "==1.18.1"
-=======
                 "sha256:8f8ab4ba26a206ed848da9b1740b5006b5eeca8a67389efb28dbff37b362e802",
                 "sha256:fd13a251d20db78b790d80f75350a73af5d199e5151227b5dd35cb76f2f08fe8"
             ],
             "index": "pypi",
             "markers": "python_version >= '3.8'",
             "version": "==1.18.2"
->>>>>>> c9999bbe
         },
         "multidict": {
             "hashes": [
@@ -3294,19 +3080,11 @@
         },
         "oci": {
             "hashes": [
-<<<<<<< HEAD
-                "sha256:8ac424f7b58acfc48b810e17edd115e50cef66ea77cf2e9616b871fb83b58fea",
-                "sha256:ebd9cadd0a3aed0aba4c7abe86a984ffaef399efb2b0540b838d273fa9000111"
-            ],
-            "index": "pypi",
-            "version": "==2.128.0"
-=======
-                "sha256:1b6ba5fb87d98f20ef3389d3d25906f71f32f12fff57c0923eecacb0efa49eaa",
-                "sha256:e014058d05c6512fd316099f6b6de635d081a32907893c5bb80461078499c6f2"
-            ],
-            "index": "pypi",
-            "version": "==2.129.1"
->>>>>>> c9999bbe
+                "sha256:0997bc4d77737c142dc44ee63332d81df8c1e834e76d3deb24a9f52ddcd84c27",
+                "sha256:9a1363f40b4d679be2997452b8836781a56adb1f5267b0abad5617a7e2a9af9a"
+            ],
+            "index": "pypi",
+            "version": "==2.129.2"
         },
         "ocviapy": {
             "hashes": [
@@ -3321,13 +3099,9 @@
                 "sha256:026ed72c8ed3fcce5bf8950572258698927fd1dbda10a5e981cdf0ac37f4f002",
                 "sha256:5b8f2217dbdbd2f7f384c41c628544e6d52f2d0f53c6d0c3ea61aa5d1d7ff124"
             ],
-<<<<<<< HEAD
-            "index": "pypi",
-            "version": "==24.0"
-=======
+            "index": "pypi",
             "markers": "python_version >= '3.8'",
             "version": "==24.1"
->>>>>>> c9999bbe
         },
         "parsedatetime": {
             "hashes": [
@@ -3568,7 +3342,7 @@
                 "sha256:a8b2bc7bffae282281c8140a97d3aa9c14da0b136dfe83f850eea9a5f7470427"
             ],
             "index": "pypi",
-            "markers": "python_version >= '2.7' and python_version not in '3.0, 3.1, 3.2, 3.3'",
+            "markers": "python_version >= '2.7' and python_version not in '3.0, 3.1, 3.2'",
             "version": "==2.9.0.post0"
         },
         "python-dotenv": {
@@ -3700,11 +3474,7 @@
                 "sha256:029d45198902bfb967391eccfd13a88d92f7cebd200411e93f99ebacc6afbb35",
                 "sha256:2f2f79a65abd00696cf2e9ad26508cf8abb6dba5745f40255f1c0ded2876926d"
             ],
-<<<<<<< HEAD
             "markers": "python_full_version >= '3.8.1' and python_version < '4.0'",
-=======
-            "markers": "python_version < '4.0' and python_full_version >= '3.8.1'",
->>>>>>> c9999bbe
             "version": "==2.0.7"
         },
         "six": {
@@ -3757,17 +3527,6 @@
             "markers": "python_version >= '3.8'",
             "version": "==3.0.0"
         },
-<<<<<<< HEAD
-        "tomli": {
-            "hashes": [
-                "sha256:939de3e7a6161af0c887ef91b7d41a53e7c5a1ca976325f429cb46ea9bc30ecc",
-                "sha256:de526c12914f0c550d15924c62d72abc48d6fe7364aa87328337a31007fe8a4f"
-            ],
-            "markers": "python_version >= '3.7' and python_version < '3.11'",
-            "version": "==2.0.1"
-        },
-=======
->>>>>>> c9999bbe
         "tornado": {
             "hashes": [
                 "sha256:163b0aafc8e23d8cdc3c9dfb24c5368af84a81e3364745ccb4427669bf84aec8",
@@ -3796,19 +3555,11 @@
         },
         "typing-extensions": {
             "hashes": [
-<<<<<<< HEAD
-                "sha256:6024b58b69089e5a89c347397254e35f1bf02a907728ec7fee9bf0fe837d203a",
-                "sha256:915f5e35ff76f56588223f15fdd5938f9a1cf9195c0de25130c627e4d597f6d1"
-            ],
-            "markers": "python_version >= '3.8'",
-            "version": "==4.12.1"
-=======
                 "sha256:04e5ca0351e0f3f85c6853954072df659d0d13fac324d0072316b67d7794700d",
                 "sha256:1a7ead55c7e559dd4dee8856e3a88b41225abfe1ce8df57b7c13915fe121ffb8"
             ],
             "markers": "python_version < '3.13'",
             "version": "==4.12.2"
->>>>>>> c9999bbe
         },
         "urllib3": {
             "hashes": [
@@ -3991,17 +3742,6 @@
             ],
             "markers": "python_version >= '3.7'",
             "version": "==1.9.4"
-<<<<<<< HEAD
-        },
-        "zipp": {
-            "hashes": [
-                "sha256:2828e64edb5386ea6a52e7ba7cdb17bb30a73a858f5eb6eb93d8d36f5ea26091",
-                "sha256:35427f6d5594f4acf82d25541438348c26736fa9b3afa2754bcd63cdb99d8e8f"
-            ],
-            "markers": "python_version < '3.10'",
-            "version": "==3.19.1"
-=======
->>>>>>> c9999bbe
         }
     }
 }