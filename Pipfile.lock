{
    "_meta": {
        "hash": {
<<<<<<< HEAD
            "sha256": "258b1e06f41ffbcfcdbb0227345b5fb37756b52513a03f50df603467dd3cc0cb"
=======
            "sha256": "adbd70d892a35c67c0d94a07a0764ab2b6c8322d5c7cce931639315cb49f7795"
>>>>>>> 20d42a08
        },
        "pipfile-spec": 6,
        "requires": {
            "python_version": "3.6"
        },
        "sources": [
            {
                "name": "pypi",
                "url": "https://pypi.python.org/simple",
                "verify_ssl": true
            }
        ]
    },
    "default": {
        "adal": {
            "hashes": [
                "sha256:5a7f1e037c6290c6d7609cab33a9e5e988c2fbec5c51d1c4c649ee3faff37eaf",
                "sha256:fd17e5661f60634ddf96a569b95d34ccb8a98de60593d729c28bdcfe360eaad1"
            ],
            "version": "==1.2.2"
        },
        "aiokafka": {
            "hashes": [
                "sha256:b11e2284b09cdc59f78b830b5b0344707a673d36a7eb3b7824e537773df30ab4"
            ],
            "index": "pypi",
            "version": "==0.5.2"
        },
        "amqp": {
            "hashes": [
                "sha256:6e649ca13a7df3faacdc8bbb280aa9a6602d22fd9d545336077e573a1f4ff3b8",
                "sha256:77f1aef9410698d20eaeac5b73a87817365f457a507d82edf292e12cbb83b08d"
            ],
            "version": "==2.5.2"
        },
        "azure-common": {
            "hashes": [
                "sha256:53b1195b8f20943ccc0e71a17849258f7781bc6db1c72edc7d6c055f79bd54e3",
                "sha256:99ef36e74b6395329aada288764ce80504da16ecc8206cb9a72f55fb02e8b484"
            ],
            "version": "==1.1.23"
        },
        "azure-mgmt-costmanagement": {
            "hashes": [
                "sha256:530a2aec441aa3da282b5776ad202e69513f35554fbb01ff9343170d33ccf43b",
                "sha256:aff97e70b3f53ffb7843584a9e09a8b896503db23950085b6cf719bb56177d87"
            ],
            "index": "pypi",
            "version": "==0.1.0"
        },
        "azure-mgmt-resource": {
            "hashes": [
<<<<<<< HEAD
                "sha256:20b3394e4dc76fbd9459723cb8c0300fb18a8c32100076f023b5470426b9f104",
                "sha256:eaea8b5d05495d1b74220052275d46b6bed93b59245bcaa747279a52e41c3bdf"
            ],
            "index": "pypi",
            "version": "==7.0.0"
=======
                "sha256:a557a87fad2a2a5190d03e12cd7cf6307a194604e808773972c34847503b482b",
                "sha256:e04e867af9289a237cfe285995025555fcceb90de5deb420c540dca3a4c9c622"
            ],
            "index": "pypi",
            "version": "==6.0.0"
>>>>>>> 20d42a08
        },
        "azure-mgmt-storage": {
            "hashes": [
                "sha256:7f5e6b18dee267c99f08f6a716a93173bbae433c8665f5c59153fb1a963bc105",
                "sha256:a74454fe0ed66081971a66a0a97b3db91968f3e68618e3a7220b1707fe5b4179"
            ],
            "index": "pypi",
            "version": "==7.0.0"
        },
        "azure-nspkg": {
            "hashes": [
                "sha256:1d0bbb2157cf57b1bef6c8c8e5b41133957364456c43b0a43599890023cca0a8",
                "sha256:31a060caca00ed1ebd369fc7fe01a56768c927e404ebc92268f4d9d636435e28",
                "sha256:e7d3cea6af63e667d87ba1ca4f8cd7cb4dfca678e4c55fc1cedb320760e39dd0"
            ],
            "version": "==3.0.2"
        },
        "azure-storage": {
            "hashes": [
                "sha256:4c406422e3edd41920bb1f0c3930c34fee3eb0d55258ef7ec7308ccbb9385ad5",
                "sha256:fb6212dcbed91b49d9637aa5e8888eafdfcd523b7e560c8044d2d838bbd3ca5f"
            ],
            "index": "pypi",
            "version": "==0.36.0"
        },
        "azure-storage-blob": {
            "hashes": [
                "sha256:a8e91a51d4f62d11127c7fd8ba0077385c5b11022f0269f8a2a71b9fc36bef31",
                "sha256:b90323aad60f207f9f90a0c4cf94c10acc313c20b39403398dfba51f25f7b454"
            ],
            "index": "pypi",
            "version": "==2.1.0"
        },
        "azure-storage-common": {
            "hashes": [
                "sha256:b01a491a18839b9d05a4fe3421458a0ddb5ab9443c14e487f40d16f9a1dc2fbe",
                "sha256:ccedef5c67227bc4d6670ffd37cec18fb529a1b7c3a5e53e4096eb0cf23dc73f"
            ],
            "version": "==2.1.0"
        },
        "beautifulsoup4": {
            "hashes": [
                "sha256:5279c36b4b2ec2cb4298d723791467e3000e5384a43ea0cdf5d45207c7e97169",
                "sha256:6135db2ba678168c07950f9a16c4031822c6f4aec75a65e0a97bc5ca09789931",
                "sha256:dcdef580e18a76d54002088602eba453eec38ebbcafafeaabd8cab12b6155d57"
            ],
            "version": "==4.8.1"
        },
        "billiard": {
            "hashes": [
                "sha256:01afcb4e7c4fd6480940cfbd4d9edc19d7a7509d6ada533984d0d0f49901ec82",
                "sha256:b8809c74f648dfe69b973c8e660bcec00603758c9db8ba89d7719f88d5f01f26"
            ],
            "version": "==3.6.1.0"
        },
        "boto3": {
            "hashes": [
                "sha256:7fc97cb2c9cdff905e950750c8e8b23b872a84696158a28852355dc4b712ba3a",
                "sha256:818c56a317c176142dbf1dca3f5b4366c80460c6cc3c4efe22f0bde736571283"
            ],
            "index": "pypi",
            "version": "==1.10.2"
        },
        "botocore": {
            "hashes": [
<<<<<<< HEAD
                "sha256:592948fa0d04577610c06185f50e213ca666472c32ec22eccf21d9b505341722",
                "sha256:64db64cbb461a5970dcfed63a6d82729fce7850739f2322ff0fccf88e9259ecf"
            ],
            "version": "==1.13.35"
=======
                "sha256:37d2381ecd3843a4f5f2dbf86411ba834baf23988c9824d607b6cf6fbd684583",
                "sha256:ef1cc8fe86c4a04d1d8832fffc2ba08150c8d1b30ce8bb62b93b5a69bde20f6d"
            ],
            "version": "==1.13.29"
>>>>>>> 20d42a08
        },
        "bs4": {
            "hashes": [
                "sha256:36ecea1fd7cc5c0c6e4a1ff075df26d50da647b75376626cc186e2212886dd3a"
            ],
            "index": "pypi",
            "version": "==0.0.1"
        },
        "cachetools": {
            "hashes": [
                "sha256:428266a1c0d36dc5aca63a2d7c5942e88c2c898d72139fca0e97fdd2380517ae",
                "sha256:8ea2d3ce97850f31e4a08b0e2b5e6c34997d7216a9d2c98e0f3978630d4da69a"
            ],
            "version": "==3.1.1"
        },
        "celery": {
            "hashes": [
                "sha256:4c4532aa683f170f40bd76f928b70bc06ff171a959e06e71bf35f2f9d6031ef9",
                "sha256:528e56767ae7e43a16cfef24ee1062491f5754368d38fcfffa861cdb9ef219be"
            ],
            "index": "pypi",
            "version": "==4.3.0"
        },
        "celery-prometheus-exporter": {
            "hashes": [
                "sha256:8fc2d5909921c44f01c8c1b7d956d92e6966f2e14eec196bf60735e39a0e0991",
                "sha256:a3ba0d3340b546ae82b36fef7645ccbc54c2b696fc3df05bb9ee28a402e710e1"
            ],
            "index": "pypi",
            "version": "==1.7.0"
        },
        "certifi": {
            "hashes": [
                "sha256:017c25db2a153ce562900032d5bc68e9f191e44e9a0f762f373977de9df1fbb3",
                "sha256:25b64c7da4cd7479594d035c08c2d809eb4aab3a26e5a990ea98cc450c320f1f"
            ],
            "version": "==2019.11.28"
        },
        "cffi": {
            "hashes": [
                "sha256:0b49274afc941c626b605fb59b59c3485c17dc776dc3cc7cc14aca74cc19cc42",
                "sha256:0e3ea92942cb1168e38c05c1d56b0527ce31f1a370f6117f1d490b8dcd6b3a04",
                "sha256:135f69aecbf4517d5b3d6429207b2dff49c876be724ac0c8bf8e1ea99df3d7e5",
                "sha256:19db0cdd6e516f13329cba4903368bff9bb5a9331d3410b1b448daaadc495e54",
                "sha256:2781e9ad0e9d47173c0093321bb5435a9dfae0ed6a762aabafa13108f5f7b2ba",
                "sha256:291f7c42e21d72144bb1c1b2e825ec60f46d0a7468f5346841860454c7aa8f57",
                "sha256:2c5e309ec482556397cb21ede0350c5e82f0eb2621de04b2633588d118da4396",
                "sha256:2e9c80a8c3344a92cb04661115898a9129c074f7ab82011ef4b612f645939f12",
                "sha256:32a262e2b90ffcfdd97c7a5e24a6012a43c61f1f5a57789ad80af1d26c6acd97",
                "sha256:3c9fff570f13480b201e9ab69453108f6d98244a7f495e91b6c654a47486ba43",
                "sha256:415bdc7ca8c1c634a6d7163d43fb0ea885a07e9618a64bda407e04b04333b7db",
                "sha256:42194f54c11abc8583417a7cf4eaff544ce0de8187abaf5d29029c91b1725ad3",
                "sha256:4424e42199e86b21fc4db83bd76909a6fc2a2aefb352cb5414833c030f6ed71b",
                "sha256:4a43c91840bda5f55249413037b7a9b79c90b1184ed504883b72c4df70778579",
                "sha256:599a1e8ff057ac530c9ad1778293c665cb81a791421f46922d80a86473c13346",
                "sha256:5c4fae4e9cdd18c82ba3a134be256e98dc0596af1e7285a3d2602c97dcfa5159",
                "sha256:5ecfa867dea6fabe2a58f03ac9186ea64da1386af2159196da51c4904e11d652",
                "sha256:62f2578358d3a92e4ab2d830cd1c2049c9c0d0e6d3c58322993cc341bdeac22e",
                "sha256:6471a82d5abea994e38d2c2abc77164b4f7fbaaf80261cb98394d5793f11b12a",
                "sha256:6d4f18483d040e18546108eb13b1dfa1000a089bcf8529e30346116ea6240506",
                "sha256:71a608532ab3bd26223c8d841dde43f3516aa5d2bf37b50ac410bb5e99053e8f",
                "sha256:74a1d8c85fb6ff0b30fbfa8ad0ac23cd601a138f7509dc617ebc65ef305bb98d",
                "sha256:7b93a885bb13073afb0aa73ad82059a4c41f4b7d8eb8368980448b52d4c7dc2c",
                "sha256:7d4751da932caaec419d514eaa4215eaf14b612cff66398dd51129ac22680b20",
                "sha256:7f627141a26b551bdebbc4855c1157feeef18241b4b8366ed22a5c7d672ef858",
                "sha256:8169cf44dd8f9071b2b9248c35fc35e8677451c52f795daa2bb4643f32a540bc",
                "sha256:aa00d66c0fab27373ae44ae26a66a9e43ff2a678bf63a9c7c1a9a4d61172827a",
                "sha256:ccb032fda0873254380aa2bfad2582aedc2959186cce61e3a17abc1a55ff89c3",
                "sha256:d754f39e0d1603b5b24a7f8484b22d2904fa551fe865fd0d4c3332f078d20d4e",
                "sha256:d75c461e20e29afc0aee7172a0950157c704ff0dd51613506bd7d82b718e7410",
                "sha256:dcd65317dd15bc0451f3e01c80da2216a31916bdcffd6221ca1202d96584aa25",
                "sha256:e570d3ab32e2c2861c4ebe6ffcad6a8abf9347432a37608fe1fbd157b3f0036b",
                "sha256:fd43a88e045cf992ed09fa724b5315b790525f2676883a6ea64e3263bae6549d"
            ],
            "version": "==1.13.2"
        },
        "chardet": {
            "hashes": [
                "sha256:84ab92ed1c4d4f16916e05906b6b75a6c0fb5db821cc65e70cbd64a3e2a5eaae",
                "sha256:fc323ffcaeaed0e0a02bf4d117757b98aed530d9ed4531e3e15460124c106691"
            ],
            "version": "==3.0.4"
        },
        "ciso8601": {
            "hashes": [
                "sha256:307342e8bb362ae41a3f3a089c11b374116823bce6fbe5d784e2a2dc37f2c753"
            ],
            "index": "pypi",
            "version": "==2.1.2"
        },
        "cryptography": {
            "hashes": [
                "sha256:02079a6addc7b5140ba0825f542c0869ff4df9a69c360e339ecead5baefa843c",
                "sha256:1df22371fbf2004c6f64e927668734070a8953362cd8370ddd336774d6743595",
                "sha256:369d2346db5934345787451504853ad9d342d7f721ae82d098083e1f49a582ad",
                "sha256:3cda1f0ed8747339bbdf71b9f38ca74c7b592f24f65cdb3ab3765e4b02871651",
                "sha256:44ff04138935882fef7c686878e1c8fd80a723161ad6a98da31e14b7553170c2",
                "sha256:4b1030728872c59687badcca1e225a9103440e467c17d6d1730ab3d2d64bfeff",
                "sha256:58363dbd966afb4f89b3b11dfb8ff200058fbc3b947507675c19ceb46104b48d",
                "sha256:6ec280fb24d27e3d97aa731e16207d58bd8ae94ef6eab97249a2afe4ba643d42",
                "sha256:7270a6c29199adc1297776937a05b59720e8a782531f1f122f2eb8467f9aab4d",
                "sha256:73fd30c57fa2d0a1d7a49c561c40c2f79c7d6c374cc7750e9ac7c99176f6428e",
                "sha256:7f09806ed4fbea8f51585231ba742b58cbcfbfe823ea197d8c89a5e433c7e912",
                "sha256:90df0cc93e1f8d2fba8365fb59a858f51a11a394d64dbf3ef844f783844cc793",
                "sha256:971221ed40f058f5662a604bd1ae6e4521d84e6cad0b7b170564cc34169c8f13",
                "sha256:a518c153a2b5ed6b8cc03f7ae79d5ffad7315ad4569b2d5333a13c38d64bd8d7",
                "sha256:b0de590a8b0979649ebeef8bb9f54394d3a41f66c5584fff4220901739b6b2f0",
                "sha256:b43f53f29816ba1db8525f006fa6f49292e9b029554b3eb56a189a70f2a40879",
                "sha256:d31402aad60ed889c7e57934a03477b572a03af7794fa8fb1780f21ea8f6551f",
                "sha256:de96157ec73458a7f14e3d26f17f8128c959084931e8997b9e655a39c8fde9f9",
                "sha256:df6b4dca2e11865e6cfbfb708e800efb18370f5a46fd601d3755bc7f85b3a8a2",
                "sha256:ecadccc7ba52193963c0475ac9f6fa28ac01e01349a2ca48509667ef41ffd2cf",
                "sha256:fb81c17e0ebe3358486cd8cc3ad78adbae58af12fc2bf2bc0bb84e8090fa5ce8"
            ],
            "version": "==2.8"
        },
        "django": {
            "hashes": [
<<<<<<< HEAD
                "sha256:a4ad4f6f9c6a4b7af7e2deec8d0cbff28501852e5010d6c2dc695d3d1fae7ca0",
                "sha256:fa98ec9cc9bf5d72a08ebf3654a9452e761fbb8566e3f80de199cbc15477e891"
            ],
            "index": "pypi",
            "version": "==2.2.8"
=======
                "sha256:4025317ca01f75fc79250ff7262a06d8ba97cd4f82e93394b2a0a6a4a925caeb",
                "sha256:a8ca1033acac9f33995eb2209a6bf18a4681c3e5269a878e9a7e0b7384ed1ca3"
            ],
            "index": "pypi",
            "version": "==2.2.6"
>>>>>>> 20d42a08
        },
        "django-cors-headers": {
            "hashes": [
                "sha256:5762ec9c2d59f38c76828dc1d4308baca4bc0d3e1d6f217683e7a24a1c4611a3",
                "sha256:ee02f4b699e9b6645602a46d0adb430ee940a1bf8df64f77e516f8d7711fee60"
            ],
            "index": "pypi",
            "version": "==3.1.1"
        },
        "django-environ": {
            "hashes": [
                "sha256:6c9d87660142608f63ec7d5ce5564c49b603ea8ff25da595fd6098f6dc82afde",
                "sha256:c57b3c11ec1f319d9474e3e5a79134f40174b17c7cc024bbb2fad84646b120c4"
            ],
            "index": "pypi",
            "version": "==0.4.5"
        },
        "django-filter": {
            "hashes": [
                "sha256:558c727bce3ffa89c4a7a0b13bc8976745d63e5fd576b3a9a851650ef11c401b",
                "sha256:c3deb57f0dd7ff94d7dce52a047516822013e2b441bed472b722a317658cfd14"
            ],
            "index": "pypi",
            "version": "==2.2.0"
        },
        "django-prometheus": {
            "hashes": [
                "sha256:60f331788f9846891e9ea8d7ccd2928b1042e2e99c8d673f97e2b85f5bc20112",
                "sha256:bb2d4f8acd681fa5787df77e7482391017f0090c70473bccd2aa7cad327800ad"
            ],
            "index": "pypi",
            "version": "==1.1.0"
        },
        "django-redis": {
            "hashes": [
                "sha256:af0b393864e91228dd30d8c85b5c44d670b5524cb161b7f9e41acc98b6e5ace7",
                "sha256:f46115577063d00a890867c6964ba096057f07cb756e78e0503b89cd18e4e083"
            ],
            "index": "pypi",
            "version": "==4.10.0"
        },
        "django-tenant-schemas": {
            "hashes": [
                "sha256:10e940f667e41a6bfcab029204218c849836972a75a74aef67c993bf7920ca49",
                "sha256:292f59cc36d808a736d6fd4e4ff9deaa1eb8fcf379e4dce6ce36b7a4176862c4",
                "sha256:b0a97eccf1b1864ee7dadad1e26b16f2c23ec77e128f5d8407efcde8140962b4"
            ],
            "index": "pypi",
            "version": "==1.10.0"
        },
        "djangorestframework": {
            "hashes": [
                "sha256:5488aed8f8df5ec1d70f04b2114abc52ae6729748a176c453313834a9ee179c8",
                "sha256:dc81cbf9775c6898a580f6f1f387c4777d12bd87abf0f5406018d32ccae71090"
            ],
            "index": "pypi",
            "version": "==3.10.3"
        },
        "djangorestframework-csv": {
            "hashes": [
                "sha256:2f008b20a44f2d3c37835ea5b5ddfe19f54394f07b9cb267c616a917a7f7e27c"
            ],
            "index": "pypi",
            "version": "==2.1.0"
        },
        "docutils": {
            "hashes": [
                "sha256:6c4f696463b79f1fb8ba0c594b63840ebd41f059e92b31957c46b74a4599b6d0",
                "sha256:9e4d7ecfc600058e07ba661411a2b7de2fd0fafa17d1a7f7361cd47b1175c827",
                "sha256:a2aeea129088da402665e92e0b25b04b073c04b2dce4ab65caaa38b7ce2e1a99"
            ],
            "version": "==0.15.2"
        },
        "drf-nested-routers": {
            "hashes": [
                "sha256:46e5c3abc15c782cafafd7d75028e8f9121bbc6228e3599bbb48a3daa4585034",
                "sha256:60c1e1f5cc801e757d26a8138e61c44419ef800c213c3640c5b6138e77d46762"
            ],
            "index": "pypi",
            "version": "==0.91"
        },
        "entrypoints": {
            "hashes": [
                "sha256:589f874b313739ad35be6e0cd7efde2a4e9b6fea91edcc34e58ecbb8dbe56d19",
                "sha256:c70dd71abe5a8c85e55e12c19bd91ccfeec11a6e99044204511f9ed547d48451"
            ],
            "version": "==0.3"
        },
        "flake8": {
            "hashes": [
                "sha256:45681a117ecc81e870cbf1262835ae4af5e7a8b08e40b944a8a6e6b895914cfb",
                "sha256:49356e766643ad15072a789a20915d3c91dc89fd313ccd71802303fd67e4deca"
            ],
            "index": "pypi",
            "version": "==3.7.9"
        },
        "google-api-core": {
            "hashes": [
                "sha256:b95895a9398026bc0500cf9b4a3f82c3f72c3f9150b26ff53af40c74e91c264a",
                "sha256:df8adc4b97f5ab4328a0e745bee77877cf4a7d4601cb1cd5959d2bbf8fba57aa"
            ],
            "version": "==1.14.3"
        },
        "google-auth": {
            "hashes": [
<<<<<<< HEAD
                "sha256:17c5b7bf7b9f4c188beba5590d170c1546f31f99c1919621422a6a0011323d97",
                "sha256:44fd26d86e9a04fbb21064a0295288044cb2b920d305501b5f8d546452f246bd"
            ],
            "version": "==1.8.1"
=======
                "sha256:84105be98837fb8436e9d0bcb7a279fd85fa1d97bb35a077e70ba2fb95bcc983",
                "sha256:baf1b3f8b29a5f96f66753ad848473699322b63f4d68964e510554b12d002443"
            ],
            "version": "==1.7.1"
>>>>>>> 20d42a08
        },
        "google-cloud-core": {
            "hashes": [
                "sha256:49036087c1170c3fad026e45189f17092b8c584a9accb2d73d1854f494e223ae",
                "sha256:63c93d989d92a782efe8d9606ea2ad37673361ab0c3e7f965a5640d30ff14f20"
            ],
            "version": "==1.1.0"
        },
        "google-cloud-storage": {
            "hashes": [
                "sha256:3ca40dcf31b86bab3355ee2bb4502aefd37b37798c6d0545cdc62ca99ea5d05a",
                "sha256:a82b5d60a2ec366a14746f17910dd8348c36a4aeec36da10021307e1951fcc7f"
            ],
            "index": "pypi",
            "version": "==1.19.1"
        },
        "google-resumable-media": {
            "hashes": [
                "sha256:5fd2e641f477e50be925a55bcfdf0b0cb97c2b92aacd7b15c1d339f70d55c1c7",
                "sha256:cdeb8fbb3551a665db921023603af2f0d6ac59ad8b48259cb510b8799505775f"
            ],
            "version": "==0.4.1"
        },
        "googleapis-common-protos": {
            "hashes": [
                "sha256:e61b8ed5e36b976b487c6e7b15f31bb10c7a0ca7bd5c0e837f4afab64b53a0c6"
            ],
            "version": "==1.6.0"
        },
        "gunicorn": {
            "hashes": [
                "sha256:1904bb2b8a43658807108d59c3f3d56c2b6121a701161de0ddf9ad140073c626",
                "sha256:cd4a810dd51bf497552cf3f863b575dabd73d6ad6a91075b65936b151cbf4f9c"
            ],
            "index": "pypi",
            "version": "==20.0.4"
        },
        "idna": {
            "hashes": [
                "sha256:c357b3f628cf53ae2c4c05627ecc484553142ca23264e593d327bcde5e9c3407",
                "sha256:ea8b7f6188e6fa117537c3df7da9fc686d485087abf6ac197f9c46432f7e4a3c"
            ],
            "version": "==2.8"
        },
        "importlib-metadata": {
            "hashes": [
<<<<<<< HEAD
                "sha256:3a8b2dfd0a2c6a3636e7c016a7e54ae04b997d30e69d5eacdca7a6c2221a1402",
                "sha256:41e688146d000891f32b1669e8573c57e39e5060e7f5f647aa617cd9a9568278"
            ],
            "markers": "python_version < '3.8'",
            "version": "==1.2.0"
=======
                "sha256:b044f07694ef14a6683b097ba56bd081dbc7cdc7c7fe46011e499dfecc082f21",
                "sha256:e6ac600a142cf2db707b1998382cc7fc3b02befb7273876e01b8ad10b9652742"
            ],
            "version": "==1.1.0"
>>>>>>> 20d42a08
        },
        "isodate": {
            "hashes": [
                "sha256:2e364a3d5759479cdb2d37cce6b9376ea504db2ff90252a2e5b7cc89cc9ff2d8",
                "sha256:aa4d33c06640f5352aca96e4b81afd8ab3b47337cc12089822d6f322ac772c81"
            ],
            "version": "==0.6.0"
        },
        "jinja2": {
            "hashes": [
                "sha256:74320bb91f31270f9551d46522e33af46a80c3d619f4a4bf42b3164d30b5911f",
                "sha256:9fe95f19286cfefaa917656583d020be14e7859c6b0252588391e47db34527de"
            ],
            "version": "==2.10.3"
        },
        "jinjasql": {
            "hashes": [
                "sha256:254c6dc34cedad15fbb9ba59e3a547cb6db3e9d6e453d8c9106105a8c785126f"
            ],
            "index": "pypi",
            "version": "==0.1.7"
        },
        "jmespath": {
            "hashes": [
                "sha256:3720a4b1bd659dd2eecad0666459b9788813e032b83e7ba58578e48254e0a0e6",
                "sha256:bde2aef6f44302dfb30320115b17d030798de8c4110e28d5cf6cf91a7a31074c"
            ],
            "version": "==0.9.4"
        },
        "kafka-python": {
            "hashes": [
                "sha256:08f83d8e0af2e64d25f94314d4bef6785b34e3b0df0effe9eebf76b98de66eeb",
                "sha256:3f55bb3e125764a37da550e9fa3d10a85fa09f8af8f8a40f223d2ec8486c2a5b"
            ],
            "version": "==1.4.6"
        },
        "kombu": {
            "hashes": [
<<<<<<< HEAD
                "sha256:2a9e7adff14d046c9996752b2c48b6d9185d0b992106d5160e1a179907a5d4ac",
                "sha256:67b32ccb6fea030f8799f8fd50dd08e03a4b99464ebc4952d71d8747b1a52ad1"
            ],
            "version": "==4.6.7"
=======
                "sha256:1760b54b1d15a547c9a26d3598a1c8cdaf2436386ac1f5561934bc8a3cbbbd86",
                "sha256:e7465aa85a1db889116819f08c5de29520d2fa103324dcdca5e90af345f01771"
            ],
            "version": "==4.6.6"
>>>>>>> 20d42a08
        },
        "markupsafe": {
            "hashes": [
                "sha256:00bc623926325b26bb9605ae9eae8a215691f33cae5df11ca5424f06f2d1f473",
                "sha256:09027a7803a62ca78792ad89403b1b7a73a01c8cb65909cd876f7fcebd79b161",
                "sha256:09c4b7f37d6c648cb13f9230d847adf22f8171b1ccc4d5682398e77f40309235",
                "sha256:1027c282dad077d0bae18be6794e6b6b8c91d58ed8a8d89a89d59693b9131db5",
                "sha256:24982cc2533820871eba85ba648cd53d8623687ff11cbb805be4ff7b4c971aff",
                "sha256:29872e92839765e546828bb7754a68c418d927cd064fd4708fab9fe9c8bb116b",
                "sha256:43a55c2930bbc139570ac2452adf3d70cdbb3cfe5912c71cdce1c2c6bbd9c5d1",
                "sha256:46c99d2de99945ec5cb54f23c8cd5689f6d7177305ebff350a58ce5f8de1669e",
                "sha256:500d4957e52ddc3351cabf489e79c91c17f6e0899158447047588650b5e69183",
                "sha256:535f6fc4d397c1563d08b88e485c3496cf5784e927af890fb3c3aac7f933ec66",
                "sha256:62fe6c95e3ec8a7fad637b7f3d372c15ec1caa01ab47926cfdf7a75b40e0eac1",
                "sha256:6dd73240d2af64df90aa7c4e7481e23825ea70af4b4922f8ede5b9e35f78a3b1",
                "sha256:717ba8fe3ae9cc0006d7c451f0bb265ee07739daf76355d06366154ee68d221e",
                "sha256:79855e1c5b8da654cf486b830bd42c06e8780cea587384cf6545b7d9ac013a0b",
                "sha256:7c1699dfe0cf8ff607dbdcc1e9b9af1755371f92a68f706051cc8c37d447c905",
                "sha256:88e5fcfb52ee7b911e8bb6d6aa2fd21fbecc674eadd44118a9cc3863f938e735",
                "sha256:8defac2f2ccd6805ebf65f5eeb132adcf2ab57aa11fdf4c0dd5169a004710e7d",
                "sha256:98c7086708b163d425c67c7a91bad6e466bb99d797aa64f965e9d25c12111a5e",
                "sha256:9add70b36c5666a2ed02b43b335fe19002ee5235efd4b8a89bfcf9005bebac0d",
                "sha256:9bf40443012702a1d2070043cb6291650a0841ece432556f784f004937f0f32c",
                "sha256:ade5e387d2ad0d7ebf59146cc00c8044acbd863725f887353a10df825fc8ae21",
                "sha256:b00c1de48212e4cc9603895652c5c410df699856a2853135b3967591e4beebc2",
                "sha256:b1282f8c00509d99fef04d8ba936b156d419be841854fe901d8ae224c59f0be5",
                "sha256:b2051432115498d3562c084a49bba65d97cf251f5a331c64a12ee7e04dacc51b",
                "sha256:ba59edeaa2fc6114428f1637ffff42da1e311e29382d81b339c1817d37ec93c6",
                "sha256:c8716a48d94b06bb3b2524c2b77e055fb313aeb4ea620c8dd03a105574ba704f",
                "sha256:cd5df75523866410809ca100dc9681e301e3c27567cf498077e8551b6d20e42f",
                "sha256:e249096428b3ae81b08327a63a485ad0878de3fb939049038579ac0ef61e17e7"
            ],
            "version": "==1.1.1"
        },
        "mccabe": {
            "hashes": [
                "sha256:ab8a6258860da4b6677da4bd2fe5dc2c659cff31b3ee4f7f5d64e79735b80d42",
                "sha256:dd8d182285a0fe56bace7f45b5e7d1a6ebcbf524e8f3bd87eb0f125271b8831f"
            ],
            "version": "==0.6.1"
        },
        "more-itertools": {
            "hashes": [
<<<<<<< HEAD
                "sha256:b84b238cce0d9adad5ed87e745778d20a3f8487d0f0cb8b8a586816c7496458d",
                "sha256:c833ef592a0324bcc6a60e48440da07645063c453880c9477ceb22490aec1564"
            ],
            "version": "==8.0.2"
=======
                "sha256:53ff73f186307d9c8ef17a9600309154a6ae27f25579e80af4db8f047ba14bc2",
                "sha256:a0ea684c39bc4315ba7aae406596ef191fd84f873d2d2751f84d64e81a7a2d45"
            ],
            "version": "==8.0.0"
>>>>>>> 20d42a08
        },
        "msrest": {
            "hashes": [
                "sha256:56b8b5b4556fb2a92cac640df267d560889bdc9e2921187772d4691d97bc4e8d",
                "sha256:f5153bfe60ee757725816aedaa0772cbfe0bddb52cd2d6db4cb8b4c3c6c6f928"
            ],
            "version": "==0.6.10"
        },
        "msrestazure": {
            "hashes": [
                "sha256:63db9f646fffc9244b332090e679d1e5f283ac491ee0cc321f5116f9450deb4a",
                "sha256:fecb6a72a3eb5483e4deff38210d26ae42d3f6d488a7a275bd2423a1a014b22c"
            ],
            "version": "==0.6.2"
        },
        "numpy": {
            "hashes": [
                "sha256:0a7a1dd123aecc9f0076934288ceed7fd9a81ba3919f11a855a7887cbe82a02f",
                "sha256:0c0763787133dfeec19904c22c7e358b231c87ba3206b211652f8cbe1241deb6",
                "sha256:3d52298d0be333583739f1aec9026f3b09fdfe3ddf7c7028cb16d9d2af1cca7e",
                "sha256:43bb4b70585f1c2d153e45323a886839f98af8bfa810f7014b20be714c37c447",
                "sha256:475963c5b9e116c38ad7347e154e5651d05a2286d86455671f5b1eebba5feb76",
                "sha256:64874913367f18eb3013b16123c9fed113962e75d809fca5b78ebfbb73ed93ba",
                "sha256:683828e50c339fc9e68720396f2de14253992c495fdddef77a1e17de55f1decc",
                "sha256:6ca4000c4a6f95a78c33c7dadbb9495c10880be9c89316aa536eac359ab820ae",
                "sha256:75fd817b7061f6378e4659dd792c84c0b60533e867f83e0d1e52d5d8e53df88c",
                "sha256:7d81d784bdbed30137aca242ab307f3e65c8d93f4c7b7d8f322110b2e90177f9",
                "sha256:8d0af8d3664f142414fd5b15cabfd3b6cc3ef242a3c7a7493257025be5a6955f",
                "sha256:9679831005fb16c6df3dd35d17aa31dc0d4d7573d84f0b44cc481490a65c7725",
                "sha256:a8f67ebfae9f575d85fa859b54d3bdecaeece74e3274b0b5c5f804d7ca789fe1",
                "sha256:acbf5c52db4adb366c064d0b7c7899e3e778d89db585feadd23b06b587d64761",
                "sha256:ada4805ed51f5bcaa3a06d3dd94939351869c095e30a2b54264f5a5004b52170",
                "sha256:c7354e8f0eca5c110b7e978034cd86ed98a7a5ffcf69ca97535445a595e07b8e",
                "sha256:e2e9d8c87120ba2c591f60e32736b82b67f72c37ba88a4c23c81b5b8fa49c018",
                "sha256:e467c57121fe1b78a8f68dd9255fbb3bb3f4f7547c6b9e109f31d14569f490c3",
                "sha256:ede47b98de79565fcd7f2decb475e2dcc85ee4097743e551fe26cfc7eb3ff143",
                "sha256:f58913e9227400f1395c7b800503ebfdb0772f1c33ff8cb4d6451c06cabdf316",
                "sha256:fe39f5fd4103ec4ca3cb8600b19216cd1ff316b4990f4c0b6057ad982c0a34d5"
            ],
            "version": "==1.17.4"
        },
        "oauthlib": {
            "hashes": [
                "sha256:bee41cc35fcca6e988463cacc3bcb8a96224f470ca547e697b604cc697b2f889",
                "sha256:df884cd6cbe20e32633f1db1072e9356f53638e4361bef4e8b03c9127c9328ea"
            ],
            "version": "==3.1.0"
        },
        "ordered-set": {
            "hashes": [
                "sha256:a7bfa858748c73b096e43db14eb23e2bc714a503f990c89fac8fab9b0ee79724"
            ],
            "version": "==3.1.1"
        },
        "pandas": {
            "hashes": [
                "sha256:00dff3a8e337f5ed7ad295d98a31821d3d0fe7792da82d78d7fd79b89c03ea9d",
                "sha256:22361b1597c8c2ffd697aa9bf85423afa9e1fcfa6b1ea821054a244d5f24d75e",
                "sha256:255920e63850dc512ce356233081098554d641ba99c3767dde9e9f35630f994b",
                "sha256:26382aab9c119735908d94d2c5c08020a4a0a82969b7e5eefb92f902b3b30ad7",
                "sha256:33970f4cacdd9a0ddb8f21e151bfb9f178afb7c36eb7c25b9094c02876f385c2",
                "sha256:4545467a637e0e1393f7d05d61dace89689ad6d6f66f267f86fff737b702cce9",
                "sha256:52da74df8a9c9a103af0a72c9d5fdc8e0183a90884278db7f386b5692a2220a4",
                "sha256:61741f5aeb252f39c3031d11405305b6d10ce663c53bc3112705d7ad66c013d0",
                "sha256:6a3ac2c87e4e32a969921d1428525f09462770c349147aa8e9ab95f88c71ec71",
                "sha256:7458c48e3d15b8aaa7d575be60e1e4dd70348efcd9376656b72fecd55c59a4c3",
                "sha256:78bf638993219311377ce9836b3dc05f627a666d0dbc8cec37c0ff3c9ada673b",
                "sha256:8153705d6545fd9eb6dd2bc79301bff08825d2e2f716d5dced48daafc2d0b81f",
                "sha256:975c461accd14e89d71772e89108a050fa824c0b87a67d34cedf245f6681fc17",
                "sha256:9962957a27bfb70ab64103d0a7b42fa59c642fb4ed4cb75d0227b7bb9228535d",
                "sha256:adc3d3a3f9e59a38d923e90e20c4922fc62d1e5a03d083440468c6d8f3f1ae0a",
                "sha256:bbe3eb765a0b1e578833d243e2814b60c825b7fdbf4cdfe8e8aae8a08ed56ecf",
                "sha256:df8864824b1fe488cf778c3650ee59c3a0d8f42e53707de167ba6b4f7d35f133",
                "sha256:e45055c30a608076e31a9fcd780a956ed3b1fa20db61561b8d88b79259f526f7",
                "sha256:ee50c2142cdcf41995655d499a157d0a812fce55c97d9aad13bc1eef837ed36c"
            ],
            "index": "pypi",
            "version": "==0.25.3"
        },
        "pint": {
            "hashes": [
                "sha256:32d8a9a9d63f4f81194c0014b3b742679dce81a26d45127d9810a68a561fe4e2",
                "sha256:7ece3f639ad58073ce49982b022d464014e6d91d0b3eaa89c8e8ea9c38e32659"
            ],
            "index": "pypi",
            "version": "==0.9"
        },
        "prometheus-client": {
            "hashes": [
                "sha256:71cd24a2b3eb335cb800c7159f423df1bd4dcd5171b234be15e3f31ec9f622da"
            ],
            "index": "pypi",
            "version": "==0.7.1"
        },
        "protobuf": {
            "hashes": [
<<<<<<< HEAD
                "sha256:0265379852b9e1f76af6d3d3fe4b3c383a595cc937594bda8565cf69a96baabd",
                "sha256:29bd1ed46b2536ad8959401a2f02d2d7b5a309f8e97518e4f92ca6c5ba74dbed",
                "sha256:3175d45698edb9a07c1a78a1a4850e674ce8988f20596580158b1d0921d0f057",
                "sha256:34a7270940f86da7a28be466ac541c89b6dbf144a6348b9cf7ac6f56b71006ce",
                "sha256:38cbc830a4a5ba9956763b0f37090bfd14dd74e72762be6225de2ceac55f4d03",
                "sha256:665194f5ad386511ac8d8a0bd57b9ab37b8dd2cd71969458777318e774b9cd46",
                "sha256:839bad7d115c77cdff29b488fae6a3ab503ce9a4192bd4c42302a6ea8e5d0f33",
                "sha256:934a9869a7f3b0d84eca460e386fba1f7ba2a0c1a120a2648bc41fadf50efd1c",
                "sha256:aecdf12ef6dc7fd91713a6da93a86c2f2a8fe54840a3b1670853a2b7402e77c9",
                "sha256:c4e90bc27c0691c76e09b5dc506133451e52caee1472b8b3c741b7c912ce43ef",
                "sha256:c65d135ea2d85d40309e268106dab02d3bea723db2db21c23ecad4163ced210b",
                "sha256:c98dea04a1ff41a70aff2489610f280004831798cb36a068013eed04c698903d",
                "sha256:d9049aa194378a426f0b2c784e2054565bf6f754d20fcafdee7102a6250556e8",
                "sha256:e028fee51c96de4e81924484c77111dfdea14010ecfc906ea5b252209b0c4de6",
                "sha256:e84ad26fb50091b1ea676403c0dd2bd47663099454aa6d88000b1dafecab0941",
                "sha256:e88a924b591b06d0191620e9c8aa75297b3111066bb09d49a24bae1054a10c13"
            ],
            "version": "==3.11.1"
=======
                "sha256:0ba5d7626dbc4ce78971c3e62ec37f84c8139ea7008c008660d3312cf11e0db8",
                "sha256:189b706f72e8b7ddc965168a79ff296ca5b7bdd95b5b05208afb9818a681c712",
                "sha256:340965444aafc7aac7e3586e930f5b3f8347ca9b350afab60bac84dcc0b94437",
                "sha256:44fbc7b1786ab975ec9eba9da765398d58ec705d1c8e856b0523b8f9c1c53cf7",
                "sha256:48d96b559fab3063feaebd316352e3418424629d59b77dbcb96ecc4c594d7f5f",
                "sha256:5e32923c7896c49b1d3a327fe25a76363d200acdfa97844f5647f1bf9f298da8",
                "sha256:6662442fbf22796dbd942bb15b664d70dcc25ae28d371b7e4ca6261e9bc495b7",
                "sha256:6bb5d999faceee281bc4a2fc77866c61af7be4b7e5efadc930c42f234a99cafd",
                "sha256:83b38b7b61b7c60af0fa03a71c27c4232117453a62ccf69a511284793a400751",
                "sha256:90c22f4fd4e01279efc4e4911dafe308f35fcc4310bcb89bcee4d3ca20210d20",
                "sha256:97b08853b9bb71512ed52381f05cf2d4179f4234825b505d8f8d2bb9d9429939",
                "sha256:aef47082114428b47db73876ecb7751802548830ce5c95dba7ebe24d5e196d7c",
                "sha256:b89ed3ba88ea5ec8b2c704a5ae747c9038ee1faff277fcddac75f850e645f7e1",
                "sha256:be5afc2e1f5c320bd4a38e73d8b02c67d72dbee370a004732c923c7c8a472f72",
                "sha256:d1c18853c7ad3c8e34edfafc6488fc24f4221c15b516c14796032cc53f8cde94",
                "sha256:f4370d0e3d6e1ac2f80911651691ac540901f661b372036ea72637546ba98202"
            ],
            "version": "==3.11.0"
>>>>>>> 20d42a08
        },
        "psutil": {
            "hashes": [
                "sha256:028a1ec3c6197eadd11e7b46e8cc2f0720dc18ac6d7aabdb8e8c0d6c9704f000",
                "sha256:12542c3642909f4cd1928a2fba59e16fa27e47cbeea60928ebb62a8cbd1ce123",
                "sha256:503e4b20fa9d3342bcf58191bbc20a4a5ef79ca7df8972e6197cc14c5513e73d",
                "sha256:863a85c1c0a5103a12c05a35e59d336e1d665747e531256e061213e2e90f63f3",
                "sha256:954f782608bfef9ae9f78e660e065bd8ffcfaea780f9f2c8a133bb7cb9e826d7",
                "sha256:b6e08f965a305cd84c2d07409bc16fbef4417d67b70c53b299116c5b895e3f45",
                "sha256:bc96d437dfbb8865fc8828cf363450001cb04056bbdcdd6fc152c436c8a74c61",
                "sha256:cf49178021075d47c61c03c0229ac0c60d5e2830f8cab19e2d88e579b18cdb76",
                "sha256:d5350cb66690915d60f8b233180f1e49938756fb2d501c93c44f8fb5b970cc63",
                "sha256:eba238cf1989dfff7d483c029acb0ac4fcbfc15de295d682901f0e2497e6781a"
            ],
            "index": "pypi",
            "version": "==5.6.3"
        },
<<<<<<< HEAD
        "psycopg2-binary": {
            "hashes": [
                "sha256:040234f8a4a8dfd692662a8308d78f63f31a97e1c42d2480e5e6810c48966a29",
                "sha256:086f7e89ec85a6704db51f68f0dcae432eff9300809723a6e8782c41c2f48e03",
                "sha256:18ca813fdb17bc1db73fe61b196b05dd1ca2165b884dd5ec5568877cabf9b039",
                "sha256:19dc39616850342a2a6db70559af55b22955f86667b5f652f40c0e99253d9881",
                "sha256:2166e770cb98f02ed5ee2b0b569d40db26788e0bf2ec3ae1a0d864ea6f1d8309",
                "sha256:3a2522b1d9178575acee4adf8fd9f979f9c0449b00b4164bb63c3475ea6528ed",
                "sha256:3aa773580f85a28ffdf6f862e59cb5a3cc7ef6885121f2de3fca8d6ada4dbf3b",
                "sha256:3b5deaa3ee7180585a296af33e14c9b18c218d148e735c7accf78130765a47e3",
                "sha256:407af6d7e46593415f216c7f56ba087a9a42bd6dc2ecb86028760aa45b802bd7",
                "sha256:4c3c09fb674401f630626310bcaf6cd6285daf0d5e4c26d6e55ca26a2734e39b",
                "sha256:4c6717962247445b4f9e21c962ea61d2e884fc17df5ddf5e35863b016f8a1f03",
                "sha256:50446fae5681fc99f87e505d4e77c9407e683ab60c555ec302f9ac9bffa61103",
                "sha256:5057669b6a66aa9ca118a2a860159f0ee3acf837eda937bdd2a64f3431361a2d",
                "sha256:5dd90c5438b4f935c9d01fcbad3620253da89d19c1f5fca9158646407ed7df35",
                "sha256:659c815b5b8e2a55193ede2795c1e2349b8011497310bb936da7d4745652823b",
                "sha256:69b13fdf12878b10dc6003acc8d0abf3ad93e79813fd5f3812497c1c9fb9be49",
                "sha256:7a1cb80e35e1ccea3e11a48afe65d38744a0e0bde88795cc56a4d05b6e4f9d70",
                "sha256:7e6e3c52e6732c219c07bd97fff6c088f8df4dae3b79752ee3a817e6f32e177e",
                "sha256:7f42a8490c4fe854325504ce7a6e4796b207960dabb2cbafe3c3959cb00d1d7e",
                "sha256:84156313f258eafff716b2961644a4483a9be44a5d43551d554844d15d4d224e",
                "sha256:8578d6b8192e4c805e85f187bc530d0f52ba86c39172e61cd51f68fddd648103",
                "sha256:890167d5091279a27e2505ff0e1fb273f8c48c41d35c5b92adbf4af80e6b2ed6",
                "sha256:98e10634792ac0e9e7a92a76b4991b44c2325d3e7798270a808407355e7bb0a1",
                "sha256:9aadff9032e967865f9778485571e93908d27dab21d0fdfdec0ca779bb6f8ad9",
                "sha256:9f24f383a298a0c0f9b3113b982e21751a8ecde6615494a3f1470eb4a9d70e9e",
                "sha256:a73021b44813b5c84eda4a3af5826dd72356a900bac9bd9dd1f0f81ee1c22c2f",
                "sha256:afd96845e12638d2c44d213d4810a08f4dc4a563f9a98204b7428e567014b1cd",
                "sha256:b73ddf033d8cd4cc9dfed6324b1ad2a89ba52c410ef6877998422fcb9c23e3a8",
                "sha256:b8f490f5fad1767a1331df1259763b3bad7d7af12a75b950c2843ba319b2415f",
                "sha256:dbc5cd56fff1a6152ca59445178652756f4e509f672e49ccdf3d79c1043113a4",
                "sha256:eac8a3499754790187bb00574ab980df13e754777d346f85e0ff6df929bcd964",
                "sha256:eaed1c65f461a959284649e37b5051224f4db6ebdc84e40b5e65f2986f101a08"
=======
        "psycopg2": {
            "hashes": [
                "sha256:4212ca404c4445dc5746c0d68db27d2cbfb87b523fe233dc84ecd24062e35677",
                "sha256:47fc642bf6f427805daf52d6e52619fe0637648fe27017062d898f3bf891419d",
                "sha256:72772181d9bad1fa349792a1e7384dde56742c14af2b9986013eb94a240f005b",
                "sha256:8396be6e5ff844282d4d49b81631772f80dabae5658d432202faf101f5283b7c",
                "sha256:893c11064b347b24ecdd277a094413e1954f8a4e8cdaf7ffbe7ca3db87c103f0",
                "sha256:92a07dfd4d7c325dd177548c4134052d4842222833576c8391aab6f74038fc3f",
                "sha256:965c4c93e33e6984d8031f74e51227bd755376a9df6993774fd5b6fb3288b1f4",
                "sha256:9ab75e0b2820880ae24b7136c4d230383e07db014456a476d096591172569c38",
                "sha256:b0845e3bdd4aa18dc2f9b6fb78fbd3d9d371ad167fd6d1b7ad01c0a6cdad4fc6",
                "sha256:dca2d7203f0dfce8ea4b3efd668f8ea65cd2b35112638e488a4c12594015f67b",
                "sha256:ed686e5926929887e2c7ae0a700e32c6129abb798b4ad2b846e933de21508151",
                "sha256:ef6df7e14698e79c59c7ee7cf94cd62e5b869db369ed4b1b8f7b729ea825712a",
                "sha256:f898e5cc0a662a9e12bde6f931263a1bbd350cfb18e1d5336a12927851825bb6"
>>>>>>> 20d42a08
            ],
            "version": "==2.8.4"
        },
        "pyasn1": {
            "hashes": [
                "sha256:39c7e2ec30515947ff4e87fb6f456dfc6e84857d34be479c9d4a4ba4bf46aa5d",
                "sha256:aef77c9fb94a3ac588e87841208bdec464471d9871bd5050a287cc9a475cd0ba"
            ],
            "version": "==0.4.8"
        },
        "pyasn1-modules": {
            "hashes": [
                "sha256:0c35a52e00b672f832e5846826f1fb7507907f7d52fba6faa9e3c4cbe874fe4b",
                "sha256:b6ada4f840fe51abf5a6bd545b45bf537bea62221fa0dde2e8a553ed9f06a4e3"
            ],
            "version": "==0.2.7"
        },
        "pycodestyle": {
            "hashes": [
                "sha256:95a2219d12372f05704562a14ec30bc76b05a5b297b21a5dfe3f6fac3491ae56",
                "sha256:e40a936c9a450ad81df37f549d676d127b1b66000a6c500caa2b085bc0ca976c"
            ],
            "version": "==2.5.0"
        },
        "pycparser": {
            "hashes": [
                "sha256:a988718abfad80b6b157acce7bf130a30876d27603738ac39f140993246b25b3"
            ],
            "version": "==2.19"
        },
        "pyflakes": {
            "hashes": [
                "sha256:17dbeb2e3f4d772725c777fabc446d5634d1038f234e77343108ce445ea69ce0",
                "sha256:d976835886f8c5b31d47970ed689944a0262b5f3afa00a5a7b4dc81e5449f8a2"
            ],
            "version": "==2.1.1"
        },
        "pyjwt": {
            "hashes": [
                "sha256:5c6eca3c2940464d106b99ba83b00c6add741c9becaec087fb7ccdefea71350e",
                "sha256:8d59a976fb773f3e6a39c85636357c4f0e242707394cadadd9814f5cbaa20e96"
            ],
            "version": "==1.7.1"
        },
        "python-dateutil": {
            "hashes": [
                "sha256:7e6584c74aeed623791615e26efd690f29817a27c73085b78e4bad02493df2fb",
                "sha256:c89805f6f4d64db21ed966fda138f8a5ed7a4fdbc1a8ee329ce1b74e3c74da9e"
            ],
            "index": "pypi",
            "version": "==2.8.0"
        },
        "pytz": {
            "hashes": [
                "sha256:1c557d7d0e871de1f5ccd5833f60fb2550652da6be2693c1e02300743d21500d",
                "sha256:b02c06db6cf09c12dd25137e563b31700d3b80fcc4ad23abb7a315f2789819be"
            ],
            "index": "pypi",
            "version": "==2019.3"
        },
        "querystring-parser": {
            "hashes": [
                "sha256:644fce1cffe0530453b43a83a38094dbe422ccba8c9b2f2a1c00280e14ca8a62"
            ],
            "index": "pypi",
            "version": "==1.2.4"
        },
        "redis": {
            "hashes": [
                "sha256:3613daad9ce5951e426f460deddd5caf469e08a3af633e9578fc77d362becf62",
                "sha256:8d0fc278d3f5e1249967cba2eb4a5632d19e45ce5c09442b8422d15ee2c22cc2"
            ],
            "version": "==3.3.11"
        },
        "requests": {
            "hashes": [
                "sha256:11e007a8a2aa0323f5a921e9e6a2d7e4e67d9877e85773fba9ba6419025cbeb4",
                "sha256:9cf5292fcd0f598c671cfc1e0d7d1a7f13bb8085e9a590f48c010551dc6c4b31"
            ],
            "index": "pypi",
            "version": "==2.22.0"
        },
        "requests-oauthlib": {
            "hashes": [
                "sha256:7f71572defaecd16372f9006f33c2ec8c077c3cfa6f5911a9a90202beb513f3d",
                "sha256:b4261601a71fd721a8bd6d7aa1cc1d6a8a93b4a9f5e96626f8e4d91e8beeaa6a"
            ],
            "version": "==1.3.0"
        },
        "rsa": {
            "hashes": [
                "sha256:14ba45700ff1ec9eeb206a2ce76b32814958a98e372006c8fb76ba820211be66",
                "sha256:1a836406405730121ae9823e19c6e806c62bbad73f890574fff50efa4122c487"
            ],
            "version": "==4.0"
        },
        "s3transfer": {
            "hashes": [
                "sha256:6efc926738a3cd576c2a79725fed9afde92378aa5c6a957e3af010cb019fac9d",
                "sha256:b780f2411b824cb541dbcd2c713d0cb61c7d1bcadae204cdddda2b35cef493ba"
            ],
            "version": "==0.2.1"
        },
        "sentry-sdk": {
            "hashes": [
<<<<<<< HEAD
                "sha256:05285942901d38c7ce2498aba50d8e87b361fc603281a5902dda98f3f8c5e145",
                "sha256:c6b919623e488134a728f16326c6f0bcdab7e3f59e7f4c472a90eea4d6d8fe82"
            ],
            "index": "pypi",
            "version": "==0.13.5"
=======
                "sha256:a7c2c8d3f53b6b57454830cd6a4b73d272f1ba91952f59e6545b3cf885f3c22f",
                "sha256:bfc486af718c268cf49ff43d6334ed4db7333ace420240b630acdd8f8a3a8f60"
            ],
            "index": "pypi",
            "version": "==0.13.4"
>>>>>>> 20d42a08
        },
        "six": {
            "hashes": [
                "sha256:1f1b7d42e254082a9db6279deae68afb421ceba6158efa6131de7b3003ee93fd",
                "sha256:30f610279e8b2578cab6db20741130331735c781b56053c59c4076da27f06b66"
            ],
            "version": "==1.13.0"
        },
        "soupsieve": {
            "hashes": [
                "sha256:bdb0d917b03a1369ce964056fc195cfdff8819c40de04695a80bc813c3cfa1f5",
                "sha256:e2c1c5dee4a1c36bcb790e0fabd5492d874b8ebd4617622c4f6a731701060dda"
            ],
            "version": "==1.9.5"
        },
        "sqlparse": {
            "hashes": [
                "sha256:40afe6b8d4b1117e7dff5504d7a8ce07d9a1b15aeeade8a2d10f130a834f8177",
                "sha256:7c3dca29c022744e95b547e867cee89f4fce4373f3549ccd8797d8eb52cdb873"
            ],
            "version": "==0.3.0"
        },
        "ujson": {
            "hashes": [
                "sha256:f66073e5506e91d204ab0c614a148d5aa938bdbf104751be66f8ad7a222f5f86"
            ],
            "index": "pypi",
            "version": "==1.35"
        },
        "unicodecsv": {
            "hashes": [
                "sha256:018c08037d48649a0412063ff4eda26eaa81eff1546dbffa51fa5293276ff7fc"
            ],
            "version": "==0.14.1"
        },
        "urllib3": {
            "hashes": [
                "sha256:a8a318824cc77d1fd4b2bec2ded92646630d7fe8619497b142c84a9e6f5a7293",
                "sha256:f3c5fd51747d450d4dcf6f923c81f78f811aab8205fda64b0aba34a4e48b0745"
            ],
            "markers": "python_version >= '3.4'",
            "version": "==1.25.7"
        },
        "vine": {
            "hashes": [
                "sha256:133ee6d7a9016f177ddeaf191c1f58421a1dcc6ee9a42c58b34bed40e1d2cd87",
                "sha256:ea4947cc56d1fd6f2095c8d543ee25dad966f78692528e68b4fada11ba3f98af"
            ],
            "version": "==1.3.0"
        },
        "watchtower": {
            "hashes": [
                "sha256:715e2480633490719280a89bfec60fb383510fe577644418ccb6b980e55f9826",
                "sha256:82eee8350999825c84bbfc305406a483304d4a6c848a53ec84b151e95364f8d2"
            ],
            "index": "pypi",
            "version": "==0.7.3"
        },
        "whitenoise": {
            "hashes": [
                "sha256:22f79cf8f1f509639330f93886acaece8ec5ac5e9600c3b981d33c34e8a42dfd",
                "sha256:6dfea214b7c12efd689007abf9afa87a426586e9dbc051873ad2c8e535e2a1ac"
            ],
            "index": "pypi",
            "version": "==4.1.4"
        },
        "zipp": {
            "hashes": [
                "sha256:3718b1cbcd963c7d4c5511a8240812904164b7f381b647143a89d3b98f9bcd8e",
                "sha256:f06903e9f1f43b12d371004b4ac7b06ab39a44adc747266928ae6debfa7b3335"
            ],
            "version": "==0.6.0"
        }
    },
    "develop": {
        "alabaster": {
            "hashes": [
                "sha256:446438bdcca0e05bd45ea2de1668c1d9b032e1a9154c2c259092d77031ddd359",
                "sha256:a661d72d58e6ea8a57f7a86e37d86716863ee5e92788398526d58b26a4e4dc02"
            ],
            "version": "==0.7.12"
        },
        "asgiref": {
            "hashes": [
                "sha256:7e06d934a7718bf3975acbf87780ba678957b87c7adc056f13b6215d610695a0",
                "sha256:ea448f92fc35a0ef4b1508f53a04c4670255a3f33d22a81c8fc9c872036adbe5"
            ],
            "version": "==3.2.3"
        },
        "astroid": {
            "hashes": [
                "sha256:09a3fba616519311f1af8a461f804b68f0370e100c9264a035aa7846d7852e33",
                "sha256:5a79c9b4bd6c4be777424593f957c996e20beb5f74e0bc332f47713c6f675efe"
            ],
            "index": "pypi",
            "version": "==2.3.2"
        },
        "babel": {
            "hashes": [
                "sha256:af92e6106cb7c55286b25b38ad7695f8b4efb36a90ba483d7f7a6628c46158ab",
                "sha256:e86135ae101e31e2c8ec20a4e0c5220f4eed12487d5cf3f78be7e98d3a57fc28"
            ],
            "version": "==2.7.0"
        },
        "certifi": {
            "hashes": [
                "sha256:017c25db2a153ce562900032d5bc68e9f191e44e9a0f762f373977de9df1fbb3",
                "sha256:25b64c7da4cd7479594d035c08c2d809eb4aab3a26e5a990ea98cc450c320f1f"
            ],
            "version": "==2019.11.28"
        },
        "chardet": {
            "hashes": [
                "sha256:84ab92ed1c4d4f16916e05906b6b75a6c0fb5db821cc65e70cbd64a3e2a5eaae",
                "sha256:fc323ffcaeaed0e0a02bf4d117757b98aed530d9ed4531e3e15460124c106691"
            ],
            "version": "==3.0.4"
        },
        "codecov": {
            "hashes": [
                "sha256:8ed8b7c6791010d359baed66f84f061bba5bd41174bf324c31311e8737602788",
                "sha256:ae00d68e18d8a20e9c3288ba3875ae03db3a8e892115bf9b83ef20507732bed4"
            ],
            "index": "pypi",
            "version": "==2.0.15"
        },
        "coverage": {
            "hashes": [
                "sha256:08907593569fe59baca0bf152c43f3863201efb6113ecb38ce7e97ce339805a6",
                "sha256:0be0f1ed45fc0c185cfd4ecc19a1d6532d72f86a2bac9de7e24541febad72650",
                "sha256:141f08ed3c4b1847015e2cd62ec06d35e67a3ac185c26f7635f4406b90afa9c5",
                "sha256:19e4df788a0581238e9390c85a7a09af39c7b539b29f25c89209e6c3e371270d",
                "sha256:23cc09ed395b03424d1ae30dcc292615c1372bfba7141eb85e11e50efaa6b351",
                "sha256:245388cda02af78276b479f299bbf3783ef0a6a6273037d7c60dc73b8d8d7755",
                "sha256:331cb5115673a20fb131dadd22f5bcaf7677ef758741312bee4937d71a14b2ef",
                "sha256:386e2e4090f0bc5df274e720105c342263423e77ee8826002dcffe0c9533dbca",
                "sha256:3a794ce50daee01c74a494919d5ebdc23d58873747fa0e288318728533a3e1ca",
                "sha256:60851187677b24c6085248f0a0b9b98d49cba7ecc7ec60ba6b9d2e5574ac1ee9",
                "sha256:63a9a5fc43b58735f65ed63d2cf43508f462dc49857da70b8980ad78d41d52fc",
                "sha256:6b62544bb68106e3f00b21c8930e83e584fdca005d4fffd29bb39fb3ffa03cb5",
                "sha256:6ba744056423ef8d450cf627289166da65903885272055fb4b5e113137cfa14f",
                "sha256:7494b0b0274c5072bddbfd5b4a6c6f18fbbe1ab1d22a41e99cd2d00c8f96ecfe",
                "sha256:826f32b9547c8091679ff292a82aca9c7b9650f9fda3e2ca6bf2ac905b7ce888",
                "sha256:93715dffbcd0678057f947f496484e906bf9509f5c1c38fc9ba3922893cda5f5",
                "sha256:9a334d6c83dfeadae576b4d633a71620d40d1c379129d587faa42ee3e2a85cce",
                "sha256:af7ed8a8aa6957aac47b4268631fa1df984643f07ef00acd374e456364b373f5",
                "sha256:bf0a7aed7f5521c7ca67febd57db473af4762b9622254291fbcbb8cd0ba5e33e",
                "sha256:bf1ef9eb901113a9805287e090452c05547578eaab1b62e4ad456fcc049a9b7e",
                "sha256:c0afd27bc0e307a1ffc04ca5ec010a290e49e3afbe841c5cafc5c5a80ecd81c9",
                "sha256:dd579709a87092c6dbee09d1b7cfa81831040705ffa12a1b248935274aee0437",
                "sha256:df6712284b2e44a065097846488f66840445eb987eb81b3cc6e4149e7b6982e1",
                "sha256:e07d9f1a23e9e93ab5c62902833bf3e4b1f65502927379148b6622686223125c",
                "sha256:e2ede7c1d45e65e209d6093b762e98e8318ddeff95317d07a27a2140b80cfd24",
                "sha256:e4ef9c164eb55123c62411f5936b5c2e521b12356037b6e1c2617cef45523d47",
                "sha256:eca2b7343524e7ba246cab8ff00cab47a2d6d54ada3b02772e908a45675722e2",
                "sha256:eee64c616adeff7db37cc37da4180a3a5b6177f5c46b187894e633f088fb5b28",
                "sha256:ef824cad1f980d27f26166f86856efe11eff9912c4fed97d3804820d43fa550c",
                "sha256:efc89291bd5a08855829a3c522df16d856455297cf35ae827a37edac45f466a7",
                "sha256:fa964bae817babece5aa2e8c1af841bebb6d0b9add8e637548809d040443fee0",
                "sha256:ff37757e068ae606659c28c3bd0d923f9d29a85de79bf25b2b34b148473b5025"
            ],
            "index": "pypi",
            "version": "==4.5.4"
        },
        "coveralls": {
            "hashes": [
                "sha256:25522a50cdf720d956601ca6ef480786e655ae2f0c94270c77e1a23d742de558",
                "sha256:8e3315e8620bb6b3c6f3179a75f498e7179c93b3ddc440352404f941b1f70524"
            ],
            "index": "pypi",
            "version": "==1.9.2"
        },
        "django": {
            "hashes": [
                "sha256:a4ad4f6f9c6a4b7af7e2deec8d0cbff28501852e5010d6c2dc695d3d1fae7ca0",
                "sha256:fa98ec9cc9bf5d72a08ebf3654a9452e761fbb8566e3f80de199cbc15477e891"
            ],
            "index": "pypi",
            "version": "==2.2.8"
        },
        "django": {
            "hashes": [
                "sha256:4025317ca01f75fc79250ff7262a06d8ba97cd4f82e93394b2a0a6a4a925caeb",
                "sha256:a8ca1033acac9f33995eb2209a6bf18a4681c3e5269a878e9a7e0b7384ed1ca3"
            ],
            "index": "pypi",
            "version": "==2.2.6"
        },
        "docopt": {
            "hashes": [
                "sha256:49b3a825280bd66b3aa83585ef59c4a8c82f2c8a522dbe754a8bc8d08c85c491"
            ],
            "version": "==0.6.2"
        },
        "docutils": {
            "hashes": [
                "sha256:6c4f696463b79f1fb8ba0c594b63840ebd41f059e92b31957c46b74a4599b6d0",
                "sha256:9e4d7ecfc600058e07ba661411a2b7de2fd0fafa17d1a7f7361cd47b1175c827",
                "sha256:a2aeea129088da402665e92e0b25b04b073c04b2dce4ab65caaa38b7ce2e1a99"
            ],
            "version": "==0.15.2"
        },
        "entrypoints": {
            "hashes": [
                "sha256:589f874b313739ad35be6e0cd7efde2a4e9b6fea91edcc34e58ecbb8dbe56d19",
                "sha256:c70dd71abe5a8c85e55e12c19bd91ccfeec11a6e99044204511f9ed547d48451"
            ],
            "version": "==0.3"
        },
        "faker": {
            "hashes": [
<<<<<<< HEAD
                "sha256:202ad3b2ec16ae7c51c02904fb838831f8d2899e61bf18db1e91a5a582feab11",
                "sha256:92c84a10bec81217d9cb554ee12b3838c8986ce0b5d45f72f769da22e4bb5432"
            ],
            "index": "pypi",
            "version": "==3.0.0"
=======
                "sha256:48c03580720e0b46538d528b1296e4e5b24a809dcaf33a7dddec719489a9edb8",
                "sha256:6327c665c0d8721280b3036d9c9e851c60092bc1f30c8394cc433f8723e2bda5"
            ],
            "index": "pypi",
            "version": "==2.0.4"
>>>>>>> 20d42a08
        },
        "filelock": {
            "hashes": [
                "sha256:18d82244ee114f543149c66a6e0c14e9c4f8a1044b5cdaadd0f82159d6a6ff59",
                "sha256:929b7d63ec5b7d6b71b0fa5ac14e030b3f70b75747cef1b10da9b879fef15836"
            ],
            "version": "==3.0.12"
        },
        "flake8": {
            "hashes": [
                "sha256:45681a117ecc81e870cbf1262835ae4af5e7a8b08e40b944a8a6e6b895914cfb",
                "sha256:49356e766643ad15072a789a20915d3c91dc89fd313ccd71802303fd67e4deca"
            ],
            "index": "pypi",
            "version": "==3.7.9"
        },
        "flake8-docstrings": {
            "hashes": [
                "sha256:3d5a31c7ec6b7367ea6506a87ec293b94a0a46c0bce2bb4975b7f1d09b6f3717",
                "sha256:a256ba91bc52307bef1de59e2a009c3cf61c3d0952dbe035d6ff7208940c2edc"
            ],
            "index": "pypi",
            "version": "==1.5.0"
        },
        "idna": {
            "hashes": [
                "sha256:c357b3f628cf53ae2c4c05627ecc484553142ca23264e593d327bcde5e9c3407",
                "sha256:ea8b7f6188e6fa117537c3df7da9fc686d485087abf6ac197f9c46432f7e4a3c"
            ],
            "version": "==2.8"
        },
        "imagesize": {
            "hashes": [
                "sha256:3f349de3eb99145973fefb7dbe38554414e5c30abd0c8e4b970a7c9d09f3a1d8",
                "sha256:f3832918bc3c66617f92e35f5d70729187676313caa60c187eb0f28b8fe5e3b5"
            ],
            "version": "==1.1.0"
        },
        "importlib-metadata": {
            "hashes": [
<<<<<<< HEAD
                "sha256:3a8b2dfd0a2c6a3636e7c016a7e54ae04b997d30e69d5eacdca7a6c2221a1402",
                "sha256:41e688146d000891f32b1669e8573c57e39e5060e7f5f647aa617cd9a9568278"
            ],
            "markers": "python_version < '3.8'",
            "version": "==1.2.0"
=======
                "sha256:b044f07694ef14a6683b097ba56bd081dbc7cdc7c7fe46011e499dfecc082f21",
                "sha256:e6ac600a142cf2db707b1998382cc7fc3b02befb7273876e01b8ad10b9652742"
            ],
            "version": "==1.1.0"
>>>>>>> 20d42a08
        },
        "isort": {
            "hashes": [
                "sha256:54da7e92468955c4fceacd0c86bd0ec997b0e1ee80d97f67c35a78b719dccab1",
                "sha256:6e811fcb295968434526407adb8796944f1988c5b65e8139058f2014cbe100fd"
            ],
            "version": "==4.3.21"
        },
        "jinja2": {
            "hashes": [
                "sha256:74320bb91f31270f9551d46522e33af46a80c3d619f4a4bf42b3164d30b5911f",
                "sha256:9fe95f19286cfefaa917656583d020be14e7859c6b0252588391e47db34527de"
            ],
            "version": "==2.10.3"
        },
        "lazy-object-proxy": {
            "hashes": [
                "sha256:0c4b206227a8097f05c4dbdd323c50edf81f15db3b8dc064d08c62d37e1a504d",
                "sha256:194d092e6f246b906e8f70884e620e459fc54db3259e60cf69a4d66c3fda3449",
                "sha256:1be7e4c9f96948003609aa6c974ae59830a6baecc5376c25c92d7d697e684c08",
                "sha256:4677f594e474c91da97f489fea5b7daa17b5517190899cf213697e48d3902f5a",
                "sha256:48dab84ebd4831077b150572aec802f303117c8cc5c871e182447281ebf3ac50",
                "sha256:5541cada25cd173702dbd99f8e22434105456314462326f06dba3e180f203dfd",
                "sha256:59f79fef100b09564bc2df42ea2d8d21a64fdcda64979c0fa3db7bdaabaf6239",
                "sha256:8d859b89baf8ef7f8bc6b00aa20316483d67f0b1cbf422f5b4dc56701c8f2ffb",
                "sha256:9254f4358b9b541e3441b007a0ea0764b9d056afdeafc1a5569eee1cc6c1b9ea",
                "sha256:9651375199045a358eb6741df3e02a651e0330be090b3bc79f6d0de31a80ec3e",
                "sha256:97bb5884f6f1cdce0099f86b907aa41c970c3c672ac8b9c8352789e103cf3156",
                "sha256:9b15f3f4c0f35727d3a0fba4b770b3c4ebbb1fa907dbcc046a1d2799f3edd142",
                "sha256:a2238e9d1bb71a56cd710611a1614d1194dc10a175c1e08d75e1a7bcc250d442",
                "sha256:a6ae12d08c0bf9909ce12385803a543bfe99b95fe01e752536a60af2b7797c62",
                "sha256:ca0a928a3ddbc5725be2dd1cf895ec0a254798915fb3a36af0964a0a4149e3db",
                "sha256:cb2c7c57005a6804ab66f106ceb8482da55f5314b7fcb06551db1edae4ad1531",
                "sha256:d74bb8693bf9cf75ac3b47a54d716bbb1a92648d5f781fc799347cfc95952383",
                "sha256:d945239a5639b3ff35b70a88c5f2f491913eb94871780ebfabb2568bd58afc5a",
                "sha256:eba7011090323c1dadf18b3b689845fd96a61ba0a1dfbd7f24b921398affc357",
                "sha256:efa1909120ce98bbb3777e8b6f92237f5d5c8ea6758efea36a473e1d38f7d3e4",
                "sha256:f3900e8a5de27447acbf900b4750b0ddfd7ec1ea7fbaf11dfa911141bc522af0"
            ],
            "version": "==1.4.3"
        },
        "markupsafe": {
            "hashes": [
                "sha256:00bc623926325b26bb9605ae9eae8a215691f33cae5df11ca5424f06f2d1f473",
                "sha256:09027a7803a62ca78792ad89403b1b7a73a01c8cb65909cd876f7fcebd79b161",
                "sha256:09c4b7f37d6c648cb13f9230d847adf22f8171b1ccc4d5682398e77f40309235",
                "sha256:1027c282dad077d0bae18be6794e6b6b8c91d58ed8a8d89a89d59693b9131db5",
                "sha256:24982cc2533820871eba85ba648cd53d8623687ff11cbb805be4ff7b4c971aff",
                "sha256:29872e92839765e546828bb7754a68c418d927cd064fd4708fab9fe9c8bb116b",
                "sha256:43a55c2930bbc139570ac2452adf3d70cdbb3cfe5912c71cdce1c2c6bbd9c5d1",
                "sha256:46c99d2de99945ec5cb54f23c8cd5689f6d7177305ebff350a58ce5f8de1669e",
                "sha256:500d4957e52ddc3351cabf489e79c91c17f6e0899158447047588650b5e69183",
                "sha256:535f6fc4d397c1563d08b88e485c3496cf5784e927af890fb3c3aac7f933ec66",
                "sha256:62fe6c95e3ec8a7fad637b7f3d372c15ec1caa01ab47926cfdf7a75b40e0eac1",
                "sha256:6dd73240d2af64df90aa7c4e7481e23825ea70af4b4922f8ede5b9e35f78a3b1",
                "sha256:717ba8fe3ae9cc0006d7c451f0bb265ee07739daf76355d06366154ee68d221e",
                "sha256:79855e1c5b8da654cf486b830bd42c06e8780cea587384cf6545b7d9ac013a0b",
                "sha256:7c1699dfe0cf8ff607dbdcc1e9b9af1755371f92a68f706051cc8c37d447c905",
                "sha256:88e5fcfb52ee7b911e8bb6d6aa2fd21fbecc674eadd44118a9cc3863f938e735",
                "sha256:8defac2f2ccd6805ebf65f5eeb132adcf2ab57aa11fdf4c0dd5169a004710e7d",
                "sha256:98c7086708b163d425c67c7a91bad6e466bb99d797aa64f965e9d25c12111a5e",
                "sha256:9add70b36c5666a2ed02b43b335fe19002ee5235efd4b8a89bfcf9005bebac0d",
                "sha256:9bf40443012702a1d2070043cb6291650a0841ece432556f784f004937f0f32c",
                "sha256:ade5e387d2ad0d7ebf59146cc00c8044acbd863725f887353a10df825fc8ae21",
                "sha256:b00c1de48212e4cc9603895652c5c410df699856a2853135b3967591e4beebc2",
                "sha256:b1282f8c00509d99fef04d8ba936b156d419be841854fe901d8ae224c59f0be5",
                "sha256:b2051432115498d3562c084a49bba65d97cf251f5a331c64a12ee7e04dacc51b",
                "sha256:ba59edeaa2fc6114428f1637ffff42da1e311e29382d81b339c1817d37ec93c6",
                "sha256:c8716a48d94b06bb3b2524c2b77e055fb313aeb4ea620c8dd03a105574ba704f",
                "sha256:cd5df75523866410809ca100dc9681e301e3c27567cf498077e8551b6d20e42f",
                "sha256:e249096428b3ae81b08327a63a485ad0878de3fb939049038579ac0ef61e17e7"
            ],
            "version": "==1.1.1"
        },
        "mccabe": {
            "hashes": [
                "sha256:ab8a6258860da4b6677da4bd2fe5dc2c659cff31b3ee4f7f5d64e79735b80d42",
                "sha256:dd8d182285a0fe56bace7f45b5e7d1a6ebcbf524e8f3bd87eb0f125271b8831f"
            ],
            "version": "==0.6.1"
        },
        "model-bakery": {
            "hashes": [
                "sha256:c05901b60d0e9f1a2823af1cdcbce5d1c67dcc1d0e4b8da3d5b6f9ea5706597d",
                "sha256:f0b94fde361abcabaf321c6bb62538aed3909c346ece35c628cb004ff1da6cdc"
            ],
            "index": "pypi",
            "version": "==1.0.2"
        },
        "more-itertools": {
            "hashes": [
<<<<<<< HEAD
                "sha256:b84b238cce0d9adad5ed87e745778d20a3f8487d0f0cb8b8a586816c7496458d",
                "sha256:c833ef592a0324bcc6a60e48440da07645063c453880c9477ceb22490aec1564"
            ],
            "version": "==8.0.2"
=======
                "sha256:53ff73f186307d9c8ef17a9600309154a6ae27f25579e80af4db8f047ba14bc2",
                "sha256:a0ea684c39bc4315ba7aae406596ef191fd84f873d2d2751f84d64e81a7a2d45"
            ],
            "version": "==8.0.0"
>>>>>>> 20d42a08
        },
        "packaging": {
            "hashes": [
                "sha256:28b924174df7a2fa32c1953825ff29c61e2f5e082343165438812f00d3a7fc47",
                "sha256:d9551545c6d761f3def1677baf08ab2a3ca17c56879e70fecba2fc4dde4ed108"
            ],
            "version": "==19.2"
        },
        "pluggy": {
            "hashes": [
                "sha256:15b2acde666561e1298d71b523007ed7364de07029219b604cf808bfa1c765b0",
                "sha256:966c145cd83c96502c3c3868f50408687b38434af77734af1e9ca461a4081d2d"
            ],
            "version": "==0.13.1"
        },
        "py": {
            "hashes": [
                "sha256:64f65755aee5b381cea27766a3a147c3f15b9b6b9ac88676de66ba2ae36793fa",
                "sha256:dc639b046a6e2cff5bbe40194ad65936d6ba360b52b3c3fe1d08a82dd50b5e53"
            ],
            "version": "==1.8.0"
        },
        "pycodestyle": {
            "hashes": [
                "sha256:95a2219d12372f05704562a14ec30bc76b05a5b297b21a5dfe3f6fac3491ae56",
                "sha256:e40a936c9a450ad81df37f549d676d127b1b66000a6c500caa2b085bc0ca976c"
            ],
            "version": "==2.5.0"
        },
        "pydocstyle": {
            "hashes": [
                "sha256:04c84e034ebb56eb6396c820442b8c4499ac5eb94a3bda88951ac3dc519b6058",
                "sha256:66aff87ffe34b1e49bff2dd03a88ce6843be2f3346b0c9814410d34987fbab59"
            ],
            "index": "pypi",
            "version": "==4.0.1"
        },
        "pyflakes": {
            "hashes": [
                "sha256:17dbeb2e3f4d772725c777fabc446d5634d1038f234e77343108ce445ea69ce0",
                "sha256:d976835886f8c5b31d47970ed689944a0262b5f3afa00a5a7b4dc81e5449f8a2"
            ],
            "version": "==2.1.1"
        },
        "pygments": {
            "hashes": [
                "sha256:2a3fe295e54a20164a9df49c75fa58526d3be48e14aceba6d6b1e8ac0bfd6f1b",
                "sha256:98c8aa5a9f778fcd1026a17361ddaf7330d1b7c62ae97c3bb0ae73e0b9b6b0fe"
            ],
            "version": "==2.5.2"
        },
        "pylint": {
            "hashes": [
                "sha256:7b76045426c650d2b0f02fc47c14d7934d17898779da95288a74c2a7ec440702",
                "sha256:856476331f3e26598017290fd65bebe81c960e806776f324093a46b76fb2d1c0"
            ],
            "index": "pypi",
            "version": "==2.4.3"
        },
        "pylint-django": {
            "hashes": [
                "sha256:6740b60dd94b6896cffa28d7fe1bb5dd167cbdcb3d9fb3db01b30390ea18b987",
                "sha256:e1273decd5ee60eaf9a742f62dd67bacb7ccf2cb1e7641dba0361108d0dff455"
            ],
            "index": "pypi",
            "version": "==2.0.11"
        },
        "pylint-plugin-utils": {
            "hashes": [
                "sha256:2f30510e1c46edf268d3a195b2849bd98a1b9433229bb2ba63b8d776e1fc4d0a",
                "sha256:57625dcca20140f43731311cd8fd879318bf45a8b0fd17020717a8781714a25a"
            ],
            "version": "==0.6"
        },
        "pyparsing": {
            "hashes": [
                "sha256:20f995ecd72f2a1f4bf6b072b63b22e2eb457836601e76d6e5dfcd75436acc1f",
                "sha256:4ca62001be367f01bd3e92ecbb79070272a9d4964dce6a48a82ff0b8bc7e683a"
            ],
            "version": "==2.4.5"
        },
        "python-coveralls": {
            "hashes": [
                "sha256:bfaf7811e7dc5628e83b6b162962a4e2485dbff184b30e49f380374ed1bcee55",
                "sha256:fb0ff49bb1551dac10b06bd55e9790287d898a0f1e2c959802235cae08dd0bff"
            ],
            "index": "pypi",
            "version": "==2.9.3"
        },
        "python-dateutil": {
            "hashes": [
                "sha256:7e6584c74aeed623791615e26efd690f29817a27c73085b78e4bad02493df2fb",
                "sha256:c89805f6f4d64db21ed966fda138f8a5ed7a4fdbc1a8ee329ce1b74e3c74da9e"
            ],
            "index": "pypi",
            "version": "==2.8.0"
        },
        "pytz": {
            "hashes": [
                "sha256:1c557d7d0e871de1f5ccd5833f60fb2550652da6be2693c1e02300743d21500d",
                "sha256:b02c06db6cf09c12dd25137e563b31700d3b80fcc4ad23abb7a315f2789819be"
            ],
            "index": "pypi",
            "version": "==2019.3"
        },
        "pyyaml": {
            "hashes": [
                "sha256:0e7f69397d53155e55d10ff68fdfb2cf630a35e6daf65cf0bdeaf04f127c09dc",
                "sha256:2e9f0b7c5914367b0916c3c104a024bb68f269a486b9d04a2e8ac6f6597b7803",
                "sha256:35ace9b4147848cafac3db142795ee42deebe9d0dad885ce643928e88daebdcc",
                "sha256:38a4f0d114101c58c0f3a88aeaa44d63efd588845c5a2df5290b73db8f246d15",
                "sha256:483eb6a33b671408c8529106df3707270bfacb2447bf8ad856a4b4f57f6e3075",
                "sha256:4b6be5edb9f6bb73680f5bf4ee08ff25416d1400fbd4535fe0069b2994da07cd",
                "sha256:7f38e35c00e160db592091751d385cd7b3046d6d51f578b29943225178257b31",
                "sha256:8100c896ecb361794d8bfdb9c11fce618c7cf83d624d73d5ab38aef3bc82d43f",
                "sha256:c0ee8eca2c582d29c3c2ec6e2c4f703d1b7f1fb10bc72317355a746057e7346c",
                "sha256:e4c015484ff0ff197564917b4b4246ca03f411b9bd7f16e02a2f586eb48b6d04",
                "sha256:ebc4ed52dcc93eeebeae5cf5deb2ae4347b3a81c3fa12b0b8c976544829396a4"
            ],
            "index": "pypi",
            "version": "==5.2"
        },
        "requests": {
            "hashes": [
                "sha256:11e007a8a2aa0323f5a921e9e6a2d7e4e67d9877e85773fba9ba6419025cbeb4",
                "sha256:9cf5292fcd0f598c671cfc1e0d7d1a7f13bb8085e9a590f48c010551dc6c4b31"
            ],
            "index": "pypi",
            "version": "==2.22.0"
        },
        "requests-mock": {
            "hashes": [
                "sha256:510df890afe08d36eca5bb16b4aa6308a6f85e3159ad3013bac8b9de7bd5a010",
                "sha256:88d3402dd8b3c69a9e4f9d3a73ad11b15920c6efd36bc27bf1f701cf4a8e4646"
            ],
            "index": "pypi",
            "version": "==1.7.0"
        },
        "six": {
            "hashes": [
                "sha256:1f1b7d42e254082a9db6279deae68afb421ceba6158efa6131de7b3003ee93fd",
                "sha256:30f610279e8b2578cab6db20741130331735c781b56053c59c4076da27f06b66"
            ],
            "version": "==1.13.0"
        },
        "snowballstemmer": {
            "hashes": [
                "sha256:209f257d7533fdb3cb73bdbd24f436239ca3b2fa67d56f6ff88e86be08cc5ef0",
                "sha256:df3bac3df4c2c01363f3dd2cfa78cce2840a79b9f1c2d2de9ce8d31683992f52"
            ],
            "version": "==2.0.0"
        },
        "sphinx": {
            "hashes": [
                "sha256:3b16e48e791a322d584489ab28d8800652123d1fbfdd173e2965a31d40bf22d7",
                "sha256:559c1a8ed1365a982f77650720b41114414139a635692a23c2990824d0a84cf2"
            ],
            "index": "pypi",
            "version": "==2.2.2"
        },
        "sphinx-rtd-theme": {
            "hashes": [
                "sha256:00cf895504a7895ee433807c62094cf1e95f065843bf3acd17037c3e9a2becd4",
                "sha256:728607e34d60456d736cc7991fd236afb828b21b82f956c5ea75f94c8414040a"
            ],
            "index": "pypi",
            "version": "==0.4.3"
        },
        "sphinxcontrib-applehelp": {
            "hashes": [
                "sha256:edaa0ab2b2bc74403149cb0209d6775c96de797dfd5b5e2a71981309efab3897",
                "sha256:fb8dee85af95e5c30c91f10e7eb3c8967308518e0f7488a2828ef7bc191d0d5d"
            ],
            "version": "==1.0.1"
        },
        "sphinxcontrib-devhelp": {
            "hashes": [
                "sha256:6c64b077937330a9128a4da74586e8c2130262f014689b4b89e2d08ee7294a34",
                "sha256:9512ecb00a2b0821a146736b39f7aeb90759834b07e81e8cc23a9c70bacb9981"
            ],
            "version": "==1.0.1"
        },
        "sphinxcontrib-htmlhelp": {
            "hashes": [
                "sha256:4670f99f8951bd78cd4ad2ab962f798f5618b17675c35c5ac3b2132a14ea8422",
                "sha256:d4fd39a65a625c9df86d7fa8a2d9f3cd8299a3a4b15db63b50aac9e161d8eff7"
            ],
            "version": "==1.0.2"
        },
        "sphinxcontrib-jsmath": {
            "hashes": [
                "sha256:2ec2eaebfb78f3f2078e73666b1415417a116cc848b72e5172e596c871103178",
                "sha256:a9925e4a4587247ed2191a22df5f6970656cb8ca2bd6284309578f2153e0c4b8"
            ],
            "version": "==1.0.1"
        },
        "sphinxcontrib-qthelp": {
            "hashes": [
                "sha256:513049b93031beb1f57d4daea74068a4feb77aa5630f856fcff2e50de14e9a20",
                "sha256:79465ce11ae5694ff165becda529a600c754f4bc459778778c7017374d4d406f"
            ],
            "version": "==1.0.2"
        },
        "sphinxcontrib-serializinghtml": {
            "hashes": [
                "sha256:c0efb33f8052c04fd7a26c0a07f1678e8512e0faec19f4aa8f2473a8b81d5227",
                "sha256:db6615af393650bf1151a6cd39120c29abaf93cc60db8c48eb2dddbfdc3a9768"
            ],
            "version": "==1.1.3"
        },
        "sqlparse": {
            "hashes": [
                "sha256:40afe6b8d4b1117e7dff5504d7a8ce07d9a1b15aeeade8a2d10f130a834f8177",
                "sha256:7c3dca29c022744e95b547e867cee89f4fce4373f3549ccd8797d8eb52cdb873"
            ],
            "version": "==0.3.0"
        },
        "tblib": {
            "hashes": [
                "sha256:229bee3754cb5d98b4837dd5c4405e80cfab57cb9f93220410ad367f8b352344",
                "sha256:e222f44485d45ed13fada73b57775e2ff9bd8af62160120bbb6679f5ad80315b"
            ],
            "index": "pypi",
            "version": "==1.6.0"
        },
        "text-unidecode": {
            "hashes": [
                "sha256:1311f10e8b895935241623731c2ba64f4c455287888b18189350b67134a822e8",
                "sha256:bad6603bb14d279193107714b288be206cac565dfa49aa5b105294dd5c4aab93"
            ],
            "version": "==1.3"
        },
        "toml": {
            "hashes": [
                "sha256:229f81c57791a41d65e399fc06bf0848bab550a9dfd5ed66df18ce5f05e73d5c",
                "sha256:235682dd292d5899d361a811df37e04a8828a5b1da3115886b73cf81ebc9100e"
            ],
            "version": "==0.10.0"
        },
        "tox": {
            "hashes": [
<<<<<<< HEAD
                "sha256:7efd010a98339209f3a8292f02909b51c58417bfc6838ab7eca14cf90f96117a",
                "sha256:8dd653bf0c6716a435df363c853cad1f037f9d5fddd0abc90d0f48ad06f39d03"
            ],
            "index": "pypi",
            "version": "==3.14.2"
=======
                "sha256:1d1368ac86e8332f79e2bcef9fefe2b077469f08449eadf0183759b34f3b2070",
                "sha256:bcfa3e40abc1e9b70607b56adfd976fe7dc8286ad56aab44e3151daca7d2d0d0"
            ],
            "index": "pypi",
            "version": "==3.14.1"
>>>>>>> 20d42a08
        },
        "typed-ast": {
            "hashes": [
                "sha256:1170afa46a3799e18b4c977777ce137bb53c7485379d9706af8a59f2ea1aa161",
                "sha256:18511a0b3e7922276346bcb47e2ef9f38fb90fd31cb9223eed42c85d1312344e",
                "sha256:262c247a82d005e43b5b7f69aff746370538e176131c32dda9cb0f324d27141e",
                "sha256:2b907eb046d049bcd9892e3076c7a6456c93a25bebfe554e931620c90e6a25b0",
                "sha256:354c16e5babd09f5cb0ee000d54cfa38401d8b8891eefa878ac772f827181a3c",
                "sha256:48e5b1e71f25cfdef98b013263a88d7145879fbb2d5185f2a0c79fa7ebbeae47",
                "sha256:4e0b70c6fc4d010f8107726af5fd37921b666f5b31d9331f0bd24ad9a088e631",
                "sha256:630968c5cdee51a11c05a30453f8cd65e0cc1d2ad0d9192819df9978984529f4",
                "sha256:66480f95b8167c9c5c5c87f32cf437d585937970f3fc24386f313a4c97b44e34",
                "sha256:71211d26ffd12d63a83e079ff258ac9d56a1376a25bc80b1cdcdf601b855b90b",
                "sha256:7954560051331d003b4e2b3eb822d9dd2e376fa4f6d98fee32f452f52dd6ebb2",
                "sha256:838997f4310012cf2e1ad3803bce2f3402e9ffb71ded61b5ee22617b3a7f6b6e",
                "sha256:95bd11af7eafc16e829af2d3df510cecfd4387f6453355188342c3e79a2ec87a",
                "sha256:bc6c7d3fa1325a0c6613512a093bc2a2a15aeec350451cbdf9e1d4bffe3e3233",
                "sha256:cc34a6f5b426748a507dd5d1de4c1978f2eb5626d51326e43280941206c209e1",
                "sha256:d755f03c1e4a51e9b24d899561fec4ccaf51f210d52abdf8c07ee2849b212a36",
                "sha256:d7c45933b1bdfaf9f36c579671fec15d25b06c8398f113dab64c18ed1adda01d",
                "sha256:d896919306dd0aa22d0132f62a1b78d11aaf4c9fc5b3410d3c666b818191630a",
                "sha256:fdc1c9bbf79510b76408840e009ed65958feba92a88833cdceecff93ae8fff66",
                "sha256:ffde2fbfad571af120fcbfbbc61c72469e72f550d676c3342492a9dfdefb8f12"
            ],
            "markers": "implementation_name == 'cpython' and python_version < '3.8'",
            "version": "==1.4.0"
        },
        "urllib3": {
            "hashes": [
                "sha256:a8a318824cc77d1fd4b2bec2ded92646630d7fe8619497b142c84a9e6f5a7293",
                "sha256:f3c5fd51747d450d4dcf6f923c81f78f811aab8205fda64b0aba34a4e48b0745"
            ],
            "markers": "python_version >= '3.4'",
            "version": "==1.25.7"
        },
        "virtualenv": {
            "hashes": [
                "sha256:116655188441670978117d0ebb6451eb6a7526f9ae0796cc0dee6bd7356909b0",
                "sha256:b57776b44f91511866594e477dd10e76a6eb44439cdd7f06dcd30ba4c5bd854f"
            ],
            "version": "==16.7.8"
        },
        "wrapt": {
            "hashes": [
                "sha256:565a021fd19419476b9362b05eeaa094178de64f8361e44468f9e9d7843901e1"
            ],
            "version": "==1.11.2"
        },
        "zipp": {
            "hashes": [
                "sha256:3718b1cbcd963c7d4c5511a8240812904164b7f381b647143a89d3b98f9bcd8e",
                "sha256:f06903e9f1f43b12d371004b4ac7b06ab39a44adc747266928ae6debfa7b3335"
            ],
            "version": "==0.6.0"
        }
    }
}<|MERGE_RESOLUTION|>--- conflicted
+++ resolved
@@ -1,11 +1,7 @@
 {
     "_meta": {
         "hash": {
-<<<<<<< HEAD
             "sha256": "258b1e06f41ffbcfcdbb0227345b5fb37756b52513a03f50df603467dd3cc0cb"
-=======
-            "sha256": "adbd70d892a35c67c0d94a07a0764ab2b6c8322d5c7cce931639315cb49f7795"
->>>>>>> 20d42a08
         },
         "pipfile-spec": 6,
         "requires": {
@@ -58,19 +54,11 @@
         },
         "azure-mgmt-resource": {
             "hashes": [
-<<<<<<< HEAD
                 "sha256:20b3394e4dc76fbd9459723cb8c0300fb18a8c32100076f023b5470426b9f104",
                 "sha256:eaea8b5d05495d1b74220052275d46b6bed93b59245bcaa747279a52e41c3bdf"
             ],
             "index": "pypi",
             "version": "==7.0.0"
-=======
-                "sha256:a557a87fad2a2a5190d03e12cd7cf6307a194604e808773972c34847503b482b",
-                "sha256:e04e867af9289a237cfe285995025555fcceb90de5deb420c540dca3a4c9c622"
-            ],
-            "index": "pypi",
-            "version": "==6.0.0"
->>>>>>> 20d42a08
         },
         "azure-mgmt-storage": {
             "hashes": [
@@ -136,17 +124,10 @@
         },
         "botocore": {
             "hashes": [
-<<<<<<< HEAD
                 "sha256:592948fa0d04577610c06185f50e213ca666472c32ec22eccf21d9b505341722",
                 "sha256:64db64cbb461a5970dcfed63a6d82729fce7850739f2322ff0fccf88e9259ecf"
             ],
             "version": "==1.13.35"
-=======
-                "sha256:37d2381ecd3843a4f5f2dbf86411ba834baf23988c9824d607b6cf6fbd684583",
-                "sha256:ef1cc8fe86c4a04d1d8832fffc2ba08150c8d1b30ce8bb62b93b5a69bde20f6d"
-            ],
-            "version": "==1.13.29"
->>>>>>> 20d42a08
         },
         "bs4": {
             "hashes": [
@@ -265,19 +246,11 @@
         },
         "django": {
             "hashes": [
-<<<<<<< HEAD
                 "sha256:a4ad4f6f9c6a4b7af7e2deec8d0cbff28501852e5010d6c2dc695d3d1fae7ca0",
                 "sha256:fa98ec9cc9bf5d72a08ebf3654a9452e761fbb8566e3f80de199cbc15477e891"
             ],
             "index": "pypi",
             "version": "==2.2.8"
-=======
-                "sha256:4025317ca01f75fc79250ff7262a06d8ba97cd4f82e93394b2a0a6a4a925caeb",
-                "sha256:a8ca1033acac9f33995eb2209a6bf18a4681c3e5269a878e9a7e0b7384ed1ca3"
-            ],
-            "index": "pypi",
-            "version": "==2.2.6"
->>>>>>> 20d42a08
         },
         "django-cors-headers": {
             "hashes": [
@@ -383,17 +356,10 @@
         },
         "google-auth": {
             "hashes": [
-<<<<<<< HEAD
                 "sha256:17c5b7bf7b9f4c188beba5590d170c1546f31f99c1919621422a6a0011323d97",
                 "sha256:44fd26d86e9a04fbb21064a0295288044cb2b920d305501b5f8d546452f246bd"
             ],
             "version": "==1.8.1"
-=======
-                "sha256:84105be98837fb8436e9d0bcb7a279fd85fa1d97bb35a077e70ba2fb95bcc983",
-                "sha256:baf1b3f8b29a5f96f66753ad848473699322b63f4d68964e510554b12d002443"
-            ],
-            "version": "==1.7.1"
->>>>>>> 20d42a08
         },
         "google-cloud-core": {
             "hashes": [
@@ -440,18 +406,11 @@
         },
         "importlib-metadata": {
             "hashes": [
-<<<<<<< HEAD
                 "sha256:3a8b2dfd0a2c6a3636e7c016a7e54ae04b997d30e69d5eacdca7a6c2221a1402",
                 "sha256:41e688146d000891f32b1669e8573c57e39e5060e7f5f647aa617cd9a9568278"
             ],
             "markers": "python_version < '3.8'",
             "version": "==1.2.0"
-=======
-                "sha256:b044f07694ef14a6683b097ba56bd081dbc7cdc7c7fe46011e499dfecc082f21",
-                "sha256:e6ac600a142cf2db707b1998382cc7fc3b02befb7273876e01b8ad10b9652742"
-            ],
-            "version": "==1.1.0"
->>>>>>> 20d42a08
         },
         "isodate": {
             "hashes": [
@@ -490,17 +449,10 @@
         },
         "kombu": {
             "hashes": [
-<<<<<<< HEAD
                 "sha256:2a9e7adff14d046c9996752b2c48b6d9185d0b992106d5160e1a179907a5d4ac",
                 "sha256:67b32ccb6fea030f8799f8fd50dd08e03a4b99464ebc4952d71d8747b1a52ad1"
             ],
             "version": "==4.6.7"
-=======
-                "sha256:1760b54b1d15a547c9a26d3598a1c8cdaf2436386ac1f5561934bc8a3cbbbd86",
-                "sha256:e7465aa85a1db889116819f08c5de29520d2fa103324dcdca5e90af345f01771"
-            ],
-            "version": "==4.6.6"
->>>>>>> 20d42a08
         },
         "markupsafe": {
             "hashes": [
@@ -544,17 +496,10 @@
         },
         "more-itertools": {
             "hashes": [
-<<<<<<< HEAD
                 "sha256:b84b238cce0d9adad5ed87e745778d20a3f8487d0f0cb8b8a586816c7496458d",
                 "sha256:c833ef592a0324bcc6a60e48440da07645063c453880c9477ceb22490aec1564"
             ],
             "version": "==8.0.2"
-=======
-                "sha256:53ff73f186307d9c8ef17a9600309154a6ae27f25579e80af4db8f047ba14bc2",
-                "sha256:a0ea684c39bc4315ba7aae406596ef191fd84f873d2d2751f84d64e81a7a2d45"
-            ],
-            "version": "==8.0.0"
->>>>>>> 20d42a08
         },
         "msrest": {
             "hashes": [
@@ -651,7 +596,6 @@
         },
         "protobuf": {
             "hashes": [
-<<<<<<< HEAD
                 "sha256:0265379852b9e1f76af6d3d3fe4b3c383a595cc937594bda8565cf69a96baabd",
                 "sha256:29bd1ed46b2536ad8959401a2f02d2d7b5a309f8e97518e4f92ca6c5ba74dbed",
                 "sha256:3175d45698edb9a07c1a78a1a4850e674ce8988f20596580158b1d0921d0f057",
@@ -670,26 +614,6 @@
                 "sha256:e88a924b591b06d0191620e9c8aa75297b3111066bb09d49a24bae1054a10c13"
             ],
             "version": "==3.11.1"
-=======
-                "sha256:0ba5d7626dbc4ce78971c3e62ec37f84c8139ea7008c008660d3312cf11e0db8",
-                "sha256:189b706f72e8b7ddc965168a79ff296ca5b7bdd95b5b05208afb9818a681c712",
-                "sha256:340965444aafc7aac7e3586e930f5b3f8347ca9b350afab60bac84dcc0b94437",
-                "sha256:44fbc7b1786ab975ec9eba9da765398d58ec705d1c8e856b0523b8f9c1c53cf7",
-                "sha256:48d96b559fab3063feaebd316352e3418424629d59b77dbcb96ecc4c594d7f5f",
-                "sha256:5e32923c7896c49b1d3a327fe25a76363d200acdfa97844f5647f1bf9f298da8",
-                "sha256:6662442fbf22796dbd942bb15b664d70dcc25ae28d371b7e4ca6261e9bc495b7",
-                "sha256:6bb5d999faceee281bc4a2fc77866c61af7be4b7e5efadc930c42f234a99cafd",
-                "sha256:83b38b7b61b7c60af0fa03a71c27c4232117453a62ccf69a511284793a400751",
-                "sha256:90c22f4fd4e01279efc4e4911dafe308f35fcc4310bcb89bcee4d3ca20210d20",
-                "sha256:97b08853b9bb71512ed52381f05cf2d4179f4234825b505d8f8d2bb9d9429939",
-                "sha256:aef47082114428b47db73876ecb7751802548830ce5c95dba7ebe24d5e196d7c",
-                "sha256:b89ed3ba88ea5ec8b2c704a5ae747c9038ee1faff277fcddac75f850e645f7e1",
-                "sha256:be5afc2e1f5c320bd4a38e73d8b02c67d72dbee370a004732c923c7c8a472f72",
-                "sha256:d1c18853c7ad3c8e34edfafc6488fc24f4221c15b516c14796032cc53f8cde94",
-                "sha256:f4370d0e3d6e1ac2f80911651691ac540901f661b372036ea72637546ba98202"
-            ],
-            "version": "==3.11.0"
->>>>>>> 20d42a08
         },
         "psutil": {
             "hashes": [
@@ -707,7 +631,6 @@
             "index": "pypi",
             "version": "==5.6.3"
         },
-<<<<<<< HEAD
         "psycopg2-binary": {
             "hashes": [
                 "sha256:040234f8a4a8dfd692662a8308d78f63f31a97e1c42d2480e5e6810c48966a29",
@@ -742,23 +665,6 @@
                 "sha256:dbc5cd56fff1a6152ca59445178652756f4e509f672e49ccdf3d79c1043113a4",
                 "sha256:eac8a3499754790187bb00574ab980df13e754777d346f85e0ff6df929bcd964",
                 "sha256:eaed1c65f461a959284649e37b5051224f4db6ebdc84e40b5e65f2986f101a08"
-=======
-        "psycopg2": {
-            "hashes": [
-                "sha256:4212ca404c4445dc5746c0d68db27d2cbfb87b523fe233dc84ecd24062e35677",
-                "sha256:47fc642bf6f427805daf52d6e52619fe0637648fe27017062d898f3bf891419d",
-                "sha256:72772181d9bad1fa349792a1e7384dde56742c14af2b9986013eb94a240f005b",
-                "sha256:8396be6e5ff844282d4d49b81631772f80dabae5658d432202faf101f5283b7c",
-                "sha256:893c11064b347b24ecdd277a094413e1954f8a4e8cdaf7ffbe7ca3db87c103f0",
-                "sha256:92a07dfd4d7c325dd177548c4134052d4842222833576c8391aab6f74038fc3f",
-                "sha256:965c4c93e33e6984d8031f74e51227bd755376a9df6993774fd5b6fb3288b1f4",
-                "sha256:9ab75e0b2820880ae24b7136c4d230383e07db014456a476d096591172569c38",
-                "sha256:b0845e3bdd4aa18dc2f9b6fb78fbd3d9d371ad167fd6d1b7ad01c0a6cdad4fc6",
-                "sha256:dca2d7203f0dfce8ea4b3efd668f8ea65cd2b35112638e488a4c12594015f67b",
-                "sha256:ed686e5926929887e2c7ae0a700e32c6129abb798b4ad2b846e933de21508151",
-                "sha256:ef6df7e14698e79c59c7ee7cf94cd62e5b869db369ed4b1b8f7b729ea825712a",
-                "sha256:f898e5cc0a662a9e12bde6f931263a1bbd350cfb18e1d5336a12927851825bb6"
->>>>>>> 20d42a08
             ],
             "version": "==2.8.4"
         },
@@ -864,19 +770,11 @@
         },
         "sentry-sdk": {
             "hashes": [
-<<<<<<< HEAD
                 "sha256:05285942901d38c7ce2498aba50d8e87b361fc603281a5902dda98f3f8c5e145",
                 "sha256:c6b919623e488134a728f16326c6f0bcdab7e3f59e7f4c472a90eea4d6d8fe82"
             ],
             "index": "pypi",
             "version": "==0.13.5"
-=======
-                "sha256:a7c2c8d3f53b6b57454830cd6a4b73d272f1ba91952f59e6545b3cf885f3c22f",
-                "sha256:bfc486af718c268cf49ff43d6334ed4db7333ace420240b630acdd8f8a3a8f60"
-            ],
-            "index": "pypi",
-            "version": "==0.13.4"
->>>>>>> 20d42a08
         },
         "six": {
             "hashes": [
@@ -1088,19 +986,11 @@
         },
         "faker": {
             "hashes": [
-<<<<<<< HEAD
                 "sha256:202ad3b2ec16ae7c51c02904fb838831f8d2899e61bf18db1e91a5a582feab11",
                 "sha256:92c84a10bec81217d9cb554ee12b3838c8986ce0b5d45f72f769da22e4bb5432"
             ],
             "index": "pypi",
             "version": "==3.0.0"
-=======
-                "sha256:48c03580720e0b46538d528b1296e4e5b24a809dcaf33a7dddec719489a9edb8",
-                "sha256:6327c665c0d8721280b3036d9c9e851c60092bc1f30c8394cc433f8723e2bda5"
-            ],
-            "index": "pypi",
-            "version": "==2.0.4"
->>>>>>> 20d42a08
         },
         "filelock": {
             "hashes": [
@@ -1141,18 +1031,11 @@
         },
         "importlib-metadata": {
             "hashes": [
-<<<<<<< HEAD
                 "sha256:3a8b2dfd0a2c6a3636e7c016a7e54ae04b997d30e69d5eacdca7a6c2221a1402",
                 "sha256:41e688146d000891f32b1669e8573c57e39e5060e7f5f647aa617cd9a9568278"
             ],
             "markers": "python_version < '3.8'",
             "version": "==1.2.0"
-=======
-                "sha256:b044f07694ef14a6683b097ba56bd081dbc7cdc7c7fe46011e499dfecc082f21",
-                "sha256:e6ac600a142cf2db707b1998382cc7fc3b02befb7273876e01b8ad10b9652742"
-            ],
-            "version": "==1.1.0"
->>>>>>> 20d42a08
         },
         "isort": {
             "hashes": [
@@ -1244,17 +1127,10 @@
         },
         "more-itertools": {
             "hashes": [
-<<<<<<< HEAD
                 "sha256:b84b238cce0d9adad5ed87e745778d20a3f8487d0f0cb8b8a586816c7496458d",
                 "sha256:c833ef592a0324bcc6a60e48440da07645063c453880c9477ceb22490aec1564"
             ],
             "version": "==8.0.2"
-=======
-                "sha256:53ff73f186307d9c8ef17a9600309154a6ae27f25579e80af4db8f047ba14bc2",
-                "sha256:a0ea684c39bc4315ba7aae406596ef191fd84f873d2d2751f84d64e81a7a2d45"
-            ],
-            "version": "==8.0.0"
->>>>>>> 20d42a08
         },
         "packaging": {
             "hashes": [
@@ -1496,19 +1372,11 @@
         },
         "tox": {
             "hashes": [
-<<<<<<< HEAD
                 "sha256:7efd010a98339209f3a8292f02909b51c58417bfc6838ab7eca14cf90f96117a",
                 "sha256:8dd653bf0c6716a435df363c853cad1f037f9d5fddd0abc90d0f48ad06f39d03"
             ],
             "index": "pypi",
             "version": "==3.14.2"
-=======
-                "sha256:1d1368ac86e8332f79e2bcef9fefe2b077469f08449eadf0183759b34f3b2070",
-                "sha256:bcfa3e40abc1e9b70607b56adfd976fe7dc8286ad56aab44e3151daca7d2d0d0"
-            ],
-            "index": "pypi",
-            "version": "==3.14.1"
->>>>>>> 20d42a08
         },
         "typed-ast": {
             "hashes": [
