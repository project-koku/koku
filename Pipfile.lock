{
    "_meta": {
        "hash": {
<<<<<<< HEAD
            "sha256": "1ea06cc5141601d8c9aa17a9306c5e40e635a428fe08737d3fe0566650bfca05"
=======
            "sha256": "531d3855bc1e6f89498d82c7454147360f92c7dee0b904681e65ebb1a18cbb3d"
>>>>>>> f03ccece
        },
        "pipfile-spec": 6,
        "requires": {
            "python_version": "3.6"
        },
        "sources": [
            {
                "name": "pypi",
                "url": "https://pypi.python.org/simple",
                "verify_ssl": true
            }
        ]
    },
    "default": {
        "aiokafka": {
            "hashes": [
                "sha256:25b31f9759427fb9334de5a6224df5ac92247d8af9c13eebf8afddd48a5c05b8"
            ],
            "index": "pypi",
            "version": "==0.5.1"
        },
        "amqp": {
            "hashes": [
                "sha256:aa4409446139676943a2eaa27d5f58caf750f4ca5a89f888c452afd86be6a67d",
                "sha256:cbb6f87d53cac612a594f982b717cc1c54c6a1e17943a0a0d32dc6cc9e2120c8"
            ],
            "version": "==2.5.0"
        },
        "beautifulsoup4": {
            "hashes": [
                "sha256:05668158c7b85b791c5abde53e50265e16f98ad601c402ba44d70f96c4159612",
                "sha256:25288c9e176f354bf277c0a10aa96c782a6a18a17122dba2e8cec4a97e03343b",
                "sha256:f040590be10520f2ea4c2ae8c3dae441c7cfff5308ec9d58a0ec0c1b8f81d469"
            ],
            "version": "==4.8.0"
        },
        "billiard": {
            "hashes": [
                "sha256:756bf323f250db8bf88462cd042c992ba60d8f5e07fc5636c24ba7d6f4261d84"
            ],
            "version": "==3.6.0.0"
        },
        "boto3": {
            "hashes": [
                "sha256:0fec671879bbddffb0e088d970051f159effa0b7ad2a04541121372c719efd75",
                "sha256:53c2b5f00990435f5c2a3f3ce1f9543246d8300c6444b4d7da8ffd69063c4182"
            ],
            "index": "pypi",
            "version": "==1.9.200"
        },
        "botocore": {
            "hashes": [
                "sha256:0d6290f725a69a5950785fb058c2405e438674011eff7c11ce192b561b3c9aa6",
                "sha256:e9452a8e48aea82157e846eb8ec2e8e57f52366ba3362ec5128ecff2c8b52e2f"
            ],
            "version": "==1.12.205"
<<<<<<< HEAD
=======
        },
        "bs4": {
            "hashes": [
                "sha256:36ecea1fd7cc5c0c6e4a1ff075df26d50da647b75376626cc186e2212886dd3a"
            ],
            "index": "pypi",
            "version": "==0.0.1"
>>>>>>> f03ccece
        },
        "celery": {
            "hashes": [
                "sha256:4c4532aa683f170f40bd76f928b70bc06ff171a959e06e71bf35f2f9d6031ef9",
                "sha256:528e56767ae7e43a16cfef24ee1062491f5754368d38fcfffa861cdb9ef219be"
            ],
            "index": "pypi",
            "version": "==4.3.0"
        },
        "certifi": {
            "hashes": [
                "sha256:046832c04d4e752f37383b628bc601a7ea7211496b4638f6514d0e5b9acc4939",
                "sha256:945e3ba63a0b9f577b1395204e13c3a231f9bc0223888be653286534e5873695"
            ],
            "version": "==2019.6.16"
        },
        "chardet": {
            "hashes": [
                "sha256:84ab92ed1c4d4f16916e05906b6b75a6c0fb5db821cc65e70cbd64a3e2a5eaae",
                "sha256:fc323ffcaeaed0e0a02bf4d117757b98aed530d9ed4531e3e15460124c106691"
            ],
            "version": "==3.0.4"
        },
        "django": {
            "hashes": [
                "sha256:16a5d54411599780ac9dfe3b9b38f90f785c51259a584e0b24b6f14a7f69aae8",
                "sha256:9a2f98211ab474c710fcdad29c82f30fc14ce9917c7a70c3682162a624de4035"
            ],
            "index": "pypi",
            "version": "==2.2.4"
        },
        "django-cors-headers": {
            "hashes": [
                "sha256:5b80bf0f8d7fc6e2bcb4f40781d5ff3661961bbf1982e52daec77241dea3b890",
                "sha256:ebf3e2cf25aa6993b959a8e6a87828ebb3c8fe5bc3ec4a2d6e65f3b8d9b4212c"
            ],
            "index": "pypi",
            "version": "==3.0.2"
        },
        "django-environ": {
            "hashes": [
                "sha256:6c9d87660142608f63ec7d5ce5564c49b603ea8ff25da595fd6098f6dc82afde",
                "sha256:c57b3c11ec1f319d9474e3e5a79134f40174b17c7cc024bbb2fad84646b120c4"
            ],
            "index": "pypi",
            "version": "==0.4.5"
        },
        "django-filter": {
            "hashes": [
                "sha256:558c727bce3ffa89c4a7a0b13bc8976745d63e5fd576b3a9a851650ef11c401b",
                "sha256:c3deb57f0dd7ff94d7dce52a047516822013e2b441bed472b722a317658cfd14"
            ],
            "index": "pypi",
            "version": "==2.2.0"
        },
        "django-prometheus": {
            "hashes": [
                "sha256:571d89a13e2547e1c3d19901f155bde8e101323fbcb0439363d670bc61c8c541",
                "sha256:e8da2eb91cb20cfe0b8130305d34f3503766b7a08a244ce1031c36136beeb7a5"
            ],
            "index": "pypi",
            "version": "==1.0.15"
        },
        "django-redis": {
            "hashes": [
                "sha256:af0b393864e91228dd30d8c85b5c44d670b5524cb161b7f9e41acc98b6e5ace7",
                "sha256:f46115577063d00a890867c6964ba096057f07cb756e78e0503b89cd18e4e083"
            ],
            "index": "pypi",
            "version": "==4.10.0"
        },
        "django-tenant-schemas": {
            "hashes": [
                "sha256:7d3f96f6e1969ade79b22a7600553fa8843c8aff77dbbad8f1e1e7523b9a0cd3"
            ],
            "index": "pypi",
            "version": "==1.9.0"
        },
        "djangorestframework": {
            "hashes": [
                "sha256:42979bd5441bb4d8fd69d0f385024a114c3cae7df0f110600b718751250f6929",
                "sha256:aedb48010ebfab9651aaab1df5fd3b4848eb4182afc909852a2110c24f89a359"
            ],
            "index": "pypi",
            "version": "==3.10.2"
        },
        "djangorestframework-csv": {
            "hashes": [
                "sha256:2f008b20a44f2d3c37835ea5b5ddfe19f54394f07b9cb267c616a917a7f7e27c"
            ],
            "index": "pypi",
            "version": "==2.1.0"
        },
        "docutils": {
            "hashes": [
                "sha256:02aec4bd92ab067f6ff27a38a38a41173bf01bed8f89157768c1573f53e474a6",
                "sha256:51e64ef2ebfb29cae1faa133b3710143496eca21c530f3f71424d77687764274",
                "sha256:7a4bd47eaf6596e1295ecb11361139febe29b084a87bf005bf899f9a42edc3c6"
            ],
            "version": "==0.14"
        },
        "drf-nested-routers": {
            "hashes": [
                "sha256:46e5c3abc15c782cafafd7d75028e8f9121bbc6228e3599bbb48a3daa4585034",
                "sha256:60c1e1f5cc801e757d26a8138e61c44419ef800c213c3640c5b6138e77d46762"
            ],
            "index": "pypi",
            "version": "==0.91"
        },
        "entrypoints": {
            "hashes": [
                "sha256:589f874b313739ad35be6e0cd7efde2a4e9b6fea91edcc34e58ecbb8dbe56d19",
                "sha256:c70dd71abe5a8c85e55e12c19bd91ccfeec11a6e99044204511f9ed547d48451"
            ],
            "version": "==0.3"
        },
        "flake8": {
            "hashes": [
                "sha256:19241c1cbc971b9962473e4438a2ca19749a7dd002dd1a946eaba171b4114548",
                "sha256:8e9dfa3cecb2400b3738a42c54c3043e821682b9c840b0448c0503f781130696"
            ],
            "index": "pypi",
            "version": "==3.7.8"
        },
        "gunicorn": {
            "hashes": [
                "sha256:aa8e0b40b4157b36a5df5e599f45c9c76d6af43845ba3b3b0efe2c70473c2471",
                "sha256:fa2662097c66f920f53f70621c6c58ca4a3c4d3434205e608e121b5b3b71f4f3"
            ],
            "index": "pypi",
            "version": "==19.9.0"
        },
        "idna": {
            "hashes": [
                "sha256:c357b3f628cf53ae2c4c05627ecc484553142ca23264e593d327bcde5e9c3407",
                "sha256:ea8b7f6188e6fa117537c3df7da9fc686d485087abf6ac197f9c46432f7e4a3c"
            ],
            "version": "==2.8"
        },
        "jmespath": {
            "hashes": [
                "sha256:3720a4b1bd659dd2eecad0666459b9788813e032b83e7ba58578e48254e0a0e6",
                "sha256:bde2aef6f44302dfb30320115b17d030798de8c4110e28d5cf6cf91a7a31074c"
            ],
            "version": "==0.9.4"
        },
        "kafka-python": {
            "hashes": [
                "sha256:078acdcd1fc6eddacc46d437c664998b4cf7613b7e79ced66a460965f2648f88",
                "sha256:0b56f286b674dcb331d80c1d39a01a753cc3acc962bee707da5f207db74f0a26"
            ],
            "version": "==1.4.3"
        },
        "kombu": {
            "hashes": [
                "sha256:55b71d3785def3470a16217fe0780f9e6f95e61bf9ad39ef8dce0177224eab77",
                "sha256:eb365ea795cd7e629ba2f1f398e0c3ba354b91ef4de225ffdf6ab45fdfc7d581"
            ],
            "version": "==4.6.3"
        },
        "mccabe": {
            "hashes": [
                "sha256:ab8a6258860da4b6677da4bd2fe5dc2c659cff31b3ee4f7f5d64e79735b80d42",
                "sha256:dd8d182285a0fe56bace7f45b5e7d1a6ebcbf524e8f3bd87eb0f125271b8831f"
            ],
            "version": "==0.6.1"
        },
        "pint": {
            "hashes": [
                "sha256:32d8a9a9d63f4f81194c0014b3b742679dce81a26d45127d9810a68a561fe4e2",
                "sha256:7ece3f639ad58073ce49982b022d464014e6d91d0b3eaa89c8e8ea9c38e32659"
            ],
            "index": "pypi",
            "version": "==0.9"
        },
        "prometheus-client": {
            "hashes": [
                "sha256:71cd24a2b3eb335cb800c7159f423df1bd4dcd5171b234be15e3f31ec9f622da"
            ],
            "index": "pypi",
            "version": "==0.7.1"
        },
        "psutil": {
            "hashes": [
                "sha256:206eb909aa8878101d0eca07f4b31889c748f34ed6820a12eb3168c7aa17478e",
                "sha256:649f7ffc02114dced8fbd08afcd021af75f5f5b2311bc0e69e53e8f100fe296f",
                "sha256:6ebf2b9c996bb8c7198b385bade468ac8068ad8b78c54a58ff288cd5f61992c7",
                "sha256:753c5988edc07da00dafd6d3d279d41f98c62cd4d3a548c4d05741a023b0c2e7",
                "sha256:76fb0956d6d50e68e3f22e7cc983acf4e243dc0fcc32fd693d398cb21c928802",
                "sha256:828e1c3ca6756c54ac00f1427fdac8b12e21b8a068c3bb9b631a1734cada25ed",
                "sha256:a4c62319ec6bf2b3570487dd72d471307ae5495ce3802c1be81b8a22e438b4bc",
                "sha256:acba1df9da3983ec3c9c963adaaf530fcb4be0cd400a8294f1ecc2db56499ddd",
                "sha256:ef342cb7d9b60e6100364f50c57fa3a77d02ff8665d5b956746ac01901247ac4"
            ],
            "index": "pypi",
            "version": "==5.6.2"
        },
        "psycopg2": {
            "hashes": [
                "sha256:128d0fa910ada0157bba1cb74a9c5f92bb8a1dca77cf91a31eb274d1f889e001",
                "sha256:227fd46cf9b7255f07687e5bde454d7d67ae39ca77e170097cdef8ebfc30c323",
                "sha256:2315e7f104681d498ccf6fd70b0dba5bce65d60ac92171492bfe228e21dcc242",
                "sha256:4b5417dcd2999db0f5a891d54717cfaee33acc64f4772c4bc574d4ff95ed9d80",
                "sha256:640113ddc943522aaf71294e3f2d24013b0edd659b7820621492c9ebd3a2fb0b",
                "sha256:897a6e838319b4bf648a574afb6cabcb17d0488f8c7195100d48d872419f4457",
                "sha256:8dceca81409898c870e011c71179454962dec152a1a6b86a347f4be74b16d864",
                "sha256:b1b8e41da09a0c3ef0b3d4bb72da0dde2abebe583c1e8462973233fd5ad0235f",
                "sha256:cb407fccc12fc29dc331f2b934913405fa49b9b75af4f3a72d0f50f57ad2ca23",
                "sha256:d3a27550a8185e53b244ad7e79e307594b92fede8617d80200a8cce1fba2c60f",
                "sha256:f0e6b697a975d9d3ccd04135316c947dd82d841067c7800ccf622a8717e98df1"
            ],
            "version": "==2.8.3"
        },
        "pycodestyle": {
            "hashes": [
                "sha256:95a2219d12372f05704562a14ec30bc76b05a5b297b21a5dfe3f6fac3491ae56",
                "sha256:e40a936c9a450ad81df37f549d676d127b1b66000a6c500caa2b085bc0ca976c"
            ],
            "version": "==2.5.0"
        },
        "pyflakes": {
            "hashes": [
                "sha256:17dbeb2e3f4d772725c777fabc446d5634d1038f234e77343108ce445ea69ce0",
                "sha256:d976835886f8c5b31d47970ed689944a0262b5f3afa00a5a7b4dc81e5449f8a2"
            ],
            "version": "==2.1.1"
        },
        "python-dateutil": {
            "hashes": [
                "sha256:7e6584c74aeed623791615e26efd690f29817a27c73085b78e4bad02493df2fb",
                "sha256:c89805f6f4d64db21ed966fda138f8a5ed7a4fdbc1a8ee329ce1b74e3c74da9e"
            ],
            "index": "pypi",
            "version": "==2.8.0"
        },
        "pytz": {
            "hashes": [
                "sha256:26c0b32e437e54a18161324a2fca3c4b9846b74a8dccddd843113109e1116b32",
                "sha256:c894d57500a4cd2d5c71114aaab77dbab5eabd9022308ce5ac9bb93a60a6f0c7"
            ],
            "index": "pypi",
            "version": "==2019.2"
        },
        "querystring-parser": {
            "hashes": [
                "sha256:644fce1cffe0530453b43a83a38094dbe422ccba8c9b2f2a1c00280e14ca8a62"
            ],
            "index": "pypi",
            "version": "==1.2.4"
        },
        "redis": {
            "hashes": [
                "sha256:45682ecf226c7611efe731974c4fa3390170ba045b9cdb26f0051114a5c2a68b",
                "sha256:f2609a85e5f37f489ba3b5652e1175dc3711c4d7a7818c4f657615810afd23df"
            ],
            "version": "==3.3.6"
        },
        "requests": {
            "hashes": [
                "sha256:11e007a8a2aa0323f5a921e9e6a2d7e4e67d9877e85773fba9ba6419025cbeb4",
                "sha256:9cf5292fcd0f598c671cfc1e0d7d1a7f13bb8085e9a590f48c010551dc6c4b31"
            ],
            "index": "pypi",
            "version": "==2.22.0"
        },
        "s3transfer": {
            "hashes": [
                "sha256:6efc926738a3cd576c2a79725fed9afde92378aa5c6a957e3af010cb019fac9d",
                "sha256:b780f2411b824cb541dbcd2c713d0cb61c7d1bcadae204cdddda2b35cef493ba"
            ],
            "version": "==0.2.1"
        },
        "six": {
            "hashes": [
                "sha256:3350809f0555b11f552448330d0b52d5f24c91a322ea4a15ef22629740f3761c",
                "sha256:d16a0141ec1a18405cd4ce8b4613101da75da0e9a7aec5bdd4fa804d0e0eba73"
            ],
            "version": "==1.12.0"
        },
        "soupsieve": {
            "hashes": [
                "sha256:72b5f1aea9101cf720a36bb2327ede866fd6f1a07b1e87c92a1cc18113cbc946",
                "sha256:e4e9c053d59795e440163733a7fec6c5972210e1790c507e4c7b051d6c5259de"
            ],
            "version": "==1.9.2"
        },
        "sqlparse": {
            "hashes": [
                "sha256:40afe6b8d4b1117e7dff5504d7a8ce07d9a1b15aeeade8a2d10f130a834f8177",
                "sha256:7c3dca29c022744e95b547e867cee89f4fce4373f3549ccd8797d8eb52cdb873"
            ],
            "version": "==0.3.0"
        },
        "unicodecsv": {
            "hashes": [
                "sha256:018c08037d48649a0412063ff4eda26eaa81eff1546dbffa51fa5293276ff7fc"
            ],
            "version": "==0.14.1"
        },
        "urllib3": {
            "hashes": [
                "sha256:b246607a25ac80bedac05c6f282e3cdaf3afb65420fd024ac94435cabe6e18d1",
                "sha256:dbe59173209418ae49d485b87d1681aefa36252ee85884c31346debd19463232"
            ],
            "markers": "python_version >= '3.4'",
            "version": "==1.25.3"
        },
        "vine": {
            "hashes": [
                "sha256:133ee6d7a9016f177ddeaf191c1f58421a1dcc6ee9a42c58b34bed40e1d2cd87",
                "sha256:ea4947cc56d1fd6f2095c8d543ee25dad966f78692528e68b4fada11ba3f98af"
            ],
            "version": "==1.3.0"
        },
        "watchtower": {
            "hashes": [
                "sha256:71959c065026c5da93adb0a9043872165fa6be487a76fecbb67a3670a5c11aa5",
                "sha256:e205f1752a925994c53895e06150c44235abab4a623412b5e5372b07a3d38b9a"
            ],
            "index": "pypi",
            "version": "==0.6.0"
        },
        "whitenoise": {
            "hashes": [
                "sha256:59d880d25d0e90bcc6554fe0504a11195bd2e59b3d690b6fb42a8040d4e67ef5",
                "sha256:c9b7c47fdc1dba4d37bf2787a01a844dc7a521e174fcd22a2d429e0be65e1782"
            ],
            "index": "pypi",
            "version": "==4.1.3"
        }
    },
    "develop": {
        "alabaster": {
            "hashes": [
                "sha256:446438bdcca0e05bd45ea2de1668c1d9b032e1a9154c2c259092d77031ddd359",
                "sha256:a661d72d58e6ea8a57f7a86e37d86716863ee5e92788398526d58b26a4e4dc02"
            ],
            "version": "==0.7.12"
        },
        "astroid": {
            "hashes": [
                "sha256:6560e1e1749f68c64a4b5dee4e091fce798d2f0d84ebe638cf0e0585a343acf4",
                "sha256:b65db1bbaac9f9f4d190199bb8680af6f6f84fd3769a5ea883df8a91fe68b4c4"
            ],
            "index": "pypi",
            "version": "==2.2.5"
        },
        "attrs": {
            "hashes": [
                "sha256:69c0dbf2ed392de1cb5ec704444b08a5ef81680a61cb899dc08127123af36a79",
                "sha256:f0b870f674851ecbfbbbd364d6b5cbdff9dcedbc7f3f5e18a6891057f21fe399"
            ],
            "version": "==19.1.0"
        },
        "babel": {
            "hashes": [
                "sha256:af92e6106cb7c55286b25b38ad7695f8b4efb36a90ba483d7f7a6628c46158ab",
                "sha256:e86135ae101e31e2c8ec20a4e0c5220f4eed12487d5cf3f78be7e98d3a57fc28"
            ],
            "version": "==2.7.0"
        },
        "certifi": {
            "hashes": [
                "sha256:046832c04d4e752f37383b628bc601a7ea7211496b4638f6514d0e5b9acc4939",
                "sha256:945e3ba63a0b9f577b1395204e13c3a231f9bc0223888be653286534e5873695"
            ],
            "version": "==2019.6.16"
        },
        "chardet": {
            "hashes": [
                "sha256:84ab92ed1c4d4f16916e05906b6b75a6c0fb5db821cc65e70cbd64a3e2a5eaae",
                "sha256:fc323ffcaeaed0e0a02bf4d117757b98aed530d9ed4531e3e15460124c106691"
            ],
            "version": "==3.0.4"
        },
        "codecov": {
            "hashes": [
                "sha256:8ed8b7c6791010d359baed66f84f061bba5bd41174bf324c31311e8737602788",
                "sha256:ae00d68e18d8a20e9c3288ba3875ae03db3a8e892115bf9b83ef20507732bed4"
            ],
            "index": "pypi",
            "version": "==2.0.15"
        },
        "coverage": {
            "hashes": [
                "sha256:08907593569fe59baca0bf152c43f3863201efb6113ecb38ce7e97ce339805a6",
                "sha256:0be0f1ed45fc0c185cfd4ecc19a1d6532d72f86a2bac9de7e24541febad72650",
                "sha256:141f08ed3c4b1847015e2cd62ec06d35e67a3ac185c26f7635f4406b90afa9c5",
                "sha256:19e4df788a0581238e9390c85a7a09af39c7b539b29f25c89209e6c3e371270d",
                "sha256:23cc09ed395b03424d1ae30dcc292615c1372bfba7141eb85e11e50efaa6b351",
                "sha256:245388cda02af78276b479f299bbf3783ef0a6a6273037d7c60dc73b8d8d7755",
                "sha256:331cb5115673a20fb131dadd22f5bcaf7677ef758741312bee4937d71a14b2ef",
                "sha256:386e2e4090f0bc5df274e720105c342263423e77ee8826002dcffe0c9533dbca",
                "sha256:3a794ce50daee01c74a494919d5ebdc23d58873747fa0e288318728533a3e1ca",
                "sha256:60851187677b24c6085248f0a0b9b98d49cba7ecc7ec60ba6b9d2e5574ac1ee9",
                "sha256:63a9a5fc43b58735f65ed63d2cf43508f462dc49857da70b8980ad78d41d52fc",
                "sha256:6b62544bb68106e3f00b21c8930e83e584fdca005d4fffd29bb39fb3ffa03cb5",
                "sha256:6ba744056423ef8d450cf627289166da65903885272055fb4b5e113137cfa14f",
                "sha256:7494b0b0274c5072bddbfd5b4a6c6f18fbbe1ab1d22a41e99cd2d00c8f96ecfe",
                "sha256:826f32b9547c8091679ff292a82aca9c7b9650f9fda3e2ca6bf2ac905b7ce888",
                "sha256:93715dffbcd0678057f947f496484e906bf9509f5c1c38fc9ba3922893cda5f5",
                "sha256:9a334d6c83dfeadae576b4d633a71620d40d1c379129d587faa42ee3e2a85cce",
                "sha256:af7ed8a8aa6957aac47b4268631fa1df984643f07ef00acd374e456364b373f5",
                "sha256:bf0a7aed7f5521c7ca67febd57db473af4762b9622254291fbcbb8cd0ba5e33e",
                "sha256:bf1ef9eb901113a9805287e090452c05547578eaab1b62e4ad456fcc049a9b7e",
                "sha256:c0afd27bc0e307a1ffc04ca5ec010a290e49e3afbe841c5cafc5c5a80ecd81c9",
                "sha256:dd579709a87092c6dbee09d1b7cfa81831040705ffa12a1b248935274aee0437",
                "sha256:df6712284b2e44a065097846488f66840445eb987eb81b3cc6e4149e7b6982e1",
                "sha256:e07d9f1a23e9e93ab5c62902833bf3e4b1f65502927379148b6622686223125c",
                "sha256:e2ede7c1d45e65e209d6093b762e98e8318ddeff95317d07a27a2140b80cfd24",
                "sha256:e4ef9c164eb55123c62411f5936b5c2e521b12356037b6e1c2617cef45523d47",
                "sha256:eca2b7343524e7ba246cab8ff00cab47a2d6d54ada3b02772e908a45675722e2",
                "sha256:eee64c616adeff7db37cc37da4180a3a5b6177f5c46b187894e633f088fb5b28",
                "sha256:ef824cad1f980d27f26166f86856efe11eff9912c4fed97d3804820d43fa550c",
                "sha256:efc89291bd5a08855829a3c522df16d856455297cf35ae827a37edac45f466a7",
                "sha256:fa964bae817babece5aa2e8c1af841bebb6d0b9add8e637548809d040443fee0",
                "sha256:ff37757e068ae606659c28c3bd0d923f9d29a85de79bf25b2b34b148473b5025"
            ],
            "index": "pypi",
            "version": "==4.5.4"
        },
        "docutils": {
            "hashes": [
                "sha256:02aec4bd92ab067f6ff27a38a38a41173bf01bed8f89157768c1573f53e474a6",
                "sha256:51e64ef2ebfb29cae1faa133b3710143496eca21c530f3f71424d77687764274",
                "sha256:7a4bd47eaf6596e1295ecb11361139febe29b084a87bf005bf899f9a42edc3c6"
            ],
            "version": "==0.14"
        },
        "entrypoints": {
            "hashes": [
                "sha256:589f874b313739ad35be6e0cd7efde2a4e9b6fea91edcc34e58ecbb8dbe56d19",
                "sha256:c70dd71abe5a8c85e55e12c19bd91ccfeec11a6e99044204511f9ed547d48451"
            ],
            "version": "==0.3"
        },
        "faker": {
            "hashes": [
                "sha256:96ad7902706f2409a2d0c3de5132f69b413555a419bacec99d3f16e657895b47",
                "sha256:b3bb64aff9571510de6812df45122b633dbc6227e870edae3ed9430f94698521"
            ],
            "index": "pypi",
            "version": "==2.0.0"
        },
        "filelock": {
            "hashes": [
                "sha256:18d82244ee114f543149c66a6e0c14e9c4f8a1044b5cdaadd0f82159d6a6ff59",
                "sha256:929b7d63ec5b7d6b71b0fa5ac14e030b3f70b75747cef1b10da9b879fef15836"
            ],
            "version": "==3.0.12"
        },
        "flake8": {
            "hashes": [
                "sha256:19241c1cbc971b9962473e4438a2ca19749a7dd002dd1a946eaba171b4114548",
                "sha256:8e9dfa3cecb2400b3738a42c54c3043e821682b9c840b0448c0503f781130696"
            ],
            "index": "pypi",
            "version": "==3.7.8"
        },
        "flake8-docstrings": {
            "hashes": [
                "sha256:3ad372b641f4c8e70c7465f067aed4ff8bf1e9347fce14f9eb71ed816db36257",
                "sha256:d8d72ccd5807c1ab9ff1466cb9bece0c4d94b8669e9bc4f472abc80dbc5d399e"
            ],
            "index": "pypi",
            "version": "==1.3.1"
        },
        "flake8-polyfill": {
            "hashes": [
                "sha256:12be6a34ee3ab795b19ca73505e7b55826d5f6ad7230d31b18e106400169b9e9",
                "sha256:e44b087597f6da52ec6393a709e7108b2905317d0c0b744cdca6208e670d8eda"
            ],
            "version": "==1.0.2"
        },
        "idna": {
            "hashes": [
                "sha256:c357b3f628cf53ae2c4c05627ecc484553142ca23264e593d327bcde5e9c3407",
                "sha256:ea8b7f6188e6fa117537c3df7da9fc686d485087abf6ac197f9c46432f7e4a3c"
            ],
            "version": "==2.8"
        },
        "imagesize": {
            "hashes": [
                "sha256:3f349de3eb99145973fefb7dbe38554414e5c30abd0c8e4b970a7c9d09f3a1d8",
                "sha256:f3832918bc3c66617f92e35f5d70729187676313caa60c187eb0f28b8fe5e3b5"
            ],
            "version": "==1.1.0"
        },
        "importlib-metadata": {
            "hashes": [
                "sha256:23d3d873e008a513952355379d93cbcab874c58f4f034ff657c7a87422fa64e8",
                "sha256:80d2de76188eabfbfcf27e6a37342c2827801e59c4cc14b0371c56fed43820e3"
            ],
            "version": "==0.19"
        },
        "isort": {
            "hashes": [
                "sha256:54da7e92468955c4fceacd0c86bd0ec997b0e1ee80d97f67c35a78b719dccab1",
                "sha256:6e811fcb295968434526407adb8796944f1988c5b65e8139058f2014cbe100fd"
            ],
            "version": "==4.3.21"
        },
        "jinja2": {
            "hashes": [
                "sha256:065c4f02ebe7f7cf559e49ee5a95fb800a9e4528727aec6f24402a5374c65013",
                "sha256:14dd6caf1527abb21f08f86c784eac40853ba93edb79552aa1e4b8aef1b61c7b"
            ],
            "version": "==2.10.1"
        },
        "lazy-object-proxy": {
            "hashes": [
                "sha256:159a745e61422217881c4de71f9eafd9d703b93af95618635849fe469a283661",
                "sha256:23f63c0821cc96a23332e45dfaa83266feff8adc72b9bcaef86c202af765244f",
                "sha256:3b11be575475db2e8a6e11215f5aa95b9ec14de658628776e10d96fa0b4dac13",
                "sha256:3f447aff8bc61ca8b42b73304f6a44fa0d915487de144652816f950a3f1ab821",
                "sha256:4ba73f6089cd9b9478bc0a4fa807b47dbdb8fad1d8f31a0f0a5dbf26a4527a71",
                "sha256:4f53eadd9932055eac465bd3ca1bd610e4d7141e1278012bd1f28646aebc1d0e",
                "sha256:64483bd7154580158ea90de5b8e5e6fc29a16a9b4db24f10193f0c1ae3f9d1ea",
                "sha256:6f72d42b0d04bfee2397aa1862262654b56922c20a9bb66bb76b6f0e5e4f9229",
                "sha256:7c7f1ec07b227bdc561299fa2328e85000f90179a2f44ea30579d38e037cb3d4",
                "sha256:7c8b1ba1e15c10b13cad4171cfa77f5bb5ec2580abc5a353907780805ebe158e",
                "sha256:8559b94b823f85342e10d3d9ca4ba5478168e1ac5658a8a2f18c991ba9c52c20",
                "sha256:a262c7dfb046f00e12a2bdd1bafaed2408114a89ac414b0af8755c696eb3fc16",
                "sha256:acce4e3267610c4fdb6632b3886fe3f2f7dd641158a843cf6b6a68e4ce81477b",
                "sha256:be089bb6b83fac7f29d357b2dc4cf2b8eb8d98fe9d9ff89f9ea6012970a853c7",
                "sha256:bfab710d859c779f273cc48fb86af38d6e9210f38287df0069a63e40b45a2f5c",
                "sha256:c10d29019927301d524a22ced72706380de7cfc50f767217485a912b4c8bd82a",
                "sha256:dd6e2b598849b3d7aee2295ac765a578879830fb8966f70be8cd472e6069932e",
                "sha256:e408f1eacc0a68fed0c08da45f31d0ebb38079f043328dce69ff133b95c29dc1"
            ],
            "version": "==1.4.1"
        },
        "markupsafe": {
            "hashes": [
                "sha256:00bc623926325b26bb9605ae9eae8a215691f33cae5df11ca5424f06f2d1f473",
                "sha256:09027a7803a62ca78792ad89403b1b7a73a01c8cb65909cd876f7fcebd79b161",
                "sha256:09c4b7f37d6c648cb13f9230d847adf22f8171b1ccc4d5682398e77f40309235",
                "sha256:1027c282dad077d0bae18be6794e6b6b8c91d58ed8a8d89a89d59693b9131db5",
                "sha256:24982cc2533820871eba85ba648cd53d8623687ff11cbb805be4ff7b4c971aff",
                "sha256:29872e92839765e546828bb7754a68c418d927cd064fd4708fab9fe9c8bb116b",
                "sha256:43a55c2930bbc139570ac2452adf3d70cdbb3cfe5912c71cdce1c2c6bbd9c5d1",
                "sha256:46c99d2de99945ec5cb54f23c8cd5689f6d7177305ebff350a58ce5f8de1669e",
                "sha256:500d4957e52ddc3351cabf489e79c91c17f6e0899158447047588650b5e69183",
                "sha256:535f6fc4d397c1563d08b88e485c3496cf5784e927af890fb3c3aac7f933ec66",
                "sha256:62fe6c95e3ec8a7fad637b7f3d372c15ec1caa01ab47926cfdf7a75b40e0eac1",
                "sha256:6dd73240d2af64df90aa7c4e7481e23825ea70af4b4922f8ede5b9e35f78a3b1",
                "sha256:717ba8fe3ae9cc0006d7c451f0bb265ee07739daf76355d06366154ee68d221e",
                "sha256:79855e1c5b8da654cf486b830bd42c06e8780cea587384cf6545b7d9ac013a0b",
                "sha256:7c1699dfe0cf8ff607dbdcc1e9b9af1755371f92a68f706051cc8c37d447c905",
                "sha256:88e5fcfb52ee7b911e8bb6d6aa2fd21fbecc674eadd44118a9cc3863f938e735",
                "sha256:8defac2f2ccd6805ebf65f5eeb132adcf2ab57aa11fdf4c0dd5169a004710e7d",
                "sha256:98c7086708b163d425c67c7a91bad6e466bb99d797aa64f965e9d25c12111a5e",
                "sha256:9add70b36c5666a2ed02b43b335fe19002ee5235efd4b8a89bfcf9005bebac0d",
                "sha256:9bf40443012702a1d2070043cb6291650a0841ece432556f784f004937f0f32c",
                "sha256:ade5e387d2ad0d7ebf59146cc00c8044acbd863725f887353a10df825fc8ae21",
                "sha256:b00c1de48212e4cc9603895652c5c410df699856a2853135b3967591e4beebc2",
                "sha256:b1282f8c00509d99fef04d8ba936b156d419be841854fe901d8ae224c59f0be5",
                "sha256:b2051432115498d3562c084a49bba65d97cf251f5a331c64a12ee7e04dacc51b",
                "sha256:ba59edeaa2fc6114428f1637ffff42da1e311e29382d81b339c1817d37ec93c6",
                "sha256:c8716a48d94b06bb3b2524c2b77e055fb313aeb4ea620c8dd03a105574ba704f",
                "sha256:cd5df75523866410809ca100dc9681e301e3c27567cf498077e8551b6d20e42f",
                "sha256:e249096428b3ae81b08327a63a485ad0878de3fb939049038579ac0ef61e17e7"
            ],
            "version": "==1.1.1"
        },
        "mccabe": {
            "hashes": [
                "sha256:ab8a6258860da4b6677da4bd2fe5dc2c659cff31b3ee4f7f5d64e79735b80d42",
                "sha256:dd8d182285a0fe56bace7f45b5e7d1a6ebcbf524e8f3bd87eb0f125271b8831f"
            ],
            "version": "==0.6.1"
        },
        "packaging": {
            "hashes": [
                "sha256:a7ac867b97fdc07ee80a8058fe4435ccd274ecc3b0ed61d852d7d53055528cf9",
                "sha256:c491ca87294da7cc01902edbe30a5bc6c4c28172b5138ab4e4aa1b9d7bfaeafe"
            ],
            "version": "==19.1"
        },
        "pluggy": {
            "hashes": [
                "sha256:0825a152ac059776623854c1543d65a4ad408eb3d33ee114dff91e57ec6ae6fc",
                "sha256:b9817417e95936bf75d85d3f8767f7df6cdde751fc40aed3bb3074cbcb77757c"
            ],
            "version": "==0.12.0"
        },
        "py": {
            "hashes": [
                "sha256:64f65755aee5b381cea27766a3a147c3f15b9b6b9ac88676de66ba2ae36793fa",
                "sha256:dc639b046a6e2cff5bbe40194ad65936d6ba360b52b3c3fe1d08a82dd50b5e53"
            ],
            "version": "==1.8.0"
        },
        "pycodestyle": {
            "hashes": [
                "sha256:95a2219d12372f05704562a14ec30bc76b05a5b297b21a5dfe3f6fac3491ae56",
                "sha256:e40a936c9a450ad81df37f549d676d127b1b66000a6c500caa2b085bc0ca976c"
            ],
            "version": "==2.5.0"
        },
        "pydocstyle": {
            "hashes": [
                "sha256:58c421dd605eec0bce65df8b8e5371bb7ae421582cdf0ba8d9435ac5b0ffc36a"
            ],
            "index": "pypi",
            "version": "==4.0.0"
        },
        "pyflakes": {
            "hashes": [
                "sha256:17dbeb2e3f4d772725c777fabc446d5634d1038f234e77343108ce445ea69ce0",
                "sha256:d976835886f8c5b31d47970ed689944a0262b5f3afa00a5a7b4dc81e5449f8a2"
            ],
            "version": "==2.1.1"
        },
        "pygments": {
            "hashes": [
                "sha256:71e430bc85c88a430f000ac1d9b331d2407f681d6f6aec95e8bcfbc3df5b0127",
                "sha256:881c4c157e45f30af185c1ffe8d549d48ac9127433f2c380c24b84572ad66297"
            ],
            "version": "==2.4.2"
        },
        "pylint": {
            "hashes": [
                "sha256:5d77031694a5fb97ea95e828c8d10fc770a1df6eb3906067aaed42201a8a6a09",
                "sha256:723e3db49555abaf9bf79dc474c6b9e2935ad82230b10c1138a71ea41ac0fff1"
            ],
            "index": "pypi",
            "version": "==2.3.1"
        },
        "pylint-django": {
            "hashes": [
                "sha256:6740b60dd94b6896cffa28d7fe1bb5dd167cbdcb3d9fb3db01b30390ea18b987",
                "sha256:e1273decd5ee60eaf9a742f62dd67bacb7ccf2cb1e7641dba0361108d0dff455"
            ],
            "index": "pypi",
            "version": "==2.0.11"
        },
        "pylint-plugin-utils": {
            "hashes": [
                "sha256:8d9e31d5ea8b7b0003e1f0f136b44a5235896a32e47c5bc2ef1143e9f6ba0b74"
            ],
            "version": "==0.5"
        },
        "pyparsing": {
            "hashes": [
                "sha256:6f98a7b9397e206d78cc01df10131398f1c8b8510a2f4d97d9abd82e1aacdd80",
                "sha256:d9338df12903bbf5d65a0e4e87c2161968b10d2e489652bb47001d82a9b028b4"
            ],
            "version": "==2.4.2"
        },
        "python-dateutil": {
            "hashes": [
                "sha256:7e6584c74aeed623791615e26efd690f29817a27c73085b78e4bad02493df2fb",
                "sha256:c89805f6f4d64db21ed966fda138f8a5ed7a4fdbc1a8ee329ce1b74e3c74da9e"
            ],
            "index": "pypi",
            "version": "==2.8.0"
        },
        "pytz": {
            "hashes": [
                "sha256:26c0b32e437e54a18161324a2fca3c4b9846b74a8dccddd843113109e1116b32",
                "sha256:c894d57500a4cd2d5c71114aaab77dbab5eabd9022308ce5ac9bb93a60a6f0c7"
            ],
            "index": "pypi",
            "version": "==2019.2"
        },
        "pyyaml": {
            "hashes": [
                "sha256:0113bc0ec2ad727182326b61326afa3d1d8280ae1122493553fd6f4397f33df9",
                "sha256:01adf0b6c6f61bd11af6e10ca52b7d4057dd0be0343eb9283c878cf3af56aee4",
                "sha256:5124373960b0b3f4aa7df1707e63e9f109b5263eca5976c66e08b1c552d4eaf8",
                "sha256:5ca4f10adbddae56d824b2c09668e91219bb178a1eee1faa56af6f99f11bf696",
                "sha256:7907be34ffa3c5a32b60b95f4d95ea25361c951383a894fec31be7252b2b6f34",
                "sha256:7ec9b2a4ed5cad025c2278a1e6a19c011c80a3caaac804fd2d329e9cc2c287c9",
                "sha256:87ae4c829bb25b9fe99cf71fbb2140c448f534e24c998cc60f39ae4f94396a73",
                "sha256:9de9919becc9cc2ff03637872a440195ac4241c80536632fffeb6a1e25a74299",
                "sha256:a5a85b10e450c66b49f98846937e8cfca1db3127a9d5d1e31ca45c3d0bef4c5b",
                "sha256:b0997827b4f6a7c286c01c5f60384d218dca4ed7d9efa945c3e1aa623d5709ae",
                "sha256:b631ef96d3222e62861443cc89d6563ba3eeb816eeb96b2629345ab795e53681",
                "sha256:bf47c0607522fdbca6c9e817a6e81b08491de50f3766a7a0e6a5be7905961b41",
                "sha256:f81025eddd0327c7d4cfe9b62cf33190e1e736cc6e97502b3ec425f574b3e7a8"
            ],
            "index": "pypi",
            "version": "==5.1.2"
        },
        "requests": {
            "hashes": [
                "sha256:11e007a8a2aa0323f5a921e9e6a2d7e4e67d9877e85773fba9ba6419025cbeb4",
                "sha256:9cf5292fcd0f598c671cfc1e0d7d1a7f13bb8085e9a590f48c010551dc6c4b31"
            ],
            "index": "pypi",
            "version": "==2.22.0"
        },
        "requests-mock": {
            "hashes": [
                "sha256:12e17c7ad1397fd1df5ead7727eb3f1bdc9fe1c18293b0492e0e01b57997e38d",
                "sha256:dc9e416a095ee7c3360056990d52e5611fb94469352fc1c2dc85be1ff2189146"
            ],
            "index": "pypi",
            "version": "==1.6.0"
        },
        "six": {
            "hashes": [
                "sha256:3350809f0555b11f552448330d0b52d5f24c91a322ea4a15ef22629740f3761c",
                "sha256:d16a0141ec1a18405cd4ce8b4613101da75da0e9a7aec5bdd4fa804d0e0eba73"
            ],
            "version": "==1.12.0"
        },
        "snowballstemmer": {
            "hashes": [
                "sha256:9f3b9ffe0809d174f7047e121431acf99c89a7040f0ca84f94ba53a498e6d0c9"
            ],
            "version": "==1.9.0"
        },
        "sphinx": {
            "hashes": [
                "sha256:22538e1bbe62b407cf5a8aabe1bb15848aa66bb79559f42f5202bbce6b757a69",
                "sha256:f9a79e746b87921cabc3baa375199c6076d1270cee53915dbd24fdbeaaacc427"
            ],
            "index": "pypi",
            "version": "==2.1.2"
        },
        "sphinx-rtd-theme": {
            "hashes": [
                "sha256:00cf895504a7895ee433807c62094cf1e95f065843bf3acd17037c3e9a2becd4",
                "sha256:728607e34d60456d736cc7991fd236afb828b21b82f956c5ea75f94c8414040a"
            ],
            "index": "pypi",
            "version": "==0.4.3"
        },
        "sphinxcontrib-applehelp": {
            "hashes": [
                "sha256:edaa0ab2b2bc74403149cb0209d6775c96de797dfd5b5e2a71981309efab3897",
                "sha256:fb8dee85af95e5c30c91f10e7eb3c8967308518e0f7488a2828ef7bc191d0d5d"
            ],
            "version": "==1.0.1"
        },
        "sphinxcontrib-devhelp": {
            "hashes": [
                "sha256:6c64b077937330a9128a4da74586e8c2130262f014689b4b89e2d08ee7294a34",
                "sha256:9512ecb00a2b0821a146736b39f7aeb90759834b07e81e8cc23a9c70bacb9981"
            ],
            "version": "==1.0.1"
        },
        "sphinxcontrib-htmlhelp": {
            "hashes": [
                "sha256:4670f99f8951bd78cd4ad2ab962f798f5618b17675c35c5ac3b2132a14ea8422",
                "sha256:d4fd39a65a625c9df86d7fa8a2d9f3cd8299a3a4b15db63b50aac9e161d8eff7"
            ],
            "version": "==1.0.2"
        },
        "sphinxcontrib-jsmath": {
            "hashes": [
                "sha256:2ec2eaebfb78f3f2078e73666b1415417a116cc848b72e5172e596c871103178",
                "sha256:a9925e4a4587247ed2191a22df5f6970656cb8ca2bd6284309578f2153e0c4b8"
            ],
            "version": "==1.0.1"
        },
        "sphinxcontrib-qthelp": {
            "hashes": [
                "sha256:513049b93031beb1f57d4daea74068a4feb77aa5630f856fcff2e50de14e9a20",
                "sha256:79465ce11ae5694ff165becda529a600c754f4bc459778778c7017374d4d406f"
            ],
            "version": "==1.0.2"
        },
        "sphinxcontrib-serializinghtml": {
            "hashes": [
                "sha256:c0efb33f8052c04fd7a26c0a07f1678e8512e0faec19f4aa8f2473a8b81d5227",
                "sha256:db6615af393650bf1151a6cd39120c29abaf93cc60db8c48eb2dddbfdc3a9768"
            ],
            "version": "==1.1.3"
        },
        "text-unidecode": {
            "hashes": [
                "sha256:5a1375bb2ba7968740508ae38d92e1f889a0832913cb1c447d5e2046061a396d",
                "sha256:801e38bd550b943563660a91de8d4b6fa5df60a542be9093f7abf819f86050cc"
            ],
            "version": "==1.2"
        },
        "toml": {
            "hashes": [
                "sha256:229f81c57791a41d65e399fc06bf0848bab550a9dfd5ed66df18ce5f05e73d5c",
                "sha256:235682dd292d5899d361a811df37e04a8828a5b1da3115886b73cf81ebc9100e"
            ],
            "version": "==0.10.0"
        },
        "tox": {
            "hashes": [
                "sha256:dab0b0160dd187b654fc33d690ee1d7bf328bd5b8dc6ef3bb3cc468969c659ba",
                "sha256:ee35ffce74933a6c6ac10c9a0182e41763140a5a5070e21b114feca56eaccdcd"
            ],
            "index": "pypi",
            "version": "==3.13.2"
        },
        "typed-ast": {
            "hashes": [
                "sha256:18511a0b3e7922276346bcb47e2ef9f38fb90fd31cb9223eed42c85d1312344e",
                "sha256:262c247a82d005e43b5b7f69aff746370538e176131c32dda9cb0f324d27141e",
                "sha256:2b907eb046d049bcd9892e3076c7a6456c93a25bebfe554e931620c90e6a25b0",
                "sha256:354c16e5babd09f5cb0ee000d54cfa38401d8b8891eefa878ac772f827181a3c",
                "sha256:4e0b70c6fc4d010f8107726af5fd37921b666f5b31d9331f0bd24ad9a088e631",
                "sha256:630968c5cdee51a11c05a30453f8cd65e0cc1d2ad0d9192819df9978984529f4",
                "sha256:66480f95b8167c9c5c5c87f32cf437d585937970f3fc24386f313a4c97b44e34",
                "sha256:71211d26ffd12d63a83e079ff258ac9d56a1376a25bc80b1cdcdf601b855b90b",
                "sha256:95bd11af7eafc16e829af2d3df510cecfd4387f6453355188342c3e79a2ec87a",
                "sha256:bc6c7d3fa1325a0c6613512a093bc2a2a15aeec350451cbdf9e1d4bffe3e3233",
                "sha256:cc34a6f5b426748a507dd5d1de4c1978f2eb5626d51326e43280941206c209e1",
                "sha256:d755f03c1e4a51e9b24d899561fec4ccaf51f210d52abdf8c07ee2849b212a36",
                "sha256:d7c45933b1bdfaf9f36c579671fec15d25b06c8398f113dab64c18ed1adda01d",
                "sha256:d896919306dd0aa22d0132f62a1b78d11aaf4c9fc5b3410d3c666b818191630a",
                "sha256:ffde2fbfad571af120fcbfbbc61c72469e72f550d676c3342492a9dfdefb8f12"
            ],
            "markers": "implementation_name == 'cpython'",
            "version": "==1.4.0"
        },
        "urllib3": {
            "hashes": [
                "sha256:b246607a25ac80bedac05c6f282e3cdaf3afb65420fd024ac94435cabe6e18d1",
                "sha256:dbe59173209418ae49d485b87d1681aefa36252ee85884c31346debd19463232"
            ],
            "markers": "python_version >= '3.4'",
            "version": "==1.25.3"
        },
        "virtualenv": {
            "hashes": [
                "sha256:6cb2e4c18d22dbbe283d0a0c31bb7d90771a606b2cb3415323eea008eaee6a9d",
                "sha256:909fe0d3f7c9151b2df0a2cb53e55bdb7b0d61469353ff7a49fd47b0f0ab9285"
            ],
            "version": "==16.7.2"
        },
        "wrapt": {
            "hashes": [
                "sha256:565a021fd19419476b9362b05eeaa094178de64f8361e44468f9e9d7843901e1"
            ],
            "version": "==1.11.2"
        },
        "zipp": {
            "hashes": [
                "sha256:4970c3758f4e89a7857a973b1e2a5d75bcdc47794442f2e2dd4fe8e0466e809a",
                "sha256:8a5712cfd3bb4248015eb3b0b3c54a5f6ee3f2425963ef2a0125b8bc40aafaec"
            ],
            "version": "==0.5.2"
        }
    }
}<|MERGE_RESOLUTION|>--- conflicted
+++ resolved
@@ -1,11 +1,7 @@
 {
     "_meta": {
         "hash": {
-<<<<<<< HEAD
             "sha256": "1ea06cc5141601d8c9aa17a9306c5e40e635a428fe08737d3fe0566650bfca05"
-=======
-            "sha256": "531d3855bc1e6f89498d82c7454147360f92c7dee0b904681e65ebb1a18cbb3d"
->>>>>>> f03ccece
         },
         "pipfile-spec": 6,
         "requires": {
@@ -62,16 +58,6 @@
                 "sha256:e9452a8e48aea82157e846eb8ec2e8e57f52366ba3362ec5128ecff2c8b52e2f"
             ],
             "version": "==1.12.205"
-<<<<<<< HEAD
-=======
-        },
-        "bs4": {
-            "hashes": [
-                "sha256:36ecea1fd7cc5c0c6e4a1ff075df26d50da647b75376626cc186e2212886dd3a"
-            ],
-            "index": "pypi",
-            "version": "==0.0.1"
->>>>>>> f03ccece
         },
         "celery": {
             "hashes": [
