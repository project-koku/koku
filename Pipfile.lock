--- conflicted
+++ resolved
@@ -1,11 +1,7 @@
 {
     "_meta": {
         "hash": {
-<<<<<<< HEAD
             "sha256": "c918abd9f360e7b6369339959652239e8a3609bf83509b1e0bbd1d8a41f0d1fd"
-=======
-            "sha256": "18c03007bd43459430da416d7466b42f8f338f96bd98135096fe66cbc30b75b6"
->>>>>>> e95da551
         },
         "pipfile-spec": 6,
         "requires": {
