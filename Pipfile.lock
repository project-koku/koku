{
    "_meta": {
        "hash": {
            "sha256": "b26dc02add1a43a6948b15f84c24754e0e27d4be8d4db16d88afa221562735d3"
        },
        "pipfile-spec": 6,
        "requires": {
            "python_version": "3.6"
        },
        "sources": [
            {
                "name": "pypi",
                "url": "https://pypi.python.org/simple",
                "verify_ssl": true
            }
        ]
    },
    "default": {
        "adal": {
            "hashes": [
                "sha256:2ae7e02cea4552349fed6d8c9912da400f7e643fc30098defe0dcd01945e7c54",
                "sha256:a74ff45b88db18d3d3d0c50d0d2d6d411866648f457bef4be714ba0b8e30d515"
            ],
            "version": "==1.2.3"
        },
        "aiokafka": {
            "hashes": [
                "sha256:36a5aa5bd681455c59c0de8a0c1bb9cfd2b32d93481bf56e821e9bad24859415"
            ],
            "index": "pypi",
            "version": "==0.6.0"
        },
        "amqp": {
            "hashes": [
                "sha256:6e649ca13a7df3faacdc8bbb280aa9a6602d22fd9d545336077e573a1f4ff3b8",
                "sha256:77f1aef9410698d20eaeac5b73a87817365f457a507d82edf292e12cbb83b08d"
            ],
            "version": "==2.5.2"
        },
        "azure-common": {
            "hashes": [
                "sha256:ce0f1013e6d0e9faebaf3188cc069f4892fc60a6ec552e3f817c1a2f92835054",
                "sha256:fd02e4256dc9cdd2d4422bc795bdca2ef302f7a86148b154fbf4ea1f09da400a"
            ],
            "version": "==1.1.25"
        },
        "azure-core": {
            "hashes": [
                "sha256:2b7613b37ff6503312e5ec7c9ce2efab8fa0dbfe4c6c1d3bf91bab51db9bd6dc",
                "sha256:afa6a6ae577859392e1ed3acb024bf5bddeb1bbb67f3191c35c587505ff431a0"
            ],
            "version": "==1.5.0"
        },
        "azure-mgmt-costmanagement": {
            "hashes": [
                "sha256:1afd6d71f21158cba69fb6e8976b48cb0342fbfa5729ef6515962836af849e14",
                "sha256:6e4ccfebf651e5b572a3a18780f2d9078ae3d5c61f0530e7ee042dcf4832c1f0"
            ],
            "index": "pypi",
            "version": "==0.2.0"
        },
        "azure-mgmt-resource": {
            "hashes": [
                "sha256:055e85a4053a987bf427653e75f537c750ecc27c0e7c74623a67cb859689b5a6",
                "sha256:dc12f7998e2c1fd4088a8da5f02936c2985ceb7acbe994571c8b3778f26a7501"
            ],
            "index": "pypi",
            "version": "==9.0.0"
        },
        "azure-mgmt-storage": {
            "hashes": [
                "sha256:1f9b2f3b4d633c522a7585cb8933300fdcc58226e90a99814dd1eaaec9680780",
                "sha256:d1edead1ad36e957c9f9b605f547ad1ff7152f8f785fa03d3c7891bb428a68ef"
            ],
            "index": "pypi",
            "version": "==10.0.0"
        },
        "azure-storage-blob": {
            "hashes": [
                "sha256:02030d657914c221961f6e7ebafc6ec36761649c04396b368e0b102cbcdcf26c",
                "sha256:e797cb23186e23791f30d424473245383d24d16451a66c6556ca7c7c96678541"
            ],
            "index": "pypi",
            "version": "==12.3.1"
        },
        "beautifulsoup4": {
            "hashes": [
                "sha256:73cc4d115b96f79c7d77c1c7f7a0a8d4c57860d1041df407dd1aae7f07a77fd7",
                "sha256:a6237df3c32ccfaee4fd201c8f5f9d9df619b93121d01353a64a73ce8c6ef9a8",
                "sha256:e718f2342e2e099b640a34ab782407b7b676f47ee272d6739e60b8ea23829f2c"
            ],
            "version": "==4.9.1"
        },
        "billiard": {
            "hashes": [
                "sha256:bff575450859a6e0fbc2f9877d9b715b0bbc07c3565bb7ed2280526a0cdf5ede",
                "sha256:d91725ce6425f33a97dfa72fb6bfef0e47d4652acd98a032bd1a7fbf06d5fa6a"
            ],
            "version": "==3.6.3.0"
        },
        "boto3": {
            "hashes": [
<<<<<<< HEAD
                "sha256:703157e8f16c57133fde0082a2d8b99ca6d36120ca4479df1464df80dd148a87",
                "sha256:74d78ca0fd706f447a5f787d88214b298b213b1eddf2e8197051a0844df45146"
            ],
            "index": "pypi",
            "version": "==1.13.14"
        },
        "botocore": {
            "hashes": [
                "sha256:a8e4cb8ed5a7e59fce935c9a550ccf616e9d5a053d02c374832610c2e377ca92",
                "sha256:c8a5647069f978ae664987ebdeffaef0eb2910e88a52fcc8d52c9eb014fed8cc"
            ],
            "version": "==1.16.14"
=======
                "sha256:a7c5c7251b76336e697ccf368f125720e1947d58b218c228b61b5b654187fe4e",
                "sha256:fe7fa987472d8247812add0bc1c00aa2e6631589aa601b01d075d8c595c2292f"
            ],
            "index": "pypi",
            "version": "==1.13.11"
        },
        "botocore": {
            "hashes": [
                "sha256:b82083f1ba65624017d53fa2d2a44aa801ea3da0948fba56ccf4d29a88ef0b71",
                "sha256:e7fd44235f3e197558ea8f85f078a6bd05805eea90ed2a00b5cb2646ac800157"
            ],
            "version": "==1.16.11"
>>>>>>> 12853b03
        },
        "bs4": {
            "hashes": [
                "sha256:36ecea1fd7cc5c0c6e4a1ff075df26d50da647b75376626cc186e2212886dd3a"
            ],
            "index": "pypi",
            "version": "==0.0.1"
        },
        "cachetools": {
            "hashes": [
                "sha256:1d057645db16ca7fe1f3bd953558897603d6f0b9c51ed9d11eb4d071ec4e2aab",
                "sha256:de5d88f87781602201cde465d3afe837546663b168e8b39df67411b0bf10cefc"
            ],
            "version": "==4.1.0"
        },
        "celery": {
            "hashes": [
                "sha256:108a0bf9018a871620936c33a3ee9f6336a89f8ef0a0f567a9001f4aa361415f",
                "sha256:5b4b37e276033fe47575107a2775469f0b721646a08c96ec2c61531e4fe45f2a"
            ],
            "index": "pypi",
            "version": "==4.4.2"
        },
        "celery-prometheus-exporter": {
            "hashes": [
                "sha256:8fc2d5909921c44f01c8c1b7d956d92e6966f2e14eec196bf60735e39a0e0991",
                "sha256:a3ba0d3340b546ae82b36fef7645ccbc54c2b696fc3df05bb9ee28a402e710e1"
            ],
            "index": "pypi",
            "version": "==1.7.0"
        },
        "certifi": {
            "hashes": [
                "sha256:1d987a998c75633c40847cc966fcf5904906c920a7f17ef374f5aa4282abd304",
                "sha256:51fcb31174be6e6664c5f69e3e1691a2d72a1a12e90f872cbdb1567eb47b6519"
            ],
            "version": "==2020.4.5.1"
        },
        "cffi": {
            "hashes": [
                "sha256:001bf3242a1bb04d985d63e138230802c6c8d4db3668fb545fb5005ddf5bb5ff",
                "sha256:00789914be39dffba161cfc5be31b55775de5ba2235fe49aa28c148236c4e06b",
                "sha256:028a579fc9aed3af38f4892bdcc7390508adabc30c6af4a6e4f611b0c680e6ac",
                "sha256:14491a910663bf9f13ddf2bc8f60562d6bc5315c1f09c704937ef17293fb85b0",
                "sha256:1cae98a7054b5c9391eb3249b86e0e99ab1e02bb0cc0575da191aedadbdf4384",
                "sha256:2089ed025da3919d2e75a4d963d008330c96751127dd6f73c8dc0c65041b4c26",
                "sha256:2d384f4a127a15ba701207f7639d94106693b6cd64173d6c8988e2c25f3ac2b6",
                "sha256:337d448e5a725bba2d8293c48d9353fc68d0e9e4088d62a9571def317797522b",
                "sha256:399aed636c7d3749bbed55bc907c3288cb43c65c4389964ad5ff849b6370603e",
                "sha256:3b911c2dbd4f423b4c4fcca138cadde747abdb20d196c4a48708b8a2d32b16dd",
                "sha256:3d311bcc4a41408cf5854f06ef2c5cab88f9fded37a3b95936c9879c1640d4c2",
                "sha256:62ae9af2d069ea2698bf536dcfe1e4eed9090211dbaafeeedf5cb6c41b352f66",
                "sha256:66e41db66b47d0d8672d8ed2708ba91b2f2524ece3dee48b5dfb36be8c2f21dc",
                "sha256:675686925a9fb403edba0114db74e741d8181683dcf216be697d208857e04ca8",
                "sha256:7e63cbcf2429a8dbfe48dcc2322d5f2220b77b2e17b7ba023d6166d84655da55",
                "sha256:8a6c688fefb4e1cd56feb6c511984a6c4f7ec7d2a1ff31a10254f3c817054ae4",
                "sha256:8c0ffc886aea5df6a1762d0019e9cb05f825d0eec1f520c51be9d198701daee5",
                "sha256:95cd16d3dee553f882540c1ffe331d085c9e629499ceadfbda4d4fde635f4b7d",
                "sha256:99f748a7e71ff382613b4e1acc0ac83bf7ad167fb3802e35e90d9763daba4d78",
                "sha256:b8c78301cefcf5fd914aad35d3c04c2b21ce8629b5e4f4e45ae6812e461910fa",
                "sha256:c420917b188a5582a56d8b93bdd8e0f6eca08c84ff623a4c16e809152cd35793",
                "sha256:c43866529f2f06fe0edc6246eb4faa34f03fe88b64a0a9a942561c8e22f4b71f",
                "sha256:cab50b8c2250b46fe738c77dbd25ce017d5e6fb35d3407606e7a4180656a5a6a",
                "sha256:cef128cb4d5e0b3493f058f10ce32365972c554572ff821e175dbc6f8ff6924f",
                "sha256:cf16e3cf6c0a5fdd9bc10c21687e19d29ad1fe863372b5543deaec1039581a30",
                "sha256:e56c744aa6ff427a607763346e4170629caf7e48ead6921745986db3692f987f",
                "sha256:e577934fc5f8779c554639376beeaa5657d54349096ef24abe8c74c5d9c117c3",
                "sha256:f2b0fa0c01d8a0c7483afd9f31d7ecf2d71760ca24499c8697aeb5ca37dc090c"
            ],
            "version": "==1.14.0"
        },
        "chardet": {
            "hashes": [
                "sha256:84ab92ed1c4d4f16916e05906b6b75a6c0fb5db821cc65e70cbd64a3e2a5eaae",
                "sha256:fc323ffcaeaed0e0a02bf4d117757b98aed530d9ed4531e3e15460124c106691"
            ],
            "version": "==3.0.4"
        },
        "ciso8601": {
            "hashes": [
                "sha256:bdbb5b366058b1c87735603b23060962c439ac9be66f1ae91e8c7dbd7d59e262"
            ],
            "index": "pypi",
            "version": "==2.1.3"
        },
        "confluent-kafka": {
            "hashes": [
                "sha256:034104708898cf0f1af4a2d9f2cb8b3d9b0c712ffb60ffcdb1f5beaf19fb4d01",
                "sha256:0baa330b7c81b6bcb047240b7cc08a2e6ffceecf08205ead09bfa43c65b57863",
                "sha256:1005ea7a4c8d21252ac3674411c98960d5fa86346a8dbf195fcbcd0f9bb00b9b",
                "sha256:13445aba28799992c3be2006bc318b70528b3d1b37505f4870ccfe638bfe6971",
                "sha256:17785f7db623727db1bbd46b43ef11c045053e31105439961fbadf16f404361e",
                "sha256:1ee34be1391c94cfd1ced771e5bf30eaa0c921454e1ce8e5e004537e61661fec",
                "sha256:2591bcc71f898cec6ce8e794027a0a426028a9a7cee16b33e29b22966e2edc68",
                "sha256:322fef69932ff4ea63dc47b2f46d8825216d06761b0411cdbfd32fe78c95b1ce",
                "sha256:41af0f4de391a627a856578631476fe2b70b867657d6dbfd270eed08fe36859d",
                "sha256:55ad450f2c7bb6a3540355e14248bf37f987c5d97f21512b213be4c87569e6d4",
                "sha256:5ad12faeb52924ae8875022b95e48cc0c833e123fa04bd6e064320510b83f60c",
                "sha256:8e7e1e3150e5f043a6615888faaeaf46da53249fcb0d06f8ec094672cf058edd",
                "sha256:9bb8fdc5b272578e2435d3965eb001a46c57854e3005762371a3e2ed2d5949a3",
                "sha256:a1a6b67bd156eab3dd1ee3d41d7f62d6e0a764fa5c75b63463283d4799fa6c16",
                "sha256:a22db650548cb6e0cc8b36c8642b9e68ba8efbabf1ca04c921b114b7bd16b1fa",
                "sha256:a45a80684491d86470b2133c8a1771a3def46fe7cb090c738fd4dc496188fa0a",
                "sha256:a4ef279bea76957c1ffe7f926282e31499a42417960393ae0fc09b362d067990",
                "sha256:a9e84d70388c23f77f562ca5dba0727937cd38a3ca598f55183f317fd643f62f",
                "sha256:acff64a62a4fe3847d5a5a024a183d0665250b7b3f95ef9ae65b14ffce55cb4b",
                "sha256:b72d4206bf29250a0f92a874cb0ef4a85f3f48bc402bb55e72a32a92b4425b2a",
                "sha256:c3ba2e8b3e80f134fcc1d49aa5bfa303344c02e555598cba58078cb3b67e8afe",
                "sha256:d24f10c1ff00e42dfedbbd2357557dfe57881cc4bbfe9dc34745bc325530fe3f",
                "sha256:ded4609f483a201f87cd6c586d63e055b6de1533480b5d88974fadf15ff4095b",
                "sha256:ed9be39b6a6c5047cab110f1071911d2ecf74ef78e82cad302aaca2ef05ec2a8",
                "sha256:f2758e9ca5568247ea283af0ce503279635e7b0bb9bd689e7eb71a0aad5edb68",
                "sha256:f797696993d8a64ac938a7d1eb10c25f41727574cb265d5fc0190d76fe3706c6"
            ],
            "index": "pypi",
            "version": "==1.4.1"
        },
        "cryptography": {
            "hashes": [
                "sha256:091d31c42f444c6f519485ed528d8b451d1a0c7bf30e8ca583a0cac44b8a0df6",
                "sha256:18452582a3c85b96014b45686af264563e3e5d99d226589f057ace56196ec78b",
                "sha256:1dfa985f62b137909496e7fc182dac687206d8d089dd03eaeb28ae16eec8e7d5",
                "sha256:1e4014639d3d73fbc5ceff206049c5a9a849cefd106a49fa7aaaa25cc0ce35cf",
                "sha256:22e91636a51170df0ae4dcbd250d318fd28c9f491c4e50b625a49964b24fe46e",
                "sha256:3b3eba865ea2754738616f87292b7f29448aec342a7c720956f8083d252bf28b",
                "sha256:651448cd2e3a6bc2bb76c3663785133c40d5e1a8c1a9c5429e4354201c6024ae",
                "sha256:726086c17f94747cedbee6efa77e99ae170caebeb1116353c6cf0ab67ea6829b",
                "sha256:844a76bc04472e5135b909da6aed84360f522ff5dfa47f93e3dd2a0b84a89fa0",
                "sha256:88c881dd5a147e08d1bdcf2315c04972381d026cdb803325c03fe2b4a8ed858b",
                "sha256:96c080ae7118c10fcbe6229ab43eb8b090fccd31a09ef55f83f690d1ef619a1d",
                "sha256:a0c30272fb4ddda5f5ffc1089d7405b7a71b0b0f51993cb4e5dbb4590b2fc229",
                "sha256:bb1f0281887d89617b4c68e8db9a2c42b9efebf2702a3c5bf70599421a8623e3",
                "sha256:c447cf087cf2dbddc1add6987bbe2f767ed5317adb2d08af940db517dd704365",
                "sha256:c4fd17d92e9d55b84707f4fd09992081ba872d1a0c610c109c18e062e06a2e55",
                "sha256:d0d5aeaedd29be304848f1c5059074a740fa9f6f26b84c5b63e8b29e73dfc270",
                "sha256:daf54a4b07d67ad437ff239c8a4080cfd1cc7213df57d33c97de7b4738048d5e",
                "sha256:e993468c859d084d5579e2ebee101de8f5a27ce8e2159959b6673b418fd8c785",
                "sha256:f118a95c7480f5be0df8afeb9a11bd199aa20afab7a96bcf20409b411a3a85f0"
            ],
            "version": "==2.9.2"
        },
        "django": {
            "hashes": [
                "sha256:69897097095f336d5aeef45b4103dceae51c00afa6d3ae198a2a18e519791b7a",
                "sha256:6ecd229e1815d4fc5240fc98f1cca78c41e7a8cd3e3f2eefadc4735031077916"
            ],
            "index": "pypi",
            "version": "==2.2.12"
        },
        "django-cors-headers": {
            "hashes": [
                "sha256:48d267c10d11d8e17805bf896071c0a3e8efb6f79f6634a90e6faac4c2f8a1a0",
                "sha256:73d654950b5f5e7e4f67c05183d2169d4f7518ceb87734eb0d68f9e43be59f1c"
            ],
            "index": "pypi",
            "version": "==3.3.0"
        },
        "django-environ": {
            "hashes": [
                "sha256:6c9d87660142608f63ec7d5ce5564c49b603ea8ff25da595fd6098f6dc82afde",
                "sha256:c57b3c11ec1f319d9474e3e5a79134f40174b17c7cc024bbb2fad84646b120c4"
            ],
            "index": "pypi",
            "version": "==0.4.5"
        },
        "django-extensions": {
            "hashes": [
                "sha256:2f81b618ba4d1b0e58603e25012e5c74f88a4b706e0022a3b21f24f0322a6ce6",
                "sha256:b19182d101a441fe001c5753553a901e2ef3ff60e8fbbe38881eb4a61fdd17c4"
            ],
            "index": "pypi",
            "version": "==2.2.9"
        },
        "django-filter": {
            "hashes": [
                "sha256:558c727bce3ffa89c4a7a0b13bc8976745d63e5fd576b3a9a851650ef11c401b",
                "sha256:c3deb57f0dd7ff94d7dce52a047516822013e2b441bed472b722a317658cfd14"
            ],
            "index": "pypi",
            "version": "==2.2.0"
        },
        "django-prometheus": {
            "hashes": [
                "sha256:4c30aa8eb944fcf3cf10e20dfabbbe11ad5a84fce62abb3658feffa4e2ac2b97",
                "sha256:8f25e86a3c310f40cf32cfa1b56a2b6df9cb2521e4cb794844958697d98fb3d1"
            ],
            "index": "pypi",
            "version": "==2.0.0"
        },
        "django-redis": {
            "hashes": [
                "sha256:a5b1e3ffd3198735e6c529d9bdf38ca3fcb3155515249b98dc4d966b8ddf9d2b",
                "sha256:e1aad4cc5bd743d8d0b13d5cae0cef5410eaace33e83bff5fc3a139ad8db50b4"
            ],
            "index": "pypi",
            "version": "==4.11.0"
        },
        "django-tenant-schemas": {
            "hashes": [
                "sha256:10e940f667e41a6bfcab029204218c849836972a75a74aef67c993bf7920ca49",
                "sha256:292f59cc36d808a736d6fd4e4ff9deaa1eb8fcf379e4dce6ce36b7a4176862c4",
                "sha256:b0a97eccf1b1864ee7dadad1e26b16f2c23ec77e128f5d8407efcde8140962b4"
            ],
            "index": "pypi",
            "version": "==1.10.0"
        },
        "djangorestframework": {
            "hashes": [
                "sha256:05809fc66e1c997fd9a32ea5730d9f4ba28b109b9da71fccfa5ff241201fd0a4",
                "sha256:e782087823c47a26826ee5b6fa0c542968219263fb3976ec3c31edab23a4001f"
            ],
            "index": "pypi",
            "version": "==3.11.0"
        },
        "djangorestframework-csv": {
            "hashes": [
                "sha256:2f008b20a44f2d3c37835ea5b5ddfe19f54394f07b9cb267c616a917a7f7e27c"
            ],
            "index": "pypi",
            "version": "==2.1.0"
        },
        "docutils": {
            "hashes": [
                "sha256:6c4f696463b79f1fb8ba0c594b63840ebd41f059e92b31957c46b74a4599b6d0",
                "sha256:9e4d7ecfc600058e07ba661411a2b7de2fd0fafa17d1a7f7361cd47b1175c827",
                "sha256:a2aeea129088da402665e92e0b25b04b073c04b2dce4ab65caaa38b7ce2e1a99"
            ],
            "version": "==0.15.2"
        },
        "flake8": {
            "hashes": [
                "sha256:6c1193b0c3f853ef763969238f6c81e9e63ace9d024518edc020d5f1d6d93195",
                "sha256:ea6623797bf9a52f4c9577d780da0bb17d65f870213f7b5bcc9fca82540c31d5"
            ],
            "index": "pypi",
            "version": "==3.8.1"
        },
        "google-api-core": {
            "hashes": [
                "sha256:c0e430658ed6be902d7ba7095fb0a9cac810270d71bf7ac4484e76c300407aae",
                "sha256:e4082a0b479dc2dee2f8d7b80ea8b5d0184885b773caab15ab1836277a01d689"
            ],
            "version": "==1.17.0"
        },
        "google-auth": {
            "hashes": [
                "sha256:73b141d122942afe12e8bfdcb6900d5df35c27d39700f078363ba0b1298ad33b",
                "sha256:fbf25fee328c0828ef293459d9c649ef84ee44c0b932bb999d19df0ead1b40cf"
            ],
            "version": "==1.15.0"
        },
        "google-cloud-core": {
            "hashes": [
                "sha256:6ae5c62931e8345692241ac1939b85a10d6c38dc9e2854bdbacb7e5ac3033229",
                "sha256:878f9ad080a40cdcec85b92242c4b5819eeb8f120ebc5c9f640935e24fc129d8"
            ],
            "version": "==1.3.0"
        },
        "google-cloud-storage": {
            "hashes": [
                "sha256:3ca40dcf31b86bab3355ee2bb4502aefd37b37798c6d0545cdc62ca99ea5d05a",
                "sha256:a82b5d60a2ec366a14746f17910dd8348c36a4aeec36da10021307e1951fcc7f"
            ],
            "index": "pypi",
            "version": "==1.19.1"
        },
        "google-resumable-media": {
            "hashes": [
                "sha256:5fd2e641f477e50be925a55bcfdf0b0cb97c2b92aacd7b15c1d339f70d55c1c7",
                "sha256:cdeb8fbb3551a665db921023603af2f0d6ac59ad8b48259cb510b8799505775f"
            ],
            "version": "==0.4.1"
        },
        "googleapis-common-protos": {
            "hashes": [
                "sha256:013c91704279119150e44ef770086fdbba158c1f978a6402167d47d5409e226e"
            ],
            "version": "==1.51.0"
        },
        "gunicorn": {
            "hashes": [
                "sha256:1904bb2b8a43658807108d59c3f3d56c2b6121a701161de0ddf9ad140073c626",
                "sha256:cd4a810dd51bf497552cf3f863b575dabd73d6ad6a91075b65936b151cbf4f9c"
            ],
            "index": "pypi",
            "version": "==20.0.4"
        },
        "idna": {
            "hashes": [
                "sha256:7588d1c14ae4c77d74036e8c22ff447b26d0fde8f007354fd48a7814db15b7cb",
                "sha256:a068a21ceac8a4d63dbfd964670474107f541babbd2250d61922f029858365fa"
            ],
            "version": "==2.9"
        },
        "importlib-metadata": {
            "hashes": [
                "sha256:2a688cbaa90e0cc587f1df48bdc97a6eadccdcd9c35fb3f976a09e3b5016d90f",
                "sha256:34513a8a0c4962bc66d35b359558fd8a5e10cd472d37aec5f66858addef32c1e"
            ],
            "markers": "python_version < '3.8'",
            "version": "==1.6.0"
        },
        "isodate": {
            "hashes": [
                "sha256:2e364a3d5759479cdb2d37cce6b9376ea504db2ff90252a2e5b7cc89cc9ff2d8",
                "sha256:aa4d33c06640f5352aca96e4b81afd8ab3b47337cc12089822d6f322ac772c81"
            ],
            "version": "==0.6.0"
        },
        "jinja2": {
            "hashes": [
                "sha256:89aab215427ef59c34ad58735269eb58b1a5808103067f7bb9d5836c651b3bb0",
                "sha256:f0a4641d3cf955324a89c04f3d94663aa4d638abe8f733ecd3582848e1c37035"
            ],
            "version": "==2.11.2"
        },
        "jinjasql": {
            "hashes": [
                "sha256:254c6dc34cedad15fbb9ba59e3a547cb6db3e9d6e453d8c9106105a8c785126f"
            ],
            "index": "pypi",
            "version": "==0.1.7"
        },
        "jmespath": {
            "hashes": [
                "sha256:b85d0567b8666149a93172712e68920734333c0ce7e89b78b3e987f71e5ed4f9",
                "sha256:cdf6525904cc597730141d61b36f2e4b8ecc257c420fa2f4549bac2c2d0cb72f"
            ],
            "version": "==0.10.0"
        },
        "kafka-python": {
            "hashes": [
                "sha256:513431184ecd08e706ca53421ff23e269fc052374084b45b49640419564dd704",
                "sha256:e59ad42dec8c7d54e3fbba0c1f8b54c44d92a3392d88242962d0c29803f2f6f8"
            ],
            "version": "==2.0.1"
        },
        "kombu": {
            "hashes": [
                "sha256:2d1cda774126a044d91a7ff5fa6d09edf99f46924ab332a810760fe6740e9b76",
                "sha256:598e7e749d6ab54f646b74b2d2df67755dee13894f73ab02a2a9feb8870c7cb2"
            ],
            "version": "==4.6.8"
        },
        "markupsafe": {
            "hashes": [
                "sha256:00bc623926325b26bb9605ae9eae8a215691f33cae5df11ca5424f06f2d1f473",
                "sha256:09027a7803a62ca78792ad89403b1b7a73a01c8cb65909cd876f7fcebd79b161",
                "sha256:09c4b7f37d6c648cb13f9230d847adf22f8171b1ccc4d5682398e77f40309235",
                "sha256:1027c282dad077d0bae18be6794e6b6b8c91d58ed8a8d89a89d59693b9131db5",
                "sha256:13d3144e1e340870b25e7b10b98d779608c02016d5184cfb9927a9f10c689f42",
                "sha256:24982cc2533820871eba85ba648cd53d8623687ff11cbb805be4ff7b4c971aff",
                "sha256:29872e92839765e546828bb7754a68c418d927cd064fd4708fab9fe9c8bb116b",
                "sha256:43a55c2930bbc139570ac2452adf3d70cdbb3cfe5912c71cdce1c2c6bbd9c5d1",
                "sha256:46c99d2de99945ec5cb54f23c8cd5689f6d7177305ebff350a58ce5f8de1669e",
                "sha256:500d4957e52ddc3351cabf489e79c91c17f6e0899158447047588650b5e69183",
                "sha256:535f6fc4d397c1563d08b88e485c3496cf5784e927af890fb3c3aac7f933ec66",
                "sha256:596510de112c685489095da617b5bcbbac7dd6384aeebeda4df6025d0256a81b",
                "sha256:62fe6c95e3ec8a7fad637b7f3d372c15ec1caa01ab47926cfdf7a75b40e0eac1",
                "sha256:6788b695d50a51edb699cb55e35487e430fa21f1ed838122d722e0ff0ac5ba15",
                "sha256:6dd73240d2af64df90aa7c4e7481e23825ea70af4b4922f8ede5b9e35f78a3b1",
                "sha256:717ba8fe3ae9cc0006d7c451f0bb265ee07739daf76355d06366154ee68d221e",
                "sha256:79855e1c5b8da654cf486b830bd42c06e8780cea587384cf6545b7d9ac013a0b",
                "sha256:7c1699dfe0cf8ff607dbdcc1e9b9af1755371f92a68f706051cc8c37d447c905",
                "sha256:88e5fcfb52ee7b911e8bb6d6aa2fd21fbecc674eadd44118a9cc3863f938e735",
                "sha256:8defac2f2ccd6805ebf65f5eeb132adcf2ab57aa11fdf4c0dd5169a004710e7d",
                "sha256:98c7086708b163d425c67c7a91bad6e466bb99d797aa64f965e9d25c12111a5e",
                "sha256:9add70b36c5666a2ed02b43b335fe19002ee5235efd4b8a89bfcf9005bebac0d",
                "sha256:9bf40443012702a1d2070043cb6291650a0841ece432556f784f004937f0f32c",
                "sha256:ade5e387d2ad0d7ebf59146cc00c8044acbd863725f887353a10df825fc8ae21",
                "sha256:b00c1de48212e4cc9603895652c5c410df699856a2853135b3967591e4beebc2",
                "sha256:b1282f8c00509d99fef04d8ba936b156d419be841854fe901d8ae224c59f0be5",
                "sha256:b2051432115498d3562c084a49bba65d97cf251f5a331c64a12ee7e04dacc51b",
                "sha256:ba59edeaa2fc6114428f1637ffff42da1e311e29382d81b339c1817d37ec93c6",
                "sha256:c8716a48d94b06bb3b2524c2b77e055fb313aeb4ea620c8dd03a105574ba704f",
                "sha256:cd5df75523866410809ca100dc9681e301e3c27567cf498077e8551b6d20e42f",
                "sha256:cdb132fc825c38e1aeec2c8aa9338310d29d337bebbd7baa06889d09a60a1fa2",
                "sha256:e249096428b3ae81b08327a63a485ad0878de3fb939049038579ac0ef61e17e7",
                "sha256:e8313f01ba26fbbe36c7be1966a7b7424942f670f38e666995b88d012765b9be"
            ],
            "version": "==1.1.1"
        },
        "mccabe": {
            "hashes": [
                "sha256:ab8a6258860da4b6677da4bd2fe5dc2c659cff31b3ee4f7f5d64e79735b80d42",
                "sha256:dd8d182285a0fe56bace7f45b5e7d1a6ebcbf524e8f3bd87eb0f125271b8831f"
            ],
            "version": "==0.6.1"
        },
        "msrest": {
            "hashes": [
                "sha256:f52f880a2145c075f436083ee9a274ddc54c62181e4c41c9ac11520fbae547e5",
                "sha256:f54a60084969656faa2755bfa5f614951b07a870e97dfc8f0b0b8ea94a63b5b5"
            ],
            "version": "==0.6.14"
        },
        "msrestazure": {
            "hashes": [
                "sha256:0ae7f903ff81631512beef39602c4104a8fe04cb7d166f28a1ec43c0f0985749",
                "sha256:0ec9db93eeea6a6cf1240624a04f49cd8bbb26b98d84a63a8220cfda858c2a96"
            ],
            "version": "==0.6.3"
        },
        "numpy": {
            "hashes": [
                "sha256:00d7b54c025601e28f468953d065b9b121ddca7fff30bed7be082d3656dd798d",
                "sha256:02ec9582808c4e48be4e93cd629c855e644882faf704bc2bd6bbf58c08a2a897",
                "sha256:0e6f72f7bb08f2f350ed4408bb7acdc0daba637e73bce9f5ea2b207039f3af88",
                "sha256:1be2e96314a66f5f1ce7764274327fd4fb9da58584eaff00b5a5221edefee7d6",
                "sha256:2466fbcf23711ebc5daa61d28ced319a6159b260a18839993d871096d66b93f7",
                "sha256:2b573fcf6f9863ce746e4ad00ac18a948978bb3781cffa4305134d31801f3e26",
                "sha256:3f0dae97e1126f529ebb66f3c63514a0f72a177b90d56e4bce8a0b5def34627a",
                "sha256:50fb72bcbc2cf11e066579cb53c4ca8ac0227abb512b6cbc1faa02d1595a2a5d",
                "sha256:57aea170fb23b1fd54fa537359d90d383d9bf5937ee54ae8045a723caa5e0961",
                "sha256:709c2999b6bd36cdaf85cf888d8512da7433529f14a3689d6e37ab5242e7add5",
                "sha256:7d59f21e43bbfd9a10953a7e26b35b6849d888fc5a331fa84a2d9c37bd9fe2a2",
                "sha256:904b513ab8fbcbdb062bed1ce2f794ab20208a1b01ce9bd90776c6c7e7257032",
                "sha256:96dd36f5cdde152fd6977d1bbc0f0561bccffecfde63cd397c8e6033eb66baba",
                "sha256:9933b81fecbe935e6a7dc89cbd2b99fea1bf362f2790daf9422a7bb1dc3c3085",
                "sha256:bbcc85aaf4cd84ba057decaead058f43191cc0e30d6bc5d44fe336dc3d3f4509",
                "sha256:dccd380d8e025c867ddcb2f84b439722cf1f23f3a319381eac45fd077dee7170",
                "sha256:e22cd0f72fc931d6abc69dc7764484ee20c6a60b0d0fee9ce0426029b1c1bdae",
                "sha256:ed722aefb0ebffd10b32e67f48e8ac4c5c4cf5d3a785024fdf0e9eb17529cd9d",
                "sha256:efb7ac5572c9a57159cf92c508aad9f856f1cb8e8302d7fdb99061dbe52d712c",
                "sha256:efdba339fffb0e80fcc19524e4fdbda2e2b5772ea46720c44eaac28096d60720",
                "sha256:f22273dd6a403ed870207b853a856ff6327d5cbce7a835dfa0645b3fc00273ec"
            ],
            "version": "==1.18.4"
        },
        "oauthlib": {
            "hashes": [
                "sha256:bee41cc35fcca6e988463cacc3bcb8a96224f470ca547e697b604cc697b2f889",
                "sha256:df884cd6cbe20e32633f1db1072e9356f53638e4361bef4e8b03c9127c9328ea"
            ],
            "version": "==3.1.0"
        },
        "ordered-set": {
            "hashes": [
                "sha256:a31008c57f9c9776b12eb8841b1f61d1e4d70dfbbe8875ccfa2403c54af3d51b"
            ],
            "version": "==4.0.1"
        },
        "pandas": {
            "hashes": [
                "sha256:07c1b58936b80eafdfe694ce964ac21567b80a48d972879a359b3ebb2ea76835",
                "sha256:0ebe327fb088df4d06145227a4aa0998e4f80a9e6aed4b61c1f303bdfdf7c722",
                "sha256:11c7cb654cd3a0e9c54d81761b5920cdc86b373510d829461d8f2ed6d5905266",
                "sha256:12f492dd840e9db1688126216706aa2d1fcd3f4df68a195f9479272d50054645",
                "sha256:167a1315367cea6ec6a5e11e791d9604f8e03f95b57ad227409de35cf850c9c5",
                "sha256:1a7c56f1df8d5ad8571fa251b864231f26b47b59cbe41aa5c0983d17dbb7a8e4",
                "sha256:1fa4bae1a6784aa550a1c9e168422798104a85bf9c77a1063ea77ee6f8452e3a",
                "sha256:32f42e322fb903d0e189a4c10b75ba70d90958cc4f66a1781ed027f1a1d14586",
                "sha256:387dc7b3c0424327fe3218f81e05fc27832772a5dffbed385013161be58df90b",
                "sha256:6597df07ea361231e60c00692d8a8099b519ed741c04e65821e632bc9ccb924c",
                "sha256:743bba36e99d4440403beb45a6f4f3a667c090c00394c176092b0b910666189b",
                "sha256:858a0d890d957ae62338624e4aeaf1de436dba2c2c0772570a686eaca8b4fc85",
                "sha256:863c3e4b7ae550749a0bb77fa22e601a36df9d2905afef34a6965bed092ba9e5",
                "sha256:a210c91a02ec5ff05617a298ad6f137b9f6f5771bf31f2d6b6367d7f71486639",
                "sha256:ca84a44cf727f211752e91eab2d1c6c1ab0f0540d5636a8382a3af428542826e",
                "sha256:d234bcf669e8b4d6cbcd99e3ce7a8918414520aeb113e2a81aeb02d0a533d7f7"
            ],
            "index": "pypi",
            "version": "==1.0.3"
        },
        "pint": {
            "hashes": [
                "sha256:308f1070500e102f83b6adfca6db53debfce2ffc5d3cbe3f6c367da359b5cf4d",
                "sha256:5690c85948dfb283382aa73357c3d5a333e8c7d818be7d8643db18e07597dd99"
            ],
            "index": "pypi",
            "version": "==0.11"
        },
        "prometheus-client": {
            "hashes": [
                "sha256:71cd24a2b3eb335cb800c7159f423df1bd4dcd5171b234be15e3f31ec9f622da"
            ],
            "index": "pypi",
            "version": "==0.7.1"
        },
        "protobuf": {
            "hashes": [
<<<<<<< HEAD
                "sha256:04d0b2bd99050d09393875a5a25fd12337b17f3ac2e29c0c1b8e65b277cbfe72",
                "sha256:05288e44638e91498f13127a3699a6528dec6f9d3084d60959d721bfb9ea5b98",
                "sha256:175d85370947f89e33b3da93f4ccdda3f326bebe3e599df5915ceb7f804cd9df",
                "sha256:440a8c77531b3652f24999b249256ed01fd44c498ab0973843066681bd276685",
                "sha256:49fb6fab19cd3f30fa0e976eeedcbf2558e9061e5fa65b4fe51ded1f4002e04d",
                "sha256:4c7cae1f56056a4a2a2e3b00b26ab8550eae738bd9548f4ea0c2fcb88ed76ae5",
                "sha256:519abfacbb421c3591d26e8daf7a4957763428db7267f7207e3693e29f6978db",
                "sha256:60f32af25620abc4d7928d8197f9f25d49d558c5959aa1e08c686f974ac0b71a",
                "sha256:613ac49f6db266fba243daf60fb32af107cfe3678e5c003bb40a381b6786389d",
                "sha256:954bb14816edd24e746ba1a6b2d48c43576393bbde2fb8e1e3bd6d4504c7feac",
                "sha256:9b1462c033a2cee7f4e8eb396905c69de2c532c3b835ff8f71f8e5fb77c38023",
                "sha256:c0767f4d93ce4288475afe0571663c78870924f1f8881efd5406c10f070c75e4",
                "sha256:c45f5980ce32879391144b5766120fd7b8803129f127ce36bd060dd38824801f",
                "sha256:eeb7502f59e889a88bcb59f299493e215d1864f3d75335ea04a413004eb4fe24",
                "sha256:fdb1742f883ee4662e39fcc5916f2725fec36a5191a52123fec60f8c53b70495",
                "sha256:fe554066c4962c2db0a1d4752655223eb948d2bfa0fb1c4a7f2c00ec07324f1c"
            ],
            "version": "==3.12.1"
=======
                "sha256:00c2c276aca3af220d422e6a8625b1f5399c821c9b6f1c83e8a535aa8f48cc6c",
                "sha256:0d69d76b00d0eb5124cb33a34a793383a5bbbf9ac3e633207c09988717c5da85",
                "sha256:1c55277377dd35e508e9d86c67a545f6d8d242d792af487678eeb75c07974ee2",
                "sha256:35bc1b96241b8ea66dbf386547ef2e042d73dcc0bf4b63566e3ef68722bb24d1",
                "sha256:47a541ac44f2dcc8d49b615bcf3ed7ba4f33af9791118cecc3d17815fab652d9",
                "sha256:61364bcd2d85277ab6155bb7c5267e6a64786a919f1a991e29eb536aa5330a3d",
                "sha256:7aaa820d629f8a196763dd5ba21fd272fa038f775a845a52e21fa67862abcd35",
                "sha256:9593a6cdfc491f2caf62adb1c03170e9e8748d0a69faa2b3970e39a92fbd05a2",
                "sha256:95f035bbafec7dbaa0f1c72eda8108b763c1671fcb6e577e93da2d52eb47fbcf",
                "sha256:9d6a517ce33cbdc64b52a17c56ce17b0b20679c945ed7420e7c6bc6686ff0494",
                "sha256:a7532d971e4ab2019a9f6aa224b209756b6b9e702940ca85a4b1ed1d03f45396",
                "sha256:b4e8ecb1eb3d011f0ccc13f8bb0a2d481aa05b733e6e22e9d46a3f61dbbef0de",
                "sha256:bb1aced9dcebc46f0b320f24222cc8ffdfd2e47d2bafd4d2e5913cc6f7e3fc98",
                "sha256:ccce142ebcfbc35643a5012cf398497eb18e8d021333cced4d5401f034a8cef5",
                "sha256:d538eecc0b80accfb73c8167f39aaa167a5a50f31b1295244578c8eff8e9d602",
                "sha256:eab18765eb5c7bad1b2de7ae3774192b46e1873011682e36bcd70ccf75f2748a"
            ],
            "version": "==3.12.0"
>>>>>>> 12853b03
        },
        "psutil": {
            "hashes": [
                "sha256:1413f4158eb50e110777c4f15d7c759521703bd6beb58926f1d562da40180058",
                "sha256:298af2f14b635c3c7118fd9183843f4e73e681bb6f01e12284d4d70d48a60953",
                "sha256:60b86f327c198561f101a92be1995f9ae0399736b6eced8f24af41ec64fb88d4",
                "sha256:685ec16ca14d079455892f25bd124df26ff9137664af445563c1bd36629b5e0e",
                "sha256:73f35ab66c6c7a9ce82ba44b1e9b1050be2a80cd4dcc3352cc108656b115c74f",
                "sha256:75e22717d4dbc7ca529ec5063000b2b294fc9a367f9c9ede1f65846c7955fd38",
                "sha256:a02f4ac50d4a23253b68233b07e7cdb567bd025b982d5cf0ee78296990c22d9e",
                "sha256:d008ddc00c6906ec80040d26dc2d3e3962109e40ad07fd8a12d0284ce5e0e4f8",
                "sha256:d84029b190c8a66a946e28b4d3934d2ca1528ec94764b180f7d6ea57b0e75e26",
                "sha256:e2d0c5b07c6fe5a87fa27b7855017edb0d52ee73b71e6ee368fae268605cc3f5",
                "sha256:f344ca230dd8e8d5eee16827596f1c22ec0876127c28e800d7ae20ed44c4b310"
            ],
            "index": "pypi",
            "version": "==5.7.0"
        },
        "psycopg2-binary": {
            "hashes": [
                "sha256:008da3ab51adc70a5f1cfbbe5db3a22607ab030eb44bcecf517ad11a0c2b3cac",
                "sha256:07cf82c870ec2d2ce94d18e70c13323c89f2f2a2628cbf1feee700630be2519a",
                "sha256:08507efbe532029adee21b8d4c999170a83760d38249936038bd0602327029b5",
                "sha256:107d9be3b614e52a192719c6bf32e8813030020ea1d1215daa86ded9a24d8b04",
                "sha256:17a0ea0b0eabf07035e5e0d520dabc7950aeb15a17c6d36128ba99b2721b25b1",
                "sha256:3286541b9d85a340ee4ed42732d15fc1bb441dc500c97243a768154ab8505bb5",
                "sha256:3939cf75fc89c5e9ed836e228c4a63604dff95ad19aed2bbf71d5d04c15ed5ce",
                "sha256:40abc319f7f26c042a11658bf3dd3b0b3bceccf883ec1c565d5c909a90204434",
                "sha256:51f7823f1b087d2020d8e8c9e6687473d3d239ba9afc162d9b2ab6e80b53f9f9",
                "sha256:6bb2dd006a46a4a4ce95201f836194eb6a1e863f69ee5bab506673e0ca767057",
                "sha256:702f09d8f77dc4794651f650828791af82f7c2efd8c91ae79e3d9fe4bb7d4c98",
                "sha256:7036ccf715925251fac969f4da9ad37e4b7e211b1e920860148a10c0de963522",
                "sha256:7b832d76cc65c092abd9505cc670c4e3421fd136fb6ea5b94efbe4c146572505",
                "sha256:8f74e631b67482d504d7e9cf364071fc5d54c28e79a093ff402d5f8f81e23bfa",
                "sha256:930315ac53dc65cbf52ab6b6d27422611f5fb461d763c531db229c7e1af6c0b3",
                "sha256:96d3038f5bd061401996614f65d27a4ecb62d843eb4f48e212e6d129171a721f",
                "sha256:a20299ee0ea2f9cca494396ac472d6e636745652a64a418b39522c120fd0a0a4",
                "sha256:a34826d6465c2e2bbe9d0605f944f19d2480589f89863ed5f091943be27c9de4",
                "sha256:a69970ee896e21db4c57e398646af9edc71c003bc52a3cc77fb150240fefd266",
                "sha256:b9a8b391c2b0321e0cd7ec6b4cfcc3dd6349347bd1207d48bcb752aa6c553a66",
                "sha256:ba13346ff6d3eb2dca0b6fa0d8a9d999eff3dcd9b55f3a890f12b0b6362b2b38",
                "sha256:bb0608694a91db1e230b4a314e8ed00ad07ed0c518f9a69b83af2717e31291a3",
                "sha256:c8830b7d5f16fd79d39b21e3d94f247219036b29b30c8270314c46bf8b732389",
                "sha256:cac918cd7c4c498a60f5d2a61d4f0a6091c2c9490d81bc805c963444032d0dab",
                "sha256:cc30cb900f42c8a246e2cb76539d9726f407330bc244ca7729c41a44e8d807fb",
                "sha256:ccdc6a87f32b491129ada4b87a43b1895cf2c20fdb7f98ad979647506ffc41b6",
                "sha256:d1a8b01f6a964fec702d6b6dac1f91f2b9f9fe41b310cbb16c7ef1fac82df06d",
                "sha256:e004db88e5a75e5fdab1620fb9f90c9598c2a195a594225ac4ed2a6f1c23e162",
                "sha256:eb2f43ae3037f1ef5e19339c41cf56947021ac892f668765cd65f8ab9814192e",
                "sha256:fa466306fcf6b39b8a61d003123d442b23707d635a5cb05ac4e1b62cc79105cd"
            ],
            "version": "==2.8.5"
        },
        "pyasn1": {
            "hashes": [
                "sha256:39c7e2ec30515947ff4e87fb6f456dfc6e84857d34be479c9d4a4ba4bf46aa5d",
                "sha256:aef77c9fb94a3ac588e87841208bdec464471d9871bd5050a287cc9a475cd0ba"
            ],
            "version": "==0.4.8"
        },
        "pyasn1-modules": {
            "hashes": [
                "sha256:905f84c712230b2c592c19470d3ca8d552de726050d1d1716282a1f6146be65e",
                "sha256:a50b808ffeb97cb3601dd25981f6b016cbb3d31fbf57a8b8a87428e6158d0c74"
            ],
            "version": "==0.2.8"
        },
        "pycodestyle": {
            "hashes": [
                "sha256:2295e7b2f6b5bd100585ebcb1f616591b652db8a741695b3d8f5d28bdc934367",
                "sha256:c58a7d2815e0e8d7972bf1803331fb0152f867bd89adf8a01dfd55085434192e"
            ],
            "version": "==2.6.0"
        },
        "pycparser": {
            "hashes": [
                "sha256:2d475327684562c3a96cc71adf7dc8c4f0565175cf86b6d7a404ff4c771f15f0",
                "sha256:7582ad22678f0fcd81102833f60ef8d0e57288b6b5fb00323d101be910e35705"
            ],
            "version": "==2.20"
        },
        "pyflakes": {
            "hashes": [
                "sha256:0d94e0e05a19e57a99444b6ddcf9a6eb2e5c68d3ca1e98e90707af8152c90a92",
                "sha256:35b2d75ee967ea93b55750aa9edbbf72813e06a66ba54438df2cfac9e3c27fc8"
            ],
            "version": "==2.2.0"
        },
        "pyjwt": {
            "hashes": [
                "sha256:5c6eca3c2940464d106b99ba83b00c6add741c9becaec087fb7ccdefea71350e",
                "sha256:8d59a976fb773f3e6a39c85636357c4f0e242707394cadadd9814f5cbaa20e96"
            ],
            "version": "==1.7.1"
        },
        "python-dateutil": {
            "hashes": [
                "sha256:73ebfe9dbf22e832286dafa60473e4cd239f8592f699aa5adaf10050e6e1823c",
                "sha256:75bb3f31ea686f1197762692a9ee6a7550b59fc6ca3a1f4b5d7e32fb98e2da2a"
            ],
            "index": "pypi",
            "version": "==2.8.1"
        },
        "pytz": {
            "hashes": [
                "sha256:a494d53b6d39c3c6e44c3bec237336e14305e4f29bbf800b599253057fbb79ed",
                "sha256:c35965d010ce31b23eeb663ed3cc8c906275d6be1a34393a1d73a41febf4a048"
            ],
            "index": "pypi",
            "version": "==2020.1"
        },
        "querystring-parser": {
            "hashes": [
                "sha256:644fce1cffe0530453b43a83a38094dbe422ccba8c9b2f2a1c00280e14ca8a62"
            ],
            "index": "pypi",
            "version": "==1.2.4"
        },
        "redis": {
            "hashes": [
                "sha256:2ef11f489003f151777c064c5dbc6653dfb9f3eade159bcadc524619fddc2242",
                "sha256:6d65e84bc58091140081ee9d9c187aab0480097750fac44239307a3bdf0b1251"
            ],
            "version": "==3.5.2"
        },
        "requests": {
            "hashes": [
                "sha256:43999036bfa82904b6af1d99e4882b560e5e2c68e5c4b0aa03b655f3d7d73fee",
                "sha256:b3f43d496c6daba4493e7c431722aeb7dbc6288f52a6e04e7b6023b0247817e6"
            ],
            "index": "pypi",
            "version": "==2.23.0"
        },
        "requests-oauthlib": {
            "hashes": [
                "sha256:7f71572defaecd16372f9006f33c2ec8c077c3cfa6f5911a9a90202beb513f3d",
                "sha256:b4261601a71fd721a8bd6d7aa1cc1d6a8a93b4a9f5e96626f8e4d91e8beeaa6a"
            ],
            "version": "==1.3.0"
        },
        "rsa": {
            "hashes": [
                "sha256:14ba45700ff1ec9eeb206a2ce76b32814958a98e372006c8fb76ba820211be66",
                "sha256:1a836406405730121ae9823e19c6e806c62bbad73f890574fff50efa4122c487"
            ],
            "version": "==4.0"
        },
        "s3transfer": {
            "hashes": [
                "sha256:2482b4259524933a022d59da830f51bd746db62f047d6eb213f2f8855dcb8a13",
                "sha256:921a37e2aefc64145e7b73d50c71bb4f26f46e4c9f414dc648c6245ff92cf7db"
            ],
            "version": "==0.3.3"
        },
        "sentry-sdk": {
            "hashes": [
                "sha256:0e5e947d0f7a969314aa23669a94a9712be5a688ff069ff7b9fc36c66adc160c",
                "sha256:799a8bf76b012e3030a881be00e97bc0b922ce35dde699c6537122b751d80e2c"
            ],
            "index": "pypi",
            "version": "==0.14.4"
        },
        "six": {
            "hashes": [
                "sha256:30639c035cdb23534cd4aa2dd52c3bf48f06e5f4a941509c8bafd8ce11080259",
                "sha256:8b74bedcbbbaca38ff6d7491d76f2b06b3592611af620f8426e82dddb04a5ced"
            ],
            "version": "==1.15.0"
        },
        "soupsieve": {
            "hashes": [
                "sha256:1634eea42ab371d3d346309b93df7870a88610f0725d47528be902a0d95ecc55",
                "sha256:a59dc181727e95d25f781f0eb4fd1825ff45590ec8ff49eadfd7f1a537cc0232"
            ],
            "version": "==2.0.1"
        },
        "sqlparse": {
            "hashes": [
                "sha256:022fb9c87b524d1f7862b3037e541f68597a730a8843245c349fc93e1643dc4e",
                "sha256:e162203737712307dfe78860cc56c8da8a852ab2ee33750e33aeadf38d12c548"
            ],
            "version": "==0.3.1"
        },
        "ujson": {
            "hashes": [
                "sha256:0c23f21e8d2b60efab57bc6ce9d1fb7c4e96f4bfefbf5a6043a3f3309e2a738a",
                "sha256:2ab88e330405315512afe9276f29a60e9b3439187b273665630a57ed7fe1d936",
                "sha256:3d1f4705a4ec1e48ff383a4d92299d8ec25e9a8158bcea619912440948117634",
                "sha256:6217c63a36e9b26e9271e686d212397ce7fb04c07d85509dd4e2ed73493320f8",
                "sha256:7ae13733d9467d16ccac2f38212cdee841b49ae927085c533425be9076b0bc9d",
                "sha256:bd2deffc983827510e5145fb66e4cc0f577480c62fe0b4882139f8f7d27ae9a3",
                "sha256:c8369ef49169804944e920c427e350182e33756422b69989c55608fc28bebf98"
            ],
            "index": "pypi",
            "version": "==2.0.3"
        },
        "unicodecsv": {
            "hashes": [
                "sha256:018c08037d48649a0412063ff4eda26eaa81eff1546dbffa51fa5293276ff7fc"
            ],
            "version": "==0.14.1"
        },
        "urllib3": {
            "hashes": [
                "sha256:3018294ebefce6572a474f0604c2021e33b3fd8006ecd11d62107a5d2a963527",
                "sha256:88206b0eb87e6d677d424843ac5209e3fb9d0190d0ee169599165ec25e9d9115"
            ],
            "markers": "python_version != '3.4'",
            "version": "==1.25.9"
        },
        "vine": {
            "hashes": [
                "sha256:133ee6d7a9016f177ddeaf191c1f58421a1dcc6ee9a42c58b34bed40e1d2cd87",
                "sha256:ea4947cc56d1fd6f2095c8d543ee25dad966f78692528e68b4fada11ba3f98af"
            ],
            "version": "==1.3.0"
        },
        "watchtower": {
            "hashes": [
                "sha256:715e2480633490719280a89bfec60fb383510fe577644418ccb6b980e55f9826",
                "sha256:82eee8350999825c84bbfc305406a483304d4a6c848a53ec84b151e95364f8d2"
            ],
            "index": "pypi",
            "version": "==0.7.3"
        },
        "whitenoise": {
            "hashes": [
                "sha256:60154b976a13901414a25b0273a841145f77eb34a141f9ae032a0ace3e4d5b27",
                "sha256:6dd26bfda3af29177d8ab7333a0c7b7642eb615ce83764f4d15a9aecda3201c4"
            ],
            "index": "pypi",
            "version": "==5.1.0"
        },
        "zipp": {
            "hashes": [
                "sha256:aa36550ff0c0b7ef7fa639055d797116ee891440eac1a56f378e2d3179e0320b",
                "sha256:c599e4d75c98f6798c509911d08a22e6c021d074469042177c8c86fb92eefd96"
            ],
            "version": "==3.1.0"
        }
    },
    "develop": {
        "adal": {
            "hashes": [
                "sha256:2ae7e02cea4552349fed6d8c9912da400f7e643fc30098defe0dcd01945e7c54",
                "sha256:a74ff45b88db18d3d3d0c50d0d2d6d411866648f457bef4be714ba0b8e30d515"
            ],
            "version": "==1.2.3"
        },
        "alabaster": {
            "hashes": [
                "sha256:446438bdcca0e05bd45ea2de1668c1d9b032e1a9154c2c259092d77031ddd359",
                "sha256:a661d72d58e6ea8a57f7a86e37d86716863ee5e92788398526d58b26a4e4dc02"
            ],
            "version": "==0.7.12"
        },
        "appdirs": {
            "hashes": [
                "sha256:7d5d0167b2b1ba821647616af46a749d1c653740dd0d2415100fe26e27afdf41",
                "sha256:a841dacd6b99318a741b166adb07e19ee71a274450e68237b4650ca1055ab128"
            ],
            "version": "==1.4.4"
        },
        "asgiref": {
            "hashes": [
                "sha256:8036f90603c54e93521e5777b2b9a39ba1bad05773fcf2d208f0299d1df58ce5",
                "sha256:9ca8b952a0a9afa61d30aa6d3d9b570bb3fd6bafcf7ec9e6bed43b936133db1c"
            ],
            "version": "==3.2.7"
        },
        "astroid": {
            "hashes": [
                "sha256:4c17cea3e592c21b6e222f673868961bad77e1f985cb1694ed077475a89229c1",
                "sha256:d8506842a3faf734b81599c8b98dcc423de863adcc1999248480b18bd31a0f38"
            ],
            "index": "pypi",
            "version": "==2.4.1"
        },
        "azure-common": {
            "hashes": [
                "sha256:ce0f1013e6d0e9faebaf3188cc069f4892fc60a6ec552e3f817c1a2f92835054",
                "sha256:fd02e4256dc9cdd2d4422bc795bdca2ef302f7a86148b154fbf4ea1f09da400a"
            ],
            "version": "==1.1.25"
        },
        "azure-core": {
            "hashes": [
                "sha256:2b7613b37ff6503312e5ec7c9ce2efab8fa0dbfe4c6c1d3bf91bab51db9bd6dc",
                "sha256:afa6a6ae577859392e1ed3acb024bf5bddeb1bbb67f3191c35c587505ff431a0"
            ],
            "version": "==1.5.0"
        },
        "azure-mgmt-costmanagement": {
            "hashes": [
                "sha256:1afd6d71f21158cba69fb6e8976b48cb0342fbfa5729ef6515962836af849e14",
                "sha256:6e4ccfebf651e5b572a3a18780f2d9078ae3d5c61f0530e7ee042dcf4832c1f0"
            ],
            "index": "pypi",
            "version": "==0.2.0"
        },
        "azure-mgmt-resource": {
            "hashes": [
                "sha256:055e85a4053a987bf427653e75f537c750ecc27c0e7c74623a67cb859689b5a6",
                "sha256:dc12f7998e2c1fd4088a8da5f02936c2985ceb7acbe994571c8b3778f26a7501"
            ],
            "index": "pypi",
            "version": "==9.0.0"
        },
        "azure-mgmt-storage": {
            "hashes": [
                "sha256:1f9b2f3b4d633c522a7585cb8933300fdcc58226e90a99814dd1eaaec9680780",
                "sha256:d1edead1ad36e957c9f9b605f547ad1ff7152f8f785fa03d3c7891bb428a68ef"
            ],
            "index": "pypi",
            "version": "==10.0.0"
        },
        "azure-storage-blob": {
            "hashes": [
                "sha256:02030d657914c221961f6e7ebafc6ec36761649c04396b368e0b102cbcdcf26c",
                "sha256:e797cb23186e23791f30d424473245383d24d16451a66c6556ca7c7c96678541"
            ],
            "index": "pypi",
            "version": "==12.3.1"
        },
        "babel": {
            "hashes": [
                "sha256:1aac2ae2d0d8ea368fa90906567f5c08463d98ade155c0c4bfedd6a0f7160e38",
                "sha256:d670ea0b10f8b723672d3a6abeb87b565b244da220d76b4dba1b66269ec152d4"
            ],
            "version": "==2.8.0"
        },
        "boto3": {
            "hashes": [
<<<<<<< HEAD
                "sha256:703157e8f16c57133fde0082a2d8b99ca6d36120ca4479df1464df80dd148a87",
                "sha256:74d78ca0fd706f447a5f787d88214b298b213b1eddf2e8197051a0844df45146"
            ],
            "index": "pypi",
            "version": "==1.13.14"
        },
        "botocore": {
            "hashes": [
                "sha256:a8e4cb8ed5a7e59fce935c9a550ccf616e9d5a053d02c374832610c2e377ca92",
                "sha256:c8a5647069f978ae664987ebdeffaef0eb2910e88a52fcc8d52c9eb014fed8cc"
            ],
            "version": "==1.16.14"
=======
                "sha256:a7c5c7251b76336e697ccf368f125720e1947d58b218c228b61b5b654187fe4e",
                "sha256:fe7fa987472d8247812add0bc1c00aa2e6631589aa601b01d075d8c595c2292f"
            ],
            "index": "pypi",
            "version": "==1.13.11"
        },
        "botocore": {
            "hashes": [
                "sha256:b82083f1ba65624017d53fa2d2a44aa801ea3da0948fba56ccf4d29a88ef0b71",
                "sha256:e7fd44235f3e197558ea8f85f078a6bd05805eea90ed2a00b5cb2646ac800157"
            ],
            "version": "==1.16.11"
>>>>>>> 12853b03
        },
        "cachetools": {
            "hashes": [
                "sha256:1d057645db16ca7fe1f3bd953558897603d6f0b9c51ed9d11eb4d071ec4e2aab",
                "sha256:de5d88f87781602201cde465d3afe837546663b168e8b39df67411b0bf10cefc"
            ],
            "version": "==4.1.0"
        },
        "certifi": {
            "hashes": [
                "sha256:1d987a998c75633c40847cc966fcf5904906c920a7f17ef374f5aa4282abd304",
                "sha256:51fcb31174be6e6664c5f69e3e1691a2d72a1a12e90f872cbdb1567eb47b6519"
            ],
            "version": "==2020.4.5.1"
        },
        "cffi": {
            "hashes": [
                "sha256:001bf3242a1bb04d985d63e138230802c6c8d4db3668fb545fb5005ddf5bb5ff",
                "sha256:00789914be39dffba161cfc5be31b55775de5ba2235fe49aa28c148236c4e06b",
                "sha256:028a579fc9aed3af38f4892bdcc7390508adabc30c6af4a6e4f611b0c680e6ac",
                "sha256:14491a910663bf9f13ddf2bc8f60562d6bc5315c1f09c704937ef17293fb85b0",
                "sha256:1cae98a7054b5c9391eb3249b86e0e99ab1e02bb0cc0575da191aedadbdf4384",
                "sha256:2089ed025da3919d2e75a4d963d008330c96751127dd6f73c8dc0c65041b4c26",
                "sha256:2d384f4a127a15ba701207f7639d94106693b6cd64173d6c8988e2c25f3ac2b6",
                "sha256:337d448e5a725bba2d8293c48d9353fc68d0e9e4088d62a9571def317797522b",
                "sha256:399aed636c7d3749bbed55bc907c3288cb43c65c4389964ad5ff849b6370603e",
                "sha256:3b911c2dbd4f423b4c4fcca138cadde747abdb20d196c4a48708b8a2d32b16dd",
                "sha256:3d311bcc4a41408cf5854f06ef2c5cab88f9fded37a3b95936c9879c1640d4c2",
                "sha256:62ae9af2d069ea2698bf536dcfe1e4eed9090211dbaafeeedf5cb6c41b352f66",
                "sha256:66e41db66b47d0d8672d8ed2708ba91b2f2524ece3dee48b5dfb36be8c2f21dc",
                "sha256:675686925a9fb403edba0114db74e741d8181683dcf216be697d208857e04ca8",
                "sha256:7e63cbcf2429a8dbfe48dcc2322d5f2220b77b2e17b7ba023d6166d84655da55",
                "sha256:8a6c688fefb4e1cd56feb6c511984a6c4f7ec7d2a1ff31a10254f3c817054ae4",
                "sha256:8c0ffc886aea5df6a1762d0019e9cb05f825d0eec1f520c51be9d198701daee5",
                "sha256:95cd16d3dee553f882540c1ffe331d085c9e629499ceadfbda4d4fde635f4b7d",
                "sha256:99f748a7e71ff382613b4e1acc0ac83bf7ad167fb3802e35e90d9763daba4d78",
                "sha256:b8c78301cefcf5fd914aad35d3c04c2b21ce8629b5e4f4e45ae6812e461910fa",
                "sha256:c420917b188a5582a56d8b93bdd8e0f6eca08c84ff623a4c16e809152cd35793",
                "sha256:c43866529f2f06fe0edc6246eb4faa34f03fe88b64a0a9a942561c8e22f4b71f",
                "sha256:cab50b8c2250b46fe738c77dbd25ce017d5e6fb35d3407606e7a4180656a5a6a",
                "sha256:cef128cb4d5e0b3493f058f10ce32365972c554572ff821e175dbc6f8ff6924f",
                "sha256:cf16e3cf6c0a5fdd9bc10c21687e19d29ad1fe863372b5543deaec1039581a30",
                "sha256:e56c744aa6ff427a607763346e4170629caf7e48ead6921745986db3692f987f",
                "sha256:e577934fc5f8779c554639376beeaa5657d54349096ef24abe8c74c5d9c117c3",
                "sha256:f2b0fa0c01d8a0c7483afd9f31d7ecf2d71760ca24499c8697aeb5ca37dc090c"
            ],
            "version": "==1.14.0"
        },
        "cfgv": {
            "hashes": [
                "sha256:1ccf53320421aeeb915275a196e23b3b8ae87dea8ac6698b1638001d4a486d53",
                "sha256:c8e8f552ffcc6194f4e18dd4f68d9aef0c0d58ae7e7be8c82bee3c5e9edfa513"
            ],
            "version": "==3.1.0"
        },
        "chardet": {
            "hashes": [
                "sha256:84ab92ed1c4d4f16916e05906b6b75a6c0fb5db821cc65e70cbd64a3e2a5eaae",
                "sha256:fc323ffcaeaed0e0a02bf4d117757b98aed530d9ed4531e3e15460124c106691"
            ],
            "version": "==3.0.4"
        },
        "codecov": {
            "hashes": [
                "sha256:2ebd639d8f621aabcce399e475b0302e436cb7e00e7724d1b2224bbf3f215a0c"
            ],
            "index": "pypi",
            "version": "==2.1.3"
        },
        "coverage": {
            "hashes": [
                "sha256:08907593569fe59baca0bf152c43f3863201efb6113ecb38ce7e97ce339805a6",
                "sha256:0be0f1ed45fc0c185cfd4ecc19a1d6532d72f86a2bac9de7e24541febad72650",
                "sha256:141f08ed3c4b1847015e2cd62ec06d35e67a3ac185c26f7635f4406b90afa9c5",
                "sha256:19e4df788a0581238e9390c85a7a09af39c7b539b29f25c89209e6c3e371270d",
                "sha256:23cc09ed395b03424d1ae30dcc292615c1372bfba7141eb85e11e50efaa6b351",
                "sha256:245388cda02af78276b479f299bbf3783ef0a6a6273037d7c60dc73b8d8d7755",
                "sha256:331cb5115673a20fb131dadd22f5bcaf7677ef758741312bee4937d71a14b2ef",
                "sha256:386e2e4090f0bc5df274e720105c342263423e77ee8826002dcffe0c9533dbca",
                "sha256:3a794ce50daee01c74a494919d5ebdc23d58873747fa0e288318728533a3e1ca",
                "sha256:60851187677b24c6085248f0a0b9b98d49cba7ecc7ec60ba6b9d2e5574ac1ee9",
                "sha256:63a9a5fc43b58735f65ed63d2cf43508f462dc49857da70b8980ad78d41d52fc",
                "sha256:6b62544bb68106e3f00b21c8930e83e584fdca005d4fffd29bb39fb3ffa03cb5",
                "sha256:6ba744056423ef8d450cf627289166da65903885272055fb4b5e113137cfa14f",
                "sha256:7494b0b0274c5072bddbfd5b4a6c6f18fbbe1ab1d22a41e99cd2d00c8f96ecfe",
                "sha256:826f32b9547c8091679ff292a82aca9c7b9650f9fda3e2ca6bf2ac905b7ce888",
                "sha256:93715dffbcd0678057f947f496484e906bf9509f5c1c38fc9ba3922893cda5f5",
                "sha256:9a334d6c83dfeadae576b4d633a71620d40d1c379129d587faa42ee3e2a85cce",
                "sha256:af7ed8a8aa6957aac47b4268631fa1df984643f07ef00acd374e456364b373f5",
                "sha256:bf0a7aed7f5521c7ca67febd57db473af4762b9622254291fbcbb8cd0ba5e33e",
                "sha256:bf1ef9eb901113a9805287e090452c05547578eaab1b62e4ad456fcc049a9b7e",
                "sha256:c0afd27bc0e307a1ffc04ca5ec010a290e49e3afbe841c5cafc5c5a80ecd81c9",
                "sha256:dd579709a87092c6dbee09d1b7cfa81831040705ffa12a1b248935274aee0437",
                "sha256:df6712284b2e44a065097846488f66840445eb987eb81b3cc6e4149e7b6982e1",
                "sha256:e07d9f1a23e9e93ab5c62902833bf3e4b1f65502927379148b6622686223125c",
                "sha256:e2ede7c1d45e65e209d6093b762e98e8318ddeff95317d07a27a2140b80cfd24",
                "sha256:e4ef9c164eb55123c62411f5936b5c2e521b12356037b6e1c2617cef45523d47",
                "sha256:eca2b7343524e7ba246cab8ff00cab47a2d6d54ada3b02772e908a45675722e2",
                "sha256:eee64c616adeff7db37cc37da4180a3a5b6177f5c46b187894e633f088fb5b28",
                "sha256:ef824cad1f980d27f26166f86856efe11eff9912c4fed97d3804820d43fa550c",
                "sha256:efc89291bd5a08855829a3c522df16d856455297cf35ae827a37edac45f466a7",
                "sha256:fa964bae817babece5aa2e8c1af841bebb6d0b9add8e637548809d040443fee0",
                "sha256:ff37757e068ae606659c28c3bd0d923f9d29a85de79bf25b2b34b148473b5025"
            ],
            "index": "pypi",
            "version": "==4.5.4"
        },
        "coveralls": {
            "hashes": [
                "sha256:41bd57b60321dfd5b56e990ab3f7ed876090691c21a9e3b005e1f6e42e6ba4b9",
                "sha256:d213f5edd49053d03f0db316ccabfe17725f2758147afc9a37eaca9d8e8602b5"
            ],
            "index": "pypi",
            "version": "==2.0.0"
        },
        "cryptography": {
            "hashes": [
                "sha256:091d31c42f444c6f519485ed528d8b451d1a0c7bf30e8ca583a0cac44b8a0df6",
                "sha256:18452582a3c85b96014b45686af264563e3e5d99d226589f057ace56196ec78b",
                "sha256:1dfa985f62b137909496e7fc182dac687206d8d089dd03eaeb28ae16eec8e7d5",
                "sha256:1e4014639d3d73fbc5ceff206049c5a9a849cefd106a49fa7aaaa25cc0ce35cf",
                "sha256:22e91636a51170df0ae4dcbd250d318fd28c9f491c4e50b625a49964b24fe46e",
                "sha256:3b3eba865ea2754738616f87292b7f29448aec342a7c720956f8083d252bf28b",
                "sha256:651448cd2e3a6bc2bb76c3663785133c40d5e1a8c1a9c5429e4354201c6024ae",
                "sha256:726086c17f94747cedbee6efa77e99ae170caebeb1116353c6cf0ab67ea6829b",
                "sha256:844a76bc04472e5135b909da6aed84360f522ff5dfa47f93e3dd2a0b84a89fa0",
                "sha256:88c881dd5a147e08d1bdcf2315c04972381d026cdb803325c03fe2b4a8ed858b",
                "sha256:96c080ae7118c10fcbe6229ab43eb8b090fccd31a09ef55f83f690d1ef619a1d",
                "sha256:a0c30272fb4ddda5f5ffc1089d7405b7a71b0b0f51993cb4e5dbb4590b2fc229",
                "sha256:bb1f0281887d89617b4c68e8db9a2c42b9efebf2702a3c5bf70599421a8623e3",
                "sha256:c447cf087cf2dbddc1add6987bbe2f767ed5317adb2d08af940db517dd704365",
                "sha256:c4fd17d92e9d55b84707f4fd09992081ba872d1a0c610c109c18e062e06a2e55",
                "sha256:d0d5aeaedd29be304848f1c5059074a740fa9f6f26b84c5b63e8b29e73dfc270",
                "sha256:daf54a4b07d67ad437ff239c8a4080cfd1cc7213df57d33c97de7b4738048d5e",
                "sha256:e993468c859d084d5579e2ebee101de8f5a27ce8e2159959b6673b418fd8c785",
                "sha256:f118a95c7480f5be0df8afeb9a11bd199aa20afab7a96bcf20409b411a3a85f0"
            ],
            "version": "==2.9.2"
        },
        "distlib": {
            "hashes": [
                "sha256:2e166e231a26b36d6dfe35a48c4464346620f8645ed0ace01ee31822b288de21"
            ],
            "version": "==0.3.0"
        },
        "django": {
            "hashes": [
                "sha256:69897097095f336d5aeef45b4103dceae51c00afa6d3ae198a2a18e519791b7a",
                "sha256:6ecd229e1815d4fc5240fc98f1cca78c41e7a8cd3e3f2eefadc4735031077916"
            ],
            "index": "pypi",
            "version": "==2.2.12"
        },
        "docopt": {
            "hashes": [
                "sha256:49b3a825280bd66b3aa83585ef59c4a8c82f2c8a522dbe754a8bc8d08c85c491"
            ],
            "version": "==0.6.2"
        },
        "docutils": {
            "hashes": [
                "sha256:6c4f696463b79f1fb8ba0c594b63840ebd41f059e92b31957c46b74a4599b6d0",
                "sha256:9e4d7ecfc600058e07ba661411a2b7de2fd0fafa17d1a7f7361cd47b1175c827",
                "sha256:a2aeea129088da402665e92e0b25b04b073c04b2dce4ab65caaa38b7ce2e1a99"
            ],
            "version": "==0.15.2"
        },
        "faker": {
            "hashes": [
                "sha256:103c46b9701a151299c5bffe6fefcd4fb5fb04c3b5d06bee4952d36255d44ea2",
                "sha256:34ae397aef03a0a17910452f1e8430d57fa59e2d67b20e9b637218e8f7dd22b3"
            ],
            "index": "pypi",
            "version": "==4.1.0"
        },
        "filelock": {
            "hashes": [
                "sha256:18d82244ee114f543149c66a6e0c14e9c4f8a1044b5cdaadd0f82159d6a6ff59",
                "sha256:929b7d63ec5b7d6b71b0fa5ac14e030b3f70b75747cef1b10da9b879fef15836"
            ],
            "version": "==3.0.12"
        },
        "flake8": {
            "hashes": [
                "sha256:6c1193b0c3f853ef763969238f6c81e9e63ace9d024518edc020d5f1d6d93195",
                "sha256:ea6623797bf9a52f4c9577d780da0bb17d65f870213f7b5bcc9fca82540c31d5"
            ],
            "index": "pypi",
            "version": "==3.8.1"
        },
        "flake8-docstrings": {
            "hashes": [
                "sha256:3d5a31c7ec6b7367ea6506a87ec293b94a0a46c0bce2bb4975b7f1d09b6f3717",
                "sha256:a256ba91bc52307bef1de59e2a009c3cf61c3d0952dbe035d6ff7208940c2edc"
            ],
            "index": "pypi",
            "version": "==1.5.0"
        },
        "google-api-core": {
            "hashes": [
                "sha256:c0e430658ed6be902d7ba7095fb0a9cac810270d71bf7ac4484e76c300407aae",
                "sha256:e4082a0b479dc2dee2f8d7b80ea8b5d0184885b773caab15ab1836277a01d689"
            ],
            "version": "==1.17.0"
        },
        "google-auth": {
            "hashes": [
                "sha256:73b141d122942afe12e8bfdcb6900d5df35c27d39700f078363ba0b1298ad33b",
                "sha256:fbf25fee328c0828ef293459d9c649ef84ee44c0b932bb999d19df0ead1b40cf"
            ],
            "version": "==1.15.0"
        },
        "google-cloud-core": {
            "hashes": [
                "sha256:6ae5c62931e8345692241ac1939b85a10d6c38dc9e2854bdbacb7e5ac3033229",
                "sha256:878f9ad080a40cdcec85b92242c4b5819eeb8f120ebc5c9f640935e24fc129d8"
            ],
            "version": "==1.3.0"
        },
        "google-cloud-storage": {
            "hashes": [
                "sha256:3ca40dcf31b86bab3355ee2bb4502aefd37b37798c6d0545cdc62ca99ea5d05a",
                "sha256:a82b5d60a2ec366a14746f17910dd8348c36a4aeec36da10021307e1951fcc7f"
            ],
            "index": "pypi",
            "version": "==1.19.1"
        },
        "google-resumable-media": {
            "hashes": [
                "sha256:5fd2e641f477e50be925a55bcfdf0b0cb97c2b92aacd7b15c1d339f70d55c1c7",
                "sha256:cdeb8fbb3551a665db921023603af2f0d6ac59ad8b48259cb510b8799505775f"
            ],
            "version": "==0.4.1"
        },
        "googleapis-common-protos": {
            "hashes": [
                "sha256:013c91704279119150e44ef770086fdbba158c1f978a6402167d47d5409e226e"
            ],
            "version": "==1.51.0"
        },
        "identify": {
            "hashes": [
                "sha256:23c18d97bb50e05be1a54917ee45cc61d57cb96aedc06aabb2b02331edf0dbf0",
                "sha256:88ed90632023e52a6495749c6732e61e08ec9f4f04e95484a5c37b9caf40283c"
            ],
            "version": "==1.4.15"
        },
        "idna": {
            "hashes": [
                "sha256:7588d1c14ae4c77d74036e8c22ff447b26d0fde8f007354fd48a7814db15b7cb",
                "sha256:a068a21ceac8a4d63dbfd964670474107f541babbd2250d61922f029858365fa"
            ],
            "version": "==2.9"
        },
        "imagesize": {
            "hashes": [
                "sha256:6965f19a6a2039c7d48bca7dba2473069ff854c36ae6f19d2cde309d998228a1",
                "sha256:b1f6b5a4eab1f73479a50fb79fcf729514a900c341d8503d62a62dbc4127a2b1"
            ],
            "version": "==1.2.0"
        },
        "importlib-metadata": {
            "hashes": [
                "sha256:2a688cbaa90e0cc587f1df48bdc97a6eadccdcd9c35fb3f976a09e3b5016d90f",
                "sha256:34513a8a0c4962bc66d35b359558fd8a5e10cd472d37aec5f66858addef32c1e"
            ],
            "markers": "python_version < '3.8'",
            "version": "==1.6.0"
        },
        "importlib-resources": {
            "hashes": [
                "sha256:6f87df66833e1942667108628ec48900e02a4ab4ad850e25fbf07cb17cf734ca",
                "sha256:85dc0b9b325ff78c8bef2e4ff42616094e16b98ebd5e3b50fe7e2f0bbcdcde49"
            ],
            "markers": "python_version < '3.7'",
            "version": "==1.5.0"
        },
        "isodate": {
            "hashes": [
                "sha256:2e364a3d5759479cdb2d37cce6b9376ea504db2ff90252a2e5b7cc89cc9ff2d8",
                "sha256:aa4d33c06640f5352aca96e4b81afd8ab3b47337cc12089822d6f322ac772c81"
            ],
            "version": "==0.6.0"
        },
        "isort": {
            "hashes": [
                "sha256:54da7e92468955c4fceacd0c86bd0ec997b0e1ee80d97f67c35a78b719dccab1",
                "sha256:6e811fcb295968434526407adb8796944f1988c5b65e8139058f2014cbe100fd"
            ],
            "version": "==4.3.21"
        },
        "jinja2": {
            "hashes": [
                "sha256:89aab215427ef59c34ad58735269eb58b1a5808103067f7bb9d5836c651b3bb0",
                "sha256:f0a4641d3cf955324a89c04f3d94663aa4d638abe8f733ecd3582848e1c37035"
            ],
            "version": "==2.11.2"
        },
        "jmespath": {
            "hashes": [
                "sha256:b85d0567b8666149a93172712e68920734333c0ce7e89b78b3e987f71e5ed4f9",
                "sha256:cdf6525904cc597730141d61b36f2e4b8ecc257c420fa2f4549bac2c2d0cb72f"
            ],
            "version": "==0.10.0"
        },
        "koku-nise": {
            "hashes": [
                "sha256:b102c2a2db7dece13105b2eda6dfc8a6ffc55d59e879b7563d237af3884c579c",
                "sha256:ea256f23422e92cda2bc557e820ba534db26b600585d0dadba7ec0242fcfedea"
            ],
            "index": "pypi",
            "version": "==1.0.15"
        },
        "lazy-object-proxy": {
            "hashes": [
                "sha256:0c4b206227a8097f05c4dbdd323c50edf81f15db3b8dc064d08c62d37e1a504d",
                "sha256:194d092e6f246b906e8f70884e620e459fc54db3259e60cf69a4d66c3fda3449",
                "sha256:1be7e4c9f96948003609aa6c974ae59830a6baecc5376c25c92d7d697e684c08",
                "sha256:4677f594e474c91da97f489fea5b7daa17b5517190899cf213697e48d3902f5a",
                "sha256:48dab84ebd4831077b150572aec802f303117c8cc5c871e182447281ebf3ac50",
                "sha256:5541cada25cd173702dbd99f8e22434105456314462326f06dba3e180f203dfd",
                "sha256:59f79fef100b09564bc2df42ea2d8d21a64fdcda64979c0fa3db7bdaabaf6239",
                "sha256:8d859b89baf8ef7f8bc6b00aa20316483d67f0b1cbf422f5b4dc56701c8f2ffb",
                "sha256:9254f4358b9b541e3441b007a0ea0764b9d056afdeafc1a5569eee1cc6c1b9ea",
                "sha256:9651375199045a358eb6741df3e02a651e0330be090b3bc79f6d0de31a80ec3e",
                "sha256:97bb5884f6f1cdce0099f86b907aa41c970c3c672ac8b9c8352789e103cf3156",
                "sha256:9b15f3f4c0f35727d3a0fba4b770b3c4ebbb1fa907dbcc046a1d2799f3edd142",
                "sha256:a2238e9d1bb71a56cd710611a1614d1194dc10a175c1e08d75e1a7bcc250d442",
                "sha256:a6ae12d08c0bf9909ce12385803a543bfe99b95fe01e752536a60af2b7797c62",
                "sha256:ca0a928a3ddbc5725be2dd1cf895ec0a254798915fb3a36af0964a0a4149e3db",
                "sha256:cb2c7c57005a6804ab66f106ceb8482da55f5314b7fcb06551db1edae4ad1531",
                "sha256:d74bb8693bf9cf75ac3b47a54d716bbb1a92648d5f781fc799347cfc95952383",
                "sha256:d945239a5639b3ff35b70a88c5f2f491913eb94871780ebfabb2568bd58afc5a",
                "sha256:eba7011090323c1dadf18b3b689845fd96a61ba0a1dfbd7f24b921398affc357",
                "sha256:efa1909120ce98bbb3777e8b6f92237f5d5c8ea6758efea36a473e1d38f7d3e4",
                "sha256:f3900e8a5de27447acbf900b4750b0ddfd7ec1ea7fbaf11dfa911141bc522af0"
            ],
            "version": "==1.4.3"
        },
        "markupsafe": {
            "hashes": [
                "sha256:00bc623926325b26bb9605ae9eae8a215691f33cae5df11ca5424f06f2d1f473",
                "sha256:09027a7803a62ca78792ad89403b1b7a73a01c8cb65909cd876f7fcebd79b161",
                "sha256:09c4b7f37d6c648cb13f9230d847adf22f8171b1ccc4d5682398e77f40309235",
                "sha256:1027c282dad077d0bae18be6794e6b6b8c91d58ed8a8d89a89d59693b9131db5",
                "sha256:13d3144e1e340870b25e7b10b98d779608c02016d5184cfb9927a9f10c689f42",
                "sha256:24982cc2533820871eba85ba648cd53d8623687ff11cbb805be4ff7b4c971aff",
                "sha256:29872e92839765e546828bb7754a68c418d927cd064fd4708fab9fe9c8bb116b",
                "sha256:43a55c2930bbc139570ac2452adf3d70cdbb3cfe5912c71cdce1c2c6bbd9c5d1",
                "sha256:46c99d2de99945ec5cb54f23c8cd5689f6d7177305ebff350a58ce5f8de1669e",
                "sha256:500d4957e52ddc3351cabf489e79c91c17f6e0899158447047588650b5e69183",
                "sha256:535f6fc4d397c1563d08b88e485c3496cf5784e927af890fb3c3aac7f933ec66",
                "sha256:596510de112c685489095da617b5bcbbac7dd6384aeebeda4df6025d0256a81b",
                "sha256:62fe6c95e3ec8a7fad637b7f3d372c15ec1caa01ab47926cfdf7a75b40e0eac1",
                "sha256:6788b695d50a51edb699cb55e35487e430fa21f1ed838122d722e0ff0ac5ba15",
                "sha256:6dd73240d2af64df90aa7c4e7481e23825ea70af4b4922f8ede5b9e35f78a3b1",
                "sha256:717ba8fe3ae9cc0006d7c451f0bb265ee07739daf76355d06366154ee68d221e",
                "sha256:79855e1c5b8da654cf486b830bd42c06e8780cea587384cf6545b7d9ac013a0b",
                "sha256:7c1699dfe0cf8ff607dbdcc1e9b9af1755371f92a68f706051cc8c37d447c905",
                "sha256:88e5fcfb52ee7b911e8bb6d6aa2fd21fbecc674eadd44118a9cc3863f938e735",
                "sha256:8defac2f2ccd6805ebf65f5eeb132adcf2ab57aa11fdf4c0dd5169a004710e7d",
                "sha256:98c7086708b163d425c67c7a91bad6e466bb99d797aa64f965e9d25c12111a5e",
                "sha256:9add70b36c5666a2ed02b43b335fe19002ee5235efd4b8a89bfcf9005bebac0d",
                "sha256:9bf40443012702a1d2070043cb6291650a0841ece432556f784f004937f0f32c",
                "sha256:ade5e387d2ad0d7ebf59146cc00c8044acbd863725f887353a10df825fc8ae21",
                "sha256:b00c1de48212e4cc9603895652c5c410df699856a2853135b3967591e4beebc2",
                "sha256:b1282f8c00509d99fef04d8ba936b156d419be841854fe901d8ae224c59f0be5",
                "sha256:b2051432115498d3562c084a49bba65d97cf251f5a331c64a12ee7e04dacc51b",
                "sha256:ba59edeaa2fc6114428f1637ffff42da1e311e29382d81b339c1817d37ec93c6",
                "sha256:c8716a48d94b06bb3b2524c2b77e055fb313aeb4ea620c8dd03a105574ba704f",
                "sha256:cd5df75523866410809ca100dc9681e301e3c27567cf498077e8551b6d20e42f",
                "sha256:cdb132fc825c38e1aeec2c8aa9338310d29d337bebbd7baa06889d09a60a1fa2",
                "sha256:e249096428b3ae81b08327a63a485ad0878de3fb939049038579ac0ef61e17e7",
                "sha256:e8313f01ba26fbbe36c7be1966a7b7424942f670f38e666995b88d012765b9be"
            ],
            "version": "==1.1.1"
        },
        "mccabe": {
            "hashes": [
                "sha256:ab8a6258860da4b6677da4bd2fe5dc2c659cff31b3ee4f7f5d64e79735b80d42",
                "sha256:dd8d182285a0fe56bace7f45b5e7d1a6ebcbf524e8f3bd87eb0f125271b8831f"
            ],
            "version": "==0.6.1"
        },
        "model-bakery": {
            "hashes": [
                "sha256:44321cded0e130c31e3cdd7589f8c3d551e12e9ebcc8425aff800dfeaf91539a",
                "sha256:aea339f47aa3b044d1a6d62f54c04686285fa0397a05de29ec6809a2a6f9bdc5"
            ],
            "index": "pypi",
            "version": "==1.1.0"
        },
        "msrest": {
            "hashes": [
                "sha256:f52f880a2145c075f436083ee9a274ddc54c62181e4c41c9ac11520fbae547e5",
                "sha256:f54a60084969656faa2755bfa5f614951b07a870e97dfc8f0b0b8ea94a63b5b5"
            ],
            "version": "==0.6.14"
        },
        "msrestazure": {
            "hashes": [
                "sha256:0ae7f903ff81631512beef39602c4104a8fe04cb7d166f28a1ec43c0f0985749",
                "sha256:0ec9db93eeea6a6cf1240624a04f49cd8bbb26b98d84a63a8220cfda858c2a96"
            ],
            "version": "==0.6.3"
        },
        "nodeenv": {
            "hashes": [
                "sha256:5b2438f2e42af54ca968dd1b374d14a1194848955187b0e5e4be1f73813a5212"
            ],
            "version": "==1.3.5"
        },
        "oauthlib": {
            "hashes": [
                "sha256:bee41cc35fcca6e988463cacc3bcb8a96224f470ca547e697b604cc697b2f889",
                "sha256:df884cd6cbe20e32633f1db1072e9356f53638e4361bef4e8b03c9127c9328ea"
            ],
            "version": "==3.1.0"
        },
        "packaging": {
            "hashes": [
                "sha256:4357f74f47b9c12db93624a82154e9b120fa8293699949152b22065d556079f8",
                "sha256:998416ba6962ae7fbd6596850b80e17859a5753ba17c32284f67bfff33784181"
            ],
            "version": "==20.4"
        },
        "pluggy": {
            "hashes": [
                "sha256:15b2acde666561e1298d71b523007ed7364de07029219b604cf808bfa1c765b0",
                "sha256:966c145cd83c96502c3c3868f50408687b38434af77734af1e9ca461a4081d2d"
            ],
            "version": "==0.13.1"
        },
        "pre-commit": {
            "hashes": [
                "sha256:5559e09afcac7808933951ffaf4ff9aac524f31efbc3f24d021540b6c579813c",
                "sha256:703e2e34cbe0eedb0d319eff9f7b83e2022bb5a3ab5289a6a8841441076514d0"
            ],
            "index": "pypi",
            "version": "==2.4.0"
        },
        "protobuf": {
            "hashes": [
<<<<<<< HEAD
                "sha256:04d0b2bd99050d09393875a5a25fd12337b17f3ac2e29c0c1b8e65b277cbfe72",
                "sha256:05288e44638e91498f13127a3699a6528dec6f9d3084d60959d721bfb9ea5b98",
                "sha256:175d85370947f89e33b3da93f4ccdda3f326bebe3e599df5915ceb7f804cd9df",
                "sha256:440a8c77531b3652f24999b249256ed01fd44c498ab0973843066681bd276685",
                "sha256:49fb6fab19cd3f30fa0e976eeedcbf2558e9061e5fa65b4fe51ded1f4002e04d",
                "sha256:4c7cae1f56056a4a2a2e3b00b26ab8550eae738bd9548f4ea0c2fcb88ed76ae5",
                "sha256:519abfacbb421c3591d26e8daf7a4957763428db7267f7207e3693e29f6978db",
                "sha256:60f32af25620abc4d7928d8197f9f25d49d558c5959aa1e08c686f974ac0b71a",
                "sha256:613ac49f6db266fba243daf60fb32af107cfe3678e5c003bb40a381b6786389d",
                "sha256:954bb14816edd24e746ba1a6b2d48c43576393bbde2fb8e1e3bd6d4504c7feac",
                "sha256:9b1462c033a2cee7f4e8eb396905c69de2c532c3b835ff8f71f8e5fb77c38023",
                "sha256:c0767f4d93ce4288475afe0571663c78870924f1f8881efd5406c10f070c75e4",
                "sha256:c45f5980ce32879391144b5766120fd7b8803129f127ce36bd060dd38824801f",
                "sha256:eeb7502f59e889a88bcb59f299493e215d1864f3d75335ea04a413004eb4fe24",
                "sha256:fdb1742f883ee4662e39fcc5916f2725fec36a5191a52123fec60f8c53b70495",
                "sha256:fe554066c4962c2db0a1d4752655223eb948d2bfa0fb1c4a7f2c00ec07324f1c"
            ],
            "version": "==3.12.1"
=======
                "sha256:00c2c276aca3af220d422e6a8625b1f5399c821c9b6f1c83e8a535aa8f48cc6c",
                "sha256:0d69d76b00d0eb5124cb33a34a793383a5bbbf9ac3e633207c09988717c5da85",
                "sha256:1c55277377dd35e508e9d86c67a545f6d8d242d792af487678eeb75c07974ee2",
                "sha256:35bc1b96241b8ea66dbf386547ef2e042d73dcc0bf4b63566e3ef68722bb24d1",
                "sha256:47a541ac44f2dcc8d49b615bcf3ed7ba4f33af9791118cecc3d17815fab652d9",
                "sha256:61364bcd2d85277ab6155bb7c5267e6a64786a919f1a991e29eb536aa5330a3d",
                "sha256:7aaa820d629f8a196763dd5ba21fd272fa038f775a845a52e21fa67862abcd35",
                "sha256:9593a6cdfc491f2caf62adb1c03170e9e8748d0a69faa2b3970e39a92fbd05a2",
                "sha256:95f035bbafec7dbaa0f1c72eda8108b763c1671fcb6e577e93da2d52eb47fbcf",
                "sha256:9d6a517ce33cbdc64b52a17c56ce17b0b20679c945ed7420e7c6bc6686ff0494",
                "sha256:a7532d971e4ab2019a9f6aa224b209756b6b9e702940ca85a4b1ed1d03f45396",
                "sha256:b4e8ecb1eb3d011f0ccc13f8bb0a2d481aa05b733e6e22e9d46a3f61dbbef0de",
                "sha256:bb1aced9dcebc46f0b320f24222cc8ffdfd2e47d2bafd4d2e5913cc6f7e3fc98",
                "sha256:ccce142ebcfbc35643a5012cf398497eb18e8d021333cced4d5401f034a8cef5",
                "sha256:d538eecc0b80accfb73c8167f39aaa167a5a50f31b1295244578c8eff8e9d602",
                "sha256:eab18765eb5c7bad1b2de7ae3774192b46e1873011682e36bcd70ccf75f2748a"
            ],
            "version": "==3.12.0"
>>>>>>> 12853b03
        },
        "py": {
            "hashes": [
                "sha256:5e27081401262157467ad6e7f851b7aa402c5852dbcb3dae06768434de5752aa",
                "sha256:c20fdd83a5dbc0af9efd622bee9a5564e278f6380fffcacc43ba6f43db2813b0"
            ],
            "version": "==1.8.1"
        },
        "pyasn1": {
            "hashes": [
                "sha256:39c7e2ec30515947ff4e87fb6f456dfc6e84857d34be479c9d4a4ba4bf46aa5d",
                "sha256:aef77c9fb94a3ac588e87841208bdec464471d9871bd5050a287cc9a475cd0ba"
            ],
            "version": "==0.4.8"
        },
        "pyasn1-modules": {
            "hashes": [
                "sha256:905f84c712230b2c592c19470d3ca8d552de726050d1d1716282a1f6146be65e",
                "sha256:a50b808ffeb97cb3601dd25981f6b016cbb3d31fbf57a8b8a87428e6158d0c74"
            ],
            "version": "==0.2.8"
        },
        "pycodestyle": {
            "hashes": [
                "sha256:2295e7b2f6b5bd100585ebcb1f616591b652db8a741695b3d8f5d28bdc934367",
                "sha256:c58a7d2815e0e8d7972bf1803331fb0152f867bd89adf8a01dfd55085434192e"
            ],
            "version": "==2.6.0"
        },
        "pycparser": {
            "hashes": [
                "sha256:2d475327684562c3a96cc71adf7dc8c4f0565175cf86b6d7a404ff4c771f15f0",
                "sha256:7582ad22678f0fcd81102833f60ef8d0e57288b6b5fb00323d101be910e35705"
            ],
            "version": "==2.20"
        },
        "pydocstyle": {
            "hashes": [
                "sha256:da7831660b7355307b32778c4a0dbfb137d89254ef31a2b2978f50fc0b4d7586",
                "sha256:f4f5d210610c2d153fae39093d44224c17429e2ad7da12a8b419aba5c2f614b5"
            ],
            "index": "pypi",
            "version": "==5.0.2"
        },
        "pyflakes": {
            "hashes": [
                "sha256:0d94e0e05a19e57a99444b6ddcf9a6eb2e5c68d3ca1e98e90707af8152c90a92",
                "sha256:35b2d75ee967ea93b55750aa9edbbf72813e06a66ba54438df2cfac9e3c27fc8"
            ],
            "version": "==2.2.0"
        },
        "pygments": {
            "hashes": [
                "sha256:647344a061c249a3b74e230c739f434d7ea4d8b1d5f3721bc0f3558049b38f44",
                "sha256:ff7a40b4860b727ab48fad6360eb351cc1b33cbf9b15a0f689ca5353e9463324"
            ],
            "version": "==2.6.1"
        },
        "pyjwt": {
            "hashes": [
                "sha256:5c6eca3c2940464d106b99ba83b00c6add741c9becaec087fb7ccdefea71350e",
                "sha256:8d59a976fb773f3e6a39c85636357c4f0e242707394cadadd9814f5cbaa20e96"
            ],
            "version": "==1.7.1"
        },
        "pylint": {
            "hashes": [
                "sha256:b95e31850f3af163c2283ed40432f053acbc8fc6eba6a069cb518d9dbf71848c",
                "sha256:dd506acce0427e9e08fb87274bcaa953d38b50a58207170dbf5b36cf3e16957b"
            ],
            "index": "pypi",
            "version": "==2.5.2"
        },
        "pylint-django": {
            "hashes": [
                "sha256:06a64331c498a3f049ba669dc0c174b92209e164198d43e589b1096ee616d5f8",
                "sha256:3d3436ba8d0fae576ae2db160e33a8f2746a101fda4463f2b3ff3a8b6fccec38"
            ],
            "index": "pypi",
            "version": "==2.0.15"
        },
        "pylint-plugin-utils": {
            "hashes": [
                "sha256:2f30510e1c46edf268d3a195b2849bd98a1b9433229bb2ba63b8d776e1fc4d0a",
                "sha256:57625dcca20140f43731311cd8fd879318bf45a8b0fd17020717a8781714a25a"
            ],
            "version": "==0.6"
        },
        "pyparsing": {
            "hashes": [
                "sha256:c203ec8783bf771a155b207279b9bccb8dea02d8f0c9e5f8ead507bc3246ecc1",
                "sha256:ef9d7589ef3c200abe66653d3f1ab1033c3c419ae9b9bdb1240a85b024efc88b"
            ],
            "version": "==2.4.7"
        },
        "python-coveralls": {
            "hashes": [
                "sha256:bfaf7811e7dc5628e83b6b162962a4e2485dbff184b30e49f380374ed1bcee55",
                "sha256:fb0ff49bb1551dac10b06bd55e9790287d898a0f1e2c959802235cae08dd0bff"
            ],
            "index": "pypi",
            "version": "==2.9.3"
        },
        "python-dateutil": {
            "hashes": [
                "sha256:73ebfe9dbf22e832286dafa60473e4cd239f8592f699aa5adaf10050e6e1823c",
                "sha256:75bb3f31ea686f1197762692a9ee6a7550b59fc6ca3a1f4b5d7e32fb98e2da2a"
            ],
            "index": "pypi",
            "version": "==2.8.1"
        },
        "pytz": {
            "hashes": [
                "sha256:a494d53b6d39c3c6e44c3bec237336e14305e4f29bbf800b599253057fbb79ed",
                "sha256:c35965d010ce31b23eeb663ed3cc8c906275d6be1a34393a1d73a41febf4a048"
            ],
            "index": "pypi",
            "version": "==2020.1"
        },
        "pyyaml": {
            "hashes": [
                "sha256:06a0d7ba600ce0b2d2fe2e78453a470b5a6e000a985dd4a4e54e436cc36b0e97",
                "sha256:240097ff019d7c70a4922b6869d8a86407758333f02203e0fc6ff79c5dcede76",
                "sha256:4f4b913ca1a7319b33cfb1369e91e50354d6f07a135f3b901aca02aa95940bd2",
                "sha256:69f00dca373f240f842b2931fb2c7e14ddbacd1397d57157a9b005a6a9942648",
                "sha256:73f099454b799e05e5ab51423c7bcf361c58d3206fa7b0d555426b1f4d9a3eaf",
                "sha256:74809a57b329d6cc0fdccee6318f44b9b8649961fa73144a98735b0aaf029f1f",
                "sha256:7739fc0fa8205b3ee8808aea45e968bc90082c10aef6ea95e855e10abf4a37b2",
                "sha256:95f71d2af0ff4227885f7a6605c37fd53d3a106fcab511b8860ecca9fcf400ee",
                "sha256:b8eac752c5e14d3eca0e6dd9199cd627518cb5ec06add0de9d32baeee6fe645d",
                "sha256:cc8955cfbfc7a115fa81d85284ee61147059a753344bc51098f3ccd69b0d7e0c",
                "sha256:d13155f591e6fcc1ec3b30685d50bf0711574e2c0dfffd7644babf8b5102ca1a"
            ],
            "index": "pypi",
            "version": "==5.3.1"
        },
        "requests": {
            "hashes": [
                "sha256:43999036bfa82904b6af1d99e4882b560e5e2c68e5c4b0aa03b655f3d7d73fee",
                "sha256:b3f43d496c6daba4493e7c431722aeb7dbc6288f52a6e04e7b6023b0247817e6"
            ],
            "index": "pypi",
            "version": "==2.23.0"
        },
        "requests-mock": {
            "hashes": [
                "sha256:11215c6f4df72702aa357f205cf1e537cffd7392b3e787b58239bde5fb3db53b",
                "sha256:e68f46844e4cee9d447150343c9ae875f99fa8037c6dcf5f15bf1fe9ab43d226"
            ],
            "index": "pypi",
            "version": "==1.8.0"
        },
        "requests-oauthlib": {
            "hashes": [
                "sha256:7f71572defaecd16372f9006f33c2ec8c077c3cfa6f5911a9a90202beb513f3d",
                "sha256:b4261601a71fd721a8bd6d7aa1cc1d6a8a93b4a9f5e96626f8e4d91e8beeaa6a"
            ],
            "version": "==1.3.0"
        },
        "responses": {
            "hashes": [
                "sha256:1a78bc010b20a5022a2c0cb76b8ee6dc1e34d887972615ebd725ab9a166a4960",
                "sha256:3d596d0be06151330cb230a2d630717ab20f7a81f205019481e206eb5db79915"
            ],
            "index": "pypi",
            "version": "==0.10.14"
        },
        "rsa": {
            "hashes": [
                "sha256:14ba45700ff1ec9eeb206a2ce76b32814958a98e372006c8fb76ba820211be66",
                "sha256:1a836406405730121ae9823e19c6e806c62bbad73f890574fff50efa4122c487"
            ],
            "version": "==4.0"
        },
        "s3transfer": {
            "hashes": [
                "sha256:2482b4259524933a022d59da830f51bd746db62f047d6eb213f2f8855dcb8a13",
                "sha256:921a37e2aefc64145e7b73d50c71bb4f26f46e4c9f414dc648c6245ff92cf7db"
            ],
            "version": "==0.3.3"
        },
        "six": {
            "hashes": [
                "sha256:30639c035cdb23534cd4aa2dd52c3bf48f06e5f4a941509c8bafd8ce11080259",
                "sha256:8b74bedcbbbaca38ff6d7491d76f2b06b3592611af620f8426e82dddb04a5ced"
            ],
            "version": "==1.15.0"
        },
        "snowballstemmer": {
            "hashes": [
                "sha256:209f257d7533fdb3cb73bdbd24f436239ca3b2fa67d56f6ff88e86be08cc5ef0",
                "sha256:df3bac3df4c2c01363f3dd2cfa78cce2840a79b9f1c2d2de9ce8d31683992f52"
            ],
            "version": "==2.0.0"
        },
        "sphinx": {
            "hashes": [
                "sha256:62edfd92d955b868d6c124c0942eba966d54b5f3dcb4ded39e65f74abac3f572",
                "sha256:f5505d74cf9592f3b997380f9bdb2d2d0320ed74dd69691e3ee0644b956b8d83"
            ],
            "index": "pypi",
            "version": "==3.0.3"
        },
        "sphinx-rtd-theme": {
            "hashes": [
                "sha256:00cf895504a7895ee433807c62094cf1e95f065843bf3acd17037c3e9a2becd4",
                "sha256:728607e34d60456d736cc7991fd236afb828b21b82f956c5ea75f94c8414040a"
            ],
            "index": "pypi",
            "version": "==0.4.3"
        },
        "sphinxcontrib-applehelp": {
            "hashes": [
                "sha256:806111e5e962be97c29ec4c1e7fe277bfd19e9652fb1a4392105b43e01af885a",
                "sha256:a072735ec80e7675e3f432fcae8610ecf509c5f1869d17e2eecff44389cdbc58"
            ],
            "version": "==1.0.2"
        },
        "sphinxcontrib-devhelp": {
            "hashes": [
                "sha256:8165223f9a335cc1af7ffe1ed31d2871f325254c0423bc0c4c7cd1c1e4734a2e",
                "sha256:ff7f1afa7b9642e7060379360a67e9c41e8f3121f2ce9164266f61b9f4b338e4"
            ],
            "version": "==1.0.2"
        },
        "sphinxcontrib-htmlhelp": {
            "hashes": [
                "sha256:3c0bc24a2c41e340ac37c85ced6dafc879ab485c095b1d65d2461ac2f7cca86f",
                "sha256:e8f5bb7e31b2dbb25b9cc435c8ab7a79787ebf7f906155729338f3156d93659b"
            ],
            "version": "==1.0.3"
        },
        "sphinxcontrib-jsmath": {
            "hashes": [
                "sha256:2ec2eaebfb78f3f2078e73666b1415417a116cc848b72e5172e596c871103178",
                "sha256:a9925e4a4587247ed2191a22df5f6970656cb8ca2bd6284309578f2153e0c4b8"
            ],
            "version": "==1.0.1"
        },
        "sphinxcontrib-qthelp": {
            "hashes": [
                "sha256:4c33767ee058b70dba89a6fc5c1892c0d57a54be67ddd3e7875a18d14cba5a72",
                "sha256:bd9fc24bcb748a8d51fd4ecaade681350aa63009a347a8c14e637895444dfab6"
            ],
            "version": "==1.0.3"
        },
        "sphinxcontrib-serializinghtml": {
            "hashes": [
                "sha256:eaa0eccc86e982a9b939b2b82d12cc5d013385ba5eadcc7e4fed23f4405f77bc",
                "sha256:f242a81d423f59617a8e5cf16f5d4d74e28ee9a66f9e5b637a18082991db5a9a"
            ],
            "version": "==1.1.4"
        },
        "sqlparse": {
            "hashes": [
                "sha256:022fb9c87b524d1f7862b3037e541f68597a730a8843245c349fc93e1643dc4e",
                "sha256:e162203737712307dfe78860cc56c8da8a852ab2ee33750e33aeadf38d12c548"
            ],
            "version": "==0.3.1"
        },
        "tblib": {
            "hashes": [
                "sha256:229bee3754cb5d98b4837dd5c4405e80cfab57cb9f93220410ad367f8b352344",
                "sha256:e222f44485d45ed13fada73b57775e2ff9bd8af62160120bbb6679f5ad80315b"
            ],
            "index": "pypi",
            "version": "==1.6.0"
        },
        "text-unidecode": {
            "hashes": [
                "sha256:1311f10e8b895935241623731c2ba64f4c455287888b18189350b67134a822e8",
                "sha256:bad6603bb14d279193107714b288be206cac565dfa49aa5b105294dd5c4aab93"
            ],
            "version": "==1.3"
        },
        "toml": {
            "hashes": [
                "sha256:926b612be1e5ce0634a2ca03470f95169cf16f939018233a670519cb4ac58b0f",
                "sha256:bda89d5935c2eac546d648028b9901107a595863cb36bae0c73ac804a9b4ce88"
            ],
            "version": "==0.10.1"
        },
        "tox": {
            "hashes": [
                "sha256:322dfdf007d7d53323f767badcb068a5cfa7c44d8aabb698d131b28cf44e62c4",
                "sha256:8c9ad9b48659d291c5bc78bcabaa4d680d627687154b812fa52baedaa94f9f83"
            ],
            "index": "pypi",
            "version": "==3.15.1"
        },
        "typed-ast": {
            "hashes": [
                "sha256:0666aa36131496aed8f7be0410ff974562ab7eeac11ef351def9ea6fa28f6355",
                "sha256:0c2c07682d61a629b68433afb159376e24e5b2fd4641d35424e462169c0a7919",
                "sha256:249862707802d40f7f29f6e1aad8d84b5aa9e44552d2cc17384b209f091276aa",
                "sha256:24995c843eb0ad11a4527b026b4dde3da70e1f2d8806c99b7b4a7cf491612652",
                "sha256:269151951236b0f9a6f04015a9004084a5ab0d5f19b57de779f908621e7d8b75",
                "sha256:4083861b0aa07990b619bd7ddc365eb7fa4b817e99cf5f8d9cf21a42780f6e01",
                "sha256:498b0f36cc7054c1fead3d7fc59d2150f4d5c6c56ba7fb150c013fbc683a8d2d",
                "sha256:4e3e5da80ccbebfff202a67bf900d081906c358ccc3d5e3c8aea42fdfdfd51c1",
                "sha256:6daac9731f172c2a22ade6ed0c00197ee7cc1221aa84cfdf9c31defeb059a907",
                "sha256:715ff2f2df46121071622063fc7543d9b1fd19ebfc4f5c8895af64a77a8c852c",
                "sha256:73d785a950fc82dd2a25897d525d003f6378d1cb23ab305578394694202a58c3",
                "sha256:8c8aaad94455178e3187ab22c8b01a3837f8ee50e09cf31f1ba129eb293ec30b",
                "sha256:8ce678dbaf790dbdb3eba24056d5364fb45944f33553dd5869b7580cdbb83614",
                "sha256:aaee9905aee35ba5905cfb3c62f3e83b3bec7b39413f0a7f19be4e547ea01ebb",
                "sha256:bcd3b13b56ea479b3650b82cabd6b5343a625b0ced5429e4ccad28a8973f301b",
                "sha256:c9e348e02e4d2b4a8b2eedb48210430658df6951fa484e59de33ff773fbd4b41",
                "sha256:d205b1b46085271b4e15f670058ce182bd1199e56b317bf2ec004b6a44f911f6",
                "sha256:d43943ef777f9a1c42bf4e552ba23ac77a6351de620aa9acf64ad54933ad4d34",
                "sha256:d5d33e9e7af3b34a40dc05f498939f0ebf187f07c385fd58d591c533ad8562fe",
                "sha256:fc0fea399acb12edbf8a628ba8d2312f583bdbdb3335635db062fa98cf71fca4",
                "sha256:fe460b922ec15dd205595c9b5b99e2f056fd98ae8f9f56b888e7a17dc2b757e7"
            ],
            "markers": "implementation_name == 'cpython' and python_version < '3.8'",
            "version": "==1.4.1"
        },
        "urllib3": {
            "hashes": [
                "sha256:3018294ebefce6572a474f0604c2021e33b3fd8006ecd11d62107a5d2a963527",
                "sha256:88206b0eb87e6d677d424843ac5209e3fb9d0190d0ee169599165ec25e9d9115"
            ],
            "markers": "python_version != '3.4'",
            "version": "==1.25.9"
        },
        "virtualenv": {
            "hashes": [
                "sha256:a116629d4e7f4d03433b8afa27f43deba09d48bc48f5ecefa4f015a178efb6cf",
                "sha256:a730548b27366c5e6cbdf6f97406d861cccece2e22275e8e1a757aeff5e00c70"
            ],
            "version": "==20.0.21"
        },
        "wrapt": {
            "hashes": [
                "sha256:b62ffa81fb85f4332a4f609cab4ac40709470da05643a082ec1eb88e6d9b97d7"
            ],
            "version": "==1.12.1"
        },
        "zipp": {
            "hashes": [
                "sha256:aa36550ff0c0b7ef7fa639055d797116ee891440eac1a56f378e2d3179e0320b",
                "sha256:c599e4d75c98f6798c509911d08a22e6c021d074469042177c8c86fb92eefd96"
            ],
            "version": "==3.1.0"
        }
    }
}<|MERGE_RESOLUTION|>--- conflicted
+++ resolved
@@ -100,33 +100,18 @@
         },
         "boto3": {
             "hashes": [
-<<<<<<< HEAD
-                "sha256:703157e8f16c57133fde0082a2d8b99ca6d36120ca4479df1464df80dd148a87",
-                "sha256:74d78ca0fd706f447a5f787d88214b298b213b1eddf2e8197051a0844df45146"
-            ],
-            "index": "pypi",
-            "version": "==1.13.14"
+                "sha256:2a97c9e8fd2c0f8d8a92262a0ccbd00aad8c4786acb74f620f54164070cb72ff",
+                "sha256:650d67b0d47b7bc0d79f04cc944506823dbbc2f76f60e64ce6d7cdd89f60a2eb"
+            ],
+            "index": "pypi",
+            "version": "==1.13.16"
         },
         "botocore": {
             "hashes": [
-                "sha256:a8e4cb8ed5a7e59fce935c9a550ccf616e9d5a053d02c374832610c2e377ca92",
-                "sha256:c8a5647069f978ae664987ebdeffaef0eb2910e88a52fcc8d52c9eb014fed8cc"
-            ],
-            "version": "==1.16.14"
-=======
-                "sha256:a7c5c7251b76336e697ccf368f125720e1947d58b218c228b61b5b654187fe4e",
-                "sha256:fe7fa987472d8247812add0bc1c00aa2e6631589aa601b01d075d8c595c2292f"
-            ],
-            "index": "pypi",
-            "version": "==1.13.11"
-        },
-        "botocore": {
-            "hashes": [
-                "sha256:b82083f1ba65624017d53fa2d2a44aa801ea3da0948fba56ccf4d29a88ef0b71",
-                "sha256:e7fd44235f3e197558ea8f85f078a6bd05805eea90ed2a00b5cb2646ac800157"
-            ],
-            "version": "==1.16.11"
->>>>>>> 12853b03
+                "sha256:0275023d023f0e3f9c27e5f23c437dd09ee715577cc628cf724e8bfbba2b459e",
+                "sha256:70d52f606bab2867971c0ea0c7723a769d81aa3cfd09f819d2b56e186e64ea0b"
+            ],
+            "version": "==1.16.16"
         },
         "bs4": {
             "hashes": [
@@ -214,35 +199,35 @@
         },
         "confluent-kafka": {
             "hashes": [
-                "sha256:034104708898cf0f1af4a2d9f2cb8b3d9b0c712ffb60ffcdb1f5beaf19fb4d01",
-                "sha256:0baa330b7c81b6bcb047240b7cc08a2e6ffceecf08205ead09bfa43c65b57863",
-                "sha256:1005ea7a4c8d21252ac3674411c98960d5fa86346a8dbf195fcbcd0f9bb00b9b",
-                "sha256:13445aba28799992c3be2006bc318b70528b3d1b37505f4870ccfe638bfe6971",
-                "sha256:17785f7db623727db1bbd46b43ef11c045053e31105439961fbadf16f404361e",
-                "sha256:1ee34be1391c94cfd1ced771e5bf30eaa0c921454e1ce8e5e004537e61661fec",
-                "sha256:2591bcc71f898cec6ce8e794027a0a426028a9a7cee16b33e29b22966e2edc68",
-                "sha256:322fef69932ff4ea63dc47b2f46d8825216d06761b0411cdbfd32fe78c95b1ce",
-                "sha256:41af0f4de391a627a856578631476fe2b70b867657d6dbfd270eed08fe36859d",
-                "sha256:55ad450f2c7bb6a3540355e14248bf37f987c5d97f21512b213be4c87569e6d4",
-                "sha256:5ad12faeb52924ae8875022b95e48cc0c833e123fa04bd6e064320510b83f60c",
-                "sha256:8e7e1e3150e5f043a6615888faaeaf46da53249fcb0d06f8ec094672cf058edd",
-                "sha256:9bb8fdc5b272578e2435d3965eb001a46c57854e3005762371a3e2ed2d5949a3",
-                "sha256:a1a6b67bd156eab3dd1ee3d41d7f62d6e0a764fa5c75b63463283d4799fa6c16",
-                "sha256:a22db650548cb6e0cc8b36c8642b9e68ba8efbabf1ca04c921b114b7bd16b1fa",
-                "sha256:a45a80684491d86470b2133c8a1771a3def46fe7cb090c738fd4dc496188fa0a",
-                "sha256:a4ef279bea76957c1ffe7f926282e31499a42417960393ae0fc09b362d067990",
-                "sha256:a9e84d70388c23f77f562ca5dba0727937cd38a3ca598f55183f317fd643f62f",
-                "sha256:acff64a62a4fe3847d5a5a024a183d0665250b7b3f95ef9ae65b14ffce55cb4b",
-                "sha256:b72d4206bf29250a0f92a874cb0ef4a85f3f48bc402bb55e72a32a92b4425b2a",
-                "sha256:c3ba2e8b3e80f134fcc1d49aa5bfa303344c02e555598cba58078cb3b67e8afe",
-                "sha256:d24f10c1ff00e42dfedbbd2357557dfe57881cc4bbfe9dc34745bc325530fe3f",
-                "sha256:ded4609f483a201f87cd6c586d63e055b6de1533480b5d88974fadf15ff4095b",
-                "sha256:ed9be39b6a6c5047cab110f1071911d2ecf74ef78e82cad302aaca2ef05ec2a8",
-                "sha256:f2758e9ca5568247ea283af0ce503279635e7b0bb9bd689e7eb71a0aad5edb68",
-                "sha256:f797696993d8a64ac938a7d1eb10c25f41727574cb265d5fc0190d76fe3706c6"
-            ],
-            "index": "pypi",
-            "version": "==1.4.1"
+                "sha256:1b10a9e4ede8c7ee382c16075b55275963d3fe9b8eec3fc511d0868847cc6eed",
+                "sha256:1c46cbc2eb0876f0cdbd33ed7ea684ed1b009a25b65cf87736d3506d2f4ae57e",
+                "sha256:2500a78334d642e49b98710722e548c0e3d5dc4c6eae63f02d66448678ed2922",
+                "sha256:2515771b18d190df2182881abcf02fe8fde0aab567402ff36295b35cd495de65",
+                "sha256:3150c8875511e2cea4086206f3c10448f744c9c35f9033fd0874c8c55f7b87e2",
+                "sha256:4b0a3c47f9183570e9ee77ae8c36080fbc1996045251e25772944e4dadf1db21",
+                "sha256:4f875798bbc766767b9c6ed95b084fde851e0bf074527ab0daffa87f4e750635",
+                "sha256:515049659b045b99e0464d5ff5def4785478490563bc5ac1341a4f29dc335e82",
+                "sha256:52088adf1abdf3a384a54ec7a3bfaa0b61e5da8cc03a2e26a8351bbbf49f72a9",
+                "sha256:5342d3ff348b8082eaa4c63f4c82a72f3bf0ef8efa12a8580c890fa6e160f761",
+                "sha256:55734905c5a8642e596cf1e60ec4d86f05d31a185cbc71d1c73430bb0c08db19",
+                "sha256:624349587e97135996383c58edd8d53b38c57d653e6536c1f816049fc75faea3",
+                "sha256:804a7d71b3cb61444930af67986064c9555b8c33f05a27003ea314d6c847e522",
+                "sha256:931231853cec933addfafa27772177dcfab899d82e2e39fe7485c0602088daf7",
+                "sha256:a4f5edc1d7958bbf5f12ba83c1f83e22a66daa9c4318c7f28c5bb1db9289fe09",
+                "sha256:a591936a90095144451f041315239b2c823b7a15fa820cf45e45c422591345d6",
+                "sha256:a6eb8f3f553e98a6ef0d00f9cf8e4e8dde73c914a43a00fecef97330de80bcea",
+                "sha256:aa48215edcf16071d44ba29951c82c5f541d5ec915590aff0b4240e8e13f3ba3",
+                "sha256:bfacb9fa0e3a5e31a5ac9a5da15de656e95e7153e022ec5620095b76a6098ec0",
+                "sha256:bfbcbe7068690369ac2de3fe953854de34ad5e901157e96bcb990ca8b86d1d93",
+                "sha256:c2660807e5c1ecd723e280f76918794c3fd84595000c1e8de1f254f5d89a785c",
+                "sha256:c42ff838ee5e248f95f65b5adca4e2fdd4a2817fa26cede36d83a426e0f1370c",
+                "sha256:c5b741764d8ea2b8334fdaf4b56297c5bab780142f1c0cad0bd642cac30cb89e",
+                "sha256:dac33a04f73093de275953867a05de244560aa9842def6316cbb52bc0f02eff3",
+                "sha256:f1695a00789795f9f798588bb62688b563baf471a76ca20fa01c957844938d7d",
+                "sha256:f25836e03559a381ba74b9a6940b716e61ba8ae2db2d5d3a40accbc60617e1af"
+            ],
+            "index": "pypi",
+            "version": "==1.4.2"
         },
         "cryptography": {
             "hashes": [
@@ -358,11 +343,11 @@
         },
         "flake8": {
             "hashes": [
-                "sha256:6c1193b0c3f853ef763969238f6c81e9e63ace9d024518edc020d5f1d6d93195",
-                "sha256:ea6623797bf9a52f4c9577d780da0bb17d65f870213f7b5bcc9fca82540c31d5"
-            ],
-            "index": "pypi",
-            "version": "==3.8.1"
+                "sha256:c69ac1668e434d37a2d2880b3ca9aafd54b3a10a3ac1ab101d22f29e29cf8634",
+                "sha256:ccaa799ef9893cebe69fdfefed76865aeaefbb94cb8545617b2298786a4de9a5"
+            ],
+            "index": "pypi",
+            "version": "==3.8.2"
         },
         "google-api-core": {
             "hashes": [
@@ -601,14 +586,14 @@
         },
         "prometheus-client": {
             "hashes": [
-                "sha256:71cd24a2b3eb335cb800c7159f423df1bd4dcd5171b234be15e3f31ec9f622da"
-            ],
-            "index": "pypi",
-            "version": "==0.7.1"
+                "sha256:983c7ac4b47478720db338f1491ef67a100b474e3bc7dafcbaefb7d0b8f9b01c",
+                "sha256:c6e6b706833a6bd1fd51711299edee907857be10ece535126a158f911ee80915"
+            ],
+            "index": "pypi",
+            "version": "==0.8.0"
         },
         "protobuf": {
             "hashes": [
-<<<<<<< HEAD
                 "sha256:04d0b2bd99050d09393875a5a25fd12337b17f3ac2e29c0c1b8e65b277cbfe72",
                 "sha256:05288e44638e91498f13127a3699a6528dec6f9d3084d60959d721bfb9ea5b98",
                 "sha256:175d85370947f89e33b3da93f4ccdda3f326bebe3e599df5915ceb7f804cd9df",
@@ -627,26 +612,6 @@
                 "sha256:fe554066c4962c2db0a1d4752655223eb948d2bfa0fb1c4a7f2c00ec07324f1c"
             ],
             "version": "==3.12.1"
-=======
-                "sha256:00c2c276aca3af220d422e6a8625b1f5399c821c9b6f1c83e8a535aa8f48cc6c",
-                "sha256:0d69d76b00d0eb5124cb33a34a793383a5bbbf9ac3e633207c09988717c5da85",
-                "sha256:1c55277377dd35e508e9d86c67a545f6d8d242d792af487678eeb75c07974ee2",
-                "sha256:35bc1b96241b8ea66dbf386547ef2e042d73dcc0bf4b63566e3ef68722bb24d1",
-                "sha256:47a541ac44f2dcc8d49b615bcf3ed7ba4f33af9791118cecc3d17815fab652d9",
-                "sha256:61364bcd2d85277ab6155bb7c5267e6a64786a919f1a991e29eb536aa5330a3d",
-                "sha256:7aaa820d629f8a196763dd5ba21fd272fa038f775a845a52e21fa67862abcd35",
-                "sha256:9593a6cdfc491f2caf62adb1c03170e9e8748d0a69faa2b3970e39a92fbd05a2",
-                "sha256:95f035bbafec7dbaa0f1c72eda8108b763c1671fcb6e577e93da2d52eb47fbcf",
-                "sha256:9d6a517ce33cbdc64b52a17c56ce17b0b20679c945ed7420e7c6bc6686ff0494",
-                "sha256:a7532d971e4ab2019a9f6aa224b209756b6b9e702940ca85a4b1ed1d03f45396",
-                "sha256:b4e8ecb1eb3d011f0ccc13f8bb0a2d481aa05b733e6e22e9d46a3f61dbbef0de",
-                "sha256:bb1aced9dcebc46f0b320f24222cc8ffdfd2e47d2bafd4d2e5913cc6f7e3fc98",
-                "sha256:ccce142ebcfbc35643a5012cf398497eb18e8d021333cced4d5401f034a8cef5",
-                "sha256:d538eecc0b80accfb73c8167f39aaa167a5a50f31b1295244578c8eff8e9d602",
-                "sha256:eab18765eb5c7bad1b2de7ae3774192b46e1873011682e36bcd70ccf75f2748a"
-            ],
-            "version": "==3.12.0"
->>>>>>> 12853b03
         },
         "psutil": {
             "hashes": [
@@ -980,33 +945,18 @@
         },
         "boto3": {
             "hashes": [
-<<<<<<< HEAD
-                "sha256:703157e8f16c57133fde0082a2d8b99ca6d36120ca4479df1464df80dd148a87",
-                "sha256:74d78ca0fd706f447a5f787d88214b298b213b1eddf2e8197051a0844df45146"
-            ],
-            "index": "pypi",
-            "version": "==1.13.14"
+                "sha256:2a97c9e8fd2c0f8d8a92262a0ccbd00aad8c4786acb74f620f54164070cb72ff",
+                "sha256:650d67b0d47b7bc0d79f04cc944506823dbbc2f76f60e64ce6d7cdd89f60a2eb"
+            ],
+            "index": "pypi",
+            "version": "==1.13.16"
         },
         "botocore": {
             "hashes": [
-                "sha256:a8e4cb8ed5a7e59fce935c9a550ccf616e9d5a053d02c374832610c2e377ca92",
-                "sha256:c8a5647069f978ae664987ebdeffaef0eb2910e88a52fcc8d52c9eb014fed8cc"
-            ],
-            "version": "==1.16.14"
-=======
-                "sha256:a7c5c7251b76336e697ccf368f125720e1947d58b218c228b61b5b654187fe4e",
-                "sha256:fe7fa987472d8247812add0bc1c00aa2e6631589aa601b01d075d8c595c2292f"
-            ],
-            "index": "pypi",
-            "version": "==1.13.11"
-        },
-        "botocore": {
-            "hashes": [
-                "sha256:b82083f1ba65624017d53fa2d2a44aa801ea3da0948fba56ccf4d29a88ef0b71",
-                "sha256:e7fd44235f3e197558ea8f85f078a6bd05805eea90ed2a00b5cb2646ac800157"
-            ],
-            "version": "==1.16.11"
->>>>>>> 12853b03
+                "sha256:0275023d023f0e3f9c27e5f23c437dd09ee715577cc628cf724e8bfbba2b459e",
+                "sha256:70d52f606bab2867971c0ea0c7723a769d81aa3cfd09f819d2b56e186e64ea0b"
+            ],
+            "version": "==1.16.16"
         },
         "cachetools": {
             "hashes": [
@@ -1191,11 +1141,11 @@
         },
         "flake8": {
             "hashes": [
-                "sha256:6c1193b0c3f853ef763969238f6c81e9e63ace9d024518edc020d5f1d6d93195",
-                "sha256:ea6623797bf9a52f4c9577d780da0bb17d65f870213f7b5bcc9fca82540c31d5"
-            ],
-            "index": "pypi",
-            "version": "==3.8.1"
+                "sha256:c69ac1668e434d37a2d2880b3ca9aafd54b3a10a3ac1ab101d22f29e29cf8634",
+                "sha256:ccaa799ef9893cebe69fdfefed76865aeaefbb94cb8545617b2298786a4de9a5"
+            ],
+            "index": "pypi",
+            "version": "==3.8.2"
         },
         "flake8-docstrings": {
             "hashes": [
@@ -1249,10 +1199,10 @@
         },
         "identify": {
             "hashes": [
-                "sha256:23c18d97bb50e05be1a54917ee45cc61d57cb96aedc06aabb2b02331edf0dbf0",
-                "sha256:88ed90632023e52a6495749c6732e61e08ec9f4f04e95484a5c37b9caf40283c"
-            ],
-            "version": "==1.4.15"
+                "sha256:0f3c3aac62b51b86fea6ff52fe8ff9e06f57f10411502443809064d23e16f1c2",
+                "sha256:f9ad3d41f01e98eb066b6e05c5b184fd1e925fadec48eb165b4e01c72a1ef3a7"
+            ],
+            "version": "==1.4.16"
         },
         "idna": {
             "hashes": [
@@ -1450,7 +1400,6 @@
         },
         "protobuf": {
             "hashes": [
-<<<<<<< HEAD
                 "sha256:04d0b2bd99050d09393875a5a25fd12337b17f3ac2e29c0c1b8e65b277cbfe72",
                 "sha256:05288e44638e91498f13127a3699a6528dec6f9d3084d60959d721bfb9ea5b98",
                 "sha256:175d85370947f89e33b3da93f4ccdda3f326bebe3e599df5915ceb7f804cd9df",
@@ -1469,26 +1418,6 @@
                 "sha256:fe554066c4962c2db0a1d4752655223eb948d2bfa0fb1c4a7f2c00ec07324f1c"
             ],
             "version": "==3.12.1"
-=======
-                "sha256:00c2c276aca3af220d422e6a8625b1f5399c821c9b6f1c83e8a535aa8f48cc6c",
-                "sha256:0d69d76b00d0eb5124cb33a34a793383a5bbbf9ac3e633207c09988717c5da85",
-                "sha256:1c55277377dd35e508e9d86c67a545f6d8d242d792af487678eeb75c07974ee2",
-                "sha256:35bc1b96241b8ea66dbf386547ef2e042d73dcc0bf4b63566e3ef68722bb24d1",
-                "sha256:47a541ac44f2dcc8d49b615bcf3ed7ba4f33af9791118cecc3d17815fab652d9",
-                "sha256:61364bcd2d85277ab6155bb7c5267e6a64786a919f1a991e29eb536aa5330a3d",
-                "sha256:7aaa820d629f8a196763dd5ba21fd272fa038f775a845a52e21fa67862abcd35",
-                "sha256:9593a6cdfc491f2caf62adb1c03170e9e8748d0a69faa2b3970e39a92fbd05a2",
-                "sha256:95f035bbafec7dbaa0f1c72eda8108b763c1671fcb6e577e93da2d52eb47fbcf",
-                "sha256:9d6a517ce33cbdc64b52a17c56ce17b0b20679c945ed7420e7c6bc6686ff0494",
-                "sha256:a7532d971e4ab2019a9f6aa224b209756b6b9e702940ca85a4b1ed1d03f45396",
-                "sha256:b4e8ecb1eb3d011f0ccc13f8bb0a2d481aa05b733e6e22e9d46a3f61dbbef0de",
-                "sha256:bb1aced9dcebc46f0b320f24222cc8ffdfd2e47d2bafd4d2e5913cc6f7e3fc98",
-                "sha256:ccce142ebcfbc35643a5012cf398497eb18e8d021333cced4d5401f034a8cef5",
-                "sha256:d538eecc0b80accfb73c8167f39aaa167a5a50f31b1295244578c8eff8e9d602",
-                "sha256:eab18765eb5c7bad1b2de7ae3774192b46e1873011682e36bcd70ccf75f2748a"
-            ],
-            "version": "==3.12.0"
->>>>>>> 12853b03
         },
         "py": {
             "hashes": [
