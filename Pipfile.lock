{
    "_meta": {
        "hash": {
<<<<<<< HEAD
            "sha256": "8512a3a1494a7c0c25d3567ab5e4d649b2d4c83d6034a43713d6a55a9e9378bb"
=======
            "sha256": "bb0da6faf8e27ec234aff3b92f9ff50b82ac11452cbe265ce6b3523370867a39"
>>>>>>> f61149d3
        },
        "pipfile-spec": 6,
        "requires": {
            "python_version": "3.6"
        },
        "sources": [
            {
                "name": "pypi",
                "url": "https://pypi.python.org/simple",
                "verify_ssl": true
            }
        ]
    },
    "default": {
        "boto3": {
            "hashes": [
                "sha256:069189ce54e1f22e8ffcd9d638f4f36b15d89d0ea31bd11ff0b87a6f5aaee9b6",
                "sha256:abf3905c28e22dc7c325a17a98b811706ef254b628e3b77da80fca6b962b27fd"
            ],
            "index": "pypi",
            "version": "==1.7.6"
        },
        "botocore": {
            "hashes": [
                "sha256:cacece8bda3dc6191f0b339d677987232a896af306fcf6fcc1ce2340c27a3365",
                "sha256:db90e17685c53867b2a11b2b562d692257fd7388833ff38df5efa43b5d3065f5"
            ],
            "version": "==1.10.6"
        },
        "django": {
            "hashes": [
                "sha256:2d8b9eed8815f172a8e898678ae4289a5e9176bc08295676eff4228dd638ea61",
                "sha256:d81a1652963c81488e709729a80b510394050e312f386037f26b54912a3a10d0"
            ],
            "index": "pypi",
            "version": "==2.0.4"
        },
        "django-environ": {
            "hashes": [
                "sha256:e9c171b9d5f540e6f3bc42866941d9cd0bd77fb110a7c13a7c4857a2c08cfa40",
                "sha256:ee2f8405d83137e3328b26b3de01bd715b5395fca22feb919dcc905fb6099cfa"
            ],
            "index": "pypi",
            "version": "==0.4.4"
        },
        "djangorestframework": {
            "hashes": [
                "sha256:b6714c3e4b0f8d524f193c91ecf5f5450092c2145439ac2769711f7eba89a9d9",
                "sha256:c375e4f95a3a64fccac412e36fb42ba36881e52313ec021ef410b40f67cddca4"
            ],
            "index": "pypi",
            "version": "==3.8.2"
        },
        "docutils": {
            "hashes": [
                "sha256:02aec4bd92ab067f6ff27a38a38a41173bf01bed8f89157768c1573f53e474a6",
                "sha256:51e64ef2ebfb29cae1faa133b3710143496eca21c530f3f71424d77687764274",
                "sha256:7a4bd47eaf6596e1295ecb11361139febe29b084a87bf005bf899f9a42edc3c6"
            ],
            "version": "==0.14"
        },
        "gunicorn": {
            "hashes": [
                "sha256:75af03c99389535f218cc596c7de74df4763803f7b63eb09d77e92b3956b36c6",
                "sha256:eee1169f0ca667be05db3351a0960765620dad53f53434262ff8901b68a1b622"
            ],
            "index": "pypi",
            "version": "==19.7.1"
        },
        "jmespath": {
            "hashes": [
                "sha256:6a81d4c9aa62caf061cb517b4d9ad1dd300374cd4706997aff9cd6aedd61fc64",
                "sha256:f11b4461f425740a1d908e9a3f7365c3d2e569f6ca68a2ff8bc5bcd9676edd63"
            ],
            "version": "==0.9.3"
        },
        "psycopg2-binary": {
            "hashes": [
                "sha256:02eb674e3d5810e19b4d5d00720b17130e182da1ba259dda608aaf33d787347d",
                "sha256:3a14baeabcebd4662f12f4bff03e0574a2369a2e41baf829e6fb4a24c95cf88b",
                "sha256:436a503eda41f6adb08f292f40a3784fce0a5f351b6ae7b19a911904db53af93",
                "sha256:465ff1d427ed42c31e456dbbd9edab3552be18a0edaef7450c5b3e6fee745052",
                "sha256:4a1a5ea2fa4b53191637b162873a82822d92a85a08beefe28296b8eb5cf2fea5",
                "sha256:4a4f23a08fbccbe40ecdb5384d807bcb469ea71dd87e6be2e80b036b8e6d47df",
                "sha256:77a2fc622a1f2d08a707673c9be5769d521f03d867d305f172bb417fa7882754",
                "sha256:8014c06a9ed7b78ba81beff3ae71acd78c212390f8ed839e9ce22735880bd5b4",
                "sha256:83af04029bcb4b56c852e5876fef71340dcb465fa44fc99f80bac72e10fb0b74",
                "sha256:86c0d2587f56776f25d52cca8e275adf495c8e01933fbfc2ca23b124610ab761",
                "sha256:9305d7cbc802aaefac5c75a3df725f2654797369f32b18d4d0adb382dfab6c09",
                "sha256:9b5ddbed85ec73293695d7116589d956ef0dd3fcf7bf3b2a3bc1e8e54c1d543a",
                "sha256:a3d2cc0cb0b988dbfd0d11f7fac34058b25a6ce533ed5b8e88d6cb315e77d54a",
                "sha256:ab1db8f3e96570d9f7ebc45133ce2574804b2280499baade178e163d022107b5",
                "sha256:b039f51bca1ddd70234cc3f84f94f42ad43861b931bdfb497f887c60c39a6565",
                "sha256:b287ddf4cafcfb632974907d1e7862119e36bb758228bdb07dd247553e4cdfc0",
                "sha256:b6b2b26590304d97ef2af28d153ee99ace6fe0806934f4618edfc87216c77f91",
                "sha256:c4c6004d410c77bfa5389ae9485498ce32805447a67afbfe8db0d247a5c88fa1",
                "sha256:c606bff0978ee4858d86d40f6b6ab0c4cac4474f627bd054683dc03a4fc1a366",
                "sha256:c8220c521a408b41c4f14036004a621ed0d965941286b978cd2ea2623fabd755",
                "sha256:cb07184a4bfad304831f0a88b1c13fbd8cf9fcdf1f11e71c477dd6d7b1b078a0",
                "sha256:cf3911fba0c47fc1313b5783183cda301032b14637a0b7a336766ae46998c7ee",
                "sha256:d0972f062c73956332e9681dfdb133168618f0abfecc96e89f0205ac89cd454b",
                "sha256:d1dd3eb8edd354083f5d27b968c5a17854c41347ba5a480b520be85ec1a8495c",
                "sha256:d51c7ed810fce1e50464088c37cc8da05534de8afb12a732500827ebcc480081",
                "sha256:d8940b5104588d6313315e037f0f5ed68d2e5f62ccc1c429d3cff11d2ba6de3f",
                "sha256:de4f88f823037a71ea5ef3c1041d96b8a68d73343133edda684fd42f575bd9d7"
            ],
            "index": "pypi",
            "version": "==2.7.4"
        },
        "python-dateutil": {
            "hashes": [
                "sha256:3220490fb9741e2342e1cf29a503394fdac874bc39568288717ee67047ff29df",
                "sha256:9d8074be4c993fbe4947878ce593052f71dac82932a677d49194d8ce9778002e"
            ],
            "markers": "python_version >= '2.7'",
            "version": "==2.7.2"
        },
        "pytz": {
            "hashes": [
                "sha256:65ae0c8101309c45772196b21b74c46b2e5d11b6275c45d251b150d5da334555",
                "sha256:c06425302f2cf668f1bba7a0a03f3c1d34d4ebeef2c72003da308b3947c7f749"
            ],
            "version": "==2018.4"
        },
        "s3transfer": {
            "hashes": [
                "sha256:90dc18e028989c609146e241ea153250be451e05ecc0c2832565231dacdf59c1",
                "sha256:c7a9ec356982d5e9ab2d4b46391a7d6a950e2b04c472419f5fdec70cc0ada72f"
            ],
            "version": "==0.1.13"
        },
        "six": {
            "hashes": [
                "sha256:70e8a77beed4562e7f14fe23a786b54f6296e34344c23bc42f07b15018ff98e9",
                "sha256:832dc0e10feb1aa2c68dcc57dbb658f1c7e65b9b61af69048abc87a2db00a0eb"
            ],
            "version": "==1.11.0"
        },
        "whitenoise": {
            "hashes": [
                "sha256:15f43b2e701821b95c9016cf469d29e2a546cb1c7dead584ba82c36f843995cf",
                "sha256:9d81515f2b5b27051910996e1e860b1332e354d9e7bcf30c98f21dcb6713e0dd"
            ],
            "index": "pypi",
            "version": "==3.3.1"
        }
    },
    "develop": {
        "alabaster": {
            "hashes": [
                "sha256:2eef172f44e8d301d25aff8068fddd65f767a3f04b5f15b0f4922f113aa1c732",
                "sha256:37cdcb9e9954ed60912ebc1ca12a9d12178c26637abdf124e3cde2341c257fe0"
            ],
            "version": "==0.7.10"
        },
        "astroid": {
            "hashes": [
                "sha256:35cfae47aac19c7b407b7095410e895e836f2285ccf1220336afba744cc4c5f2",
                "sha256:38186e481b65877fd8b1f9acc33e922109e983eb7b6e487bd4c71002134ad331"
            ],
            "version": "==1.6.3"
        },
        "babel": {
            "hashes": [
                "sha256:8ce4cb6fdd4393edd323227cba3a077bceb2a6ce5201c902c65e730046f41f14",
                "sha256:ad209a68d7162c4cff4b29cdebe3dec4cef75492df501b0049a9433c96ce6f80"
            ],
            "version": "==2.5.3"
        },
        "certifi": {
            "hashes": [
                "sha256:13e698f54293db9f89122b0581843a782ad0934a4fe0172d2a980ba77fc61bb7",
                "sha256:9fa520c1bacfb634fa7af20a76bcbd3d5fb390481724c597da32c719a7dca4b0"
            ],
            "version": "==2018.4.16"
        },
        "chardet": {
            "hashes": [
                "sha256:84ab92ed1c4d4f16916e05906b6b75a6c0fb5db821cc65e70cbd64a3e2a5eaae",
                "sha256:fc323ffcaeaed0e0a02bf4d117757b98aed530d9ed4531e3e15460124c106691"
            ],
            "version": "==3.0.4"
        },
        "codecov": {
            "hashes": [
                "sha256:8ed8b7c6791010d359baed66f84f061bba5bd41174bf324c31311e8737602788",
                "sha256:ae00d68e18d8a20e9c3288ba3875ae03db3a8e892115bf9b83ef20507732bed4"
            ],
            "index": "pypi",
            "version": "==2.0.15"
        },
        "coverage": {
            "hashes": [
                "sha256:03481e81d558d30d230bc12999e3edffe392d244349a90f4ef9b88425fac74ba",
                "sha256:0b136648de27201056c1869a6c0d4e23f464750fd9a9ba9750b8336a244429ed",
                "sha256:104ab3934abaf5be871a583541e8829d6c19ce7bde2923b2751e0d3ca44db60a",
                "sha256:15b111b6a0f46ee1a485414a52a7ad1d703bdf984e9ed3c288a4414d3871dcbd",
                "sha256:198626739a79b09fa0a2f06e083ffd12eb55449b5f8bfdbeed1df4910b2ca640",
                "sha256:1c383d2ef13ade2acc636556fd544dba6e14fa30755f26812f54300e401f98f2",
                "sha256:28b2191e7283f4f3568962e373b47ef7f0392993bb6660d079c62bd50fe9d162",
                "sha256:2eb564bbf7816a9d68dd3369a510be3327f1c618d2357fa6b1216994c2e3d508",
                "sha256:337ded681dd2ef9ca04ef5d93cfc87e52e09db2594c296b4a0a3662cb1b41249",
                "sha256:3a2184c6d797a125dca8367878d3b9a178b6fdd05fdc2d35d758c3006a1cd694",
                "sha256:3c79a6f7b95751cdebcd9037e4d06f8d5a9b60e4ed0cd231342aa8ad7124882a",
                "sha256:3d72c20bd105022d29b14a7d628462ebdc61de2f303322c0212a054352f3b287",
                "sha256:3eb42bf89a6be7deb64116dd1cc4b08171734d721e7a7e57ad64cc4ef29ed2f1",
                "sha256:4635a184d0bbe537aa185a34193898eee409332a8ccb27eea36f262566585000",
                "sha256:56e448f051a201c5ebbaa86a5efd0ca90d327204d8b059ab25ad0f35fbfd79f1",
                "sha256:5a13ea7911ff5e1796b6d5e4fbbf6952381a611209b736d48e675c2756f3f74e",
                "sha256:69bf008a06b76619d3c3f3b1983f5145c75a305a0fea513aca094cae5c40a8f5",
                "sha256:6bc583dc18d5979dc0f6cec26a8603129de0304d5ae1f17e57a12834e7235062",
                "sha256:701cd6093d63e6b8ad7009d8a92425428bc4d6e7ab8d75efbb665c806c1d79ba",
                "sha256:7608a3dd5d73cb06c531b8925e0ef8d3de31fed2544a7de6c63960a1e73ea4bc",
                "sha256:76ecd006d1d8f739430ec50cc872889af1f9c1b6b8f48e29941814b09b0fd3cc",
                "sha256:7aa36d2b844a3e4a4b356708d79fd2c260281a7390d678a10b91ca595ddc9e99",
                "sha256:7d3f553904b0c5c016d1dad058a7554c7ac4c91a789fca496e7d8347ad040653",
                "sha256:7e1fe19bd6dce69d9fd159d8e4a80a8f52101380d5d3a4d374b6d3eae0e5de9c",
                "sha256:8c3cb8c35ec4d9506979b4cf90ee9918bc2e49f84189d9bf5c36c0c1119c6558",
                "sha256:9d6dd10d49e01571bf6e147d3b505141ffc093a06756c60b053a859cb2128b1f",
                "sha256:9e112fcbe0148a6fa4f0a02e8d58e94470fc6cb82a5481618fea901699bf34c4",
                "sha256:ac4fef68da01116a5c117eba4dd46f2e06847a497de5ed1d64bb99a5fda1ef91",
                "sha256:b8815995e050764c8610dbc82641807d196927c3dbed207f0a079833ffcf588d",
                "sha256:be6cfcd8053d13f5f5eeb284aa8a814220c3da1b0078fa859011c7fffd86dab9",
                "sha256:c1bb572fab8208c400adaf06a8133ac0712179a334c09224fb11393e920abcdd",
                "sha256:de4418dadaa1c01d497e539210cb6baa015965526ff5afc078c57ca69160108d",
                "sha256:e05cb4d9aad6233d67e0541caa7e511fa4047ed7750ec2510d466e806e0255d6",
                "sha256:e4d96c07229f58cb686120f168276e434660e4358cc9cf3b0464210b04913e77",
                "sha256:f3f501f345f24383c0000395b26b726e46758b71393267aeae0bd36f8b3ade80",
                "sha256:f8a923a85cb099422ad5a2e345fe877bbc89a8a8b23235824a93488150e45f6e"
            ],
            "index": "pypi",
            "version": "==4.5.1"
        },
        "docutils": {
            "hashes": [
                "sha256:02aec4bd92ab067f6ff27a38a38a41173bf01bed8f89157768c1573f53e474a6",
                "sha256:51e64ef2ebfb29cae1faa133b3710143496eca21c530f3f71424d77687764274",
                "sha256:7a4bd47eaf6596e1295ecb11361139febe29b084a87bf005bf899f9a42edc3c6"
            ],
            "version": "==0.14"
        },
        "idna": {
            "hashes": [
                "sha256:2c6a5de3089009e3da7c5dde64a141dbc8551d5b7f6cf4ed7c2568d0cc520a8f",
                "sha256:8c7309c718f94b3a625cb648ace320157ad16ff131ae0af362c9f21b80ef6ec4"
            ],
            "version": "==2.6"
        },
        "imagesize": {
            "hashes": [
                "sha256:3620cc0cadba3f7475f9940d22431fc4d407269f1be59ec9b8edcca26440cf18",
                "sha256:5b326e4678b6925158ccc66a9fa3122b6106d7c876ee32d7de6ce59385b96315"
            ],
            "version": "==1.0.0"
        },
        "isort": {
            "hashes": [
                "sha256:1153601da39a25b14ddc54955dbbacbb6b2d19135386699e2ad58517953b34af",
                "sha256:b9c40e9750f3d77e6e4d441d8b0266cf555e7cdabdcff33c4fd06366ca761ef8",
                "sha256:ec9ef8f4a9bc6f71eec99e1806bfa2de401650d996c59330782b89a5555c1497"
            ],
            "version": "==4.3.4"
        },
        "jinja2": {
            "hashes": [
                "sha256:74c935a1b8bb9a3947c50a54766a969d4846290e1e788ea44c1392163723c3bd",
                "sha256:f84be1bb0040caca4cea721fcbbbbd61f9be9464ca236387158b0feea01914a4"
            ],
            "version": "==2.10"
        },
        "jsonschema": {
            "hashes": [
                "sha256:000e68abd33c972a5248544925a0cae7d1125f9bf6c58280d37546b946769a08",
                "sha256:6ff5f3180870836cae40f06fa10419f557208175f13ad7bc26caa77beb1f6e02"
            ],
            "version": "==2.6.0"
        },
        "lazy-object-proxy": {
            "hashes": [
                "sha256:0ce34342b419bd8f018e6666bfef729aec3edf62345a53b537a4dcc115746a33",
                "sha256:1b668120716eb7ee21d8a38815e5eb3bb8211117d9a90b0f8e21722c0758cc39",
                "sha256:209615b0fe4624d79e50220ce3310ca1a9445fd8e6d3572a896e7f9146bbf019",
                "sha256:27bf62cb2b1a2068d443ff7097ee33393f8483b570b475db8ebf7e1cba64f088",
                "sha256:27ea6fd1c02dcc78172a82fc37fcc0992a94e4cecf53cb6d73f11749825bd98b",
                "sha256:2c1b21b44ac9beb0fc848d3993924147ba45c4ebc24be19825e57aabbe74a99e",
                "sha256:2df72ab12046a3496a92476020a1a0abf78b2a7db9ff4dc2036b8dd980203ae6",
                "sha256:320ffd3de9699d3892048baee45ebfbbf9388a7d65d832d7e580243ade426d2b",
                "sha256:50e3b9a464d5d08cc5227413db0d1c4707b6172e4d4d915c1c70e4de0bbff1f5",
                "sha256:5276db7ff62bb7b52f77f1f51ed58850e315154249aceb42e7f4c611f0f847ff",
                "sha256:61a6cf00dcb1a7f0c773ed4acc509cb636af2d6337a08f362413c76b2b47a8dd",
                "sha256:6ae6c4cb59f199d8827c5a07546b2ab7e85d262acaccaacd49b62f53f7c456f7",
                "sha256:7661d401d60d8bf15bb5da39e4dd72f5d764c5aff5a86ef52a042506e3e970ff",
                "sha256:7bd527f36a605c914efca5d3d014170b2cb184723e423d26b1fb2fd9108e264d",
                "sha256:7cb54db3535c8686ea12e9535eb087d32421184eacc6939ef15ef50f83a5e7e2",
                "sha256:7f3a2d740291f7f2c111d86a1c4851b70fb000a6c8883a59660d95ad57b9df35",
                "sha256:81304b7d8e9c824d058087dcb89144842c8e0dea6d281c031f59f0acf66963d4",
                "sha256:933947e8b4fbe617a51528b09851685138b49d511af0b6c0da2539115d6d4514",
                "sha256:94223d7f060301b3a8c09c9b3bc3294b56b2188e7d8179c762a1cda72c979252",
                "sha256:ab3ca49afcb47058393b0122428358d2fbe0408cf99f1b58b295cfeb4ed39109",
                "sha256:bd6292f565ca46dee4e737ebcc20742e3b5be2b01556dafe169f6c65d088875f",
                "sha256:cb924aa3e4a3fb644d0c463cad5bc2572649a6a3f68a7f8e4fbe44aaa6d77e4c",
                "sha256:d0fc7a286feac9077ec52a927fc9fe8fe2fabab95426722be4c953c9a8bede92",
                "sha256:ddc34786490a6e4ec0a855d401034cbd1242ef186c20d79d2166d6a4bd449577",
                "sha256:e34b155e36fa9da7e1b7c738ed7767fc9491a62ec6af70fe9da4a057759edc2d",
                "sha256:e5b9e8f6bda48460b7b143c3821b21b452cb3a835e6bbd5dd33aa0c8d3f5137d",
                "sha256:e81ebf6c5ee9684be8f2c87563880f93eedd56dd2b6146d8a725b50b7e5adb0f",
                "sha256:eb91be369f945f10d3a49f5f9be8b3d0b93a4c2be8f8a5b83b0571b8123e0a7a",
                "sha256:f460d1ceb0e4a5dcb2a652db0904224f367c9b3c1470d5a7683c0480e582468b"
            ],
            "version": "==1.3.1"
        },
        "markupsafe": {
            "hashes": [
                "sha256:a6be69091dac236ea9c6bc7d012beab42010fa914c459791d627dad4910eb665"
            ],
            "version": "==1.0"
        },
        "mccabe": {
            "hashes": [
                "sha256:ab8a6258860da4b6677da4bd2fe5dc2c659cff31b3ee4f7f5d64e79735b80d42",
                "sha256:dd8d182285a0fe56bace7f45b5e7d1a6ebcbf524e8f3bd87eb0f125271b8831f"
            ],
            "version": "==0.6.1"
        },
        "packaging": {
            "hashes": [
                "sha256:e9215d2d2535d3ae866c3d6efc77d5b24a0192cce0ff20e42896cc0664f889c0",
                "sha256:f019b770dd64e585a99714f1fd5e01c7a8f11b45635aa953fd41c689a657375b"
            ],
            "version": "==17.1"
        },
        "pluggy": {
            "hashes": [
                "sha256:7f8ae7f5bdf75671a718d2daf0a64b7885f74510bcd98b1a0bb420eb9a9d0cff",
                "sha256:d345c8fe681115900d6da8d048ba67c25df42973bda370783cd58826442dcd7c",
                "sha256:e160a7fcf25762bb60efc7e171d4497ff1d8d2d75a3d0df7a21b76821ecbf5c5"
            ],
            "version": "==0.6.0"
        },
        "py": {
            "hashes": [
                "sha256:29c9fab495d7528e80ba1e343b958684f4ace687327e6f789a94bf3d1915f881",
                "sha256:983f77f3331356039fdd792e9220b7b8ee1aa6bd2b25f567a963ff1de5a64f6a"
            ],
            "version": "==1.5.3"
        },
        "pygments": {
            "hashes": [
                "sha256:78f3f434bcc5d6ee09020f92ba487f95ba50f1e3ef83ae96b9d5ffa1bab25c5d",
                "sha256:dbae1046def0efb574852fab9e90209b23f556367b5a320c0bcb871c77c3e8cc"
            ],
            "version": "==2.2.0"
        },
        "pylint": {
            "hashes": [
                "sha256:0b7e6b5d9f1d4e0b554b5d948f14ed7969e8cdf9a0120853e6e5af60813b18ab",
                "sha256:34738a82ab33cbd3bb6cd4cef823dbcabdd2b6b48a4e3a3054a2bbbf0c712be9"
            ],
            "index": "pypi",
            "version": "==1.8.4"
        },
        "pyparsing": {
            "hashes": [
                "sha256:0832bcf47acd283788593e7a0f542407bd9550a55a8a8435214a1960e04bcb04",
                "sha256:281683241b25fe9b80ec9d66017485f6deff1af5cde372469134b56ca8447a07",
                "sha256:8f1e18d3fd36c6795bb7e02a39fd05c611ffc2596c1e0d995d34d67630426c18",
                "sha256:9e8143a3e15c13713506886badd96ca4b579a87fbdf49e550dbfc057d6cb218e",
                "sha256:b8b3117ed9bdf45e14dcc89345ce638ec7e0e29b2b579fa1ecf32ce45ebac8a5",
                "sha256:e4d45427c6e20a59bf4f88c639dcc03ce30d193112047f94012102f235853a58",
                "sha256:fee43f17a9c4087e7ed1605bd6df994c6173c1e977d7ade7b651292fab2bd010"
            ],
            "version": "==2.2.0"
        },
        "pytz": {
            "hashes": [
                "sha256:65ae0c8101309c45772196b21b74c46b2e5d11b6275c45d251b150d5da334555",
                "sha256:c06425302f2cf668f1bba7a0a03f3c1d34d4ebeef2c72003da308b3947c7f749"
            ],
            "version": "==2018.4"
        },
        "pyyaml": {
            "hashes": [
                "sha256:0c507b7f74b3d2dd4d1322ec8a94794927305ab4cebbe89cc47fe5e81541e6e8",
                "sha256:16b20e970597e051997d90dc2cddc713a2876c47e3d92d59ee198700c5427736",
                "sha256:3262c96a1ca437e7e4763e2843746588a965426550f3797a79fca9c6199c431f",
                "sha256:326420cbb492172dec84b0f65c80942de6cedb5233c413dd824483989c000608",
                "sha256:4474f8ea030b5127225b8894d626bb66c01cda098d47a2b0d3429b6700af9fd8",
                "sha256:592766c6303207a20efc445587778322d7f73b161bd994f227adaa341ba212ab",
                "sha256:5ac82e411044fb129bae5cfbeb3ba626acb2af31a8d17d175004b70862a741a7",
                "sha256:5f84523c076ad14ff5e6c037fe1c89a7f73a3e04cf0377cb4d017014976433f3",
                "sha256:827dc04b8fa7d07c44de11fabbc888e627fa8293b695e0f99cb544fdfa1bf0d1",
                "sha256:b4c423ab23291d3945ac61346feeb9a0dc4184999ede5e7c43e1ffb975130ae6",
                "sha256:bc6bced57f826ca7cb5125a10b23fd0f2fff3b7c4701d64c439a300ce665fff8",
                "sha256:c01b880ec30b5a6e6aa67b09a2fe3fb30473008c85cd6a67359a1b15ed6d83a4",
                "sha256:ca233c64c6e40eaa6c66ef97058cdc80e8d0157a443655baa1b2966e812807ca",
                "sha256:e863072cdf4c72eebf179342c94e6989c67185842d9997960b3e69290b2fa269"
            ],
            "version": "==3.12"
        },
        "requests": {
            "hashes": [
                "sha256:6a1b267aa90cac58ac3a765d067950e7dbbf75b1da07e895d1f594193a40a38b",
                "sha256:9c443e7324ba5b85070c4a818ade28bfabedf16ea10206da1132edaa6dda237e"
            ],
            "version": "==2.18.4"
        },
        "six": {
            "hashes": [
                "sha256:70e8a77beed4562e7f14fe23a786b54f6296e34344c23bc42f07b15018ff98e9",
                "sha256:832dc0e10feb1aa2c68dcc57dbb658f1c7e65b9b61af69048abc87a2db00a0eb"
            ],
            "version": "==1.11.0"
        },
        "snowballstemmer": {
            "hashes": [
                "sha256:919f26a68b2c17a7634da993d91339e288964f93c274f1343e3bbbe2096e1128",
                "sha256:9f3bcd3c401c3e862ec0ebe6d2c069ebc012ce142cce209c098ccb5b09136e89"
            ],
            "version": "==1.2.1"
        },
        "sphinx": {
            "hashes": [
                "sha256:3aded1a355f662547b8a948131f3faecbc3dea8951847fe0ee4c59689f8220b2",
                "sha256:9495a1f78c13d0a725ab8104e923e9663519ecc04552aa4a8f684c2da355443d"
            ],
            "index": "pypi",
            "version": "==1.7.3"
        },
        "sphinx-rtd-theme": {
            "hashes": [
                "sha256:220dbf14814001c6475f0c6c25ac4129a18fb5e3681251a7c6ffb1646da5cc30",
                "sha256:665135dfbdf8f1d218442458a18cf266444354b8c98eed93d1543f7e701cfdba"
            ],
            "index": "pypi",
            "version": "==0.3.0"
        },
        "sphinxcontrib-httpdomain": {
            "hashes": [
                "sha256:029f596deb7b4246148a8e8a7d041764d0cad545cf4f3bb6252ac90c785ab221",
                "sha256:2572c10bf84fab856999667369e3604eb209d8dda7321556bfee93fddcfc33b5"
            ],
            "version": "==1.6.1"
        },
        "sphinxcontrib-openapi": {
            "hashes": [
                "sha256:411da1819fda0593976a157f1a14ec1cfaef9ee1b4b708e795d0bf3953f0142b"
            ],
            "index": "pypi",
            "version": "==0.3.2"
        },
        "sphinxcontrib-websupport": {
            "hashes": [
                "sha256:7a85961326aa3a400cd4ad3c816d70ed6f7c740acd7ce5d78cd0a67825072eb9",
                "sha256:f4932e95869599b89bf4f80fc3989132d83c9faa5bf633e7b5e0c25dffb75da2"
            ],
            "version": "==1.0.1"
        },
        "tox": {
            "hashes": [
                "sha256:96efa09710a3daeeb845561ebbe1497641d9cef2ee0aea30db6969058b2bda2f",
                "sha256:9ee7de958a43806402a38c0d2aa07fa8553f4d2c20a15b140e9f771c2afeade0"
            ],
            "index": "pypi",
            "version": "==3.0.0"
        },
        "urllib3": {
            "hashes": [
                "sha256:06330f386d6e4b195fbfc736b297f58c5a892e4440e54d294d7004e3a9bbea1b",
                "sha256:cc44da8e1145637334317feebd728bd869a35285b93cbb4cca2577da7e62db4f"
            ],
            "version": "==1.22"
        },
        "virtualenv": {
            "hashes": [
                "sha256:1d7e241b431e7afce47e77f8843a276f652699d1fa4f93b9d8ce0076fd7b0b54",
                "sha256:e8e05d4714a1c51a2f5921e62f547fcb0f713ebbe959e0a7f585cc8bef71d11f"
            ],
            "version": "==15.2.0"
        },
        "wrapt": {
            "hashes": [
                "sha256:d4d560d479f2c21e1b5443bbd15fe7ec4b37fe7e53d335d3b9b0a7b1226fe3c6"
            ],
            "version": "==1.10.11"
        }
    }
}<|MERGE_RESOLUTION|>--- conflicted
+++ resolved
@@ -1,11 +1,7 @@
 {
     "_meta": {
         "hash": {
-<<<<<<< HEAD
-            "sha256": "8512a3a1494a7c0c25d3567ab5e4d649b2d4c83d6034a43713d6a55a9e9378bb"
-=======
             "sha256": "bb0da6faf8e27ec234aff3b92f9ff50b82ac11452cbe265ce6b3523370867a39"
->>>>>>> f61149d3
         },
         "pipfile-spec": 6,
         "requires": {
