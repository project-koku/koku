--- conflicted
+++ resolved
@@ -1,11 +1,7 @@
 {
     "_meta": {
         "hash": {
-<<<<<<< HEAD
-            "sha256": "23234ebdc1da915ee1b388d23fb9e8c425db05c682dd299f0fc4de33846e290c"
-=======
             "sha256": "22e91012a6a8a14dd875bd57ebe8b853f4e452f71ee0a89fcf43cedaa5859bb2"
->>>>>>> 0d5c81e5
         },
         "pipfile-spec": 6,
         "requires": {
