--- conflicted
+++ resolved
@@ -116,34 +116,19 @@
         },
         "boto3": {
             "hashes": [
-<<<<<<< HEAD
-                "sha256:44f73009506dba227e0d421e4fc44a863d8ff315aaa47d9a7be6c549a6a88a12",
-                "sha256:aaa6ba286d92fb03f27dd619220c6c1de2c010f39cac7afa72f505f073a31db1"
-            ],
-            "index": "pypi",
-            "version": "==1.18.41"
+                "sha256:3d8b1c76a2d40775b3a8a5c457293741641bf3b6b7150e3ad351e584bb50786e",
+                "sha256:f7e8ce6155a4d4fc23796cb58ea4d28dd4bbb61198a0da8ff2efcbee395c453c"
+            ],
+            "index": "pypi",
+            "version": "==1.18.46"
         },
         "botocore": {
             "hashes": [
-                "sha256:b877f9175843939db6fde3864ffc47611863710b85dc0336bb2433e921dc8790",
-                "sha256:efad68a52ee2d939618e0fcb3da0a46dff10cb2e0e128c1e2749bbfc58953a12"
-            ],
-            "markers": "python_version >= '3.6'",
-            "version": "==1.21.41"
-=======
-                "sha256:3a270f002818703d5f2eef5296c2fd8b44ef21a3f3290a716ec2202da8dd464e",
-                "sha256:8bc3211a7d7767c2c72ae9b226edb5eec5bb96989c83696832b8a5c35feb356a"
-            ],
-            "index": "pypi",
-            "version": "==1.18.44"
-        },
-        "botocore": {
-            "hashes": [
-                "sha256:2e134c9f799015e448086ed2b809fe50cc776f6600f093d1a44772288e61260f",
-                "sha256:c7640cb49c0e009bea4ad767715acbe0d305b7007235f52422bf31b5d23be8f1"
-            ],
-            "version": "==1.21.44"
->>>>>>> b415203b
+                "sha256:58622d4d84adcbc352d82ab8a7ec512c7af862bcffd3b93225b416a87f46a6a2",
+                "sha256:a5df461647d1080185e91c3078ab570cc6fc346df05b9decac9fca68c149b7b8"
+            ],
+            "markers": "python_version >= '3.6'",
+            "version": "==1.21.46"
         },
         "bs4": {
             "hashes": [
@@ -408,11 +393,11 @@
         },
         "google-api-python-client": {
             "hashes": [
-                "sha256:0c8e81bec3a5f7c8bff8b8680f1a45c2ab34dcb445809dd5b1f8226dc56cc9c4",
-                "sha256:3b41c1a6b82792eb01e8a4bef3efb76b5c74151e866f7873d3de8ac2e5605bb4"
-            ],
-            "index": "pypi",
-            "version": "==2.21.0"
+                "sha256:835892df0dcaac64aef20929d817290bc89a671ea3a91b28fb9f9489b12f069f",
+                "sha256:982c5333e1ad4a083d6723a02a5a89ebf53c2832101180d6f82213e9322251ab"
+            ],
+            "index": "pypi",
+            "version": "==2.22.0"
         },
         "google-auth": {
             "hashes": [
@@ -447,40 +432,6 @@
         },
         "google-crc32c": {
             "hashes": [
-<<<<<<< HEAD
-                "sha256:0ae3cf54e0d4d83c8af1afe96fc0970fbf32f1b29275f3bfd44ce25c4b622a2b",
-                "sha256:0dd9b61d0c63043b013349c9ec8a83ec2b05c96410c5bc257da5d0de743fc171",
-                "sha256:110157fb19ab5db15603debfaf5fcfbac9627576787d9caf8618ff96821a7a1f",
-                "sha256:1dc6904c0d958f43102c85d70792cca210d3d051ddbeecd0eff10abcd981fdfa",
-                "sha256:298a9a922d35b123a73be80233d0f19c6ea01f008743561a8937f9dd83fb586b",
-                "sha256:34a97937f164147aefa53c3277364fd3bfa7fd244cbebbd5a976fa8325fb496b",
-                "sha256:364eb36e8d9d34542c17b0c410035b0557edd4300a92ed736b237afaa0fd6dae",
-                "sha256:49838ede42592154f9fcd21d07c7a43a67b00a36e252f82ae72542fde09dc51f",
-                "sha256:51f4aa06125bf0641f65fb83268853545dbeb36b98ccfec69ef57dcb6b73b176",
-                "sha256:6789db0b12aab12a0f04de22ed8412dfa5f6abd5a342ea19f15355064e1cc387",
-                "sha256:78cf5b1bd30f3a6033b41aa4ce8c796870bc4645a15d3ef47a4b05d31b0a6dc1",
-                "sha256:7c5138ed2e815189ba524756e027ac5833365e86115b1c2e6d9e833974a58d82",
-                "sha256:80abca603187093ea089cd1215c3779040dda55d3cdabc0cd5ea0e10df7bff99",
-                "sha256:8ed8f6dc4f55850cba2eb22b78902ad37f397ee02692d3b8e00842e9af757321",
-                "sha256:91ad96ee2958311d0bb75ffe5c25c87fb521ef547c09e04a8bb6143e75fb1367",
-                "sha256:92ed6062792b989e84621e07a5f3d37da9cc3153b77d23a582921f14863af31d",
-                "sha256:9372211acbcc207f63ffaffea1d05f3244a21311e4710721ffff3e8b7a0d24d0",
-                "sha256:a64e0e8ed6076a8d867fc4622ad821c55eba8dff1b48b18f56b7c2392e22ab9d",
-                "sha256:a6c8a712ffae56c805ca732b735af02860b246bed2c1acb38ea954a8b2dc4581",
-                "sha256:ab2b31395fbeeae6d15c98bd7f8b9fb76a18f18f87adc11b1f6dbe8f90d8382f",
-                "sha256:ae7b9e7e2ca1b06c3a68b6ef223947a52c30ffae329b1a2be3402756073f2732",
-                "sha256:b5ea1055fe470334ced844270e7c808b04fe31e3e6394675daa77f6789ca9eff",
-                "sha256:d0630670d27785d7e610e72752dc8087436d00d2c7115e149c0a754babb56d3e",
-                "sha256:d4a0d4fb938c2c3c0076445c9bd1215a3bd3df557b88d8b05ec2889ca0c92f8d",
-                "sha256:dff5bd1236737f66950999d25de7a78144548ebac7788d30ada8c1b6ead60b27",
-                "sha256:e5af77656e8d367701f40f80a91c985ca43319f322f0a36ba9f93909d0bc4cb2",
-                "sha256:e6458c41236d37cb982120b070ebcc115687c852bee24cdd18792da2640cf44d",
-                "sha256:ea170341a4a9078a067b431044cd56c73553425833a7c2bb81734777a230ad4b",
-                "sha256:ef2ed6d0ac4de4ac602903e203eccd25ec8e37f1446fe1a3d2953a658035e0a5"
-            ],
-            "markers": "python_version >= '3.6'",
-            "version": "==1.1.2"
-=======
                 "sha256:242274e127e349e6ede67d7232872bdac9f6c36da6233216e8e4f5923eef1a7c",
                 "sha256:258caf72c4ab03d91e593ed9f988c13c118754f5ce46d8bcbc40b109d14cb8b7",
                 "sha256:483694ccb1d0ceab8219afc4f20939565b09f81531bf8dd2bf3efb3ea84766fe",
@@ -525,20 +476,16 @@
                 "sha256:f563a48074de0a4ebf1ef1d55aeb16bdaa6715c33091dad3b6a32716d2a5d4a4",
                 "sha256:fd55f480bb87e1f03b08a8bff13a0689efa7bf10426f1b58f2081168a05b3463"
             ],
+            "markers": "python_version >= '3.6'",
             "version": "==1.2.0"
->>>>>>> b415203b
         },
         "google-resumable-media": {
             "hashes": [
                 "sha256:b4b4709d04a6a03cbec746c2b5cb18f1f9878bf1ef3cd61908842a3d94c20471",
                 "sha256:efe23e22bc9838630f0fd185e21de503c731a726e66da90c1572653d8480e8e4"
             ],
-<<<<<<< HEAD
-            "markers": "python_version >= '3.6'",
-            "version": "==2.0.2"
-=======
+            "markers": "python_version >= '3.6'",
             "version": "==2.0.3"
->>>>>>> b415203b
         },
         "googleapis-common-protos": {
             "hashes": [
@@ -670,7 +617,7 @@
                 "sha256:b85d0567b8666149a93172712e68920734333c0ce7e89b78b3e987f71e5ed4f9",
                 "sha256:cdf6525904cc597730141d61b36f2e4b8ecc257c420fa2f4549bac2c2d0cb72f"
             ],
-            "markers": "python_version >= '2.6' and python_version not in '3.0, 3.1, 3.2, 3.3'",
+            "markers": "python_version >= '2.6' and python_version not in '3.0, 3.1, 3.2'",
             "version": "==0.10.0"
         },
         "kafka-python": {
@@ -1097,7 +1044,7 @@
                 "sha256:c203ec8783bf771a155b207279b9bccb8dea02d8f0c9e5f8ead507bc3246ecc1",
                 "sha256:ef9d7589ef3c200abe66653d3f1ab1033c3c419ae9b9bdb1240a85b024efc88b"
             ],
-            "markers": "python_version >= '2.6' and python_version not in '3.0, 3.1, 3.2, 3.3'",
+            "markers": "python_version >= '2.6' and python_version not in '3.0, 3.1, 3.2'",
             "version": "==2.4.7"
         },
         "python-dateutil": {
@@ -1191,18 +1138,18 @@
         },
         "sentry-sdk": {
             "hashes": [
-                "sha256:ebe99144fa9618d4b0e7617e7929b75acd905d258c3c779edcd34c0adfffe26c",
-                "sha256:f33d34c886d0ba24c75ea8885a8b3a172358853c7cbde05979fc99c29ef7bc52"
-            ],
-            "index": "pypi",
-            "version": "==1.3.1"
+                "sha256:4297555ddc37c7136740e6b547b7d68f5bca0b4832f94ac097e5d531a4c77528",
+                "sha256:ea04bc3be6eb082f34ff3f8f6380ea9c691766592298f3f975a435dafac6bf6a"
+            ],
+            "index": "pypi",
+            "version": "==1.4.1"
         },
         "six": {
             "hashes": [
                 "sha256:1e61c37477a1626458e36f7b1d82aa5c9b094fa4802892072e49de9c60c4c926",
                 "sha256:8abb2f1d86890a2dfb989f9a77cfcfd3e47c2a354b01111771326f8aa26e0254"
             ],
-            "markers": "python_version >= '2.7' and python_version not in '3.0, 3.1, 3.2, 3.3'",
+            "markers": "python_version >= '2.7' and python_version not in '3.0, 3.1, 3.2'",
             "version": "==1.16.0"
         },
         "soupsieve": {
@@ -1250,30 +1197,53 @@
         },
         "ujson": {
             "hashes": [
-                "sha256:117855246a9ea3f61f3b69e5ca1b1d11d622b3126f50a0ec08b577cb5c87e56e",
-                "sha256:148680f2bc6e52f71c56908b65f59b36a13611ac2f75a86f2cb2bce2b2c2588c",
-                "sha256:1fb2455e62f20ab4a6d49f78b5dc4ff99c72fdab9466e761120e9757fa35f4d7",
-                "sha256:2251fc9395ba4498cbdc48136a179b8f20914fa8b815aa9453b20b48ad120f43",
-                "sha256:22b63ec4409f0d2f2c4c9d5aa331997e02470b7a15a3233f3cc32f2f9b92d58c",
-                "sha256:41b7e5422184249b5b94d1571206f76e5d91e8d721ce51abe341a88f41dd6692",
-                "sha256:44993136fd2ecade747b6db95917e4f015a3279e09a08113f70cbbd0d241e66a",
-                "sha256:44db30b8fc52e70a6f67def11804f74818addafef0a65cd7f0abb98b7830920f",
-                "sha256:807bb0585f30a650ec981669827721ed3ee1ee24f2c6f333a64982a40eb66b82",
-                "sha256:81a49dbf176ae041fc86d2da564f5b9b46faf657306035632da56ecfd7203193",
-                "sha256:8e8fe9bbeca130debb10eea7910433a0714c8efc057fad36353feccb87c1d07f",
-                "sha256:9005d0d952d0c1b3dff5cdb79df2bde35a3499e2de3f708a22c45bbb4089a1f6",
-                "sha256:971d4b450e689bfec8ad6b22060fb9b9bec1e0860dbdf0fa7cfe4068adbc5f58",
-                "sha256:989bed422e7e20c7ba740a4e1bbeb28b3b6324e04f023ea238a2e5449fc53668",
-                "sha256:9e962df227fd1d851ff095382a9f8432c2470c3ee640f02ae14231dc5728e6f3",
-                "sha256:a873c93d43f9bd14d9e9a6d2c6eb7aae4aad9717fe40c748d0cd4b6ed7767c62",
-                "sha256:be6013cda610c5149fb80a84ee815b210aa2e7fe4edf1d2bce42c02336715208",
-                "sha256:d1c2fb32976982e4e75ca0843a1e7b2254b8c5d8c45d979ebf2db29305b4fa31",
-                "sha256:d2955dd5cce0e76ba56786d647aaedca2cebb75eda9f0ec1787110c3646751a8",
-                "sha256:f135db442e5470d9065536745968efc42a60233311c8509b9327bcd59a8821c7",
-                "sha256:f453480b275192ae40ef350a4e8288977f00b02e504ed34245ebd12d633620cb"
-            ],
-            "index": "pypi",
-            "version": "==4.1.0"
+                "sha256:0076de81aadc287f025525969bbc1272703be92933e988e5663a76ec5863628f",
+                "sha256:02f5a6acc5aa5b054c32bdccd17064c2cbd07c81b3a49449589a4552888f1961",
+                "sha256:0d61ae7a505105a16220a4282dbd552bef76968203e5e4f5edfdbb03d3159e3a",
+                "sha256:0db1acd8dbbf120095ce4ab118585219066ea2860332df2385a435c585036cae",
+                "sha256:0ebc82847938e417092fd463e593da39a280fd12585b998e435a2a45bb7a33f7",
+                "sha256:26e299caa9bfc2e532e16de38de2af48cde48258922cda5efc0dd447d42692fc",
+                "sha256:26ebe3ac1e0d18d58e11dbf7cdd0459adcefd5c025ede99be7fceae47bd1bfc6",
+                "sha256:32f4340c8d6a34e7fa1f9447919ebd4b6256afef0965868d51ea3cdf0694a8f7",
+                "sha256:3697cae44a92c2264cf307d4cdd9ea436faa75a009d35a4097362a6bbf221a1b",
+                "sha256:40235c3704ac7f29b24a7a785f856e1c45a567c8cd4b57a025f516733e358972",
+                "sha256:42f8def3e44d880774f644b53b4701a46889a9506e3fdc191c314c9e2e9b2a38",
+                "sha256:50ddff58727cc4f90ade4c818884c4f0fbeeb1f78f764ab2b2bc89cf1f4db126",
+                "sha256:50f413177206373b3568dff28c091b2d8c9145e5e54b0a524d3823293d7a29b8",
+                "sha256:535f1e5b336f7a0573da59bd9352e9cc6a93185bf4b1d96fb3379e07b4fc619a",
+                "sha256:5a885675252e041e19cb92ff76419251fdd1ab4c2ca9766cb3ecfa6ae07884d2",
+                "sha256:5f863b12d27867b733d380a9878fc8c3ad11d3aea8a3650c33e7a8c2a888e1eb",
+                "sha256:6182898d7031d083017f9be47c6d57f9c2155d9f4391b77ed6c020cab8e5a471",
+                "sha256:68088596e237dcda862c1760d1feb2236a8cc36804507a9fcfaa3ed21442ff64",
+                "sha256:6bccfff9910fbe3dae6a17ec080c48fca0bfe939b18e4b2622122109d4d2570d",
+                "sha256:6e8c30186eaa4f982b9b56cad30b173b71aac9d6a393d97cbcbc4ca805e87943",
+                "sha256:74961587e9c1682d3e04fe29e02b67ec9c88cb0c3406ad94cc617d04c6fa6db2",
+                "sha256:78f8da27231b20d589319f743bd65011862691c102922be85c9f27e40656a0f7",
+                "sha256:8ec19982b7a40fb526b8ffd6edfff2c5c10556a54416d554c4bc83b1e4140a4c",
+                "sha256:944dfdfae0cb4e4274a23e5070be913f7ff8f05666d8d143f2356cf873f9a77a",
+                "sha256:99322e08e53580867c9909637747343354b7028a8208dc5df3d09233c8f52c30",
+                "sha256:a6e27ff0f92c719de004b806d84f471fff0157679e57517092b8f89345eb3a79",
+                "sha256:ab70a29914fc202f7c8f6353bb0622b91f878e2892e57a4c7293b341d5a85133",
+                "sha256:adca402a97b8388c378d92c55b2bf4e8402baa5dfa059a85870a41e2f142a0d0",
+                "sha256:b55dde52028f3c426197b9a928618fbb2b548172eb45824ddb19cdcdf8e493f9",
+                "sha256:bac42d0131740b6f1d2b6a15f770c1fef0db97d05aba8564f3c75bb59a9c91c7",
+                "sha256:bc9e2e6933ecec17a7d351116f555caee84b798076a4c5276ab1e8654c83bd90",
+                "sha256:bff484c162bd77877bc9ae6333b0a684493037ce3c5d8b664e8339becf9ad139",
+                "sha256:c53653a12f6ce67b12e7806c190cce1db09c75de31212a5a9adbdbd7a2aba116",
+                "sha256:c7b2643b063f33e5e0d539cf2811793a7df9da525e63483f70c9262a343bd59d",
+                "sha256:c9723a5e2743ded9bc6106cb04f86244dd779ad847d8ac189cfe808ab16946c1",
+                "sha256:cf272e6302c62a42ed0125efcc1d891dd909bcfb3c6aa075d89de209b2b8e930",
+                "sha256:d0abc1526d32ebe2f2b6fefcf82b9ee8661da3f45ecac087beee6aeaa21b39ec",
+                "sha256:d9a0252da73d8b69de60811252cbfde215d76ee6eea935a519e223353352026c",
+                "sha256:dd98d659365fb9271d9f9ba21160670ddfecb93deaec8a5350519a0ab3604654",
+                "sha256:e7c8cffd9e45248569fa576d19b043951a3edc67cbee3dca2a6b77e6998cb1ec",
+                "sha256:fa68b25c987b73fb1c83ece34e52856c2c6da3031384f72638696c56fa8baca9",
+                "sha256:fae1e251d9f9362ebc4adbbb252d0f4a023f66f180390624826fcb1812b808e9",
+                "sha256:ff0ae4b1dc70c3362b04f4127e228b17e84946de611f85b32f565b990762deaf",
+                "sha256:fffe509f556861c7343c6cba57ed05fe7bcf4b48a934a5b946ccb45428cf8883"
+            ],
+            "index": "pypi",
+            "version": "==4.2.0"
         },
         "unicodecsv": {
             "hashes": [
@@ -1291,11 +1261,11 @@
         },
         "urllib3": {
             "hashes": [
-                "sha256:39fb8672126159acb139a7718dd10806104dec1e2f0f6c88aab05d17df10c8d4",
-                "sha256:f57b4c16c62fa2760b7e3d97c35b255512fb6b59a259730f36ba32ce9f8e342f"
+                "sha256:4987c65554f7a2dbf30c18fd48778ef124af6fab771a377103da0585e2336ece",
+                "sha256:c4fdf4019605b6e5423637e01bc9fe4daef873709a7973e195ceba0a62bbc844"
             ],
             "markers": "python_version >= '2.7' and python_version not in '3.0, 3.1, 3.2, 3.3, 3.4' and python_version < '4'",
-            "version": "==1.26.6"
+            "version": "==1.26.7"
         },
         "vine": {
             "hashes": [
@@ -1454,34 +1424,19 @@
         },
         "boto3": {
             "hashes": [
-<<<<<<< HEAD
-                "sha256:44f73009506dba227e0d421e4fc44a863d8ff315aaa47d9a7be6c549a6a88a12",
-                "sha256:aaa6ba286d92fb03f27dd619220c6c1de2c010f39cac7afa72f505f073a31db1"
-            ],
-            "index": "pypi",
-            "version": "==1.18.41"
+                "sha256:3d8b1c76a2d40775b3a8a5c457293741641bf3b6b7150e3ad351e584bb50786e",
+                "sha256:f7e8ce6155a4d4fc23796cb58ea4d28dd4bbb61198a0da8ff2efcbee395c453c"
+            ],
+            "index": "pypi",
+            "version": "==1.18.46"
         },
         "botocore": {
             "hashes": [
-                "sha256:b877f9175843939db6fde3864ffc47611863710b85dc0336bb2433e921dc8790",
-                "sha256:efad68a52ee2d939618e0fcb3da0a46dff10cb2e0e128c1e2749bbfc58953a12"
-            ],
-            "markers": "python_version >= '3.6'",
-            "version": "==1.21.41"
-=======
-                "sha256:3a270f002818703d5f2eef5296c2fd8b44ef21a3f3290a716ec2202da8dd464e",
-                "sha256:8bc3211a7d7767c2c72ae9b226edb5eec5bb96989c83696832b8a5c35feb356a"
-            ],
-            "index": "pypi",
-            "version": "==1.18.44"
-        },
-        "botocore": {
-            "hashes": [
-                "sha256:2e134c9f799015e448086ed2b809fe50cc776f6600f093d1a44772288e61260f",
-                "sha256:c7640cb49c0e009bea4ad767715acbe0d305b7007235f52422bf31b5d23be8f1"
-            ],
-            "version": "==1.21.44"
->>>>>>> b415203b
+                "sha256:58622d4d84adcbc352d82ab8a7ec512c7af862bcffd3b93225b416a87f46a6a2",
+                "sha256:a5df461647d1080185e91c3078ab570cc6fc346df05b9decac9fca68c149b7b8"
+            ],
+            "markers": "python_version >= '3.6'",
+            "version": "==1.21.46"
         },
         "cached-property": {
             "hashes": [
@@ -1707,10 +1662,10 @@
         },
         "distlib": {
             "hashes": [
-                "sha256:106fef6dc37dd8c0e2c0a60d3fca3e77460a48907f335fa28420463a6f799736",
-                "sha256:23e223426b28491b1ced97dc3bbe183027419dfc7982b4fa2f05d5f3ff10711c"
-            ],
-            "version": "==0.3.2"
+                "sha256:c8b54e8454e5bf6237cc84c20e8264c3e991e824ef27e8f1e81049867d861e31",
+                "sha256:d982d0751ff6eaaab5e2ec8e691d949ee80eddf01a62eaa96ddb11531fe16b05"
+            ],
+            "version": "==0.3.3"
         },
         "django": {
             "hashes": [
@@ -1731,12 +1686,8 @@
                 "sha256:686577d2e4c32380bb50cbb22f575ed742d58168cee37e99117a854bcd88f125",
                 "sha256:cf316c8370a737a022b72b56874f6602acf974a37a9fba42ec2876387549fc61"
             ],
-<<<<<<< HEAD
             "markers": "python_version >= '2.7' and python_version not in '3.0, 3.1, 3.2, 3.3, 3.4'",
-            "version": "==0.16"
-=======
             "version": "==0.17.1"
->>>>>>> b415203b
         },
         "faker": {
             "hashes": [
@@ -1809,45 +1760,7 @@
                 "sha256:3483174fa3915e9026c8c51c341a1e251063fa3879b9e6706fcece2e2188fcf3",
                 "sha256:b9d1b7f6af6eac4d7694fb5e39555ff9ccef3d784501599e7a5e9cd76b79d95d"
             ],
-<<<<<<< HEAD
             "markers": "python_version >= '2.7' and python_version not in '3.0, 3.1, 3.2, 3.3, 3.4, 3.5'",
-            "version": "==1.42.1"
-        },
-        "google-crc32c": {
-            "hashes": [
-                "sha256:0ae3cf54e0d4d83c8af1afe96fc0970fbf32f1b29275f3bfd44ce25c4b622a2b",
-                "sha256:0dd9b61d0c63043b013349c9ec8a83ec2b05c96410c5bc257da5d0de743fc171",
-                "sha256:110157fb19ab5db15603debfaf5fcfbac9627576787d9caf8618ff96821a7a1f",
-                "sha256:1dc6904c0d958f43102c85d70792cca210d3d051ddbeecd0eff10abcd981fdfa",
-                "sha256:298a9a922d35b123a73be80233d0f19c6ea01f008743561a8937f9dd83fb586b",
-                "sha256:34a97937f164147aefa53c3277364fd3bfa7fd244cbebbd5a976fa8325fb496b",
-                "sha256:364eb36e8d9d34542c17b0c410035b0557edd4300a92ed736b237afaa0fd6dae",
-                "sha256:49838ede42592154f9fcd21d07c7a43a67b00a36e252f82ae72542fde09dc51f",
-                "sha256:51f4aa06125bf0641f65fb83268853545dbeb36b98ccfec69ef57dcb6b73b176",
-                "sha256:6789db0b12aab12a0f04de22ed8412dfa5f6abd5a342ea19f15355064e1cc387",
-                "sha256:78cf5b1bd30f3a6033b41aa4ce8c796870bc4645a15d3ef47a4b05d31b0a6dc1",
-                "sha256:7c5138ed2e815189ba524756e027ac5833365e86115b1c2e6d9e833974a58d82",
-                "sha256:80abca603187093ea089cd1215c3779040dda55d3cdabc0cd5ea0e10df7bff99",
-                "sha256:8ed8f6dc4f55850cba2eb22b78902ad37f397ee02692d3b8e00842e9af757321",
-                "sha256:91ad96ee2958311d0bb75ffe5c25c87fb521ef547c09e04a8bb6143e75fb1367",
-                "sha256:92ed6062792b989e84621e07a5f3d37da9cc3153b77d23a582921f14863af31d",
-                "sha256:9372211acbcc207f63ffaffea1d05f3244a21311e4710721ffff3e8b7a0d24d0",
-                "sha256:a64e0e8ed6076a8d867fc4622ad821c55eba8dff1b48b18f56b7c2392e22ab9d",
-                "sha256:a6c8a712ffae56c805ca732b735af02860b246bed2c1acb38ea954a8b2dc4581",
-                "sha256:ab2b31395fbeeae6d15c98bd7f8b9fb76a18f18f87adc11b1f6dbe8f90d8382f",
-                "sha256:ae7b9e7e2ca1b06c3a68b6ef223947a52c30ffae329b1a2be3402756073f2732",
-                "sha256:b5ea1055fe470334ced844270e7c808b04fe31e3e6394675daa77f6789ca9eff",
-                "sha256:d0630670d27785d7e610e72752dc8087436d00d2c7115e149c0a754babb56d3e",
-                "sha256:d4a0d4fb938c2c3c0076445c9bd1215a3bd3df557b88d8b05ec2889ca0c92f8d",
-                "sha256:dff5bd1236737f66950999d25de7a78144548ebac7788d30ada8c1b6ead60b27",
-                "sha256:e5af77656e8d367701f40f80a91c985ca43319f322f0a36ba9f93909d0bc4cb2",
-                "sha256:e6458c41236d37cb982120b070ebcc115687c852bee24cdd18792da2640cf44d",
-                "sha256:ea170341a4a9078a067b431044cd56c73553425833a7c2bb81734777a230ad4b",
-                "sha256:ef2ed6d0ac4de4ac602903e203eccd25ec8e37f1446fe1a3d2953a658035e0a5"
-            ],
-            "markers": "python_version >= '3.6'",
-            "version": "==1.1.2"
-=======
             "version": "==1.42.2"
         },
         "google-crc32c": {
@@ -1896,20 +1809,16 @@
                 "sha256:f563a48074de0a4ebf1ef1d55aeb16bdaa6715c33091dad3b6a32716d2a5d4a4",
                 "sha256:fd55f480bb87e1f03b08a8bff13a0689efa7bf10426f1b58f2081168a05b3463"
             ],
+            "markers": "python_version >= '3.6'",
             "version": "==1.2.0"
->>>>>>> b415203b
         },
         "google-resumable-media": {
             "hashes": [
                 "sha256:b4b4709d04a6a03cbec746c2b5cb18f1f9878bf1ef3cd61908842a3d94c20471",
                 "sha256:efe23e22bc9838630f0fd185e21de503c731a726e66da90c1572653d8480e8e4"
             ],
-<<<<<<< HEAD
-            "markers": "python_version >= '3.6'",
-            "version": "==2.0.2"
-=======
+            "markers": "python_version >= '3.6'",
             "version": "==2.0.3"
->>>>>>> b415203b
         },
         "googleapis-common-protos": {
             "hashes": [
@@ -1987,12 +1896,8 @@
                 "sha256:528a88021749035d5a39fe2ba67c0642b8341aaf71889da0e1ed669a429b87f0",
                 "sha256:de83a84d774921669774a2000bf87ebba46b4d1c04775f4a5d37deff0cf39f73"
             ],
-<<<<<<< HEAD
             "markers": "python_full_version >= '3.6.1'",
-            "version": "==2.2.14"
-=======
             "version": "==2.2.15"
->>>>>>> b415203b
         },
         "idna": {
             "hashes": [
@@ -2030,7 +1935,7 @@
                 "sha256:b85d0567b8666149a93172712e68920734333c0ce7e89b78b3e987f71e5ed4f9",
                 "sha256:cdf6525904cc597730141d61b36f2e4b8ecc257c420fa2f4549bac2c2d0cb72f"
             ],
-            "markers": "python_version >= '2.6' and python_version not in '3.0, 3.1, 3.2, 3.3'",
+            "markers": "python_version >= '2.6' and python_version not in '3.0, 3.1, 3.2'",
             "version": "==0.10.0"
         },
         "kiwisolver": {
@@ -2553,7 +2458,7 @@
                 "sha256:c203ec8783bf771a155b207279b9bccb8dea02d8f0c9e5f8ead507bc3246ecc1",
                 "sha256:ef9d7589ef3c200abe66653d3f1ab1033c3c419ae9b9bdb1240a85b024efc88b"
             ],
-            "markers": "python_version >= '2.6' and python_version not in '3.0, 3.1, 3.2, 3.3'",
+            "markers": "python_version >= '2.6' and python_version not in '3.0, 3.1, 3.2'",
             "version": "==2.4.7"
         },
         "python-coveralls": {
@@ -2683,7 +2588,7 @@
                 "sha256:1e61c37477a1626458e36f7b1d82aa5c9b094fa4802892072e49de9c60c4c926",
                 "sha256:8abb2f1d86890a2dfb989f9a77cfcfd3e47c2a354b01111771326f8aa26e0254"
             ],
-            "markers": "python_version >= '2.7' and python_version not in '3.0, 3.1, 3.2, 3.3'",
+            "markers": "python_version >= '2.7' and python_version not in '3.0, 3.1, 3.2'",
             "version": "==1.16.0"
         },
         "snowballstemmer": {
@@ -2792,7 +2697,7 @@
                 "sha256:806143ae5bfb6a3c6e736a764057db0e6a0e05e338b5630894a5f779cabb4f9b",
                 "sha256:b3bda1d108d5dd99f4a20d24d9c348e91c4db7ab1b749200bded2f839ccbe68f"
             ],
-            "markers": "python_version >= '2.6' and python_version not in '3.0, 3.1, 3.2, 3.3'",
+            "markers": "python_version >= '2.6' and python_version not in '3.0, 3.1, 3.2'",
             "version": "==0.10.2"
         },
         "tox": {
@@ -2814,23 +2719,19 @@
         },
         "urllib3": {
             "hashes": [
-                "sha256:39fb8672126159acb139a7718dd10806104dec1e2f0f6c88aab05d17df10c8d4",
-                "sha256:f57b4c16c62fa2760b7e3d97c35b255512fb6b59a259730f36ba32ce9f8e342f"
+                "sha256:4987c65554f7a2dbf30c18fd48778ef124af6fab771a377103da0585e2336ece",
+                "sha256:c4fdf4019605b6e5423637e01bc9fe4daef873709a7973e195ceba0a62bbc844"
             ],
             "markers": "python_version >= '2.7' and python_version not in '3.0, 3.1, 3.2, 3.3, 3.4' and python_version < '4'",
-            "version": "==1.26.6"
+            "version": "==1.26.7"
         },
         "virtualenv": {
             "hashes": [
                 "sha256:4da4ac43888e97de9cf4fdd870f48ed864bbfd133d2c46cbdec941fed4a25aef",
                 "sha256:a4b987ec31c3c9996cf1bc865332f967fe4a0512c41b39652d6224f696e69da5"
             ],
-<<<<<<< HEAD
             "markers": "python_version >= '2.7' and python_version not in '3.0, 3.1, 3.2, 3.3, 3.4'",
-            "version": "==20.7.2"
-=======
             "version": "==20.8.0"
->>>>>>> b415203b
         },
         "wait-for": {
             "hashes": [
