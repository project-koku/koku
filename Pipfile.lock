--- conflicted
+++ resolved
@@ -93,19 +93,6 @@
         },
         "boto3": {
             "hashes": [
-<<<<<<< HEAD
-                "sha256:5130fd17787637e818e7be8b2820e88a5aa441e13335a99b7442f9aead4e3402"
-            ],
-            "index": "pypi",
-            "version": "==1.14.8"
-        },
-        "botocore": {
-            "hashes": [
-                "sha256:091a2763bb84d47271b05ae05ebc704466ca32df9aabf39e39c3ae99bde9b176",
-                "sha256:b91ce293e3bb1c2cb8c191ec544b80ce8193d0503185fadeae2d429f896c1934"
-            ],
-            "version": "==1.17.8"
-=======
                 "sha256:185f7b36c16f76e501d8dfc5cd209113426e078e4968dd13cc355c916bc99597",
                 "sha256:51243ba0e976343ca0b98bb4a15fc3d588526220f6ba45bfed7ea45472b1e033"
             ],
@@ -118,7 +105,6 @@
                 "sha256:cd4bb2d96ff2ec6bf4fbcdb2f241d0fb6ba1e7955b4721cf1d81f13db02768b6"
             ],
             "version": "==1.17.9"
->>>>>>> 5a4d17c1
         },
         "bs4": {
             "hashes": [
@@ -1022,19 +1008,6 @@
         },
         "boto3": {
             "hashes": [
-<<<<<<< HEAD
-                "sha256:5130fd17787637e818e7be8b2820e88a5aa441e13335a99b7442f9aead4e3402"
-            ],
-            "index": "pypi",
-            "version": "==1.14.8"
-        },
-        "botocore": {
-            "hashes": [
-                "sha256:091a2763bb84d47271b05ae05ebc704466ca32df9aabf39e39c3ae99bde9b176",
-                "sha256:b91ce293e3bb1c2cb8c191ec544b80ce8193d0503185fadeae2d429f896c1934"
-            ],
-            "version": "==1.17.8"
-=======
                 "sha256:185f7b36c16f76e501d8dfc5cd209113426e078e4968dd13cc355c916bc99597",
                 "sha256:51243ba0e976343ca0b98bb4a15fc3d588526220f6ba45bfed7ea45472b1e033"
             ],
@@ -1047,7 +1020,6 @@
                 "sha256:cd4bb2d96ff2ec6bf4fbcdb2f241d0fb6ba1e7955b4721cf1d81f13db02768b6"
             ],
             "version": "==1.17.9"
->>>>>>> 5a4d17c1
         },
         "cachetools": {
             "hashes": [
@@ -1812,17 +1784,10 @@
         },
         "virtualenv": {
             "hashes": [
-<<<<<<< HEAD
-                "sha256:1b253c5d0e76afe24c76ce288cdd5dd01ac7deaa55f644998c74e5a799349522",
-                "sha256:680011aa2995fb8b7c2bbea7da7afd8dcaf382def7a3e02a1b1fba4b402aa8cf"
-            ],
-            "version": "==20.0.24"
-=======
                 "sha256:f332ba0b2dfbac9f6b1da9f11224f0036b05cdb4df23b228527c2a2d5504aeed",
                 "sha256:ffffcb3c78a671bb3d590ac3bc67c081ea2188befeeb058870cba13e7f82911b"
             ],
             "version": "==20.0.25"
->>>>>>> 5a4d17c1
         },
         "wrapt": {
             "hashes": [
