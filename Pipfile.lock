{
    "_meta": {
        "hash": {
<<<<<<< HEAD
            "sha256": "645b23a14444706b1acce49e5951a167609213cecc89c167e6c8ebc1075df36f"
=======
            "sha256": "1a9d58a688e2e31ce4e61b096a13a9e6c4e233cf5d33d27e4500ce14c97c2b83"
>>>>>>> e79e0bc9
        },
        "pipfile-spec": 6,
        "requires": {
            "python_version": "3.6"
        },
        "sources": [
            {
                "name": "pypi",
                "url": "https://pypi.python.org/simple",
                "verify_ssl": true
            }
        ]
    },
    "default": {
        "boto3": {
            "hashes": [
<<<<<<< HEAD
                "sha256:7911f4b593a268a9b218839af972dbeeca886037e1090fa06aaef94276545a4d",
                "sha256:c5942bb27d364625be6b0521e88ccfcd60a2d2b58b9b126748fb22d613693260"
            ],
            "index": "pypi",
            "version": "==1.7.24"
        },
        "botocore": {
            "hashes": [
                "sha256:710307a7ad4b150099e82845054c340ad5aae7c0c80c773f39ab9b402720e435",
                "sha256:b7a23361bcd6ce2d9cf56a3e5bc7c6b2e3233f3d902d41cb2dfb37472ea41986"
            ],
            "version": "==1.10.24"
=======
                "sha256:6dd9a6fe523c3e4d4fc28fe7030453ee5b4e75e778144cf22008c79dfc031bd3",
                "sha256:fccad296209cfbee668292d51bd3b258eb85d4bce1bf1a5dcb2e24942a00d48a"
            ],
            "index": "pypi",
            "version": "==1.7.26"
        },
        "botocore": {
            "hashes": [
                "sha256:c63c77e41cd514d80da06eb626f5e9f50c94c44b0206957aca23a20f889abb05",
                "sha256:ca23fb013a18584a3a7043c6cc0bf02250f2665937e73290f65f1f48ee9b4f78"
            ],
            "version": "==1.10.26"
        },
        "certifi": {
            "hashes": [
                "sha256:13e698f54293db9f89122b0581843a782ad0934a4fe0172d2a980ba77fc61bb7",
                "sha256:9fa520c1bacfb634fa7af20a76bcbd3d5fb390481724c597da32c719a7dca4b0"
            ],
            "version": "==2018.4.16"
        },
        "chardet": {
            "hashes": [
                "sha256:84ab92ed1c4d4f16916e05906b6b75a6c0fb5db821cc65e70cbd64a3e2a5eaae",
                "sha256:fc323ffcaeaed0e0a02bf4d117757b98aed530d9ed4531e3e15460124c106691"
            ],
            "version": "==3.0.4"
>>>>>>> e79e0bc9
        },
        "django": {
            "hashes": [
                "sha256:26b34f4417aa38d895b6b5307177b51bc3f4d53179d8696a5c19dcb50582523c",
                "sha256:71d1a584bb4ad2b4f933d07d02c716755c1394feaac1ce61ce37843ac5401092"
            ],
            "index": "pypi",
            "version": "==2.0.5"
        },
        "django-environ": {
            "hashes": [
                "sha256:e9c171b9d5f540e6f3bc42866941d9cd0bd77fb110a7c13a7c4857a2c08cfa40",
                "sha256:ee2f8405d83137e3328b26b3de01bd715b5395fca22feb919dcc905fb6099cfa"
            ],
            "index": "pypi",
            "version": "==0.4.4"
        },
<<<<<<< HEAD
        "django-tenant-schemas": {
            "hashes": [
                "sha256:7d3f96f6e1969ade79b22a7600553fa8843c8aff77dbbad8f1e1e7523b9a0cd3"
            ],
            "index": "pypi",
            "version": "==1.9.0"
=======
        "django-filter": {
            "hashes": [
                "sha256:ea204242ea83790e1512c9d0d8255002a652a6f4986e93cee664f28955ba0c22",
                "sha256:ec0ef1ba23ef95b1620f5d481334413700fb33f45cd76d56a63f4b0b1d76976a"
            ],
            "index": "pypi",
            "version": "==1.1.0"
>>>>>>> e79e0bc9
        },
        "djangorestframework": {
            "hashes": [
                "sha256:b6714c3e4b0f8d524f193c91ecf5f5450092c2145439ac2769711f7eba89a9d9",
                "sha256:c375e4f95a3a64fccac412e36fb42ba36881e52313ec021ef410b40f67cddca4"
            ],
            "index": "pypi",
            "version": "==3.8.2"
        },
        "docutils": {
            "hashes": [
                "sha256:02aec4bd92ab067f6ff27a38a38a41173bf01bed8f89157768c1573f53e474a6",
                "sha256:51e64ef2ebfb29cae1faa133b3710143496eca21c530f3f71424d77687764274",
                "sha256:7a4bd47eaf6596e1295ecb11361139febe29b084a87bf005bf899f9a42edc3c6"
            ],
            "version": "==0.14"
        },
        "drf-nested-routers": {
            "hashes": [
                "sha256:52cbc4900e3ccd652bfb73017ff466d7b3e4d99838c912c250d75763b32669af",
                "sha256:a4d97de1be554f5db3fd11c881f578d10a3e1324b6e99be1749a11c7248d3360"
            ],
            "index": "pypi",
            "version": "==0.90.2"
        },
        "gunicorn": {
            "hashes": [
                "sha256:7ef2b828b335ed58e3b64ffa84caceb0a7dd7c5ca12f217241350dec36a1d5dc",
                "sha256:bc59005979efb6d2dd7d5ba72d99f8a8422862ad17ff3a16e900684630dd2a10"
            ],
            "index": "pypi",
            "version": "==19.8.1"
        },
        "idna": {
            "hashes": [
                "sha256:2c6a5de3089009e3da7c5dde64a141dbc8551d5b7f6cf4ed7c2568d0cc520a8f",
                "sha256:8c7309c718f94b3a625cb648ace320157ad16ff131ae0af362c9f21b80ef6ec4"
            ],
            "version": "==2.6"
        },
        "jmespath": {
            "hashes": [
                "sha256:6a81d4c9aa62caf061cb517b4d9ad1dd300374cd4706997aff9cd6aedd61fc64",
                "sha256:f11b4461f425740a1d908e9a3f7365c3d2e569f6ca68a2ff8bc5bcd9676edd63"
            ],
            "version": "==0.9.3"
        },
        "psycopg2": {
            "hashes": [
                "sha256:027ae518d0e3b8fff41990e598bc7774c3d08a3a20e9ecc0b59fb2aaaf152f7f",
                "sha256:092a80da1b052a181b6e6c765849c9b32d46c5dac3b81bf8c9b83e697f3cdbe8",
                "sha256:0b9851e798bae024ed1a2a6377a8dab4b8a128a56ed406f572f9f06194e4b275",
                "sha256:179c52eb870110a8c1b460c86d4f696d58510ea025602cd3f81453746fccb94f",
                "sha256:19983b77ec1fc2a210092aa0333ee48811fd9fb5f194c6cd5b927ed409aea5f8",
                "sha256:1d90379d01d0dc50ae9b40c863933d87ff82d51dd7d52cea5d1cb7019afd72cd",
                "sha256:27467fd5af1dcc0a82d72927113b8f92da8f44b2efbdb8906bd76face95b596d",
                "sha256:32702e3bd8bfe12b36226ba9846ed9e22336fc4bd710039d594b36bd432ae255",
                "sha256:33f9e1032095e1436fa9ec424abcbd4c170da934fb70e391c5d78275d0307c75",
                "sha256:36030ca7f4b4519ee4f52a74edc4ec73c75abfb6ea1d80ac7480953d1c0aa3c3",
                "sha256:363fbbf4189722fc46779be1fad2597e2c40b3f577dc618f353a46391cf5d235",
                "sha256:6f302c486132f8dd11f143e919e236ea4467d53bf18c451cac577e6988ecbd05",
                "sha256:733166464598c239323142c071fa4c9b91c14359176e5ae7e202db6bcc1d2eb5",
                "sha256:7cbc3b21ce2f681ca9ad2d8c0901090b23a30c955e980ebf1006d41f37068a95",
                "sha256:888bba7841116e529f407f15c6d28fe3ef0760df8c45257442ec2f14f161c871",
                "sha256:8966829cb0d21a08a3c5ac971a2eb67c3927ae27c247300a8476554cc0ce2ae8",
                "sha256:8bf51191d60f6987482ef0cfe8511bbf4877a5aa7f313d7b488b53189cf26209",
                "sha256:8eb94c0625c529215b53c08fb4e461546e2f3fc96a49c13d5474b5ad7aeab6cf",
                "sha256:8ebba5314c609a05c6955e5773c7e0e57b8dd817e4f751f30de729be58fa5e78",
                "sha256:932a4c101af007cb3132b1f8a9ffef23386acc53dad46536dc5ba43a3235ae02",
                "sha256:ad75fe10bea19ad2188c5cb5fc4cdf53ee808d9b44578c94a3cd1e9fc2beb656",
                "sha256:aeaba399254ca79c299d9fe6aa811d3c3eac61458dee10270de7f4e71c624998",
                "sha256:b178e0923c93393e16646155794521e063ec17b7cc9f943f15b7d4b39776ea2c",
                "sha256:b68e89bb086a9476fa85298caab43f92d0a6af135a5f433d1f6b6d82cafa7b55",
                "sha256:d74cf9234ba76426add5e123449be08993a9b13ff434c6efa3a07caa305a619f",
                "sha256:f3d3a88128f0c219bdc5b2d9ccd496517199660cea021c560a3252116df91cbd",
                "sha256:fe6a7f87356116f5ea840c65b032af17deef0e1a5c34013a2962dd6f99b860dd"
            ],
            "version": "==2.7.4"
        },
        "psycopg2-binary": {
            "hashes": [
                "sha256:02eb674e3d5810e19b4d5d00720b17130e182da1ba259dda608aaf33d787347d",
                "sha256:3a14baeabcebd4662f12f4bff03e0574a2369a2e41baf829e6fb4a24c95cf88b",
                "sha256:436a503eda41f6adb08f292f40a3784fce0a5f351b6ae7b19a911904db53af93",
                "sha256:465ff1d427ed42c31e456dbbd9edab3552be18a0edaef7450c5b3e6fee745052",
                "sha256:4a1a5ea2fa4b53191637b162873a82822d92a85a08beefe28296b8eb5cf2fea5",
                "sha256:4a4f23a08fbccbe40ecdb5384d807bcb469ea71dd87e6be2e80b036b8e6d47df",
                "sha256:77a2fc622a1f2d08a707673c9be5769d521f03d867d305f172bb417fa7882754",
                "sha256:8014c06a9ed7b78ba81beff3ae71acd78c212390f8ed839e9ce22735880bd5b4",
                "sha256:83af04029bcb4b56c852e5876fef71340dcb465fa44fc99f80bac72e10fb0b74",
                "sha256:86c0d2587f56776f25d52cca8e275adf495c8e01933fbfc2ca23b124610ab761",
                "sha256:9305d7cbc802aaefac5c75a3df725f2654797369f32b18d4d0adb382dfab6c09",
                "sha256:9b5ddbed85ec73293695d7116589d956ef0dd3fcf7bf3b2a3bc1e8e54c1d543a",
                "sha256:a3d2cc0cb0b988dbfd0d11f7fac34058b25a6ce533ed5b8e88d6cb315e77d54a",
                "sha256:ab1db8f3e96570d9f7ebc45133ce2574804b2280499baade178e163d022107b5",
                "sha256:b039f51bca1ddd70234cc3f84f94f42ad43861b931bdfb497f887c60c39a6565",
                "sha256:b287ddf4cafcfb632974907d1e7862119e36bb758228bdb07dd247553e4cdfc0",
                "sha256:b6b2b26590304d97ef2af28d153ee99ace6fe0806934f4618edfc87216c77f91",
                "sha256:c4c6004d410c77bfa5389ae9485498ce32805447a67afbfe8db0d247a5c88fa1",
                "sha256:c606bff0978ee4858d86d40f6b6ab0c4cac4474f627bd054683dc03a4fc1a366",
                "sha256:c8220c521a408b41c4f14036004a621ed0d965941286b978cd2ea2623fabd755",
                "sha256:cb07184a4bfad304831f0a88b1c13fbd8cf9fcdf1f11e71c477dd6d7b1b078a0",
                "sha256:cf3911fba0c47fc1313b5783183cda301032b14637a0b7a336766ae46998c7ee",
                "sha256:d0972f062c73956332e9681dfdb133168618f0abfecc96e89f0205ac89cd454b",
                "sha256:d1dd3eb8edd354083f5d27b968c5a17854c41347ba5a480b520be85ec1a8495c",
                "sha256:d51c7ed810fce1e50464088c37cc8da05534de8afb12a732500827ebcc480081",
                "sha256:d8940b5104588d6313315e037f0f5ed68d2e5f62ccc1c429d3cff11d2ba6de3f",
                "sha256:de4f88f823037a71ea5ef3c1041d96b8a68d73343133edda684fd42f575bd9d7"
            ],
            "index": "pypi",
            "version": "==2.7.4"
        },
        "python-dateutil": {
            "hashes": [
                "sha256:1adb80e7a782c12e52ef9a8182bebeb73f1d7e24e374397af06fb4956c8dc5c0",
                "sha256:e27001de32f627c22380a688bcc43ce83504a7bc5da472209b4c70f02829f0b8"
            ],
            "markers": "python_version >= '2.7'",
            "version": "==2.7.3"
        },
        "pytz": {
            "hashes": [
                "sha256:65ae0c8101309c45772196b21b74c46b2e5d11b6275c45d251b150d5da334555",
                "sha256:c06425302f2cf668f1bba7a0a03f3c1d34d4ebeef2c72003da308b3947c7f749"
            ],
            "version": "==2018.4"
        },
        "requests": {
            "hashes": [
                "sha256:6a1b267aa90cac58ac3a765d067950e7dbbf75b1da07e895d1f594193a40a38b",
                "sha256:9c443e7324ba5b85070c4a818ade28bfabedf16ea10206da1132edaa6dda237e"
            ],
            "index": "pypi",
            "version": "==2.18.4"
        },
        "s3transfer": {
            "hashes": [
                "sha256:90dc18e028989c609146e241ea153250be451e05ecc0c2832565231dacdf59c1",
                "sha256:c7a9ec356982d5e9ab2d4b46391a7d6a950e2b04c472419f5fdec70cc0ada72f"
            ],
            "version": "==0.1.13"
        },
        "six": {
            "hashes": [
                "sha256:70e8a77beed4562e7f14fe23a786b54f6296e34344c23bc42f07b15018ff98e9",
                "sha256:832dc0e10feb1aa2c68dcc57dbb658f1c7e65b9b61af69048abc87a2db00a0eb"
            ],
            "version": "==1.11.0"
        },
        "urllib3": {
            "hashes": [
                "sha256:06330f386d6e4b195fbfc736b297f58c5a892e4440e54d294d7004e3a9bbea1b",
                "sha256:cc44da8e1145637334317feebd728bd869a35285b93cbb4cca2577da7e62db4f"
            ],
            "version": "==1.22"
        },
        "whitenoise": {
            "hashes": [
                "sha256:15f43b2e701821b95c9016cf469d29e2a546cb1c7dead584ba82c36f843995cf",
                "sha256:9d81515f2b5b27051910996e1e860b1332e354d9e7bcf30c98f21dcb6713e0dd"
            ],
            "index": "pypi",
            "version": "==3.3.1"
        }
    },
    "develop": {
        "alabaster": {
            "hashes": [
                "sha256:2eef172f44e8d301d25aff8068fddd65f767a3f04b5f15b0f4922f113aa1c732",
                "sha256:37cdcb9e9954ed60912ebc1ca12a9d12178c26637abdf124e3cde2341c257fe0"
            ],
            "version": "==0.7.10"
        },
        "asn1crypto": {
            "hashes": [
                "sha256:2f1adbb7546ed199e3c90ef23ec95c5cf3585bac7d11fb7eb562a3fe89c64e87",
                "sha256:9d5c20441baf0cb60a4ac34cc447c6c189024b6b4c6cd7877034f4965c464e49"
            ],
            "version": "==0.24.0"
        },
        "astroid": {
            "hashes": [
                "sha256:032f6e09161e96f417ea7fad46d3fac7a9019c775f202182c22df0e4f714cb1c",
                "sha256:dea42ae6e0b789b543f728ddae7ddb6740ba33a49fb52c4a4d9cb7bb4aa6ec09"
<<<<<<< HEAD
            ],
            "version": "==1.6.4"
=======
            ],
            "version": "==1.6.4"
        },
        "aws-xray-sdk": {
            "hashes": [
                "sha256:72791618feb22eaff2e628462b0d58f398ce8c1bacfa989b7679817ab1fad60c",
                "sha256:9e7ba8dd08fd2939376c21423376206bff01d0deaea7d7721c6b35921fed1943"
            ],
            "version": "==0.95"
>>>>>>> e79e0bc9
        },
        "babel": {
            "hashes": [
                "sha256:8ce4cb6fdd4393edd323227cba3a077bceb2a6ce5201c902c65e730046f41f14",
                "sha256:ad209a68d7162c4cff4b29cdebe3dec4cef75492df501b0049a9433c96ce6f80"
            ],
            "version": "==2.5.3"
        },
        "boto": {
            "hashes": [
                "sha256:13be844158d1bd80a94c972c806ec8381b9ea72035aa06123c5db6bc6a6f3ead",
                "sha256:deb8925b734b109679e3de65856018996338758f4b916ff4fe7bb62b6d7000d1"
            ],
            "version": "==2.48.0"
        },
        "boto3": {
            "hashes": [
                "sha256:6dd9a6fe523c3e4d4fc28fe7030453ee5b4e75e778144cf22008c79dfc031bd3",
                "sha256:fccad296209cfbee668292d51bd3b258eb85d4bce1bf1a5dcb2e24942a00d48a"
            ],
            "index": "pypi",
            "version": "==1.7.26"
        },
        "botocore": {
            "hashes": [
                "sha256:c63c77e41cd514d80da06eb626f5e9f50c94c44b0206957aca23a20f889abb05",
                "sha256:ca23fb013a18584a3a7043c6cc0bf02250f2665937e73290f65f1f48ee9b4f78"
            ],
            "version": "==1.10.26"
        },
        "certifi": {
            "hashes": [
                "sha256:13e698f54293db9f89122b0581843a782ad0934a4fe0172d2a980ba77fc61bb7",
                "sha256:9fa520c1bacfb634fa7af20a76bcbd3d5fb390481724c597da32c719a7dca4b0"
            ],
            "version": "==2018.4.16"
        },
        "cffi": {
            "hashes": [
                "sha256:151b7eefd035c56b2b2e1eb9963c90c6302dc15fbd8c1c0a83a163ff2c7d7743",
                "sha256:1553d1e99f035ace1c0544050622b7bc963374a00c467edafac50ad7bd276aef",
                "sha256:1b0493c091a1898f1136e3f4f991a784437fac3673780ff9de3bcf46c80b6b50",
                "sha256:2ba8a45822b7aee805ab49abfe7eec16b90587f7f26df20c71dd89e45a97076f",
                "sha256:3c85641778460581c42924384f5e68076d724ceac0f267d66c757f7535069c93",
                "sha256:3eb6434197633b7748cea30bf0ba9f66727cdce45117a712b29a443943733257",
                "sha256:4c91af6e967c2015729d3e69c2e51d92f9898c330d6a851bf8f121236f3defd3",
                "sha256:770f3782b31f50b68627e22f91cb182c48c47c02eb405fd689472aa7b7aa16dc",
                "sha256:79f9b6f7c46ae1f8ded75f68cf8ad50e5729ed4d590c74840471fc2823457d04",
                "sha256:7a33145e04d44ce95bcd71e522b478d282ad0eafaf34fe1ec5bbd73e662f22b6",
                "sha256:857959354ae3a6fa3da6651b966d13b0a8bed6bbc87a0de7b38a549db1d2a359",
                "sha256:87f37fe5130574ff76c17cab61e7d2538a16f843bb7bca8ebbc4b12de3078596",
                "sha256:95d5251e4b5ca00061f9d9f3d6fe537247e145a8524ae9fd30a2f8fbce993b5b",
                "sha256:9d1d3e63a4afdc29bd76ce6aa9d58c771cd1599fbba8cf5057e7860b203710dd",
                "sha256:a36c5c154f9d42ec176e6e620cb0dd275744aa1d804786a71ac37dc3661a5e95",
                "sha256:ae5e35a2c189d397b91034642cb0eab0e346f776ec2eb44a49a459e6615d6e2e",
                "sha256:b0f7d4a3df8f06cf49f9f121bead236e328074de6449866515cea4907bbc63d6",
                "sha256:b75110fb114fa366b29a027d0c9be3709579602ae111ff61674d28c93606acca",
                "sha256:ba5e697569f84b13640c9e193170e89c13c6244c24400fc57e88724ef610cd31",
                "sha256:be2a9b390f77fd7676d80bc3cdc4f8edb940d8c198ed2d8c0be1319018c778e1",
                "sha256:d5d8555d9bfc3f02385c1c37e9f998e2011f0db4f90e250e5bc0c0a85a813085",
                "sha256:e55e22ac0a30023426564b1059b035973ec82186ddddbac867078435801c7801",
                "sha256:e90f17980e6ab0f3c2f3730e56d1fe9bcba1891eeea58966e89d352492cc74f4",
                "sha256:ecbb7b01409e9b782df5ded849c178a0aa7c906cf8c5a67368047daab282b184",
                "sha256:ed01918d545a38998bfa5902c7c00e0fee90e957ce036a4000a88e3fe2264917",
                "sha256:edabd457cd23a02965166026fd9bfd196f4324fe6032e866d0f3bd0301cd486f",
                "sha256:fdf1c1dc5bafc32bc5d08b054f94d659422b05aba244d6be4ddc1c72d9aa70fb"
            ],
            "markers": "platform_python_implementation != 'pypy'",
            "version": "==1.11.5"
        },
        "chardet": {
            "hashes": [
                "sha256:84ab92ed1c4d4f16916e05906b6b75a6c0fb5db821cc65e70cbd64a3e2a5eaae",
                "sha256:fc323ffcaeaed0e0a02bf4d117757b98aed530d9ed4531e3e15460124c106691"
            ],
            "version": "==3.0.4"
        },
        "codecov": {
            "hashes": [
                "sha256:8ed8b7c6791010d359baed66f84f061bba5bd41174bf324c31311e8737602788",
                "sha256:ae00d68e18d8a20e9c3288ba3875ae03db3a8e892115bf9b83ef20507732bed4"
            ],
            "index": "pypi",
            "version": "==2.0.15"
        },
        "cookies": {
            "hashes": [
                "sha256:15bee753002dff684987b8df8c235288eb8d45f8191ae056254812dfd42c81d3",
                "sha256:d6b698788cae4cfa4e62ef8643a9ca332b79bd96cb314294b864ae8d7eb3ee8e"
            ],
            "version": "==2.2.1"
        },
        "coverage": {
            "hashes": [
                "sha256:03481e81d558d30d230bc12999e3edffe392d244349a90f4ef9b88425fac74ba",
                "sha256:0b136648de27201056c1869a6c0d4e23f464750fd9a9ba9750b8336a244429ed",
                "sha256:104ab3934abaf5be871a583541e8829d6c19ce7bde2923b2751e0d3ca44db60a",
                "sha256:15b111b6a0f46ee1a485414a52a7ad1d703bdf984e9ed3c288a4414d3871dcbd",
                "sha256:198626739a79b09fa0a2f06e083ffd12eb55449b5f8bfdbeed1df4910b2ca640",
                "sha256:1c383d2ef13ade2acc636556fd544dba6e14fa30755f26812f54300e401f98f2",
                "sha256:28b2191e7283f4f3568962e373b47ef7f0392993bb6660d079c62bd50fe9d162",
                "sha256:2eb564bbf7816a9d68dd3369a510be3327f1c618d2357fa6b1216994c2e3d508",
                "sha256:337ded681dd2ef9ca04ef5d93cfc87e52e09db2594c296b4a0a3662cb1b41249",
                "sha256:3a2184c6d797a125dca8367878d3b9a178b6fdd05fdc2d35d758c3006a1cd694",
                "sha256:3c79a6f7b95751cdebcd9037e4d06f8d5a9b60e4ed0cd231342aa8ad7124882a",
                "sha256:3d72c20bd105022d29b14a7d628462ebdc61de2f303322c0212a054352f3b287",
                "sha256:3eb42bf89a6be7deb64116dd1cc4b08171734d721e7a7e57ad64cc4ef29ed2f1",
                "sha256:4635a184d0bbe537aa185a34193898eee409332a8ccb27eea36f262566585000",
                "sha256:56e448f051a201c5ebbaa86a5efd0ca90d327204d8b059ab25ad0f35fbfd79f1",
                "sha256:5a13ea7911ff5e1796b6d5e4fbbf6952381a611209b736d48e675c2756f3f74e",
                "sha256:69bf008a06b76619d3c3f3b1983f5145c75a305a0fea513aca094cae5c40a8f5",
                "sha256:6bc583dc18d5979dc0f6cec26a8603129de0304d5ae1f17e57a12834e7235062",
                "sha256:701cd6093d63e6b8ad7009d8a92425428bc4d6e7ab8d75efbb665c806c1d79ba",
                "sha256:7608a3dd5d73cb06c531b8925e0ef8d3de31fed2544a7de6c63960a1e73ea4bc",
                "sha256:76ecd006d1d8f739430ec50cc872889af1f9c1b6b8f48e29941814b09b0fd3cc",
                "sha256:7aa36d2b844a3e4a4b356708d79fd2c260281a7390d678a10b91ca595ddc9e99",
                "sha256:7d3f553904b0c5c016d1dad058a7554c7ac4c91a789fca496e7d8347ad040653",
                "sha256:7e1fe19bd6dce69d9fd159d8e4a80a8f52101380d5d3a4d374b6d3eae0e5de9c",
                "sha256:8c3cb8c35ec4d9506979b4cf90ee9918bc2e49f84189d9bf5c36c0c1119c6558",
                "sha256:9d6dd10d49e01571bf6e147d3b505141ffc093a06756c60b053a859cb2128b1f",
                "sha256:9e112fcbe0148a6fa4f0a02e8d58e94470fc6cb82a5481618fea901699bf34c4",
                "sha256:ac4fef68da01116a5c117eba4dd46f2e06847a497de5ed1d64bb99a5fda1ef91",
                "sha256:b8815995e050764c8610dbc82641807d196927c3dbed207f0a079833ffcf588d",
                "sha256:be6cfcd8053d13f5f5eeb284aa8a814220c3da1b0078fa859011c7fffd86dab9",
                "sha256:c1bb572fab8208c400adaf06a8133ac0712179a334c09224fb11393e920abcdd",
                "sha256:de4418dadaa1c01d497e539210cb6baa015965526ff5afc078c57ca69160108d",
                "sha256:e05cb4d9aad6233d67e0541caa7e511fa4047ed7750ec2510d466e806e0255d6",
                "sha256:e4d96c07229f58cb686120f168276e434660e4358cc9cf3b0464210b04913e77",
                "sha256:f3f501f345f24383c0000395b26b726e46758b71393267aeae0bd36f8b3ade80",
                "sha256:f8a923a85cb099422ad5a2e345fe877bbc89a8a8b23235824a93488150e45f6e"
            ],
            "index": "pypi",
            "version": "==4.5.1"
        },
        "cryptography": {
            "hashes": [
                "sha256:3f3b65d5a16e6b52fba63dc860b62ca9832f51f1a2ae5083c78b6840275f12dd",
                "sha256:551a3abfe0c8c6833df4192a63371aa2ff43afd8f570ed345d31f251d78e7e04",
                "sha256:5cb990056b7cadcca26813311187ad751ea644712022a3976443691168781b6f",
                "sha256:60bda7f12ecb828358be53095fc9c6edda7de8f1ef571f96c00b2363643fa3cd",
                "sha256:6fef51ec447fe9f8351894024e94736862900d3a9aa2961528e602eb65c92bdb",
                "sha256:77d0ad229d47a6e0272d00f6bf8ac06ce14715a9fd02c9a97f5a2869aab3ccb2",
                "sha256:808fe471b1a6b777f026f7dc7bd9a4959da4bfab64972f2bbe91e22527c1c037",
                "sha256:9b62fb4d18529c84b961efd9187fecbb48e89aa1a0f9f4161c61b7fc42a101bd",
                "sha256:9e5bed45ec6b4f828866ac6a6bedf08388ffcfa68abe9e94b34bb40977aba531",
                "sha256:9fc295bf69130a342e7a19a39d7bbeb15c0bcaabc7382ec33ef3b2b7d18d2f63",
                "sha256:abd070b5849ed64e6d349199bef955ee0ad99aefbad792f0c587f8effa681a5e",
                "sha256:ba6a774749b6e510cffc2fb98535f717e0e5fd91c7c99a61d223293df79ab351",
                "sha256:c332118647f084c983c6a3e1dba0f3bcb051f69d12baccac68db8d62d177eb8a",
                "sha256:d6f46e862ee36df81e6342c2177ba84e70f722d9dc9c6c394f9f1f434c4a5563",
                "sha256:db6013746f73bf8edd9c3d1d3f94db635b9422f503db3fc5ef105233d4c011ab",
                "sha256:f57008eaff597c69cf692c3518f6d4800f0309253bb138b526a37fe9ef0c7471",
                "sha256:f6c821ac253c19f2ad4c8691633ae1d1a17f120d5b01ea1d256d7b602bc59887"
            ],
            "version": "==2.2.2"
        },
        "docker": {
            "hashes": [
                "sha256:43b45b92bed372161a5d4f3c7137e16b30d93845e99a00bc727938e52850694e",
                "sha256:dc5cc0971a0d36fe94c5ce89bd4adb6c892713500af7b0818708229c3199911a"
            ],
            "version": "==3.3.0"
        },
        "docker-pycreds": {
            "hashes": [
                "sha256:764a7ea2f6484bc5de5bf0c060f08b41a1118cf1acb987626b3ff45f3cc40dac",
                "sha256:e3732a03610a00461a716997670c7010bf1c214a3edc440f7d6a2a3a830ecd9d"
            ],
            "version": "==0.2.3"
        },
        "docutils": {
            "hashes": [
                "sha256:02aec4bd92ab067f6ff27a38a38a41173bf01bed8f89157768c1573f53e474a6",
                "sha256:51e64ef2ebfb29cae1faa133b3710143496eca21c530f3f71424d77687764274",
                "sha256:7a4bd47eaf6596e1295ecb11361139febe29b084a87bf005bf899f9a42edc3c6"
            ],
            "version": "==0.14"
        },
        "faker": {
            "hashes": [
                "sha256:782a58cec0e083df8e3536b0a890fce9bdc1633782c140b64183dcc626fea53e",
                "sha256:a77a1a2223a8e0d32618878350bbd2171040f32b526ba2cddfab8864704bb370"
            ],
            "index": "pypi",
            "version": "==0.8.15"
        },
        "idna": {
            "hashes": [
                "sha256:2c6a5de3089009e3da7c5dde64a141dbc8551d5b7f6cf4ed7c2568d0cc520a8f",
                "sha256:8c7309c718f94b3a625cb648ace320157ad16ff131ae0af362c9f21b80ef6ec4"
            ],
            "version": "==2.6"
        },
        "imagesize": {
            "hashes": [
                "sha256:3620cc0cadba3f7475f9940d22431fc4d407269f1be59ec9b8edcca26440cf18",
                "sha256:5b326e4678b6925158ccc66a9fa3122b6106d7c876ee32d7de6ce59385b96315"
            ],
            "version": "==1.0.0"
        },
        "isort": {
            "hashes": [
                "sha256:1153601da39a25b14ddc54955dbbacbb6b2d19135386699e2ad58517953b34af",
                "sha256:b9c40e9750f3d77e6e4d441d8b0266cf555e7cdabdcff33c4fd06366ca761ef8",
                "sha256:ec9ef8f4a9bc6f71eec99e1806bfa2de401650d996c59330782b89a5555c1497"
            ],
            "version": "==4.3.4"
        },
        "jinja2": {
            "hashes": [
                "sha256:74c935a1b8bb9a3947c50a54766a969d4846290e1e788ea44c1392163723c3bd",
                "sha256:f84be1bb0040caca4cea721fcbbbbd61f9be9464ca236387158b0feea01914a4"
            ],
            "version": "==2.10"
        },
        "jmespath": {
            "hashes": [
                "sha256:6a81d4c9aa62caf061cb517b4d9ad1dd300374cd4706997aff9cd6aedd61fc64",
                "sha256:f11b4461f425740a1d908e9a3f7365c3d2e569f6ca68a2ff8bc5bcd9676edd63"
            ],
            "version": "==0.9.3"
        },
        "jsondiff": {
            "hashes": [
                "sha256:2d0437782de9418efa34e694aa59f43d7adb1899bd9a793f063867ddba8f7893"
            ],
            "version": "==1.1.1"
        },
        "jsonpickle": {
            "hashes": [
                "sha256:545b3bee0d65e1abb4baa1818edcc9ec239aa9f2ffbfde8084d71c056180054f"
            ],
            "version": "==0.9.6"
        },
        "lazy-object-proxy": {
            "hashes": [
                "sha256:0ce34342b419bd8f018e6666bfef729aec3edf62345a53b537a4dcc115746a33",
                "sha256:1b668120716eb7ee21d8a38815e5eb3bb8211117d9a90b0f8e21722c0758cc39",
                "sha256:209615b0fe4624d79e50220ce3310ca1a9445fd8e6d3572a896e7f9146bbf019",
                "sha256:27bf62cb2b1a2068d443ff7097ee33393f8483b570b475db8ebf7e1cba64f088",
                "sha256:27ea6fd1c02dcc78172a82fc37fcc0992a94e4cecf53cb6d73f11749825bd98b",
                "sha256:2c1b21b44ac9beb0fc848d3993924147ba45c4ebc24be19825e57aabbe74a99e",
                "sha256:2df72ab12046a3496a92476020a1a0abf78b2a7db9ff4dc2036b8dd980203ae6",
                "sha256:320ffd3de9699d3892048baee45ebfbbf9388a7d65d832d7e580243ade426d2b",
                "sha256:50e3b9a464d5d08cc5227413db0d1c4707b6172e4d4d915c1c70e4de0bbff1f5",
                "sha256:5276db7ff62bb7b52f77f1f51ed58850e315154249aceb42e7f4c611f0f847ff",
                "sha256:61a6cf00dcb1a7f0c773ed4acc509cb636af2d6337a08f362413c76b2b47a8dd",
                "sha256:6ae6c4cb59f199d8827c5a07546b2ab7e85d262acaccaacd49b62f53f7c456f7",
                "sha256:7661d401d60d8bf15bb5da39e4dd72f5d764c5aff5a86ef52a042506e3e970ff",
                "sha256:7bd527f36a605c914efca5d3d014170b2cb184723e423d26b1fb2fd9108e264d",
                "sha256:7cb54db3535c8686ea12e9535eb087d32421184eacc6939ef15ef50f83a5e7e2",
                "sha256:7f3a2d740291f7f2c111d86a1c4851b70fb000a6c8883a59660d95ad57b9df35",
                "sha256:81304b7d8e9c824d058087dcb89144842c8e0dea6d281c031f59f0acf66963d4",
                "sha256:933947e8b4fbe617a51528b09851685138b49d511af0b6c0da2539115d6d4514",
                "sha256:94223d7f060301b3a8c09c9b3bc3294b56b2188e7d8179c762a1cda72c979252",
                "sha256:ab3ca49afcb47058393b0122428358d2fbe0408cf99f1b58b295cfeb4ed39109",
                "sha256:bd6292f565ca46dee4e737ebcc20742e3b5be2b01556dafe169f6c65d088875f",
                "sha256:cb924aa3e4a3fb644d0c463cad5bc2572649a6a3f68a7f8e4fbe44aaa6d77e4c",
                "sha256:d0fc7a286feac9077ec52a927fc9fe8fe2fabab95426722be4c953c9a8bede92",
                "sha256:ddc34786490a6e4ec0a855d401034cbd1242ef186c20d79d2166d6a4bd449577",
                "sha256:e34b155e36fa9da7e1b7c738ed7767fc9491a62ec6af70fe9da4a057759edc2d",
                "sha256:e5b9e8f6bda48460b7b143c3821b21b452cb3a835e6bbd5dd33aa0c8d3f5137d",
                "sha256:e81ebf6c5ee9684be8f2c87563880f93eedd56dd2b6146d8a725b50b7e5adb0f",
                "sha256:eb91be369f945f10d3a49f5f9be8b3d0b93a4c2be8f8a5b83b0571b8123e0a7a",
                "sha256:f460d1ceb0e4a5dcb2a652db0904224f367c9b3c1470d5a7683c0480e582468b"
            ],
            "version": "==1.3.1"
        },
        "markupsafe": {
            "hashes": [
                "sha256:a6be69091dac236ea9c6bc7d012beab42010fa914c459791d627dad4910eb665"
            ],
            "version": "==1.0"
        },
        "mccabe": {
            "hashes": [
                "sha256:ab8a6258860da4b6677da4bd2fe5dc2c659cff31b3ee4f7f5d64e79735b80d42",
                "sha256:dd8d182285a0fe56bace7f45b5e7d1a6ebcbf524e8f3bd87eb0f125271b8831f"
            ],
            "version": "==0.6.1"
        },
        "mock": {
            "hashes": [
                "sha256:5ce3c71c5545b472da17b72268978914d0252980348636840bd34a00b5cc96c1",
                "sha256:b158b6df76edd239b8208d481dc46b6afd45a846b7812ff0ce58971cf5bc8bba"
            ],
            "version": "==2.0.0"
        },
        "moto": {
            "hashes": [
                "sha256:45d14aca2b06b0083d5e82cfd770ebca0ba77b5070aec6928670240939a78681",
                "sha256:ee71b515ba34d64c5f625950fc995594040f793a4a106614ff108ae02c1a2896"
            ],
            "index": "pypi",
            "version": "==1.3.3"
        },
        "packaging": {
            "hashes": [
                "sha256:e9215d2d2535d3ae866c3d6efc77d5b24a0192cce0ff20e42896cc0664f889c0",
                "sha256:f019b770dd64e585a99714f1fd5e01c7a8f11b45635aa953fd41c689a657375b"
            ],
            "version": "==17.1"
        },
        "pbr": {
            "hashes": [
                "sha256:680bf5ba9b28dd56e08eb7c267991a37c7a5f90a92c2e07108829931a50ff80a",
                "sha256:6874feb22334a1e9a515193cba797664e940b763440c88115009ec323a7f2df5"
            ],
            "version": "==4.0.3"
        },
        "pluggy": {
            "hashes": [
                "sha256:7f8ae7f5bdf75671a718d2daf0a64b7885f74510bcd98b1a0bb420eb9a9d0cff",
                "sha256:d345c8fe681115900d6da8d048ba67c25df42973bda370783cd58826442dcd7c",
                "sha256:e160a7fcf25762bb60efc7e171d4497ff1d8d2d75a3d0df7a21b76821ecbf5c5"
            ],
            "version": "==0.6.0"
        },
        "py": {
            "hashes": [
                "sha256:29c9fab495d7528e80ba1e343b958684f4ace687327e6f789a94bf3d1915f881",
                "sha256:983f77f3331356039fdd792e9220b7b8ee1aa6bd2b25f567a963ff1de5a64f6a"
            ],
            "version": "==1.5.3"
        },
        "pyaml": {
            "hashes": [
                "sha256:66623c52f34d83a2c0fc963e08e8b9d0c13d88404e3b43b1852ef71eda19afa3",
                "sha256:f83fc302c52c6b83a15345792693ae0b5bc07ad19f59e318b7617d7123d62990"
            ],
            "version": "==17.12.1"
        },
        "pycparser": {
            "hashes": [
                "sha256:99a8ca03e29851d96616ad0404b4aad7d9ee16f25c9f9708a11faf2810f7b226"
            ],
            "version": "==2.18"
        },
        "pygments": {
            "hashes": [
                "sha256:78f3f434bcc5d6ee09020f92ba487f95ba50f1e3ef83ae96b9d5ffa1bab25c5d",
                "sha256:dbae1046def0efb574852fab9e90209b23f556367b5a320c0bcb871c77c3e8cc"
            ],
            "version": "==2.2.0"
        },
        "pylint": {
            "hashes": [
                "sha256:aa519865f8890a5905fa34924fed0f3bfc7d84fc9f9142c16dac52ffecd25a39",
                "sha256:c353d8225195b37cc3aef18248b8f3fe94c5a6a95affaf885ae21a24ca31d8eb"
            ],
            "index": "pypi",
            "version": "==1.9.1"
        },
        "pyparsing": {
            "hashes": [
                "sha256:0832bcf47acd283788593e7a0f542407bd9550a55a8a8435214a1960e04bcb04",
                "sha256:281683241b25fe9b80ec9d66017485f6deff1af5cde372469134b56ca8447a07",
                "sha256:8f1e18d3fd36c6795bb7e02a39fd05c611ffc2596c1e0d995d34d67630426c18",
                "sha256:9e8143a3e15c13713506886badd96ca4b579a87fbdf49e550dbfc057d6cb218e",
                "sha256:b8b3117ed9bdf45e14dcc89345ce638ec7e0e29b2b579fa1ecf32ce45ebac8a5",
                "sha256:e4d45427c6e20a59bf4f88c639dcc03ce30d193112047f94012102f235853a58",
                "sha256:fee43f17a9c4087e7ed1605bd6df994c6173c1e977d7ade7b651292fab2bd010"
            ],
            "version": "==2.2.0"
        },
        "python-dateutil": {
            "hashes": [
                "sha256:1adb80e7a782c12e52ef9a8182bebeb73f1d7e24e374397af06fb4956c8dc5c0",
                "sha256:e27001de32f627c22380a688bcc43ce83504a7bc5da472209b4c70f02829f0b8"
            ],
            "markers": "python_version >= '2.7'",
            "version": "==2.7.3"
        },
        "pytz": {
            "hashes": [
                "sha256:65ae0c8101309c45772196b21b74c46b2e5d11b6275c45d251b150d5da334555",
                "sha256:c06425302f2cf668f1bba7a0a03f3c1d34d4ebeef2c72003da308b3947c7f749"
            ],
            "version": "==2018.4"
        },
        "pyyaml": {
            "hashes": [
                "sha256:0c507b7f74b3d2dd4d1322ec8a94794927305ab4cebbe89cc47fe5e81541e6e8",
                "sha256:16b20e970597e051997d90dc2cddc713a2876c47e3d92d59ee198700c5427736",
                "sha256:3262c96a1ca437e7e4763e2843746588a965426550f3797a79fca9c6199c431f",
                "sha256:326420cbb492172dec84b0f65c80942de6cedb5233c413dd824483989c000608",
                "sha256:4474f8ea030b5127225b8894d626bb66c01cda098d47a2b0d3429b6700af9fd8",
                "sha256:592766c6303207a20efc445587778322d7f73b161bd994f227adaa341ba212ab",
                "sha256:5ac82e411044fb129bae5cfbeb3ba626acb2af31a8d17d175004b70862a741a7",
                "sha256:5f84523c076ad14ff5e6c037fe1c89a7f73a3e04cf0377cb4d017014976433f3",
                "sha256:827dc04b8fa7d07c44de11fabbc888e627fa8293b695e0f99cb544fdfa1bf0d1",
                "sha256:b4c423ab23291d3945ac61346feeb9a0dc4184999ede5e7c43e1ffb975130ae6",
                "sha256:bc6bced57f826ca7cb5125a10b23fd0f2fff3b7c4701d64c439a300ce665fff8",
                "sha256:c01b880ec30b5a6e6aa67b09a2fe3fb30473008c85cd6a67359a1b15ed6d83a4",
                "sha256:ca233c64c6e40eaa6c66ef97058cdc80e8d0157a443655baa1b2966e812807ca",
                "sha256:e863072cdf4c72eebf179342c94e6989c67185842d9997960b3e69290b2fa269"
            ],
            "version": "==3.12"
        },
        "requests": {
            "hashes": [
                "sha256:6a1b267aa90cac58ac3a765d067950e7dbbf75b1da07e895d1f594193a40a38b",
                "sha256:9c443e7324ba5b85070c4a818ade28bfabedf16ea10206da1132edaa6dda237e"
            ],
            "index": "pypi",
            "version": "==2.18.4"
        },
        "responses": {
            "hashes": [
                "sha256:c6082710f4abfb60793899ca5f21e7ceb25aabf321560cc0726f8b59006811c9",
                "sha256:f23a29dca18b815d9d64a516b4a0abb1fbdccff6141d988ad8100facb81cf7b3"
            ],
            "version": "==0.9.0"
        },
        "s3transfer": {
            "hashes": [
                "sha256:90dc18e028989c609146e241ea153250be451e05ecc0c2832565231dacdf59c1",
                "sha256:c7a9ec356982d5e9ab2d4b46391a7d6a950e2b04c472419f5fdec70cc0ada72f"
            ],
            "version": "==0.1.13"
        },
        "six": {
            "hashes": [
                "sha256:70e8a77beed4562e7f14fe23a786b54f6296e34344c23bc42f07b15018ff98e9",
                "sha256:832dc0e10feb1aa2c68dcc57dbb658f1c7e65b9b61af69048abc87a2db00a0eb"
            ],
            "version": "==1.11.0"
        },
        "snowballstemmer": {
            "hashes": [
                "sha256:919f26a68b2c17a7634da993d91339e288964f93c274f1343e3bbbe2096e1128",
                "sha256:9f3bcd3c401c3e862ec0ebe6d2c069ebc012ce142cce209c098ccb5b09136e89"
            ],
            "version": "==1.2.1"
        },
        "sphinx": {
            "hashes": [
                "sha256:2e7ad92e96eff1b2006cf9f0cdb2743dacbae63755458594e9e8238b0c3dc60b",
                "sha256:e9b1a75a3eae05dded19c80eb17325be675e0698975baae976df603b6ed1eb10"
            ],
            "index": "pypi",
            "version": "==1.7.4"
        },
        "sphinx-rtd-theme": {
            "hashes": [
                "sha256:32424dac2779f0840b4788fbccb032ba2496c1ca47a439ad2510c8b1e55dfd33",
                "sha256:6d0481532b5f441b075127a2d755f430f1f8410a50112b1af6b069518548381d"
            ],
            "index": "pypi",
            "version": "==0.3.1"
        },
        "sphinxcontrib-websupport": {
            "hashes": [
                "sha256:7a85961326aa3a400cd4ad3c816d70ed6f7c740acd7ce5d78cd0a67825072eb9",
                "sha256:f4932e95869599b89bf4f80fc3989132d83c9faa5bf633e7b5e0c25dffb75da2"
            ],
            "version": "==1.0.1"
        },
        "text-unidecode": {
            "hashes": [
                "sha256:5a1375bb2ba7968740508ae38d92e1f889a0832913cb1c447d5e2046061a396d",
                "sha256:801e38bd550b943563660a91de8d4b6fa5df60a542be9093f7abf819f86050cc"
            ],
            "version": "==1.2"
        },
        "tox": {
            "hashes": [
                "sha256:96efa09710a3daeeb845561ebbe1497641d9cef2ee0aea30db6969058b2bda2f",
                "sha256:9ee7de958a43806402a38c0d2aa07fa8553f4d2c20a15b140e9f771c2afeade0"
            ],
            "index": "pypi",
            "version": "==3.0.0"
        },
        "urllib3": {
            "hashes": [
                "sha256:06330f386d6e4b195fbfc736b297f58c5a892e4440e54d294d7004e3a9bbea1b",
                "sha256:cc44da8e1145637334317feebd728bd869a35285b93cbb4cca2577da7e62db4f"
            ],
            "version": "==1.22"
        },
        "virtualenv": {
            "hashes": [
                "sha256:2ce32cd126117ce2c539f0134eb89de91a8413a29baac49cbab3eb50e2026669",
                "sha256:ca07b4c0b54e14a91af9f34d0919790b016923d157afda5efdde55c96718f752"
            ],
            "version": "==16.0.0"
<<<<<<< HEAD
=======
        },
        "websocket-client": {
            "hashes": [
                "sha256:188b68b14fdb2d8eb1a111f21b9ffd2dbf1dbc4e4c1d28cf2c37cdbf1dd1cae6",
                "sha256:a453dc4dfa6e0db3d8fd7738a308a88effe6240c59f3226eb93e8f020c216149"
            ],
            "version": "==0.47.0"
        },
        "werkzeug": {
            "hashes": [
                "sha256:c3fd7a7d41976d9f44db327260e263132466836cef6f91512889ed60ad26557c",
                "sha256:d5da73735293558eb1651ee2fddc4d0dedcfa06538b8813a2e20011583c9e49b"
            ],
            "version": "==0.14.1"
>>>>>>> e79e0bc9
        },
        "wrapt": {
            "hashes": [
                "sha256:d4d560d479f2c21e1b5443bbd15fe7ec4b37fe7e53d335d3b9b0a7b1226fe3c6"
            ],
            "version": "==1.10.11"
        },
        "xmltodict": {
            "hashes": [
                "sha256:8f8d7d40aa28d83f4109a7e8aa86e67a4df202d9538be40c0cb1d70da527b0df",
                "sha256:add07d92089ff611badec526912747cf87afd4f9447af6661aca074eeaf32615"
            ],
            "version": "==0.11.0"
        }
    }
}<|MERGE_RESOLUTION|>--- conflicted
+++ resolved
@@ -1,11 +1,7 @@
 {
     "_meta": {
         "hash": {
-<<<<<<< HEAD
-            "sha256": "645b23a14444706b1acce49e5951a167609213cecc89c167e6c8ebc1075df36f"
-=======
             "sha256": "1a9d58a688e2e31ce4e61b096a13a9e6c4e233cf5d33d27e4500ce14c97c2b83"
->>>>>>> e79e0bc9
         },
         "pipfile-spec": 6,
         "requires": {
@@ -22,20 +18,6 @@
     "default": {
         "boto3": {
             "hashes": [
-<<<<<<< HEAD
-                "sha256:7911f4b593a268a9b218839af972dbeeca886037e1090fa06aaef94276545a4d",
-                "sha256:c5942bb27d364625be6b0521e88ccfcd60a2d2b58b9b126748fb22d613693260"
-            ],
-            "index": "pypi",
-            "version": "==1.7.24"
-        },
-        "botocore": {
-            "hashes": [
-                "sha256:710307a7ad4b150099e82845054c340ad5aae7c0c80c773f39ab9b402720e435",
-                "sha256:b7a23361bcd6ce2d9cf56a3e5bc7c6b2e3233f3d902d41cb2dfb37472ea41986"
-            ],
-            "version": "==1.10.24"
-=======
                 "sha256:6dd9a6fe523c3e4d4fc28fe7030453ee5b4e75e778144cf22008c79dfc031bd3",
                 "sha256:fccad296209cfbee668292d51bd3b258eb85d4bce1bf1a5dcb2e24942a00d48a"
             ],
@@ -62,7 +44,6 @@
                 "sha256:fc323ffcaeaed0e0a02bf4d117757b98aed530d9ed4531e3e15460124c106691"
             ],
             "version": "==3.0.4"
->>>>>>> e79e0bc9
         },
         "django": {
             "hashes": [
@@ -80,22 +61,12 @@
             "index": "pypi",
             "version": "==0.4.4"
         },
-<<<<<<< HEAD
         "django-tenant-schemas": {
             "hashes": [
                 "sha256:7d3f96f6e1969ade79b22a7600553fa8843c8aff77dbbad8f1e1e7523b9a0cd3"
             ],
             "index": "pypi",
             "version": "==1.9.0"
-=======
-        "django-filter": {
-            "hashes": [
-                "sha256:ea204242ea83790e1512c9d0d8255002a652a6f4986e93cee664f28955ba0c22",
-                "sha256:ec0ef1ba23ef95b1620f5d481334413700fb33f45cd76d56a63f4b0b1d76976a"
-            ],
-            "index": "pypi",
-            "version": "==1.1.0"
->>>>>>> e79e0bc9
         },
         "djangorestframework": {
             "hashes": [
@@ -280,10 +251,6 @@
             "hashes": [
                 "sha256:032f6e09161e96f417ea7fad46d3fac7a9019c775f202182c22df0e4f714cb1c",
                 "sha256:dea42ae6e0b789b543f728ddae7ddb6740ba33a49fb52c4a4d9cb7bb4aa6ec09"
-<<<<<<< HEAD
-            ],
-            "version": "==1.6.4"
-=======
             ],
             "version": "==1.6.4"
         },
@@ -293,7 +260,6 @@
                 "sha256:9e7ba8dd08fd2939376c21423376206bff01d0deaea7d7721c6b35921fed1943"
             ],
             "version": "==0.95"
->>>>>>> e79e0bc9
         },
         "babel": {
             "hashes": [
@@ -780,8 +746,6 @@
                 "sha256:ca07b4c0b54e14a91af9f34d0919790b016923d157afda5efdde55c96718f752"
             ],
             "version": "==16.0.0"
-<<<<<<< HEAD
-=======
         },
         "websocket-client": {
             "hashes": [
@@ -796,7 +760,6 @@
                 "sha256:d5da73735293558eb1651ee2fddc4d0dedcfa06538b8813a2e20011583c9e49b"
             ],
             "version": "==0.14.1"
->>>>>>> e79e0bc9
         },
         "wrapt": {
             "hashes": [
