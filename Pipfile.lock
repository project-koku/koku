{
    "_meta": {
        "hash": {
<<<<<<< HEAD
            "sha256": "1ea06cc5141601d8c9aa17a9306c5e40e635a428fe08737d3fe0566650bfca05"
=======
            "sha256": "6057bfb255f96b22132e884c97630550f6572d840c6f0c8383fa93094bc442ca"
>>>>>>> 2f26852e
        },
        "pipfile-spec": 6,
        "requires": {
            "python_version": "3.6"
        },
        "sources": [
            {
                "name": "pypi",
                "url": "https://pypi.python.org/simple",
                "verify_ssl": true
            }
        ]
    },
    "default": {
        "aiokafka": {
            "hashes": [
                "sha256:25b31f9759427fb9334de5a6224df5ac92247d8af9c13eebf8afddd48a5c05b8"
            ],
            "index": "pypi",
            "version": "==0.5.1"
        },
        "amqp": {
            "hashes": [
                "sha256:aa4409446139676943a2eaa27d5f58caf750f4ca5a89f888c452afd86be6a67d",
                "sha256:cbb6f87d53cac612a594f982b717cc1c54c6a1e17943a0a0d32dc6cc9e2120c8"
            ],
            "version": "==2.5.0"
        },
        "beautifulsoup4": {
            "hashes": [
                "sha256:05668158c7b85b791c5abde53e50265e16f98ad601c402ba44d70f96c4159612",
                "sha256:25288c9e176f354bf277c0a10aa96c782a6a18a17122dba2e8cec4a97e03343b",
                "sha256:f040590be10520f2ea4c2ae8c3dae441c7cfff5308ec9d58a0ec0c1b8f81d469"
            ],
            "version": "==4.8.0"
        },
        "billiard": {
            "hashes": [
                "sha256:756bf323f250db8bf88462cd042c992ba60d8f5e07fc5636c24ba7d6f4261d84"
            ],
            "version": "==3.6.0.0"
        },
        "boto3": {
            "hashes": [
                "sha256:0fec671879bbddffb0e088d970051f159effa0b7ad2a04541121372c719efd75",
                "sha256:53c2b5f00990435f5c2a3f3ce1f9543246d8300c6444b4d7da8ffd69063c4182"
            ],
            "index": "pypi",
            "version": "==1.9.200"
        },
        "botocore": {
            "hashes": [
                "sha256:4ef7ab3e5632d55ae91be8a0d404cf586f955c2dca972a6f761de793ddc14ea1",
                "sha256:d90d0299dde2b7514586f01f11954c4c6acca58f1508827408690b201ccce8ac"
            ],
            "version": "==1.12.207"
        },
        "celery": {
            "hashes": [
                "sha256:4c4532aa683f170f40bd76f928b70bc06ff171a959e06e71bf35f2f9d6031ef9",
                "sha256:528e56767ae7e43a16cfef24ee1062491f5754368d38fcfffa861cdb9ef219be"
            ],
            "index": "pypi",
            "version": "==4.3.0"
        },
        "celery-prometheus-exporter": {
            "hashes": [
                "sha256:8fc2d5909921c44f01c8c1b7d956d92e6966f2e14eec196bf60735e39a0e0991",
                "sha256:a3ba0d3340b546ae82b36fef7645ccbc54c2b696fc3df05bb9ee28a402e710e1"
            ],
            "index": "pypi",
            "version": "==1.7.0"
        },
        "certifi": {
            "hashes": [
                "sha256:046832c04d4e752f37383b628bc601a7ea7211496b4638f6514d0e5b9acc4939",
                "sha256:945e3ba63a0b9f577b1395204e13c3a231f9bc0223888be653286534e5873695"
            ],
            "version": "==2019.6.16"
        },
        "chardet": {
            "hashes": [
                "sha256:84ab92ed1c4d4f16916e05906b6b75a6c0fb5db821cc65e70cbd64a3e2a5eaae",
                "sha256:fc323ffcaeaed0e0a02bf4d117757b98aed530d9ed4531e3e15460124c106691"
            ],
            "version": "==3.0.4"
        },
        "django": {
            "hashes": [
                "sha256:16a5d54411599780ac9dfe3b9b38f90f785c51259a584e0b24b6f14a7f69aae8",
                "sha256:9a2f98211ab474c710fcdad29c82f30fc14ce9917c7a70c3682162a624de4035"
            ],
            "index": "pypi",
            "version": "==2.2.4"
        },
        "django-cors-headers": {
            "hashes": [
                "sha256:5b80bf0f8d7fc6e2bcb4f40781d5ff3661961bbf1982e52daec77241dea3b890",
                "sha256:ebf3e2cf25aa6993b959a8e6a87828ebb3c8fe5bc3ec4a2d6e65f3b8d9b4212c"
            ],
            "index": "pypi",
            "version": "==3.0.2"
        },
        "django-environ": {
            "hashes": [
                "sha256:6c9d87660142608f63ec7d5ce5564c49b603ea8ff25da595fd6098f6dc82afde",
                "sha256:c57b3c11ec1f319d9474e3e5a79134f40174b17c7cc024bbb2fad84646b120c4"
            ],
            "index": "pypi",
            "version": "==0.4.5"
        },
        "django-filter": {
            "hashes": [
                "sha256:558c727bce3ffa89c4a7a0b13bc8976745d63e5fd576b3a9a851650ef11c401b",
                "sha256:c3deb57f0dd7ff94d7dce52a047516822013e2b441bed472b722a317658cfd14"
            ],
            "index": "pypi",
            "version": "==2.2.0"
        },
        "django-prometheus": {
            "hashes": [
                "sha256:571d89a13e2547e1c3d19901f155bde8e101323fbcb0439363d670bc61c8c541",
                "sha256:e8da2eb91cb20cfe0b8130305d34f3503766b7a08a244ce1031c36136beeb7a5"
            ],
            "index": "pypi",
            "version": "==1.0.15"
        },
        "django-redis": {
            "hashes": [
                "sha256:af0b393864e91228dd30d8c85b5c44d670b5524cb161b7f9e41acc98b6e5ace7",
                "sha256:f46115577063d00a890867c6964ba096057f07cb756e78e0503b89cd18e4e083"
            ],
            "index": "pypi",
            "version": "==4.10.0"
        },
        "django-tenant-schemas": {
            "hashes": [
                "sha256:7d3f96f6e1969ade79b22a7600553fa8843c8aff77dbbad8f1e1e7523b9a0cd3"
            ],
            "index": "pypi",
            "version": "==1.9.0"
        },
        "djangorestframework": {
            "hashes": [
                "sha256:42979bd5441bb4d8fd69d0f385024a114c3cae7df0f110600b718751250f6929",
                "sha256:aedb48010ebfab9651aaab1df5fd3b4848eb4182afc909852a2110c24f89a359"
            ],
            "index": "pypi",
            "version": "==3.10.2"
        },
        "djangorestframework-csv": {
            "hashes": [
                "sha256:2f008b20a44f2d3c37835ea5b5ddfe19f54394f07b9cb267c616a917a7f7e27c"
            ],
            "index": "pypi",
            "version": "==2.1.0"
        },
        "docutils": {
            "hashes": [
                "sha256:02aec4bd92ab067f6ff27a38a38a41173bf01bed8f89157768c1573f53e474a6",
                "sha256:51e64ef2ebfb29cae1faa133b3710143496eca21c530f3f71424d77687764274",
                "sha256:7a4bd47eaf6596e1295ecb11361139febe29b084a87bf005bf899f9a42edc3c6"
            ],
            "version": "==0.14"
        },
        "drf-nested-routers": {
            "hashes": [
                "sha256:46e5c3abc15c782cafafd7d75028e8f9121bbc6228e3599bbb48a3daa4585034",
                "sha256:60c1e1f5cc801e757d26a8138e61c44419ef800c213c3640c5b6138e77d46762"
            ],
            "index": "pypi",
            "version": "==0.91"
        },
        "entrypoints": {
            "hashes": [
                "sha256:589f874b313739ad35be6e0cd7efde2a4e9b6fea91edcc34e58ecbb8dbe56d19",
                "sha256:c70dd71abe5a8c85e55e12c19bd91ccfeec11a6e99044204511f9ed547d48451"
            ],
            "version": "==0.3"
        },
        "flake8": {
            "hashes": [
                "sha256:19241c1cbc971b9962473e4438a2ca19749a7dd002dd1a946eaba171b4114548",
                "sha256:8e9dfa3cecb2400b3738a42c54c3043e821682b9c840b0448c0503f781130696"
            ],
            "index": "pypi",
            "version": "==3.7.8"
        },
        "gunicorn": {
            "hashes": [
                "sha256:aa8e0b40b4157b36a5df5e599f45c9c76d6af43845ba3b3b0efe2c70473c2471",
                "sha256:fa2662097c66f920f53f70621c6c58ca4a3c4d3434205e608e121b5b3b71f4f3"
            ],
            "index": "pypi",
            "version": "==19.9.0"
        },
        "idna": {
            "hashes": [
                "sha256:c357b3f628cf53ae2c4c05627ecc484553142ca23264e593d327bcde5e9c3407",
                "sha256:ea8b7f6188e6fa117537c3df7da9fc686d485087abf6ac197f9c46432f7e4a3c"
            ],
            "version": "==2.8"
        },
        "jmespath": {
            "hashes": [
                "sha256:3720a4b1bd659dd2eecad0666459b9788813e032b83e7ba58578e48254e0a0e6",
                "sha256:bde2aef6f44302dfb30320115b17d030798de8c4110e28d5cf6cf91a7a31074c"
            ],
            "version": "==0.9.4"
        },
        "kafka-python": {
            "hashes": [
                "sha256:078acdcd1fc6eddacc46d437c664998b4cf7613b7e79ced66a460965f2648f88",
                "sha256:0b56f286b674dcb331d80c1d39a01a753cc3acc962bee707da5f207db74f0a26"
            ],
            "version": "==1.4.3"
        },
        "kombu": {
            "hashes": [
                "sha256:55b71d3785def3470a16217fe0780f9e6f95e61bf9ad39ef8dce0177224eab77",
                "sha256:eb365ea795cd7e629ba2f1f398e0c3ba354b91ef4de225ffdf6ab45fdfc7d581"
            ],
            "version": "==4.6.3"
        },
        "mccabe": {
            "hashes": [
                "sha256:ab8a6258860da4b6677da4bd2fe5dc2c659cff31b3ee4f7f5d64e79735b80d42",
                "sha256:dd8d182285a0fe56bace7f45b5e7d1a6ebcbf524e8f3bd87eb0f125271b8831f"
            ],
            "version": "==0.6.1"
        },
        "pint": {
            "hashes": [
                "sha256:32d8a9a9d63f4f81194c0014b3b742679dce81a26d45127d9810a68a561fe4e2",
                "sha256:7ece3f639ad58073ce49982b022d464014e6d91d0b3eaa89c8e8ea9c38e32659"
            ],
            "index": "pypi",
            "version": "==0.9"
        },
        "prometheus-client": {
            "hashes": [
                "sha256:71cd24a2b3eb335cb800c7159f423df1bd4dcd5171b234be15e3f31ec9f622da"
            ],
            "index": "pypi",
            "version": "==0.7.1"
        },
        "psutil": {
            "hashes": [
                "sha256:206eb909aa8878101d0eca07f4b31889c748f34ed6820a12eb3168c7aa17478e",
                "sha256:649f7ffc02114dced8fbd08afcd021af75f5f5b2311bc0e69e53e8f100fe296f",
                "sha256:6ebf2b9c996bb8c7198b385bade468ac8068ad8b78c54a58ff288cd5f61992c7",
                "sha256:753c5988edc07da00dafd6d3d279d41f98c62cd4d3a548c4d05741a023b0c2e7",
                "sha256:76fb0956d6d50e68e3f22e7cc983acf4e243dc0fcc32fd693d398cb21c928802",
                "sha256:828e1c3ca6756c54ac00f1427fdac8b12e21b8a068c3bb9b631a1734cada25ed",
                "sha256:a4c62319ec6bf2b3570487dd72d471307ae5495ce3802c1be81b8a22e438b4bc",
                "sha256:acba1df9da3983ec3c9c963adaaf530fcb4be0cd400a8294f1ecc2db56499ddd",
                "sha256:ef342cb7d9b60e6100364f50c57fa3a77d02ff8665d5b956746ac01901247ac4"
            ],
            "index": "pypi",
            "version": "==5.6.2"
        },
        "psycopg2": {
            "hashes": [
                "sha256:128d0fa910ada0157bba1cb74a9c5f92bb8a1dca77cf91a31eb274d1f889e001",
                "sha256:227fd46cf9b7255f07687e5bde454d7d67ae39ca77e170097cdef8ebfc30c323",
                "sha256:2315e7f104681d498ccf6fd70b0dba5bce65d60ac92171492bfe228e21dcc242",
                "sha256:4b5417dcd2999db0f5a891d54717cfaee33acc64f4772c4bc574d4ff95ed9d80",
                "sha256:640113ddc943522aaf71294e3f2d24013b0edd659b7820621492c9ebd3a2fb0b",
                "sha256:897a6e838319b4bf648a574afb6cabcb17d0488f8c7195100d48d872419f4457",
                "sha256:8dceca81409898c870e011c71179454962dec152a1a6b86a347f4be74b16d864",
                "sha256:b1b8e41da09a0c3ef0b3d4bb72da0dde2abebe583c1e8462973233fd5ad0235f",
                "sha256:cb407fccc12fc29dc331f2b934913405fa49b9b75af4f3a72d0f50f57ad2ca23",
                "sha256:d3a27550a8185e53b244ad7e79e307594b92fede8617d80200a8cce1fba2c60f",
                "sha256:f0e6b697a975d9d3ccd04135316c947dd82d841067c7800ccf622a8717e98df1"
            ],
            "version": "==2.8.3"
        },
        "pycodestyle": {
            "hashes": [
                "sha256:95a2219d12372f05704562a14ec30bc76b05a5b297b21a5dfe3f6fac3491ae56",
                "sha256:e40a936c9a450ad81df37f549d676d127b1b66000a6c500caa2b085bc0ca976c"
            ],
            "version": "==2.5.0"
        },
        "pyflakes": {
            "hashes": [
                "sha256:17dbeb2e3f4d772725c777fabc446d5634d1038f234e77343108ce445ea69ce0",
                "sha256:d976835886f8c5b31d47970ed689944a0262b5f3afa00a5a7b4dc81e5449f8a2"
            ],
            "version": "==2.1.1"
        },
        "python-dateutil": {
            "hashes": [
                "sha256:7e6584c74aeed623791615e26efd690f29817a27c73085b78e4bad02493df2fb",
                "sha256:c89805f6f4d64db21ed966fda138f8a5ed7a4fdbc1a8ee329ce1b74e3c74da9e"
            ],
            "index": "pypi",
            "version": "==2.8.0"
        },
        "pytz": {
            "hashes": [
                "sha256:26c0b32e437e54a18161324a2fca3c4b9846b74a8dccddd843113109e1116b32",
                "sha256:c894d57500a4cd2d5c71114aaab77dbab5eabd9022308ce5ac9bb93a60a6f0c7"
            ],
            "index": "pypi",
            "version": "==2019.2"
        },
        "querystring-parser": {
            "hashes": [
                "sha256:644fce1cffe0530453b43a83a38094dbe422ccba8c9b2f2a1c00280e14ca8a62"
            ],
            "index": "pypi",
            "version": "==1.2.4"
        },
        "redis": {
            "hashes": [
                "sha256:45682ecf226c7611efe731974c4fa3390170ba045b9cdb26f0051114a5c2a68b",
                "sha256:f2609a85e5f37f489ba3b5652e1175dc3711c4d7a7818c4f657615810afd23df"
            ],
            "version": "==3.3.6"
        },
        "requests": {
            "hashes": [
                "sha256:11e007a8a2aa0323f5a921e9e6a2d7e4e67d9877e85773fba9ba6419025cbeb4",
                "sha256:9cf5292fcd0f598c671cfc1e0d7d1a7f13bb8085e9a590f48c010551dc6c4b31"
            ],
            "index": "pypi",
            "version": "==2.22.0"
        },
        "s3transfer": {
            "hashes": [
                "sha256:6efc926738a3cd576c2a79725fed9afde92378aa5c6a957e3af010cb019fac9d",
                "sha256:b780f2411b824cb541dbcd2c713d0cb61c7d1bcadae204cdddda2b35cef493ba"
            ],
            "version": "==0.2.1"
        },
        "six": {
            "hashes": [
                "sha256:3350809f0555b11f552448330d0b52d5f24c91a322ea4a15ef22629740f3761c",
                "sha256:d16a0141ec1a18405cd4ce8b4613101da75da0e9a7aec5bdd4fa804d0e0eba73"
            ],
            "version": "==1.12.0"
        },
        "soupsieve": {
            "hashes": [
                "sha256:72b5f1aea9101cf720a36bb2327ede866fd6f1a07b1e87c92a1cc18113cbc946",
                "sha256:e4e9c053d59795e440163733a7fec6c5972210e1790c507e4c7b051d6c5259de"
            ],
            "version": "==1.9.2"
        },
        "sqlparse": {
            "hashes": [
                "sha256:40afe6b8d4b1117e7dff5504d7a8ce07d9a1b15aeeade8a2d10f130a834f8177",
                "sha256:7c3dca29c022744e95b547e867cee89f4fce4373f3549ccd8797d8eb52cdb873"
            ],
            "version": "==0.3.0"
        },
        "unicodecsv": {
            "hashes": [
                "sha256:018c08037d48649a0412063ff4eda26eaa81eff1546dbffa51fa5293276ff7fc"
            ],
            "version": "==0.14.1"
        },
        "urllib3": {
            "hashes": [
                "sha256:b246607a25ac80bedac05c6f282e3cdaf3afb65420fd024ac94435cabe6e18d1",
                "sha256:dbe59173209418ae49d485b87d1681aefa36252ee85884c31346debd19463232"
            ],
            "markers": "python_version >= '3.4'",
            "version": "==1.25.3"
        },
        "vine": {
            "hashes": [
                "sha256:133ee6d7a9016f177ddeaf191c1f58421a1dcc6ee9a42c58b34bed40e1d2cd87",
                "sha256:ea4947cc56d1fd6f2095c8d543ee25dad966f78692528e68b4fada11ba3f98af"
            ],
            "version": "==1.3.0"
        },
        "watchtower": {
            "hashes": [
                "sha256:71959c065026c5da93adb0a9043872165fa6be487a76fecbb67a3670a5c11aa5",
                "sha256:e205f1752a925994c53895e06150c44235abab4a623412b5e5372b07a3d38b9a"
            ],
            "index": "pypi",
            "version": "==0.6.0"
        },
        "whitenoise": {
            "hashes": [
                "sha256:59d880d25d0e90bcc6554fe0504a11195bd2e59b3d690b6fb42a8040d4e67ef5",
                "sha256:c9b7c47fdc1dba4d37bf2787a01a844dc7a521e174fcd22a2d429e0be65e1782"
            ],
            "index": "pypi",
            "version": "==4.1.3"
        }
    },
    "develop": {
        "alabaster": {
            "hashes": [
                "sha256:446438bdcca0e05bd45ea2de1668c1d9b032e1a9154c2c259092d77031ddd359",
                "sha256:a661d72d58e6ea8a57f7a86e37d86716863ee5e92788398526d58b26a4e4dc02"
            ],
            "version": "==0.7.12"
        },
        "astroid": {
            "hashes": [
                "sha256:6560e1e1749f68c64a4b5dee4e091fce798d2f0d84ebe638cf0e0585a343acf4",
                "sha256:b65db1bbaac9f9f4d190199bb8680af6f6f84fd3769a5ea883df8a91fe68b4c4"
            ],
            "index": "pypi",
            "version": "==2.2.5"
        },
        "attrs": {
            "hashes": [
                "sha256:69c0dbf2ed392de1cb5ec704444b08a5ef81680a61cb899dc08127123af36a79",
                "sha256:f0b870f674851ecbfbbbd364d6b5cbdff9dcedbc7f3f5e18a6891057f21fe399"
            ],
            "version": "==19.1.0"
        },
        "babel": {
            "hashes": [
                "sha256:af92e6106cb7c55286b25b38ad7695f8b4efb36a90ba483d7f7a6628c46158ab",
                "sha256:e86135ae101e31e2c8ec20a4e0c5220f4eed12487d5cf3f78be7e98d3a57fc28"
            ],
            "version": "==2.7.0"
        },
        "certifi": {
            "hashes": [
                "sha256:046832c04d4e752f37383b628bc601a7ea7211496b4638f6514d0e5b9acc4939",
                "sha256:945e3ba63a0b9f577b1395204e13c3a231f9bc0223888be653286534e5873695"
            ],
            "version": "==2019.6.16"
        },
        "chardet": {
            "hashes": [
                "sha256:84ab92ed1c4d4f16916e05906b6b75a6c0fb5db821cc65e70cbd64a3e2a5eaae",
                "sha256:fc323ffcaeaed0e0a02bf4d117757b98aed530d9ed4531e3e15460124c106691"
            ],
            "version": "==3.0.4"
        },
        "codecov": {
            "hashes": [
                "sha256:8ed8b7c6791010d359baed66f84f061bba5bd41174bf324c31311e8737602788",
                "sha256:ae00d68e18d8a20e9c3288ba3875ae03db3a8e892115bf9b83ef20507732bed4"
            ],
            "index": "pypi",
            "version": "==2.0.15"
        },
        "coverage": {
            "hashes": [
                "sha256:08907593569fe59baca0bf152c43f3863201efb6113ecb38ce7e97ce339805a6",
                "sha256:0be0f1ed45fc0c185cfd4ecc19a1d6532d72f86a2bac9de7e24541febad72650",
                "sha256:141f08ed3c4b1847015e2cd62ec06d35e67a3ac185c26f7635f4406b90afa9c5",
                "sha256:19e4df788a0581238e9390c85a7a09af39c7b539b29f25c89209e6c3e371270d",
                "sha256:23cc09ed395b03424d1ae30dcc292615c1372bfba7141eb85e11e50efaa6b351",
                "sha256:245388cda02af78276b479f299bbf3783ef0a6a6273037d7c60dc73b8d8d7755",
                "sha256:331cb5115673a20fb131dadd22f5bcaf7677ef758741312bee4937d71a14b2ef",
                "sha256:386e2e4090f0bc5df274e720105c342263423e77ee8826002dcffe0c9533dbca",
                "sha256:3a794ce50daee01c74a494919d5ebdc23d58873747fa0e288318728533a3e1ca",
                "sha256:60851187677b24c6085248f0a0b9b98d49cba7ecc7ec60ba6b9d2e5574ac1ee9",
                "sha256:63a9a5fc43b58735f65ed63d2cf43508f462dc49857da70b8980ad78d41d52fc",
                "sha256:6b62544bb68106e3f00b21c8930e83e584fdca005d4fffd29bb39fb3ffa03cb5",
                "sha256:6ba744056423ef8d450cf627289166da65903885272055fb4b5e113137cfa14f",
                "sha256:7494b0b0274c5072bddbfd5b4a6c6f18fbbe1ab1d22a41e99cd2d00c8f96ecfe",
                "sha256:826f32b9547c8091679ff292a82aca9c7b9650f9fda3e2ca6bf2ac905b7ce888",
                "sha256:93715dffbcd0678057f947f496484e906bf9509f5c1c38fc9ba3922893cda5f5",
                "sha256:9a334d6c83dfeadae576b4d633a71620d40d1c379129d587faa42ee3e2a85cce",
                "sha256:af7ed8a8aa6957aac47b4268631fa1df984643f07ef00acd374e456364b373f5",
                "sha256:bf0a7aed7f5521c7ca67febd57db473af4762b9622254291fbcbb8cd0ba5e33e",
                "sha256:bf1ef9eb901113a9805287e090452c05547578eaab1b62e4ad456fcc049a9b7e",
                "sha256:c0afd27bc0e307a1ffc04ca5ec010a290e49e3afbe841c5cafc5c5a80ecd81c9",
                "sha256:dd579709a87092c6dbee09d1b7cfa81831040705ffa12a1b248935274aee0437",
                "sha256:df6712284b2e44a065097846488f66840445eb987eb81b3cc6e4149e7b6982e1",
                "sha256:e07d9f1a23e9e93ab5c62902833bf3e4b1f65502927379148b6622686223125c",
                "sha256:e2ede7c1d45e65e209d6093b762e98e8318ddeff95317d07a27a2140b80cfd24",
                "sha256:e4ef9c164eb55123c62411f5936b5c2e521b12356037b6e1c2617cef45523d47",
                "sha256:eca2b7343524e7ba246cab8ff00cab47a2d6d54ada3b02772e908a45675722e2",
                "sha256:eee64c616adeff7db37cc37da4180a3a5b6177f5c46b187894e633f088fb5b28",
                "sha256:ef824cad1f980d27f26166f86856efe11eff9912c4fed97d3804820d43fa550c",
                "sha256:efc89291bd5a08855829a3c522df16d856455297cf35ae827a37edac45f466a7",
                "sha256:fa964bae817babece5aa2e8c1af841bebb6d0b9add8e637548809d040443fee0",
                "sha256:ff37757e068ae606659c28c3bd0d923f9d29a85de79bf25b2b34b148473b5025"
            ],
            "index": "pypi",
            "version": "==4.5.4"
        },
        "docutils": {
            "hashes": [
                "sha256:02aec4bd92ab067f6ff27a38a38a41173bf01bed8f89157768c1573f53e474a6",
                "sha256:51e64ef2ebfb29cae1faa133b3710143496eca21c530f3f71424d77687764274",
                "sha256:7a4bd47eaf6596e1295ecb11361139febe29b084a87bf005bf899f9a42edc3c6"
            ],
            "version": "==0.14"
        },
        "entrypoints": {
            "hashes": [
                "sha256:589f874b313739ad35be6e0cd7efde2a4e9b6fea91edcc34e58ecbb8dbe56d19",
                "sha256:c70dd71abe5a8c85e55e12c19bd91ccfeec11a6e99044204511f9ed547d48451"
            ],
            "version": "==0.3"
        },
        "faker": {
            "hashes": [
                "sha256:96ad7902706f2409a2d0c3de5132f69b413555a419bacec99d3f16e657895b47",
                "sha256:b3bb64aff9571510de6812df45122b633dbc6227e870edae3ed9430f94698521"
            ],
            "index": "pypi",
            "version": "==2.0.0"
        },
        "filelock": {
            "hashes": [
                "sha256:18d82244ee114f543149c66a6e0c14e9c4f8a1044b5cdaadd0f82159d6a6ff59",
                "sha256:929b7d63ec5b7d6b71b0fa5ac14e030b3f70b75747cef1b10da9b879fef15836"
            ],
            "version": "==3.0.12"
        },
        "flake8": {
            "hashes": [
                "sha256:19241c1cbc971b9962473e4438a2ca19749a7dd002dd1a946eaba171b4114548",
                "sha256:8e9dfa3cecb2400b3738a42c54c3043e821682b9c840b0448c0503f781130696"
            ],
            "index": "pypi",
            "version": "==3.7.8"
        },
        "flake8-docstrings": {
            "hashes": [
                "sha256:3ad372b641f4c8e70c7465f067aed4ff8bf1e9347fce14f9eb71ed816db36257",
                "sha256:d8d72ccd5807c1ab9ff1466cb9bece0c4d94b8669e9bc4f472abc80dbc5d399e"
            ],
            "index": "pypi",
            "version": "==1.3.1"
        },
        "flake8-polyfill": {
            "hashes": [
                "sha256:12be6a34ee3ab795b19ca73505e7b55826d5f6ad7230d31b18e106400169b9e9",
                "sha256:e44b087597f6da52ec6393a709e7108b2905317d0c0b744cdca6208e670d8eda"
            ],
            "version": "==1.0.2"
        },
        "idna": {
            "hashes": [
                "sha256:c357b3f628cf53ae2c4c05627ecc484553142ca23264e593d327bcde5e9c3407",
                "sha256:ea8b7f6188e6fa117537c3df7da9fc686d485087abf6ac197f9c46432f7e4a3c"
            ],
            "version": "==2.8"
        },
        "imagesize": {
            "hashes": [
                "sha256:3f349de3eb99145973fefb7dbe38554414e5c30abd0c8e4b970a7c9d09f3a1d8",
                "sha256:f3832918bc3c66617f92e35f5d70729187676313caa60c187eb0f28b8fe5e3b5"
            ],
            "version": "==1.1.0"
        },
        "importlib-metadata": {
            "hashes": [
                "sha256:23d3d873e008a513952355379d93cbcab874c58f4f034ff657c7a87422fa64e8",
                "sha256:80d2de76188eabfbfcf27e6a37342c2827801e59c4cc14b0371c56fed43820e3"
            ],
            "version": "==0.19"
        },
        "isort": {
            "hashes": [
                "sha256:54da7e92468955c4fceacd0c86bd0ec997b0e1ee80d97f67c35a78b719dccab1",
                "sha256:6e811fcb295968434526407adb8796944f1988c5b65e8139058f2014cbe100fd"
            ],
            "version": "==4.3.21"
        },
        "jinja2": {
            "hashes": [
                "sha256:065c4f02ebe7f7cf559e49ee5a95fb800a9e4528727aec6f24402a5374c65013",
                "sha256:14dd6caf1527abb21f08f86c784eac40853ba93edb79552aa1e4b8aef1b61c7b"
            ],
            "version": "==2.10.1"
        },
        "lazy-object-proxy": {
            "hashes": [
                "sha256:159a745e61422217881c4de71f9eafd9d703b93af95618635849fe469a283661",
                "sha256:23f63c0821cc96a23332e45dfaa83266feff8adc72b9bcaef86c202af765244f",
                "sha256:3b11be575475db2e8a6e11215f5aa95b9ec14de658628776e10d96fa0b4dac13",
                "sha256:3f447aff8bc61ca8b42b73304f6a44fa0d915487de144652816f950a3f1ab821",
                "sha256:4ba73f6089cd9b9478bc0a4fa807b47dbdb8fad1d8f31a0f0a5dbf26a4527a71",
                "sha256:4f53eadd9932055eac465bd3ca1bd610e4d7141e1278012bd1f28646aebc1d0e",
                "sha256:64483bd7154580158ea90de5b8e5e6fc29a16a9b4db24f10193f0c1ae3f9d1ea",
                "sha256:6f72d42b0d04bfee2397aa1862262654b56922c20a9bb66bb76b6f0e5e4f9229",
                "sha256:7c7f1ec07b227bdc561299fa2328e85000f90179a2f44ea30579d38e037cb3d4",
                "sha256:7c8b1ba1e15c10b13cad4171cfa77f5bb5ec2580abc5a353907780805ebe158e",
                "sha256:8559b94b823f85342e10d3d9ca4ba5478168e1ac5658a8a2f18c991ba9c52c20",
                "sha256:a262c7dfb046f00e12a2bdd1bafaed2408114a89ac414b0af8755c696eb3fc16",
                "sha256:acce4e3267610c4fdb6632b3886fe3f2f7dd641158a843cf6b6a68e4ce81477b",
                "sha256:be089bb6b83fac7f29d357b2dc4cf2b8eb8d98fe9d9ff89f9ea6012970a853c7",
                "sha256:bfab710d859c779f273cc48fb86af38d6e9210f38287df0069a63e40b45a2f5c",
                "sha256:c10d29019927301d524a22ced72706380de7cfc50f767217485a912b4c8bd82a",
                "sha256:dd6e2b598849b3d7aee2295ac765a578879830fb8966f70be8cd472e6069932e",
                "sha256:e408f1eacc0a68fed0c08da45f31d0ebb38079f043328dce69ff133b95c29dc1"
            ],
            "version": "==1.4.1"
        },
        "markupsafe": {
            "hashes": [
                "sha256:00bc623926325b26bb9605ae9eae8a215691f33cae5df11ca5424f06f2d1f473",
                "sha256:09027a7803a62ca78792ad89403b1b7a73a01c8cb65909cd876f7fcebd79b161",
                "sha256:09c4b7f37d6c648cb13f9230d847adf22f8171b1ccc4d5682398e77f40309235",
                "sha256:1027c282dad077d0bae18be6794e6b6b8c91d58ed8a8d89a89d59693b9131db5",
                "sha256:24982cc2533820871eba85ba648cd53d8623687ff11cbb805be4ff7b4c971aff",
                "sha256:29872e92839765e546828bb7754a68c418d927cd064fd4708fab9fe9c8bb116b",
                "sha256:43a55c2930bbc139570ac2452adf3d70cdbb3cfe5912c71cdce1c2c6bbd9c5d1",
                "sha256:46c99d2de99945ec5cb54f23c8cd5689f6d7177305ebff350a58ce5f8de1669e",
                "sha256:500d4957e52ddc3351cabf489e79c91c17f6e0899158447047588650b5e69183",
                "sha256:535f6fc4d397c1563d08b88e485c3496cf5784e927af890fb3c3aac7f933ec66",
                "sha256:62fe6c95e3ec8a7fad637b7f3d372c15ec1caa01ab47926cfdf7a75b40e0eac1",
                "sha256:6dd73240d2af64df90aa7c4e7481e23825ea70af4b4922f8ede5b9e35f78a3b1",
                "sha256:717ba8fe3ae9cc0006d7c451f0bb265ee07739daf76355d06366154ee68d221e",
                "sha256:79855e1c5b8da654cf486b830bd42c06e8780cea587384cf6545b7d9ac013a0b",
                "sha256:7c1699dfe0cf8ff607dbdcc1e9b9af1755371f92a68f706051cc8c37d447c905",
                "sha256:88e5fcfb52ee7b911e8bb6d6aa2fd21fbecc674eadd44118a9cc3863f938e735",
                "sha256:8defac2f2ccd6805ebf65f5eeb132adcf2ab57aa11fdf4c0dd5169a004710e7d",
                "sha256:98c7086708b163d425c67c7a91bad6e466bb99d797aa64f965e9d25c12111a5e",
                "sha256:9add70b36c5666a2ed02b43b335fe19002ee5235efd4b8a89bfcf9005bebac0d",
                "sha256:9bf40443012702a1d2070043cb6291650a0841ece432556f784f004937f0f32c",
                "sha256:ade5e387d2ad0d7ebf59146cc00c8044acbd863725f887353a10df825fc8ae21",
                "sha256:b00c1de48212e4cc9603895652c5c410df699856a2853135b3967591e4beebc2",
                "sha256:b1282f8c00509d99fef04d8ba936b156d419be841854fe901d8ae224c59f0be5",
                "sha256:b2051432115498d3562c084a49bba65d97cf251f5a331c64a12ee7e04dacc51b",
                "sha256:ba59edeaa2fc6114428f1637ffff42da1e311e29382d81b339c1817d37ec93c6",
                "sha256:c8716a48d94b06bb3b2524c2b77e055fb313aeb4ea620c8dd03a105574ba704f",
                "sha256:cd5df75523866410809ca100dc9681e301e3c27567cf498077e8551b6d20e42f",
                "sha256:e249096428b3ae81b08327a63a485ad0878de3fb939049038579ac0ef61e17e7"
            ],
            "version": "==1.1.1"
        },
        "mccabe": {
            "hashes": [
                "sha256:ab8a6258860da4b6677da4bd2fe5dc2c659cff31b3ee4f7f5d64e79735b80d42",
                "sha256:dd8d182285a0fe56bace7f45b5e7d1a6ebcbf524e8f3bd87eb0f125271b8831f"
            ],
            "version": "==0.6.1"
        },
        "packaging": {
            "hashes": [
                "sha256:a7ac867b97fdc07ee80a8058fe4435ccd274ecc3b0ed61d852d7d53055528cf9",
                "sha256:c491ca87294da7cc01902edbe30a5bc6c4c28172b5138ab4e4aa1b9d7bfaeafe"
            ],
            "version": "==19.1"
        },
        "pluggy": {
            "hashes": [
                "sha256:0825a152ac059776623854c1543d65a4ad408eb3d33ee114dff91e57ec6ae6fc",
                "sha256:b9817417e95936bf75d85d3f8767f7df6cdde751fc40aed3bb3074cbcb77757c"
            ],
            "version": "==0.12.0"
        },
        "py": {
            "hashes": [
                "sha256:64f65755aee5b381cea27766a3a147c3f15b9b6b9ac88676de66ba2ae36793fa",
                "sha256:dc639b046a6e2cff5bbe40194ad65936d6ba360b52b3c3fe1d08a82dd50b5e53"
            ],
            "version": "==1.8.0"
        },
        "pycodestyle": {
            "hashes": [
                "sha256:95a2219d12372f05704562a14ec30bc76b05a5b297b21a5dfe3f6fac3491ae56",
                "sha256:e40a936c9a450ad81df37f549d676d127b1b66000a6c500caa2b085bc0ca976c"
            ],
            "version": "==2.5.0"
        },
        "pydocstyle": {
            "hashes": [
                "sha256:58c421dd605eec0bce65df8b8e5371bb7ae421582cdf0ba8d9435ac5b0ffc36a"
            ],
            "index": "pypi",
            "version": "==4.0.0"
        },
        "pyflakes": {
            "hashes": [
                "sha256:17dbeb2e3f4d772725c777fabc446d5634d1038f234e77343108ce445ea69ce0",
                "sha256:d976835886f8c5b31d47970ed689944a0262b5f3afa00a5a7b4dc81e5449f8a2"
            ],
            "version": "==2.1.1"
        },
        "pygments": {
            "hashes": [
                "sha256:71e430bc85c88a430f000ac1d9b331d2407f681d6f6aec95e8bcfbc3df5b0127",
                "sha256:881c4c157e45f30af185c1ffe8d549d48ac9127433f2c380c24b84572ad66297"
            ],
            "version": "==2.4.2"
        },
        "pylint": {
            "hashes": [
                "sha256:5d77031694a5fb97ea95e828c8d10fc770a1df6eb3906067aaed42201a8a6a09",
                "sha256:723e3db49555abaf9bf79dc474c6b9e2935ad82230b10c1138a71ea41ac0fff1"
            ],
            "index": "pypi",
            "version": "==2.3.1"
        },
        "pylint-django": {
            "hashes": [
                "sha256:6740b60dd94b6896cffa28d7fe1bb5dd167cbdcb3d9fb3db01b30390ea18b987",
                "sha256:e1273decd5ee60eaf9a742f62dd67bacb7ccf2cb1e7641dba0361108d0dff455"
            ],
            "index": "pypi",
            "version": "==2.0.11"
        },
        "pylint-plugin-utils": {
            "hashes": [
                "sha256:8d9e31d5ea8b7b0003e1f0f136b44a5235896a32e47c5bc2ef1143e9f6ba0b74"
            ],
            "version": "==0.5"
        },
        "pyparsing": {
            "hashes": [
                "sha256:6f98a7b9397e206d78cc01df10131398f1c8b8510a2f4d97d9abd82e1aacdd80",
                "sha256:d9338df12903bbf5d65a0e4e87c2161968b10d2e489652bb47001d82a9b028b4"
            ],
            "version": "==2.4.2"
        },
        "python-dateutil": {
            "hashes": [
                "sha256:7e6584c74aeed623791615e26efd690f29817a27c73085b78e4bad02493df2fb",
                "sha256:c89805f6f4d64db21ed966fda138f8a5ed7a4fdbc1a8ee329ce1b74e3c74da9e"
            ],
            "index": "pypi",
            "version": "==2.8.0"
        },
        "pytz": {
            "hashes": [
                "sha256:26c0b32e437e54a18161324a2fca3c4b9846b74a8dccddd843113109e1116b32",
                "sha256:c894d57500a4cd2d5c71114aaab77dbab5eabd9022308ce5ac9bb93a60a6f0c7"
            ],
            "index": "pypi",
            "version": "==2019.2"
        },
        "pyyaml": {
            "hashes": [
                "sha256:0113bc0ec2ad727182326b61326afa3d1d8280ae1122493553fd6f4397f33df9",
                "sha256:01adf0b6c6f61bd11af6e10ca52b7d4057dd0be0343eb9283c878cf3af56aee4",
                "sha256:5124373960b0b3f4aa7df1707e63e9f109b5263eca5976c66e08b1c552d4eaf8",
                "sha256:5ca4f10adbddae56d824b2c09668e91219bb178a1eee1faa56af6f99f11bf696",
                "sha256:7907be34ffa3c5a32b60b95f4d95ea25361c951383a894fec31be7252b2b6f34",
                "sha256:7ec9b2a4ed5cad025c2278a1e6a19c011c80a3caaac804fd2d329e9cc2c287c9",
                "sha256:87ae4c829bb25b9fe99cf71fbb2140c448f534e24c998cc60f39ae4f94396a73",
                "sha256:9de9919becc9cc2ff03637872a440195ac4241c80536632fffeb6a1e25a74299",
                "sha256:a5a85b10e450c66b49f98846937e8cfca1db3127a9d5d1e31ca45c3d0bef4c5b",
                "sha256:b0997827b4f6a7c286c01c5f60384d218dca4ed7d9efa945c3e1aa623d5709ae",
                "sha256:b631ef96d3222e62861443cc89d6563ba3eeb816eeb96b2629345ab795e53681",
                "sha256:bf47c0607522fdbca6c9e817a6e81b08491de50f3766a7a0e6a5be7905961b41",
                "sha256:f81025eddd0327c7d4cfe9b62cf33190e1e736cc6e97502b3ec425f574b3e7a8"
            ],
            "index": "pypi",
            "version": "==5.1.2"
        },
        "requests": {
            "hashes": [
                "sha256:11e007a8a2aa0323f5a921e9e6a2d7e4e67d9877e85773fba9ba6419025cbeb4",
                "sha256:9cf5292fcd0f598c671cfc1e0d7d1a7f13bb8085e9a590f48c010551dc6c4b31"
            ],
            "index": "pypi",
            "version": "==2.22.0"
        },
        "requests-mock": {
            "hashes": [
                "sha256:12e17c7ad1397fd1df5ead7727eb3f1bdc9fe1c18293b0492e0e01b57997e38d",
                "sha256:dc9e416a095ee7c3360056990d52e5611fb94469352fc1c2dc85be1ff2189146"
            ],
            "index": "pypi",
            "version": "==1.6.0"
        },
        "six": {
            "hashes": [
                "sha256:3350809f0555b11f552448330d0b52d5f24c91a322ea4a15ef22629740f3761c",
                "sha256:d16a0141ec1a18405cd4ce8b4613101da75da0e9a7aec5bdd4fa804d0e0eba73"
            ],
            "version": "==1.12.0"
        },
        "snowballstemmer": {
            "hashes": [
                "sha256:9f3b9ffe0809d174f7047e121431acf99c89a7040f0ca84f94ba53a498e6d0c9"
            ],
            "version": "==1.9.0"
        },
        "sphinx": {
            "hashes": [
                "sha256:22538e1bbe62b407cf5a8aabe1bb15848aa66bb79559f42f5202bbce6b757a69",
                "sha256:f9a79e746b87921cabc3baa375199c6076d1270cee53915dbd24fdbeaaacc427"
            ],
            "index": "pypi",
            "version": "==2.1.2"
        },
        "sphinx-rtd-theme": {
            "hashes": [
                "sha256:00cf895504a7895ee433807c62094cf1e95f065843bf3acd17037c3e9a2becd4",
                "sha256:728607e34d60456d736cc7991fd236afb828b21b82f956c5ea75f94c8414040a"
            ],
            "index": "pypi",
            "version": "==0.4.3"
        },
        "sphinxcontrib-applehelp": {
            "hashes": [
                "sha256:edaa0ab2b2bc74403149cb0209d6775c96de797dfd5b5e2a71981309efab3897",
                "sha256:fb8dee85af95e5c30c91f10e7eb3c8967308518e0f7488a2828ef7bc191d0d5d"
            ],
            "version": "==1.0.1"
        },
        "sphinxcontrib-devhelp": {
            "hashes": [
                "sha256:6c64b077937330a9128a4da74586e8c2130262f014689b4b89e2d08ee7294a34",
                "sha256:9512ecb00a2b0821a146736b39f7aeb90759834b07e81e8cc23a9c70bacb9981"
            ],
            "version": "==1.0.1"
        },
        "sphinxcontrib-htmlhelp": {
            "hashes": [
                "sha256:4670f99f8951bd78cd4ad2ab962f798f5618b17675c35c5ac3b2132a14ea8422",
                "sha256:d4fd39a65a625c9df86d7fa8a2d9f3cd8299a3a4b15db63b50aac9e161d8eff7"
            ],
            "version": "==1.0.2"
        },
        "sphinxcontrib-jsmath": {
            "hashes": [
                "sha256:2ec2eaebfb78f3f2078e73666b1415417a116cc848b72e5172e596c871103178",
                "sha256:a9925e4a4587247ed2191a22df5f6970656cb8ca2bd6284309578f2153e0c4b8"
            ],
            "version": "==1.0.1"
        },
        "sphinxcontrib-qthelp": {
            "hashes": [
                "sha256:513049b93031beb1f57d4daea74068a4feb77aa5630f856fcff2e50de14e9a20",
                "sha256:79465ce11ae5694ff165becda529a600c754f4bc459778778c7017374d4d406f"
            ],
            "version": "==1.0.2"
        },
        "sphinxcontrib-serializinghtml": {
            "hashes": [
                "sha256:c0efb33f8052c04fd7a26c0a07f1678e8512e0faec19f4aa8f2473a8b81d5227",
                "sha256:db6615af393650bf1151a6cd39120c29abaf93cc60db8c48eb2dddbfdc3a9768"
            ],
            "version": "==1.1.3"
        },
        "text-unidecode": {
            "hashes": [
                "sha256:5a1375bb2ba7968740508ae38d92e1f889a0832913cb1c447d5e2046061a396d",
                "sha256:801e38bd550b943563660a91de8d4b6fa5df60a542be9093f7abf819f86050cc"
            ],
            "version": "==1.2"
        },
        "toml": {
            "hashes": [
                "sha256:229f81c57791a41d65e399fc06bf0848bab550a9dfd5ed66df18ce5f05e73d5c",
                "sha256:235682dd292d5899d361a811df37e04a8828a5b1da3115886b73cf81ebc9100e"
            ],
            "version": "==0.10.0"
        },
        "tox": {
            "hashes": [
                "sha256:dab0b0160dd187b654fc33d690ee1d7bf328bd5b8dc6ef3bb3cc468969c659ba",
                "sha256:ee35ffce74933a6c6ac10c9a0182e41763140a5a5070e21b114feca56eaccdcd"
            ],
            "index": "pypi",
            "version": "==3.13.2"
        },
        "typed-ast": {
            "hashes": [
                "sha256:18511a0b3e7922276346bcb47e2ef9f38fb90fd31cb9223eed42c85d1312344e",
                "sha256:262c247a82d005e43b5b7f69aff746370538e176131c32dda9cb0f324d27141e",
                "sha256:2b907eb046d049bcd9892e3076c7a6456c93a25bebfe554e931620c90e6a25b0",
                "sha256:354c16e5babd09f5cb0ee000d54cfa38401d8b8891eefa878ac772f827181a3c",
                "sha256:4e0b70c6fc4d010f8107726af5fd37921b666f5b31d9331f0bd24ad9a088e631",
                "sha256:630968c5cdee51a11c05a30453f8cd65e0cc1d2ad0d9192819df9978984529f4",
                "sha256:66480f95b8167c9c5c5c87f32cf437d585937970f3fc24386f313a4c97b44e34",
                "sha256:71211d26ffd12d63a83e079ff258ac9d56a1376a25bc80b1cdcdf601b855b90b",
                "sha256:95bd11af7eafc16e829af2d3df510cecfd4387f6453355188342c3e79a2ec87a",
                "sha256:bc6c7d3fa1325a0c6613512a093bc2a2a15aeec350451cbdf9e1d4bffe3e3233",
                "sha256:cc34a6f5b426748a507dd5d1de4c1978f2eb5626d51326e43280941206c209e1",
                "sha256:d755f03c1e4a51e9b24d899561fec4ccaf51f210d52abdf8c07ee2849b212a36",
                "sha256:d7c45933b1bdfaf9f36c579671fec15d25b06c8398f113dab64c18ed1adda01d",
                "sha256:d896919306dd0aa22d0132f62a1b78d11aaf4c9fc5b3410d3c666b818191630a",
                "sha256:ffde2fbfad571af120fcbfbbc61c72469e72f550d676c3342492a9dfdefb8f12"
            ],
            "markers": "implementation_name == 'cpython'",
            "version": "==1.4.0"
        },
        "urllib3": {
            "hashes": [
                "sha256:b246607a25ac80bedac05c6f282e3cdaf3afb65420fd024ac94435cabe6e18d1",
                "sha256:dbe59173209418ae49d485b87d1681aefa36252ee85884c31346debd19463232"
            ],
            "markers": "python_version >= '3.4'",
            "version": "==1.25.3"
        },
        "virtualenv": {
            "hashes": [
                "sha256:6cb2e4c18d22dbbe283d0a0c31bb7d90771a606b2cb3415323eea008eaee6a9d",
                "sha256:909fe0d3f7c9151b2df0a2cb53e55bdb7b0d61469353ff7a49fd47b0f0ab9285"
            ],
            "version": "==16.7.2"
        },
        "wrapt": {
            "hashes": [
                "sha256:565a021fd19419476b9362b05eeaa094178de64f8361e44468f9e9d7843901e1"
            ],
            "version": "==1.11.2"
        },
        "zipp": {
            "hashes": [
                "sha256:4970c3758f4e89a7857a973b1e2a5d75bcdc47794442f2e2dd4fe8e0466e809a",
                "sha256:8a5712cfd3bb4248015eb3b0b3c54a5f6ee3f2425963ef2a0125b8bc40aafaec"
            ],
            "version": "==0.5.2"
        }
    }
}<|MERGE_RESOLUTION|>--- conflicted
+++ resolved
@@ -1,11 +1,7 @@
 {
     "_meta": {
         "hash": {
-<<<<<<< HEAD
-            "sha256": "1ea06cc5141601d8c9aa17a9306c5e40e635a428fe08737d3fe0566650bfca05"
-=======
             "sha256": "6057bfb255f96b22132e884c97630550f6572d840c6f0c8383fa93094bc442ca"
->>>>>>> 2f26852e
         },
         "pipfile-spec": 6,
         "requires": {
