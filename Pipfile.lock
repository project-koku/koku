--- conflicted
+++ resolved
@@ -1,11 +1,7 @@
 {
     "_meta": {
         "hash": {
-<<<<<<< HEAD
-            "sha256": "3241b9fab83296ffbe44d39f773c11e56842590717740979800f1a3347dbec08"
-=======
             "sha256": "026a3723aa5beb062839bb3bb6fb6b238f603dfcb1c608d853c3bb2f3c5d7094"
->>>>>>> b8a4289b
         },
         "pipfile-spec": 6,
         "requires": {
