{
    "_meta": {
        "hash": {
<<<<<<< HEAD
            "sha256": "4268c36f08ae1aca7418ebd88225da0e1e2de0b402cf80523ceeba89a1f39df2"
=======
            "sha256": "4f885ad965f013b697c5c17208230416713bd8c827f86a04997bd05aaca86221"
>>>>>>> f0c344e9
        },
        "pipfile-spec": 6,
        "requires": {
            "python_version": "3.6"
        },
        "sources": [
            {
                "name": "pypi",
                "url": "https://pypi.python.org/simple",
                "verify_ssl": true
            }
        ]
    },
    "default": {
        "adal": {
            "hashes": [
                "sha256:5a7f1e037c6290c6d7609cab33a9e5e988c2fbec5c51d1c4c649ee3faff37eaf",
                "sha256:fd17e5661f60634ddf96a569b95d34ccb8a98de60593d729c28bdcfe360eaad1"
            ],
            "version": "==1.2.2"
        },
        "aiokafka": {
            "hashes": [
                "sha256:25b31f9759427fb9334de5a6224df5ac92247d8af9c13eebf8afddd48a5c05b8"
            ],
            "index": "pypi",
            "version": "==0.5.1"
        },
        "amqp": {
            "hashes": [
                "sha256:19a917e260178b8d410122712bac69cb3e6db010d68f6101e7307508aded5e68",
                "sha256:19d851b879a471fcfdcf01df9936cff924f422baa77653289f7095dedd5fb26a"
            ],
            "version": "==2.5.1"
        },
        "asn1crypto": {
            "hashes": [
                "sha256:2f1adbb7546ed199e3c90ef23ec95c5cf3585bac7d11fb7eb562a3fe89c64e87",
                "sha256:9d5c20441baf0cb60a4ac34cc447c6c189024b6b4c6cd7877034f4965c464e49"
            ],
            "version": "==0.24.0"
        },
        "azure": {
            "hashes": [
                "sha256:7d6afa332fccffe1a9390bcfac5122317eec657c6029f144d794603a81cd0e50",
                "sha256:8bee1f569f700519e8cdfe210259c5c51fa96cee69ccae6b06f60d7224e334e6"
            ],
            "index": "pypi",
            "version": "==4.0.0"
        },
        "azure-applicationinsights": {
            "hashes": [
                "sha256:6e1839169bb6ffd2d2c21ee3f4afbdd068ea428ad47cf884ea3167ecf7fd0859",
                "sha256:c007a9cb7cee4852673e915220fca267e78f97f275f1a8f09b2266a55702462b"
            ],
            "version": "==0.1.0"
        },
        "azure-batch": {
            "hashes": [
                "sha256:017be21a9e6db92473d2e33170d5dd445596fc70d706f73552ac9c6b57a6ef1c",
                "sha256:cd71c7ebb5beab174b6225bbf79ae18d6db0c8d63227a7e514da0a75f138364c"
            ],
            "version": "==4.1.3"
        },
        "azure-common": {
            "hashes": [
                "sha256:53b1195b8f20943ccc0e71a17849258f7781bc6db1c72edc7d6c055f79bd54e3",
                "sha256:99ef36e74b6395329aada288764ce80504da16ecc8206cb9a72f55fb02e8b484"
            ],
            "version": "==1.1.23"
        },
        "azure-cosmosdb-nspkg": {
            "hashes": [
                "sha256:5d83961922812ffb6e23f7321550b2916abbd7480ec5b4a798417c4a682ff5e9",
                "sha256:acf691e692818d9a65c653c7a3485eb8e35c0bdc496bba652e5ea3905ba09cd8"
            ],
            "version": "==2.0.2"
        },
        "azure-cosmosdb-table": {
            "hashes": [
                "sha256:4a34c2c792036afc2a3811f4440ab967351e9ceee6542cc96453b63c678c0145",
                "sha256:a9c3d2a75b376a45f4bda84af28e698b7578544bb0e9eb7b53fedef3369634a0"
            ],
            "version": "==1.0.5"
        },
        "azure-datalake-store": {
            "hashes": [
                "sha256:10696c76716762739e5e77f25c1268314786cf8e999d6d8366af7245c82fc660",
                "sha256:5bc560ee108a1824e03ab926fbe5302b84c1e8d5742fa3a31e4cc0733ab58543"
            ],
            "version": "==0.0.46"
        },
        "azure-eventgrid": {
            "hashes": [
                "sha256:320440b915081be2d234da6513268384a811514be40076fa0b10eb2671c211b6",
                "sha256:c82c4bf6ea59aeec69ce8f95f1b6a4edc6d733874aeb056669c9d2806168c86e"
            ],
            "version": "==1.3.0"
        },
        "azure-graphrbac": {
            "hashes": [
                "sha256:825b397665f478fab511e521f3f3f4b64189cb9f6c2e7e873b3b7333dc533974",
                "sha256:f94b97bdcf774878fe2f8b8c46a5d6550a4ed891350ed0730c1561a24d488ee2"
            ],
            "version": "==0.40.0"
        },
        "azure-keyvault": {
            "hashes": [
                "sha256:37a8e5f376eb5a304fcd066d414b5d93b987e68f9212b0c41efa37d429aadd49",
                "sha256:dec5334cde846849dfe7896f2e98f17b4f4d75c316a4d30e7171ce71ca20713d"
            ],
            "version": "==1.1.0"
        },
        "azure-loganalytics": {
            "hashes": [
                "sha256:3ceb350def677a351f34b0a0d1637df6be0c6fe87ff32a5270b17f540f6da06e",
                "sha256:5a1bdb33e1fd3dfb275d9eec45ed8e1126eda51e9072ccf08a19922ee5e0ad98"
            ],
            "version": "==0.1.0"
        },
        "azure-mgmt": {
            "hashes": [
                "sha256:8dcbee7b323c3898ae92f5e2d88c3e6201f197ae48a712970929c4646cc2580a",
                "sha256:fdca6b5ecf17e5583f6fd3a20cd4e4e0335a3d91131d62b50cfef40d657234b2"
            ],
            "version": "==4.0.0"
        },
        "azure-mgmt-advisor": {
            "hashes": [
                "sha256:8fdcb41f760a216e6b835eaec11dba61822777b386139d83eee31f0ff63b05da",
                "sha256:9d166cc9868971d03ec852e900fa1f1b95d8829233eff2b1baf702bd34b9887b"
            ],
            "version": "==1.0.1"
        },
        "azure-mgmt-applicationinsights": {
            "hashes": [
                "sha256:929c30559692c77d424ca36f11e98f066c98e7eb7b742c44beadc082715f19df",
                "sha256:f10229eb9e3e9d0ad20188b8d14d67055e86f3815b43b75eedf96b654bee2a9b"
            ],
            "version": "==0.1.1"
        },
        "azure-mgmt-authorization": {
            "hashes": [
                "sha256:2b8504763ea8b1b475f2c3533b171bedb91ffae459f48f1f885ec8536df91093",
                "sha256:535de12ff4f628b62b939ae17cc6186226d7783bf02f242cdd3512ee03a6a40e"
            ],
            "version": "==0.50.0"
        },
        "azure-mgmt-batch": {
            "hashes": [
                "sha256:6e375ecdd5966ee9ee45b29c90a806388c27ceacc2cbd6dd406ff311b5d7da72",
                "sha256:d942e225180d07aae07a43e489ae0acbacd92651be3a019f4eb330a587028161"
            ],
            "version": "==5.0.1"
        },
        "azure-mgmt-batchai": {
            "hashes": [
                "sha256:b5f7df6a77fde0bd6b486762eb2c81750b6f1730ee1116689d2dfbd3e03dba95",
                "sha256:f1870b0f97d5001cdb66208e5a236c9717a0ed18b34dbfdb238a828f3ca2a683"
            ],
            "version": "==2.0.0"
        },
        "azure-mgmt-billing": {
            "hashes": [
                "sha256:3810cdda69ec1409191b292628fe6ba86ce5e0444723b960d91af4f401846ac3",
                "sha256:85f73bb3808a7d0d2543307e8f41e5b90a170ad6eeedd54fe7fcaac61b5b22d2"
            ],
            "version": "==0.2.0"
        },
        "azure-mgmt-cdn": {
            "hashes": [
                "sha256:0cdbe0914aec544884ef681e31950efa548d9bec6d6dc354e00c3dbdab9e76e3",
                "sha256:d80bfcbc342fa118d618c80ee2f3e163a2fa41d184f1d70a826020920dbc8a39"
            ],
            "version": "==3.1.0"
        },
        "azure-mgmt-cognitiveservices": {
            "hashes": [
                "sha256:36b406ee4b6652cd144a99309cd823ac1c726b0160120c14e4c35cb668f3f8ff",
                "sha256:c3247f2786b996a5f328ebdaf65d31507571979e004de7a5ed0ff280f95d80b4"
            ],
            "version": "==3.0.0"
        },
        "azure-mgmt-commerce": {
            "hashes": [
                "sha256:c48e84ed322fa9ddbc2d7fcca754c5e97171919be94f510bd2579cf5666684c3",
                "sha256:ddcd403bcaf6b7de2cbf1bc249b7db452b35dc1f0503f940368efc722dc0bc90"
            ],
            "version": "==1.0.1"
        },
        "azure-mgmt-compute": {
            "hashes": [
                "sha256:36f4682076bafb363cbdf17a839941208ce94a14d8a652005ee02399c4a71297",
                "sha256:93f32e68d322a04006296b89d219e8ccc5d5e52e788ec0a602563823e108e1f8"
            ],
            "version": "==4.6.2"
        },
        "azure-mgmt-consumption": {
            "hashes": [
                "sha256:36ea28bb2ed4bec7e4d643444085ba4debed20a01fbd87f599896a4bda3318bd",
                "sha256:9a85a89f30f224d261749be20b4616a0eb8948586f7f0f20573b8ea32f265189"
            ],
            "version": "==2.0.0"
        },
        "azure-mgmt-containerinstance": {
            "hashes": [
                "sha256:0e55fb1dddcc01a9d58a99095e5cca50252bb6c42150b225e552560fe29fd8a5",
                "sha256:b055386f04ba8433112b0df7fcbc260b5208828d7bb8c057e760fe596aa7a8cd"
            ],
            "version": "==1.5.0"
        },
        "azure-mgmt-containerregistry": {
            "hashes": [
                "sha256:7de7c542e29b441f3858447694c4e5ab933eeef74bce2dd5bdab32b6d521ecd3",
                "sha256:b24be1050d54f3158e8be7f6ad677f0c8888dddefd09fb8391ebfc73d40173a4"
            ],
            "version": "==2.8.0"
        },
        "azure-mgmt-containerservice": {
            "hashes": [
                "sha256:150fa5437726a97428ab107e4de155c950f8065834f43aa2dff5924d20d4b42c",
                "sha256:b75ceac9a18be75c4f6b1ee4e5320a3c75c78472b49d4ff7d374502d914f7594"
            ],
            "version": "==4.4.0"
        },
        "azure-mgmt-cosmosdb": {
            "hashes": [
                "sha256:a6e70527994d8ce7f4eeca80c7691bc9555adf90819848a9a30284a33b0cffe2",
                "sha256:d5f448e9e6733b83e2e6bde28267bb30620c5a3f1399e66dcfe04d0b80960094"
            ],
            "version": "==0.4.1"
        },
        "azure-mgmt-costmanagement": {
            "hashes": [
                "sha256:530a2aec441aa3da282b5776ad202e69513f35554fbb01ff9343170d33ccf43b",
                "sha256:aff97e70b3f53ffb7843584a9e09a8b896503db23950085b6cf719bb56177d87"
            ],
            "index": "pypi",
            "version": "==0.1.0"
        },
        "azure-mgmt-datafactory": {
            "hashes": [
                "sha256:63d6cad02ef4d9da788b148b69c708227085b2d948d805bbf54150c7a692393c",
                "sha256:6ee02286e9950b9f5b76589459f6d060a962faaab1f49c263a55d011e98b30bf"
            ],
            "version": "==0.6.0"
        },
        "azure-mgmt-datalake-analytics": {
            "hashes": [
                "sha256:0d64c4689a67d6138eb9ffbaff2eda2bace7d30b846401673183dcb42714de8f",
                "sha256:ac96c9777314831db37461f0602e75298bc25277ba7f4d0d3e7966a926669b7e"
            ],
            "version": "==0.6.0"
        },
        "azure-mgmt-datalake-nspkg": {
            "hashes": [
                "sha256:2ac6fa13c55b87112199c5fb03a3098cefebed5f44ac34ab3d39b399951b22c4",
                "sha256:3b9e2843f5d0fd6015bba13040dfc2f5fe9bc7b02c9d91dd578e8fe852d1b2dd",
                "sha256:deb192ba422f8b3ec272ce4e88736796f216f28ea5b03f28331d784b7a3f4880"
            ],
            "version": "==3.0.1"
        },
        "azure-mgmt-datalake-store": {
            "hashes": [
                "sha256:2af98236cd7eaa439b239bf761338c866996ce82e9c129b204e8851e5dc095dd",
                "sha256:9376d35495661d19f8acc5604f67b0bc59493b1835bbc480f9a1952f90017a4c"
            ],
            "version": "==0.5.0"
        },
        "azure-mgmt-datamigration": {
            "hashes": [
                "sha256:bb654d9f96166a5cf2638f821af5cee8b1c331257c69b053592375a4d2bb4d5e",
                "sha256:ea2920475f9e56e660003a06397228243042157d46674f8a09abaf2d0a933aed"
            ],
            "version": "==1.0.0"
        },
        "azure-mgmt-devspaces": {
            "hashes": [
                "sha256:220f1610c2cda584e4212611679868d8cc5bdd789d3f0dfa1259b64fc968f580",
                "sha256:4710dd59fc219ebfa4272dbbad58bf62093b52ce22bfd32a5c0279d2149471b5"
            ],
            "version": "==0.1.0"
        },
        "azure-mgmt-devtestlabs": {
            "hashes": [
                "sha256:7e91bb139b59cfaf1c1b2b0e3e21f091768c658c1879797757dedc6312f00c8c",
                "sha256:d416a6d0883b0d33a63c524db6455ee90a01a72a9d8757653e446bf4d3f69796"
            ],
            "version": "==2.2.0"
        },
        "azure-mgmt-dns": {
            "hashes": [
                "sha256:3730b1b3f545a5aa43c0fff07418b362a789eb7d81286e2bed90ffef88bfa5d0",
                "sha256:5b80546b0f182d7abe90c43025cd5ca7e6605224b4d5b872cca2456667f172ef"
            ],
            "version": "==2.1.0"
        },
        "azure-mgmt-eventgrid": {
            "hashes": [
                "sha256:824503b668137affa5b3782c6348c0bb6ab012c72fe47a3be9942c5639f82f8a",
                "sha256:9518e9d7e60ab90a7d18ae6a3f0049ca57588f8f9583ab40d442c2a5387cf94e"
            ],
            "version": "==1.0.0"
        },
        "azure-mgmt-eventhub": {
            "hashes": [
                "sha256:e86b20aa1f6f9c77a83d4af6e708823cc3593658bcea7b12228efc48e214d7da",
                "sha256:e9e8f219251e8296d17f14090488376adcdbab1ca8ffc3664b70c73015f368ff"
            ],
            "version": "==2.6.0"
        },
        "azure-mgmt-hanaonazure": {
            "hashes": [
                "sha256:9fe4dc0adeb772d13918e1d6126d83c7770b762f358487504c5f082f542d0189",
                "sha256:aec953c54809d0cc2f61f24d4d62a97f02c466bdc7906fd66f30120becf0c3df"
            ],
            "version": "==0.1.1"
        },
        "azure-mgmt-iotcentral": {
            "hashes": [
                "sha256:0d2101f3ea8a21ec3b29ee72d83e6ca606a241efec3b042cda8c656ad99b8fd2",
                "sha256:59f7c653ac7d6475d5d7900902a5d0e0fe7aad03224c47d70f2cf1e20d43a81d"
            ],
            "version": "==0.1.0"
        },
        "azure-mgmt-iothub": {
            "hashes": [
                "sha256:08388142ed6844f0a0e97d2740decf80ffc94f22adca174c15f60b9e2c2d14be",
                "sha256:77221c5b6ff7feabc2e6d44156e29fbee9098b34de044165d3532b64b678bdb1"
            ],
            "version": "==0.5.0"
        },
        "azure-mgmt-iothubprovisioningservices": {
            "hashes": [
                "sha256:2b3480a8ad2e535928da55de92b6127d02171768fed375b112274eb1e55268c1",
                "sha256:8c37acfd1c33aba845f2e0302ef7266cad31cba503cc990a48684659acb7b91d"
            ],
            "version": "==0.2.0"
        },
        "azure-mgmt-keyvault": {
            "hashes": [
                "sha256:05a15327a922441d2ba32add50a35c7f1b9225727cbdd3eeb98bc656e4684099",
                "sha256:406298b6236abf9e3bae3218df2fc89c25aee471b917eca7769ff5696fc8ec01"
            ],
            "version": "==1.1.0"
        },
        "azure-mgmt-loganalytics": {
            "hashes": [
                "sha256:c7315ff0ee4d618fb38dca68548ef4023a7a20ce00efe27eb2105a5426237d86",
                "sha256:f224b7d52f4369ce057c7f83e80da1d00a8887ad5c15606529e9c930e601088f"
            ],
            "version": "==0.2.0"
        },
        "azure-mgmt-logic": {
            "hashes": [
                "sha256:232c175e45582f7c547d3b50d93bd64aec37b400426962e4fd0cd235980ea110",
                "sha256:d163dfc32e3cfa84f3f8131a75d9e94f5c4595907332cc001e45bf7e4efd5add"
            ],
            "version": "==3.0.0"
        },
        "azure-mgmt-machinelearningcompute": {
            "hashes": [
                "sha256:4995ba9ee392eb4f5579e93dba9187b67007187e7fd022d6b417ec56e6761a6b",
                "sha256:7a52f85591114ef33a599dabbef840d872b7f599b7823e596af9490ec51b873f"
            ],
            "version": "==0.4.1"
        },
        "azure-mgmt-managementgroups": {
            "hashes": [
                "sha256:005e8289c2e1d8a8368c96790edf6a34e5c37b4096bce2eb8a923c6d5dc11fb2",
                "sha256:ff62d982edda634a36160cb1d15a367a9572a5acb419e5e7ad371e8c83bd47c7"
            ],
            "version": "==0.1.0"
        },
        "azure-mgmt-managementpartner": {
            "hashes": [
                "sha256:27a265cd1ec0fac022fb2f6024b16bffbe378c7a829d6f446c4ab8d94eaf6caf",
                "sha256:ae4ae9f50d00e51bc92408f81a152571305ccbc44ce462c166bca07950474e6d"
            ],
            "version": "==0.1.1"
        },
        "azure-mgmt-maps": {
            "hashes": [
                "sha256:a779b1ddbbcd95393e53f11b586dd26c42a709aaa226412a2df64d0da6807a80",
                "sha256:c120e210bb61768da29de24d28b82f8d42ae24e52396eb6569b499709e22f006"
            ],
            "version": "==0.1.0"
        },
        "azure-mgmt-marketplaceordering": {
            "hashes": [
                "sha256:6da12425cbab0cc62f246e7266b4d67aff6bdd031ecbe50c7542c2f2b2440ad4",
                "sha256:fb7a21f4a4a4b8d32bae600614f047a17993111374c9567ac11f241ada61d69f"
            ],
            "version": "==0.1.0"
        },
        "azure-mgmt-media": {
            "hashes": [
                "sha256:688b56daad16e84afc7ad788a1d0d2969e365317db0d6034dd428a08030d21aa",
                "sha256:6d68668b14c00b4c68f695f2bb69ff77af29034d440371c2bdd9c80187b1a08c"
            ],
            "version": "==1.0.0"
        },
        "azure-mgmt-monitor": {
            "hashes": [
                "sha256:838867a150694837e9c6141760ff0f20fe9e5b7ab88f9ba868fde1810855895e",
                "sha256:f1a58d483e3292ba4f7bbf3104573130c9265d6c9262e26b60cbfa950b5601e4"
            ],
            "version": "==0.5.2"
        },
        "azure-mgmt-msi": {
            "hashes": [
                "sha256:8622bc9a164169a0113728ebe7fd43a88189708ce6e10d4507247d6907987167",
                "sha256:e989e61753bf4eca0e688526b7c31c9a88082080acfb038fad17dda7f084a026"
            ],
            "version": "==0.2.0"
        },
        "azure-mgmt-network": {
            "hashes": [
                "sha256:808a9927d24f73783463eceaadb3bf40e9836b3c3ce02275cd30847f8e6ab9c1",
                "sha256:c083f9da1af69ca8524d0a7e2f0235b025a628ad00308072c1e84662312a532a"
            ],
            "version": "==2.7.0"
        },
        "azure-mgmt-notificationhubs": {
            "hashes": [
                "sha256:abb1f5b6d9fa6e85a9d6c30ea2c23b0f61118cc3364c5e75ea94ea37dcc74890",
                "sha256:b00809d5f6fa6d3f3a9ddea700c35314bc3b2b819fddd0f6389d5aa15a1c8583"
            ],
            "version": "==2.1.0"
        },
        "azure-mgmt-nspkg": {
            "hashes": [
                "sha256:1c6f5134de78c8907e8b73a8ceaaf1f336a24193a543039994fe002bb5f7f39f",
                "sha256:8b2287f671529505b296005e6de9150b074344c2c7d1c805b3f053d081d58c52",
                "sha256:d638ea5fda3ed323db943feb29acaa200f5d8ff092078bf8d29d4a2f8ed16999"
            ],
            "version": "==3.0.2"
        },
        "azure-mgmt-policyinsights": {
            "hashes": [
                "sha256:49b88331bf823a030182ff492b728828c35758c7e49c8898a403bce5b210ba49",
                "sha256:ff94cb12d6e01bf1470c2a6af4ce6960669ab4209106153879ff97addc569ce1"
            ],
            "version": "==0.1.0"
        },
        "azure-mgmt-powerbiembedded": {
            "hashes": [
                "sha256:2f05be73f2a086c579a78fc900e3b2ae14ccde5bcec54e29dfc73e626b377476",
                "sha256:6f75fef7ff576383c8c6692ba5a1efa634e6eded99d0ff6e76fdc8327325fe2f"
            ],
            "version": "==2.0.0"
        },
        "azure-mgmt-rdbms": {
            "hashes": [
                "sha256:6d6f8e48c0458a67b4fd10ea4bb5f3e9b622784f4ef27c296af95a48d377dce5",
                "sha256:d9d4090010cbb64176ce094603f1298af7368ddb3a0cb606d5e972331285216d"
            ],
            "version": "==1.9.0"
        },
        "azure-mgmt-recoveryservices": {
            "hashes": [
                "sha256:29df3e58890492efdd80d608b7a0fd2006c8a908687c35b9b1f70af068c0f6e4",
                "sha256:e48f7769fb10a85ad857710c2cba47880166f69fe7da6b331771f129b21de95c"
            ],
            "version": "==0.3.0"
        },
        "azure-mgmt-recoveryservicesbackup": {
            "hashes": [
                "sha256:1e55b6cbb808df83576cef352ba0065f4878fe505299c0a4c5a97f4f1e5793df",
                "sha256:5c44bd73df6eb55382335f16a21aee62ddc8e271cd913b9147768f42aba59c3d"
            ],
            "version": "==0.3.0"
        },
        "azure-mgmt-redis": {
            "hashes": [
                "sha256:374a267b83ec4e71077b8afad537863fb93816c96407595cdd02973235356ded",
                "sha256:41d12cea5673b2e277ea298d85bab7d1fdbd0636ff6be08b15ee30a312c07d6d"
            ],
            "version": "==5.0.0"
        },
        "azure-mgmt-relay": {
            "hashes": [
                "sha256:1411e734573ce6166ac7a75fbfc0afb7d6b3f47a94d0b4999b6adf2709eba87c",
                "sha256:d9f987cf2998b8a354f331b2a71082c049193f1e1cd345812e14b9b821365acb"
            ],
            "version": "==0.1.0"
        },
        "azure-mgmt-reservations": {
            "hashes": [
                "sha256:40618a3700c47a788182649f238d985edf15b08b6577ea27557e70e2866ac171",
                "sha256:612acfa18f005c2ee5dda5c473b8bf6540d232db331b27be47de2608c5855adb"
            ],
            "version": "==0.2.1"
        },
        "azure-mgmt-resource": {
            "hashes": [
                "sha256:9c55503801db19fa88f1ab6b7ded6f7df543894c3e35b4e00993a471bd25e10c",
                "sha256:bc3d683dbd0289a278b79e55c9de8a5a3db03e3894484b2e5dbc95e4e9eb779c"
            ],
            "version": "==2.2.0"
        },
        "azure-mgmt-scheduler": {
            "hashes": [
                "sha256:59e7cced3ee9b93016efb8cf5f965ca11a463bb8e55f96a2f200b013426dd751",
                "sha256:c6e6edd386ddc4c21d54b1497c3397b970bc127b71809b51bd2391cb1f3d1a14"
            ],
            "version": "==2.0.0"
        },
        "azure-mgmt-search": {
            "hashes": [
                "sha256:92a40a1a7a9e3a82b6fa302042799e8d5a67d3996c20835af72afc14f1610501",
                "sha256:ea24482c56ceb2db2c22165ad7f389054567f7a2fa67e3c13df852b790bfc297"
            ],
            "version": "==2.1.0"
        },
        "azure-mgmt-servicebus": {
            "hashes": [
                "sha256:7d1e8c3dc05ffdfe496ae643290ce4de93a3bf814ffda69121223e3d7da12408",
                "sha256:cbc3fc8d8b8930452cf7d499856313da208eb66f62ade0091aa9bae0db2b1674"
            ],
            "version": "==0.5.3"
        },
        "azure-mgmt-servicefabric": {
            "hashes": [
                "sha256:0c1434e789d0c036c613855b898a385a4533656f45eafae3ef7af3ecf4d6a3e8",
                "sha256:b2bf2279b8ff8450c35e78e226231655021482fdbda27db09975ebfc983398ad"
            ],
            "version": "==0.2.0"
        },
        "azure-mgmt-signalr": {
            "hashes": [
                "sha256:37a79dfe21af4addbd9cdf248a260387caabdfdd60d2ba6f3174d28e96660655",
                "sha256:8a6266a59a5c69102e274806ccad3ac74b06fd2c226e16426bbe248fc2174903"
            ],
            "version": "==0.1.1"
        },
        "azure-mgmt-sql": {
            "hashes": [
                "sha256:43668705f17bd3532e2e489d368937eb19e7d0515638146c156982ace76e0743",
                "sha256:5da488a56d5265757b45747cf5fd22413eb089e606658d6e6d84fe3e9b07e4fa"
            ],
            "version": "==0.9.1"
        },
        "azure-mgmt-storage": {
            "hashes": [
                "sha256:512a29798833453f8c32a5b6d038a459649bbb5b9970ac23c982b5787057fa2b",
                "sha256:9577cea1f7a86ca1db6f14539bd05ce27f43ebe590cc7f23c943961a2c5c1cdc"
            ],
            "version": "==2.0.0"
        },
        "azure-mgmt-subscription": {
            "hashes": [
                "sha256:309b23f0de65f26da80c801e913b0c3b2aea8b90ba583d919f81fe6f329d3f1b",
                "sha256:a37925fb820cb86dfb57559846cc97c7e066fe0e64da7594175f4a4f5e50783c"
            ],
            "version": "==0.2.0"
        },
        "azure-mgmt-trafficmanager": {
            "hashes": [
                "sha256:126167eaa82b443b5b71394050ec292f45074701232bdbdda71f636e9b46516b",
                "sha256:65796588ffbeac45bf73668977131c317b64d6a3f32faecdc5cbf9683d48132c"
            ],
            "version": "==0.50.0"
        },
        "azure-mgmt-web": {
            "hashes": [
                "sha256:8ea0794eef22a257773c13269b94855ab79d36c342ad15a98135403c9785cc0a",
                "sha256:f4ddb4850314325db688241caa323fa80d811dc4590454d87f5c5b558557ea51"
            ],
            "version": "==0.35.0"
        },
        "azure-nspkg": {
            "hashes": [
                "sha256:1d0bbb2157cf57b1bef6c8c8e5b41133957364456c43b0a43599890023cca0a8",
                "sha256:31a060caca00ed1ebd369fc7fe01a56768c927e404ebc92268f4d9d636435e28",
                "sha256:e7d3cea6af63e667d87ba1ca4f8cd7cb4dfca678e4c55fc1cedb320760e39dd0"
            ],
            "version": "==3.0.2"
        },
        "azure-servicebus": {
            "hashes": [
                "sha256:30d5beaf73eaf40aba52fdd7f7f26dd8c3e639051dc19a5f2ab5f8e7832d68f7",
                "sha256:bb6a27afc8f1ea9ab46ff2371069243d45000d351d9b64e450b63d52409b934d"
            ],
            "version": "==0.21.1"
        },
        "azure-servicefabric": {
            "hashes": [
                "sha256:8724718ef48c2810dbd8609c193225fa1e037a2c9ce70c7263f5b031e2e8f208",
                "sha256:c82575cbdf95cc897c3230ea889d4e751d8760a2223857fe6fbeeea5b802e5e2"
            ],
            "version": "==6.3.0.0"
        },
        "azure-servicemanagement-legacy": {
            "hashes": [
                "sha256:282d48aae6aa002c59db6f651b68777a8f93692bb8e9b443113e6a8d5ce5e875",
                "sha256:c883ff8fa3d4f4cb7b9344e8cb7d92a9feca2aa5efd596237aeea89e5c10981d"
            ],
            "version": "==0.20.6"
        },
        "azure-storage-blob": {
            "hashes": [
                "sha256:6577e9ebca6fd1cf47795f88a1f0949c003fae62eeb6479a05631b765cf73b80",
                "sha256:f187a878e7a191f4e098159904f72b4146cf70e1aabaf6484ab4ba72fc6f252c"
            ],
            "version": "==1.5.0"
        },
        "azure-storage-common": {
            "hashes": [
                "sha256:4ec87c7537d457ec95252e0e46477e2c1ccf33774ffefd05d8544682cb0ae401",
                "sha256:de4817cce35a23d1c89563edc38b481ebd8da4655bdf32d26fa2b06095179e4a"
            ],
            "version": "==1.4.2"
        },
        "azure-storage-file": {
            "hashes": [
                "sha256:5217b0441b671246a8d5f506a459fa3af084eeb9297c5be3bbe95d75d23bac2f",
                "sha256:65831e66594cdda36e02f5566ea9d8a6ad35eca6691c28f1fbb49f23987752ff"
            ],
            "version": "==1.4.0"
        },
        "azure-storage-queue": {
            "hashes": [
                "sha256:0bafe9e61c0ce7b3f3ecadea21e931dab3248bd4989dc327a8666c5deae7f7ed",
                "sha256:d28e6f854ed5d719d62637c1b5c2b74d9c67584bc326de5ce41ba0af73e3a3f0"
            ],
            "version": "==1.4.0"
        },
        "asn1crypto": {
            "hashes": [
                "sha256:2f1adbb7546ed199e3c90ef23ec95c5cf3585bac7d11fb7eb562a3fe89c64e87",
                "sha256:9d5c20441baf0cb60a4ac34cc447c6c189024b6b4c6cd7877034f4965c464e49"
            ],
            "version": "==0.24.0"
        },
        "azure": {
            "hashes": [
                "sha256:7d6afa332fccffe1a9390bcfac5122317eec657c6029f144d794603a81cd0e50",
                "sha256:8bee1f569f700519e8cdfe210259c5c51fa96cee69ccae6b06f60d7224e334e6"
            ],
            "index": "pypi",
            "version": "==4.0.0"
        },
        "azure-applicationinsights": {
            "hashes": [
                "sha256:6e1839169bb6ffd2d2c21ee3f4afbdd068ea428ad47cf884ea3167ecf7fd0859",
                "sha256:c007a9cb7cee4852673e915220fca267e78f97f275f1a8f09b2266a55702462b"
            ],
            "version": "==0.1.0"
        },
        "azure-batch": {
            "hashes": [
                "sha256:017be21a9e6db92473d2e33170d5dd445596fc70d706f73552ac9c6b57a6ef1c",
                "sha256:cd71c7ebb5beab174b6225bbf79ae18d6db0c8d63227a7e514da0a75f138364c"
            ],
            "version": "==4.1.3"
        },
        "azure-common": {
            "hashes": [
                "sha256:53b1195b8f20943ccc0e71a17849258f7781bc6db1c72edc7d6c055f79bd54e3",
                "sha256:99ef36e74b6395329aada288764ce80504da16ecc8206cb9a72f55fb02e8b484"
            ],
            "version": "==1.1.23"
        },
        "azure-cosmosdb-nspkg": {
            "hashes": [
                "sha256:5d83961922812ffb6e23f7321550b2916abbd7480ec5b4a798417c4a682ff5e9",
                "sha256:acf691e692818d9a65c653c7a3485eb8e35c0bdc496bba652e5ea3905ba09cd8"
            ],
            "version": "==2.0.2"
        },
        "azure-cosmosdb-table": {
            "hashes": [
                "sha256:4a34c2c792036afc2a3811f4440ab967351e9ceee6542cc96453b63c678c0145",
                "sha256:a9c3d2a75b376a45f4bda84af28e698b7578544bb0e9eb7b53fedef3369634a0"
            ],
            "version": "==1.0.5"
        },
        "azure-datalake-store": {
            "hashes": [
                "sha256:10696c76716762739e5e77f25c1268314786cf8e999d6d8366af7245c82fc660",
                "sha256:5bc560ee108a1824e03ab926fbe5302b84c1e8d5742fa3a31e4cc0733ab58543"
            ],
            "version": "==0.0.46"
        },
        "azure-eventgrid": {
            "hashes": [
                "sha256:320440b915081be2d234da6513268384a811514be40076fa0b10eb2671c211b6",
                "sha256:c82c4bf6ea59aeec69ce8f95f1b6a4edc6d733874aeb056669c9d2806168c86e"
            ],
            "version": "==1.3.0"
        },
        "azure-graphrbac": {
            "hashes": [
                "sha256:825b397665f478fab511e521f3f3f4b64189cb9f6c2e7e873b3b7333dc533974",
                "sha256:f94b97bdcf774878fe2f8b8c46a5d6550a4ed891350ed0730c1561a24d488ee2"
            ],
            "version": "==0.40.0"
        },
        "azure-keyvault": {
            "hashes": [
                "sha256:37a8e5f376eb5a304fcd066d414b5d93b987e68f9212b0c41efa37d429aadd49",
                "sha256:dec5334cde846849dfe7896f2e98f17b4f4d75c316a4d30e7171ce71ca20713d"
            ],
            "version": "==1.1.0"
        },
        "azure-loganalytics": {
            "hashes": [
                "sha256:3ceb350def677a351f34b0a0d1637df6be0c6fe87ff32a5270b17f540f6da06e",
                "sha256:5a1bdb33e1fd3dfb275d9eec45ed8e1126eda51e9072ccf08a19922ee5e0ad98"
            ],
            "version": "==0.1.0"
        },
        "azure-mgmt": {
            "hashes": [
                "sha256:8dcbee7b323c3898ae92f5e2d88c3e6201f197ae48a712970929c4646cc2580a",
                "sha256:fdca6b5ecf17e5583f6fd3a20cd4e4e0335a3d91131d62b50cfef40d657234b2"
            ],
            "version": "==4.0.0"
        },
        "azure-mgmt-advisor": {
            "hashes": [
                "sha256:8fdcb41f760a216e6b835eaec11dba61822777b386139d83eee31f0ff63b05da",
                "sha256:9d166cc9868971d03ec852e900fa1f1b95d8829233eff2b1baf702bd34b9887b"
            ],
            "version": "==1.0.1"
        },
        "azure-mgmt-applicationinsights": {
            "hashes": [
                "sha256:929c30559692c77d424ca36f11e98f066c98e7eb7b742c44beadc082715f19df",
                "sha256:f10229eb9e3e9d0ad20188b8d14d67055e86f3815b43b75eedf96b654bee2a9b"
            ],
            "version": "==0.1.1"
        },
        "azure-mgmt-authorization": {
            "hashes": [
                "sha256:2b8504763ea8b1b475f2c3533b171bedb91ffae459f48f1f885ec8536df91093",
                "sha256:535de12ff4f628b62b939ae17cc6186226d7783bf02f242cdd3512ee03a6a40e"
            ],
            "version": "==0.50.0"
        },
        "azure-mgmt-batch": {
            "hashes": [
                "sha256:6e375ecdd5966ee9ee45b29c90a806388c27ceacc2cbd6dd406ff311b5d7da72",
                "sha256:d942e225180d07aae07a43e489ae0acbacd92651be3a019f4eb330a587028161"
            ],
            "version": "==5.0.1"
        },
        "azure-mgmt-batchai": {
            "hashes": [
                "sha256:b5f7df6a77fde0bd6b486762eb2c81750b6f1730ee1116689d2dfbd3e03dba95",
                "sha256:f1870b0f97d5001cdb66208e5a236c9717a0ed18b34dbfdb238a828f3ca2a683"
            ],
            "version": "==2.0.0"
        },
        "azure-mgmt-billing": {
            "hashes": [
                "sha256:3810cdda69ec1409191b292628fe6ba86ce5e0444723b960d91af4f401846ac3",
                "sha256:85f73bb3808a7d0d2543307e8f41e5b90a170ad6eeedd54fe7fcaac61b5b22d2"
            ],
            "version": "==0.2.0"
        },
        "azure-mgmt-cdn": {
            "hashes": [
                "sha256:0cdbe0914aec544884ef681e31950efa548d9bec6d6dc354e00c3dbdab9e76e3",
                "sha256:d80bfcbc342fa118d618c80ee2f3e163a2fa41d184f1d70a826020920dbc8a39"
            ],
            "version": "==3.1.0"
        },
        "azure-mgmt-cognitiveservices": {
            "hashes": [
                "sha256:36b406ee4b6652cd144a99309cd823ac1c726b0160120c14e4c35cb668f3f8ff",
                "sha256:c3247f2786b996a5f328ebdaf65d31507571979e004de7a5ed0ff280f95d80b4"
            ],
            "version": "==3.0.0"
        },
        "azure-mgmt-commerce": {
            "hashes": [
                "sha256:c48e84ed322fa9ddbc2d7fcca754c5e97171919be94f510bd2579cf5666684c3",
                "sha256:ddcd403bcaf6b7de2cbf1bc249b7db452b35dc1f0503f940368efc722dc0bc90"
            ],
            "version": "==1.0.1"
        },
        "azure-mgmt-compute": {
            "hashes": [
                "sha256:36f4682076bafb363cbdf17a839941208ce94a14d8a652005ee02399c4a71297",
                "sha256:93f32e68d322a04006296b89d219e8ccc5d5e52e788ec0a602563823e108e1f8"
            ],
            "version": "==4.6.2"
        },
        "azure-mgmt-consumption": {
            "hashes": [
                "sha256:36ea28bb2ed4bec7e4d643444085ba4debed20a01fbd87f599896a4bda3318bd",
                "sha256:9a85a89f30f224d261749be20b4616a0eb8948586f7f0f20573b8ea32f265189"
            ],
            "version": "==2.0.0"
        },
        "azure-mgmt-containerinstance": {
            "hashes": [
                "sha256:0e55fb1dddcc01a9d58a99095e5cca50252bb6c42150b225e552560fe29fd8a5",
                "sha256:b055386f04ba8433112b0df7fcbc260b5208828d7bb8c057e760fe596aa7a8cd"
            ],
            "version": "==1.5.0"
        },
        "azure-mgmt-containerregistry": {
            "hashes": [
                "sha256:7de7c542e29b441f3858447694c4e5ab933eeef74bce2dd5bdab32b6d521ecd3",
                "sha256:b24be1050d54f3158e8be7f6ad677f0c8888dddefd09fb8391ebfc73d40173a4"
            ],
            "version": "==2.8.0"
        },
        "azure-mgmt-containerservice": {
            "hashes": [
                "sha256:150fa5437726a97428ab107e4de155c950f8065834f43aa2dff5924d20d4b42c",
                "sha256:b75ceac9a18be75c4f6b1ee4e5320a3c75c78472b49d4ff7d374502d914f7594"
            ],
            "version": "==4.4.0"
        },
        "azure-mgmt-cosmosdb": {
            "hashes": [
                "sha256:a6e70527994d8ce7f4eeca80c7691bc9555adf90819848a9a30284a33b0cffe2",
                "sha256:d5f448e9e6733b83e2e6bde28267bb30620c5a3f1399e66dcfe04d0b80960094"
            ],
            "version": "==0.4.1"
        },
        "azure-mgmt-costmanagement": {
            "hashes": [
                "sha256:530a2aec441aa3da282b5776ad202e69513f35554fbb01ff9343170d33ccf43b",
                "sha256:aff97e70b3f53ffb7843584a9e09a8b896503db23950085b6cf719bb56177d87"
            ],
            "index": "pypi",
            "version": "==0.1.0"
        },
        "azure-mgmt-datafactory": {
            "hashes": [
                "sha256:63d6cad02ef4d9da788b148b69c708227085b2d948d805bbf54150c7a692393c",
                "sha256:6ee02286e9950b9f5b76589459f6d060a962faaab1f49c263a55d011e98b30bf"
            ],
            "version": "==0.6.0"
        },
        "azure-mgmt-datalake-analytics": {
            "hashes": [
                "sha256:0d64c4689a67d6138eb9ffbaff2eda2bace7d30b846401673183dcb42714de8f",
                "sha256:ac96c9777314831db37461f0602e75298bc25277ba7f4d0d3e7966a926669b7e"
            ],
            "version": "==0.6.0"
        },
        "azure-mgmt-datalake-nspkg": {
            "hashes": [
                "sha256:2ac6fa13c55b87112199c5fb03a3098cefebed5f44ac34ab3d39b399951b22c4",
                "sha256:3b9e2843f5d0fd6015bba13040dfc2f5fe9bc7b02c9d91dd578e8fe852d1b2dd",
                "sha256:deb192ba422f8b3ec272ce4e88736796f216f28ea5b03f28331d784b7a3f4880"
            ],
            "version": "==3.0.1"
        },
        "azure-mgmt-datalake-store": {
            "hashes": [
                "sha256:2af98236cd7eaa439b239bf761338c866996ce82e9c129b204e8851e5dc095dd",
                "sha256:9376d35495661d19f8acc5604f67b0bc59493b1835bbc480f9a1952f90017a4c"
            ],
            "version": "==0.5.0"
        },
        "azure-mgmt-datamigration": {
            "hashes": [
                "sha256:bb654d9f96166a5cf2638f821af5cee8b1c331257c69b053592375a4d2bb4d5e",
                "sha256:ea2920475f9e56e660003a06397228243042157d46674f8a09abaf2d0a933aed"
            ],
            "version": "==1.0.0"
        },
        "azure-mgmt-devspaces": {
            "hashes": [
                "sha256:220f1610c2cda584e4212611679868d8cc5bdd789d3f0dfa1259b64fc968f580",
                "sha256:4710dd59fc219ebfa4272dbbad58bf62093b52ce22bfd32a5c0279d2149471b5"
            ],
            "version": "==0.1.0"
        },
        "azure-mgmt-devtestlabs": {
            "hashes": [
                "sha256:7e91bb139b59cfaf1c1b2b0e3e21f091768c658c1879797757dedc6312f00c8c",
                "sha256:d416a6d0883b0d33a63c524db6455ee90a01a72a9d8757653e446bf4d3f69796"
            ],
            "version": "==2.2.0"
        },
        "azure-mgmt-dns": {
            "hashes": [
                "sha256:3730b1b3f545a5aa43c0fff07418b362a789eb7d81286e2bed90ffef88bfa5d0",
                "sha256:5b80546b0f182d7abe90c43025cd5ca7e6605224b4d5b872cca2456667f172ef"
            ],
            "version": "==2.1.0"
        },
        "azure-mgmt-eventgrid": {
            "hashes": [
                "sha256:824503b668137affa5b3782c6348c0bb6ab012c72fe47a3be9942c5639f82f8a",
                "sha256:9518e9d7e60ab90a7d18ae6a3f0049ca57588f8f9583ab40d442c2a5387cf94e"
            ],
            "version": "==1.0.0"
        },
        "azure-mgmt-eventhub": {
            "hashes": [
                "sha256:e86b20aa1f6f9c77a83d4af6e708823cc3593658bcea7b12228efc48e214d7da",
                "sha256:e9e8f219251e8296d17f14090488376adcdbab1ca8ffc3664b70c73015f368ff"
            ],
            "version": "==2.6.0"
        },
        "azure-mgmt-hanaonazure": {
            "hashes": [
                "sha256:9fe4dc0adeb772d13918e1d6126d83c7770b762f358487504c5f082f542d0189",
                "sha256:aec953c54809d0cc2f61f24d4d62a97f02c466bdc7906fd66f30120becf0c3df"
            ],
            "version": "==0.1.1"
        },
        "azure-mgmt-iotcentral": {
            "hashes": [
                "sha256:0d2101f3ea8a21ec3b29ee72d83e6ca606a241efec3b042cda8c656ad99b8fd2",
                "sha256:59f7c653ac7d6475d5d7900902a5d0e0fe7aad03224c47d70f2cf1e20d43a81d"
            ],
            "version": "==0.1.0"
        },
        "azure-mgmt-iothub": {
            "hashes": [
                "sha256:08388142ed6844f0a0e97d2740decf80ffc94f22adca174c15f60b9e2c2d14be",
                "sha256:77221c5b6ff7feabc2e6d44156e29fbee9098b34de044165d3532b64b678bdb1"
            ],
            "version": "==0.5.0"
        },
        "azure-mgmt-iothubprovisioningservices": {
            "hashes": [
                "sha256:2b3480a8ad2e535928da55de92b6127d02171768fed375b112274eb1e55268c1",
                "sha256:8c37acfd1c33aba845f2e0302ef7266cad31cba503cc990a48684659acb7b91d"
            ],
            "version": "==0.2.0"
        },
        "azure-mgmt-keyvault": {
            "hashes": [
                "sha256:05a15327a922441d2ba32add50a35c7f1b9225727cbdd3eeb98bc656e4684099",
                "sha256:406298b6236abf9e3bae3218df2fc89c25aee471b917eca7769ff5696fc8ec01"
            ],
            "version": "==1.1.0"
        },
        "azure-mgmt-loganalytics": {
            "hashes": [
                "sha256:c7315ff0ee4d618fb38dca68548ef4023a7a20ce00efe27eb2105a5426237d86",
                "sha256:f224b7d52f4369ce057c7f83e80da1d00a8887ad5c15606529e9c930e601088f"
            ],
            "version": "==0.2.0"
        },
        "azure-mgmt-logic": {
            "hashes": [
                "sha256:232c175e45582f7c547d3b50d93bd64aec37b400426962e4fd0cd235980ea110",
                "sha256:d163dfc32e3cfa84f3f8131a75d9e94f5c4595907332cc001e45bf7e4efd5add"
            ],
            "version": "==3.0.0"
        },
        "azure-mgmt-machinelearningcompute": {
            "hashes": [
                "sha256:4995ba9ee392eb4f5579e93dba9187b67007187e7fd022d6b417ec56e6761a6b",
                "sha256:7a52f85591114ef33a599dabbef840d872b7f599b7823e596af9490ec51b873f"
            ],
            "version": "==0.4.1"
        },
        "azure-mgmt-managementgroups": {
            "hashes": [
                "sha256:005e8289c2e1d8a8368c96790edf6a34e5c37b4096bce2eb8a923c6d5dc11fb2",
                "sha256:ff62d982edda634a36160cb1d15a367a9572a5acb419e5e7ad371e8c83bd47c7"
            ],
            "version": "==0.1.0"
        },
        "azure-mgmt-managementpartner": {
            "hashes": [
                "sha256:27a265cd1ec0fac022fb2f6024b16bffbe378c7a829d6f446c4ab8d94eaf6caf",
                "sha256:ae4ae9f50d00e51bc92408f81a152571305ccbc44ce462c166bca07950474e6d"
            ],
            "version": "==0.1.1"
        },
        "azure-mgmt-maps": {
            "hashes": [
                "sha256:a779b1ddbbcd95393e53f11b586dd26c42a709aaa226412a2df64d0da6807a80",
                "sha256:c120e210bb61768da29de24d28b82f8d42ae24e52396eb6569b499709e22f006"
            ],
            "version": "==0.1.0"
        },
        "azure-mgmt-marketplaceordering": {
            "hashes": [
                "sha256:6da12425cbab0cc62f246e7266b4d67aff6bdd031ecbe50c7542c2f2b2440ad4",
                "sha256:fb7a21f4a4a4b8d32bae600614f047a17993111374c9567ac11f241ada61d69f"
            ],
            "version": "==0.1.0"
        },
        "azure-mgmt-media": {
            "hashes": [
                "sha256:688b56daad16e84afc7ad788a1d0d2969e365317db0d6034dd428a08030d21aa",
                "sha256:6d68668b14c00b4c68f695f2bb69ff77af29034d440371c2bdd9c80187b1a08c"
            ],
            "version": "==1.0.0"
        },
        "azure-mgmt-monitor": {
            "hashes": [
                "sha256:838867a150694837e9c6141760ff0f20fe9e5b7ab88f9ba868fde1810855895e",
                "sha256:f1a58d483e3292ba4f7bbf3104573130c9265d6c9262e26b60cbfa950b5601e4"
            ],
            "version": "==0.5.2"
        },
        "azure-mgmt-msi": {
            "hashes": [
                "sha256:8622bc9a164169a0113728ebe7fd43a88189708ce6e10d4507247d6907987167",
                "sha256:e989e61753bf4eca0e688526b7c31c9a88082080acfb038fad17dda7f084a026"
            ],
            "version": "==0.2.0"
        },
        "azure-mgmt-network": {
            "hashes": [
                "sha256:57965d5c5182bcbe4ef70c23319a2714a5f473c650e18078ac055ad12c70e913",
                "sha256:c083f9da1af69ca8524d0a7e2f0235b025a628ad00308072c1e84662312a532a"
            ],
            "version": "==2.7.0"
        },
        "azure-mgmt-notificationhubs": {
            "hashes": [
                "sha256:abb1f5b6d9fa6e85a9d6c30ea2c23b0f61118cc3364c5e75ea94ea37dcc74890",
                "sha256:b00809d5f6fa6d3f3a9ddea700c35314bc3b2b819fddd0f6389d5aa15a1c8583"
            ],
            "version": "==2.1.0"
        },
        "azure-mgmt-nspkg": {
            "hashes": [
                "sha256:1c6f5134de78c8907e8b73a8ceaaf1f336a24193a543039994fe002bb5f7f39f",
                "sha256:8b2287f671529505b296005e6de9150b074344c2c7d1c805b3f053d081d58c52",
                "sha256:d638ea5fda3ed323db943feb29acaa200f5d8ff092078bf8d29d4a2f8ed16999"
            ],
            "version": "==3.0.2"
        },
        "azure-mgmt-policyinsights": {
            "hashes": [
                "sha256:49b88331bf823a030182ff492b728828c35758c7e49c8898a403bce5b210ba49",
                "sha256:ff94cb12d6e01bf1470c2a6af4ce6960669ab4209106153879ff97addc569ce1"
            ],
            "version": "==0.1.0"
        },
        "azure-mgmt-powerbiembedded": {
            "hashes": [
                "sha256:2f05be73f2a086c579a78fc900e3b2ae14ccde5bcec54e29dfc73e626b377476",
                "sha256:6f75fef7ff576383c8c6692ba5a1efa634e6eded99d0ff6e76fdc8327325fe2f"
            ],
            "version": "==2.0.0"
        },
        "azure-mgmt-rdbms": {
            "hashes": [
                "sha256:6d6f8e48c0458a67b4fd10ea4bb5f3e9b622784f4ef27c296af95a48d377dce5",
                "sha256:d9d4090010cbb64176ce094603f1298af7368ddb3a0cb606d5e972331285216d"
            ],
            "version": "==1.9.0"
        },
        "azure-mgmt-recoveryservices": {
            "hashes": [
                "sha256:29df3e58890492efdd80d608b7a0fd2006c8a908687c35b9b1f70af068c0f6e4",
                "sha256:e48f7769fb10a85ad857710c2cba47880166f69fe7da6b331771f129b21de95c"
            ],
            "version": "==0.3.0"
        },
        "azure-mgmt-recoveryservicesbackup": {
            "hashes": [
                "sha256:1e55b6cbb808df83576cef352ba0065f4878fe505299c0a4c5a97f4f1e5793df",
                "sha256:5c44bd73df6eb55382335f16a21aee62ddc8e271cd913b9147768f42aba59c3d"
            ],
            "version": "==0.3.0"
        },
        "azure-mgmt-redis": {
            "hashes": [
                "sha256:374a267b83ec4e71077b8afad537863fb93816c96407595cdd02973235356ded",
                "sha256:41d12cea5673b2e277ea298d85bab7d1fdbd0636ff6be08b15ee30a312c07d6d"
            ],
            "version": "==5.0.0"
        },
        "azure-mgmt-relay": {
            "hashes": [
                "sha256:1411e734573ce6166ac7a75fbfc0afb7d6b3f47a94d0b4999b6adf2709eba87c",
                "sha256:d9f987cf2998b8a354f331b2a71082c049193f1e1cd345812e14b9b821365acb"
            ],
            "version": "==0.1.0"
        },
        "azure-mgmt-reservations": {
            "hashes": [
                "sha256:40618a3700c47a788182649f238d985edf15b08b6577ea27557e70e2866ac171",
                "sha256:612acfa18f005c2ee5dda5c473b8bf6540d232db331b27be47de2608c5855adb"
            ],
            "version": "==0.2.1"
        },
        "azure-mgmt-resource": {
            "hashes": [
                "sha256:9c55503801db19fa88f1ab6b7ded6f7df543894c3e35b4e00993a471bd25e10c",
                "sha256:bc3d683dbd0289a278b79e55c9de8a5a3db03e3894484b2e5dbc95e4e9eb779c"
            ],
            "version": "==2.2.0"
        },
        "azure-mgmt-scheduler": {
            "hashes": [
                "sha256:59e7cced3ee9b93016efb8cf5f965ca11a463bb8e55f96a2f200b013426dd751",
                "sha256:c6e6edd386ddc4c21d54b1497c3397b970bc127b71809b51bd2391cb1f3d1a14"
            ],
            "version": "==2.0.0"
        },
        "azure-mgmt-search": {
            "hashes": [
                "sha256:92a40a1a7a9e3a82b6fa302042799e8d5a67d3996c20835af72afc14f1610501",
                "sha256:ea24482c56ceb2db2c22165ad7f389054567f7a2fa67e3c13df852b790bfc297"
            ],
            "version": "==2.1.0"
        },
        "azure-mgmt-servicebus": {
            "hashes": [
                "sha256:7d1e8c3dc05ffdfe496ae643290ce4de93a3bf814ffda69121223e3d7da12408",
                "sha256:cbc3fc8d8b8930452cf7d499856313da208eb66f62ade0091aa9bae0db2b1674"
            ],
            "version": "==0.5.3"
        },
        "azure-mgmt-servicefabric": {
            "hashes": [
                "sha256:0c1434e789d0c036c613855b898a385a4533656f45eafae3ef7af3ecf4d6a3e8",
                "sha256:b2bf2279b8ff8450c35e78e226231655021482fdbda27db09975ebfc983398ad"
            ],
            "version": "==0.2.0"
        },
        "azure-mgmt-signalr": {
            "hashes": [
                "sha256:37a79dfe21af4addbd9cdf248a260387caabdfdd60d2ba6f3174d28e96660655",
                "sha256:8a6266a59a5c69102e274806ccad3ac74b06fd2c226e16426bbe248fc2174903"
            ],
            "version": "==0.1.1"
        },
        "azure-mgmt-sql": {
            "hashes": [
                "sha256:43668705f17bd3532e2e489d368937eb19e7d0515638146c156982ace76e0743",
                "sha256:5da488a56d5265757b45747cf5fd22413eb089e606658d6e6d84fe3e9b07e4fa"
            ],
            "version": "==0.9.1"
        },
        "azure-mgmt-storage": {
            "hashes": [
                "sha256:512a29798833453f8c32a5b6d038a459649bbb5b9970ac23c982b5787057fa2b",
                "sha256:9577cea1f7a86ca1db6f14539bd05ce27f43ebe590cc7f23c943961a2c5c1cdc"
            ],
            "version": "==2.0.0"
        },
        "azure-mgmt-subscription": {
            "hashes": [
                "sha256:309b23f0de65f26da80c801e913b0c3b2aea8b90ba583d919f81fe6f329d3f1b",
                "sha256:a37925fb820cb86dfb57559846cc97c7e066fe0e64da7594175f4a4f5e50783c"
            ],
            "version": "==0.2.0"
        },
        "azure-mgmt-trafficmanager": {
            "hashes": [
                "sha256:126167eaa82b443b5b71394050ec292f45074701232bdbdda71f636e9b46516b",
                "sha256:65796588ffbeac45bf73668977131c317b64d6a3f32faecdc5cbf9683d48132c"
            ],
            "version": "==0.50.0"
        },
        "azure-mgmt-web": {
            "hashes": [
                "sha256:8ea0794eef22a257773c13269b94855ab79d36c342ad15a98135403c9785cc0a",
                "sha256:f4ddb4850314325db688241caa323fa80d811dc4590454d87f5c5b558557ea51"
            ],
            "version": "==0.35.0"
        },
        "azure-nspkg": {
            "hashes": [
                "sha256:1d0bbb2157cf57b1bef6c8c8e5b41133957364456c43b0a43599890023cca0a8",
                "sha256:31a060caca00ed1ebd369fc7fe01a56768c927e404ebc92268f4d9d636435e28",
                "sha256:e7d3cea6af63e667d87ba1ca4f8cd7cb4dfca678e4c55fc1cedb320760e39dd0"
            ],
            "version": "==3.0.2"
        },
        "azure-servicebus": {
            "hashes": [
                "sha256:30d5beaf73eaf40aba52fdd7f7f26dd8c3e639051dc19a5f2ab5f8e7832d68f7",
                "sha256:bb6a27afc8f1ea9ab46ff2371069243d45000d351d9b64e450b63d52409b934d"
            ],
            "version": "==0.21.1"
        },
        "azure-servicefabric": {
            "hashes": [
                "sha256:8724718ef48c2810dbd8609c193225fa1e037a2c9ce70c7263f5b031e2e8f208",
                "sha256:c82575cbdf95cc897c3230ea889d4e751d8760a2223857fe6fbeeea5b802e5e2"
            ],
            "version": "==6.3.0.0"
        },
        "azure-servicemanagement-legacy": {
            "hashes": [
                "sha256:282d48aae6aa002c59db6f651b68777a8f93692bb8e9b443113e6a8d5ce5e875",
                "sha256:c883ff8fa3d4f4cb7b9344e8cb7d92a9feca2aa5efd596237aeea89e5c10981d"
            ],
            "version": "==0.20.6"
        },
        "azure-storage": {
            "hashes": [
                "sha256:4c406422e3edd41920bb1f0c3930c34fee3eb0d55258ef7ec7308ccbb9385ad5",
                "sha256:fb6212dcbed91b49d9637aa5e8888eafdfcd523b7e560c8044d2d838bbd3ca5f"
            ],
            "index": "pypi",
            "version": "==0.36.0"
        },
        "azure-storage-blob": {
            "hashes": [
                "sha256:6577e9ebca6fd1cf47795f88a1f0949c003fae62eeb6479a05631b765cf73b80",
                "sha256:f187a878e7a191f4e098159904f72b4146cf70e1aabaf6484ab4ba72fc6f252c"
            ],
            "index": "pypi",
            "version": "==1.5.0"
        },
        "azure-storage-common": {
            "hashes": [
                "sha256:4ec87c7537d457ec95252e0e46477e2c1ccf33774ffefd05d8544682cb0ae401",
                "sha256:de4817cce35a23d1c89563edc38b481ebd8da4655bdf32d26fa2b06095179e4a"
            ],
            "version": "==1.4.2"
        },
        "azure-storage-file": {
            "hashes": [
                "sha256:5217b0441b671246a8d5f506a459fa3af084eeb9297c5be3bbe95d75d23bac2f",
                "sha256:65831e66594cdda36e02f5566ea9d8a6ad35eca6691c28f1fbb49f23987752ff"
            ],
            "version": "==1.4.0"
        },
        "azure-storage-queue": {
            "hashes": [
                "sha256:0bafe9e61c0ce7b3f3ecadea21e931dab3248bd4989dc327a8666c5deae7f7ed",
                "sha256:d28e6f854ed5d719d62637c1b5c2b74d9c67584bc326de5ce41ba0af73e3a3f0"
            ],
            "version": "==1.4.0"
        },
        "beautifulsoup4": {
            "hashes": [
                "sha256:05668158c7b85b791c5abde53e50265e16f98ad601c402ba44d70f96c4159612",
                "sha256:25288c9e176f354bf277c0a10aa96c782a6a18a17122dba2e8cec4a97e03343b",
                "sha256:f040590be10520f2ea4c2ae8c3dae441c7cfff5308ec9d58a0ec0c1b8f81d469"
            ],
            "version": "==4.8.0"
        },
        "billiard": {
            "hashes": [
                "sha256:01afcb4e7c4fd6480940cfbd4d9edc19d7a7509d6ada533984d0d0f49901ec82",
                "sha256:b8809c74f648dfe69b973c8e660bcec00603758c9db8ba89d7719f88d5f01f26"
            ],
            "version": "==3.6.1.0"
        },
        "boto3": {
            "hashes": [
                "sha256:0fec671879bbddffb0e088d970051f159effa0b7ad2a04541121372c719efd75",
                "sha256:53c2b5f00990435f5c2a3f3ce1f9543246d8300c6444b4d7da8ffd69063c4182"
            ],
            "index": "pypi",
            "version": "==1.9.200"
        },
        "botocore": {
            "hashes": [
<<<<<<< HEAD
                "sha256:7213a4d9482c753badbc405c1ff657accb842618ffb56e3c8ca91f697c745e13",
                "sha256:e96242bd5915fb722f9a1926352aca3bf12b755146cb1826c27a766a14361b80"
            ],
            "version": "==1.12.206"
=======
                "sha256:4ef7ab3e5632d55ae91be8a0d404cf586f955c2dca972a6f761de793ddc14ea1",
                "sha256:d90d0299dde2b7514586f01f11954c4c6acca58f1508827408690b201ccce8ac"
            ],
            "version": "==1.12.207"
>>>>>>> f0c344e9
        },
        "bs4": {
            "hashes": [
                "sha256:36ecea1fd7cc5c0c6e4a1ff075df26d50da647b75376626cc186e2212886dd3a"
            ],
            "index": "pypi",
            "version": "==0.0.1"
        },
        "celery": {
            "hashes": [
                "sha256:4c4532aa683f170f40bd76f928b70bc06ff171a959e06e71bf35f2f9d6031ef9",
                "sha256:528e56767ae7e43a16cfef24ee1062491f5754368d38fcfffa861cdb9ef219be"
            ],
            "index": "pypi",
            "version": "==4.3.0"
        },
        "celery-prometheus-exporter": {
            "hashes": [
                "sha256:8fc2d5909921c44f01c8c1b7d956d92e6966f2e14eec196bf60735e39a0e0991",
                "sha256:a3ba0d3340b546ae82b36fef7645ccbc54c2b696fc3df05bb9ee28a402e710e1"
            ],
            "index": "pypi",
            "version": "==1.7.0"
        },
        "certifi": {
            "hashes": [
                "sha256:046832c04d4e752f37383b628bc601a7ea7211496b4638f6514d0e5b9acc4939",
                "sha256:945e3ba63a0b9f577b1395204e13c3a231f9bc0223888be653286534e5873695"
            ],
            "version": "==2019.6.16"
        },
        "cffi": {
            "hashes": [
                "sha256:041c81822e9f84b1d9c401182e174996f0bae9991f33725d059b771744290774",
                "sha256:046ef9a22f5d3eed06334d01b1e836977eeef500d9b78e9ef693f9380ad0b83d",
                "sha256:066bc4c7895c91812eff46f4b1c285220947d4aa46fa0a2651ff85f2afae9c90",
                "sha256:066c7ff148ae33040c01058662d6752fd73fbc8e64787229ea8498c7d7f4041b",
                "sha256:2444d0c61f03dcd26dbf7600cf64354376ee579acad77aef459e34efcb438c63",
                "sha256:300832850b8f7967e278870c5d51e3819b9aad8f0a2c8dbe39ab11f119237f45",
                "sha256:34c77afe85b6b9e967bd8154e3855e847b70ca42043db6ad17f26899a3df1b25",
                "sha256:46de5fa00f7ac09f020729148ff632819649b3e05a007d286242c4882f7b1dc3",
                "sha256:4aa8ee7ba27c472d429b980c51e714a24f47ca296d53f4d7868075b175866f4b",
                "sha256:4d0004eb4351e35ed950c14c11e734182591465a33e960a4ab5e8d4f04d72647",
                "sha256:4e3d3f31a1e202b0f5a35ba3bc4eb41e2fc2b11c1eff38b362de710bcffb5016",
                "sha256:50bec6d35e6b1aaeb17f7c4e2b9374ebf95a8975d57863546fa83e8d31bdb8c4",
                "sha256:55cad9a6df1e2a1d62063f79d0881a414a906a6962bc160ac968cc03ed3efcfb",
                "sha256:5662ad4e4e84f1eaa8efce5da695c5d2e229c563f9d5ce5b0113f71321bcf753",
                "sha256:59b4dc008f98fc6ee2bb4fd7fc786a8d70000d058c2bbe2698275bc53a8d3fa7",
                "sha256:73e1ffefe05e4ccd7bcea61af76f36077b914f92b76f95ccf00b0c1b9186f3f9",
                "sha256:a1f0fd46eba2d71ce1589f7e50a9e2ffaeb739fb2c11e8192aa2b45d5f6cc41f",
                "sha256:a2e85dc204556657661051ff4bab75a84e968669765c8a2cd425918699c3d0e8",
                "sha256:a5457d47dfff24882a21492e5815f891c0ca35fefae8aa742c6c263dac16ef1f",
                "sha256:a8dccd61d52a8dae4a825cdbb7735da530179fea472903eb871a5513b5abbfdc",
                "sha256:ae61af521ed676cf16ae94f30fe202781a38d7178b6b4ab622e4eec8cefaff42",
                "sha256:b012a5edb48288f77a63dba0840c92d0504aa215612da4541b7b42d849bc83a3",
                "sha256:d2c5cfa536227f57f97c92ac30c8109688ace8fa4ac086d19d0af47d134e2909",
                "sha256:d42b5796e20aacc9d15e66befb7a345454eef794fdb0737d1af593447c6c8f45",
                "sha256:dee54f5d30d775f525894d67b1495625dd9322945e7fee00731952e0368ff42d",
                "sha256:e070535507bd6aa07124258171be2ee8dfc19119c28ca94c9dfb7efd23564512",
                "sha256:e1ff2748c84d97b065cc95429814cdba39bcbd77c9c85c89344b317dc0d9cbff",
                "sha256:ed851c75d1e0e043cbf5ca9a8e1b13c4c90f3fbd863dacb01c0808e2b5204201"
            ],
            "version": "==1.12.3"
        },
        "chardet": {
            "hashes": [
                "sha256:84ab92ed1c4d4f16916e05906b6b75a6c0fb5db821cc65e70cbd64a3e2a5eaae",
                "sha256:fc323ffcaeaed0e0a02bf4d117757b98aed530d9ed4531e3e15460124c106691"
            ],
            "version": "==3.0.4"
        },
        "cryptography": {
            "hashes": [
                "sha256:24b61e5fcb506424d3ec4e18bca995833839bf13c59fc43e530e488f28d46b8c",
                "sha256:25dd1581a183e9e7a806fe0543f485103232f940fcfc301db65e630512cce643",
                "sha256:3452bba7c21c69f2df772762be0066c7ed5dc65df494a1d53a58b683a83e1216",
                "sha256:41a0be220dd1ed9e998f5891948306eb8c812b512dc398e5a01846d855050799",
                "sha256:5751d8a11b956fbfa314f6553d186b94aa70fdb03d8a4d4f1c82dcacf0cbe28a",
                "sha256:5f61c7d749048fa6e3322258b4263463bfccefecb0dd731b6561cb617a1d9bb9",
                "sha256:72e24c521fa2106f19623a3851e9f89ddfdeb9ac63871c7643790f872a305dfc",
                "sha256:7b97ae6ef5cba2e3bb14256625423413d5ce8d1abb91d4f29b6d1a081da765f8",
                "sha256:961e886d8a3590fd2c723cf07be14e2a91cf53c25f02435c04d39e90780e3b53",
                "sha256:96d8473848e984184b6728e2c9d391482008646276c3ff084a1bd89e15ff53a1",
                "sha256:ae536da50c7ad1e002c3eee101871d93abdc90d9c5f651818450a0d3af718609",
                "sha256:b0db0cecf396033abb4a93c95d1602f268b3a68bb0a9cc06a7cff587bb9a7292",
                "sha256:cfee9164954c186b191b91d4193989ca994703b2fff406f71cf454a2d3c7327e",
                "sha256:e6347742ac8f35ded4a46ff835c60e68c22a536a8ae5c4422966d06946b6d4c6",
                "sha256:f27d93f0139a3c056172ebb5d4f9056e770fdf0206c2f422ff2ebbad142e09ed",
                "sha256:f57b76e46a58b63d1c6375017f4564a28f19a5ca912691fd2e4261b3414b618d"
            ],
            "version": "==2.7"
        },
        "django": {
            "hashes": [
                "sha256:16a5d54411599780ac9dfe3b9b38f90f785c51259a584e0b24b6f14a7f69aae8",
                "sha256:9a2f98211ab474c710fcdad29c82f30fc14ce9917c7a70c3682162a624de4035"
            ],
            "index": "pypi",
            "version": "==2.2.4"
        },
        "django-cors-headers": {
            "hashes": [
                "sha256:5b80bf0f8d7fc6e2bcb4f40781d5ff3661961bbf1982e52daec77241dea3b890",
                "sha256:ebf3e2cf25aa6993b959a8e6a87828ebb3c8fe5bc3ec4a2d6e65f3b8d9b4212c"
            ],
            "index": "pypi",
            "version": "==3.0.2"
        },
        "django-environ": {
            "hashes": [
                "sha256:6c9d87660142608f63ec7d5ce5564c49b603ea8ff25da595fd6098f6dc82afde",
                "sha256:c57b3c11ec1f319d9474e3e5a79134f40174b17c7cc024bbb2fad84646b120c4"
            ],
            "index": "pypi",
            "version": "==0.4.5"
        },
        "django-filter": {
            "hashes": [
                "sha256:558c727bce3ffa89c4a7a0b13bc8976745d63e5fd576b3a9a851650ef11c401b",
                "sha256:c3deb57f0dd7ff94d7dce52a047516822013e2b441bed472b722a317658cfd14"
            ],
            "index": "pypi",
            "version": "==2.2.0"
        },
        "django-prometheus": {
            "hashes": [
                "sha256:571d89a13e2547e1c3d19901f155bde8e101323fbcb0439363d670bc61c8c541",
                "sha256:e8da2eb91cb20cfe0b8130305d34f3503766b7a08a244ce1031c36136beeb7a5"
            ],
            "index": "pypi",
            "version": "==1.0.15"
        },
        "django-redis": {
            "hashes": [
                "sha256:af0b393864e91228dd30d8c85b5c44d670b5524cb161b7f9e41acc98b6e5ace7",
                "sha256:f46115577063d00a890867c6964ba096057f07cb756e78e0503b89cd18e4e083"
            ],
            "index": "pypi",
            "version": "==4.10.0"
        },
        "django-tenant-schemas": {
            "hashes": [
                "sha256:7d3f96f6e1969ade79b22a7600553fa8843c8aff77dbbad8f1e1e7523b9a0cd3"
            ],
            "index": "pypi",
            "version": "==1.9.0"
        },
        "djangorestframework": {
            "hashes": [
                "sha256:42979bd5441bb4d8fd69d0f385024a114c3cae7df0f110600b718751250f6929",
                "sha256:aedb48010ebfab9651aaab1df5fd3b4848eb4182afc909852a2110c24f89a359"
            ],
            "index": "pypi",
            "version": "==3.10.2"
        },
        "djangorestframework-csv": {
            "hashes": [
                "sha256:2f008b20a44f2d3c37835ea5b5ddfe19f54394f07b9cb267c616a917a7f7e27c"
            ],
            "index": "pypi",
            "version": "==2.1.0"
        },
        "docutils": {
            "hashes": [
                "sha256:02aec4bd92ab067f6ff27a38a38a41173bf01bed8f89157768c1573f53e474a6",
                "sha256:51e64ef2ebfb29cae1faa133b3710143496eca21c530f3f71424d77687764274",
                "sha256:7a4bd47eaf6596e1295ecb11361139febe29b084a87bf005bf899f9a42edc3c6"
            ],
            "version": "==0.14"
        },
        "drf-nested-routers": {
            "hashes": [
                "sha256:46e5c3abc15c782cafafd7d75028e8f9121bbc6228e3599bbb48a3daa4585034",
                "sha256:60c1e1f5cc801e757d26a8138e61c44419ef800c213c3640c5b6138e77d46762"
            ],
            "index": "pypi",
            "version": "==0.91"
        },
        "entrypoints": {
            "hashes": [
                "sha256:589f874b313739ad35be6e0cd7efde2a4e9b6fea91edcc34e58ecbb8dbe56d19",
                "sha256:c70dd71abe5a8c85e55e12c19bd91ccfeec11a6e99044204511f9ed547d48451"
            ],
            "version": "==0.3"
        },
        "flake8": {
            "hashes": [
                "sha256:19241c1cbc971b9962473e4438a2ca19749a7dd002dd1a946eaba171b4114548",
                "sha256:8e9dfa3cecb2400b3738a42c54c3043e821682b9c840b0448c0503f781130696"
            ],
            "index": "pypi",
            "version": "==3.7.8"
        },
        "gunicorn": {
            "hashes": [
                "sha256:aa8e0b40b4157b36a5df5e599f45c9c76d6af43845ba3b3b0efe2c70473c2471",
                "sha256:fa2662097c66f920f53f70621c6c58ca4a3c4d3434205e608e121b5b3b71f4f3"
            ],
            "index": "pypi",
            "version": "==19.9.0"
        },
        "idna": {
            "hashes": [
                "sha256:c357b3f628cf53ae2c4c05627ecc484553142ca23264e593d327bcde5e9c3407",
                "sha256:ea8b7f6188e6fa117537c3df7da9fc686d485087abf6ac197f9c46432f7e4a3c"
            ],
            "version": "==2.8"
        },
<<<<<<< HEAD
=======
        "importlib-metadata": {
            "hashes": [
                "sha256:23d3d873e008a513952355379d93cbcab874c58f4f034ff657c7a87422fa64e8",
                "sha256:80d2de76188eabfbfcf27e6a37342c2827801e59c4cc14b0371c56fed43820e3"
            ],
            "version": "==0.19"
        },
>>>>>>> f0c344e9
        "isodate": {
            "hashes": [
                "sha256:2e364a3d5759479cdb2d37cce6b9376ea504db2ff90252a2e5b7cc89cc9ff2d8",
                "sha256:aa4d33c06640f5352aca96e4b81afd8ab3b47337cc12089822d6f322ac772c81"
            ],
<<<<<<< HEAD
            "index": "pypi",
=======
>>>>>>> f0c344e9
            "version": "==0.6.0"
        },
        "jmespath": {
            "hashes": [
                "sha256:3720a4b1bd659dd2eecad0666459b9788813e032b83e7ba58578e48254e0a0e6",
                "sha256:bde2aef6f44302dfb30320115b17d030798de8c4110e28d5cf6cf91a7a31074c"
            ],
            "version": "==0.9.4"
        },
        "kafka-python": {
            "hashes": [
                "sha256:078acdcd1fc6eddacc46d437c664998b4cf7613b7e79ced66a460965f2648f88",
                "sha256:0b56f286b674dcb331d80c1d39a01a753cc3acc962bee707da5f207db74f0a26"
            ],
            "version": "==1.4.3"
        },
        "kombu": {
            "hashes": [
                "sha256:55274dc75eb3c3994538b0973a0fadddb236b698a4bc135b8aa4981e0a710b8f",
                "sha256:e5f0312dfb9011bebbf528ccaf118a6c2b5c3b8244451f08381fb23e7715809b"
            ],
            "version": "==4.6.4"
        },
        "mccabe": {
            "hashes": [
                "sha256:ab8a6258860da4b6677da4bd2fe5dc2c659cff31b3ee4f7f5d64e79735b80d42",
                "sha256:dd8d182285a0fe56bace7f45b5e7d1a6ebcbf524e8f3bd87eb0f125271b8831f"
            ],
            "version": "==0.6.1"
        },
        "msrest": {
            "hashes": [
                "sha256:27589fb400da7e1a98778688f70a0099e4fc6fea59d0f4835b4fbdad3bb8a6d9",
                "sha256:cda706a2ccfb032cf41fa8cc6575cbca29634fed2d226fc789e4a8daf44ab7c1"
            ],
            "version": "==0.6.9"
        },
        "msrestazure": {
            "hashes": [
                "sha256:070220fa9c86b55026360435b655d1d67ff4306fd1412687c400dc549e9647b7",
                "sha256:e9d525b11d88f1073744e128ae19a4e023e4085893cfcfd02483fdd4cee25091"
            ],
            "version": "==0.6.1"
        },
        "oauthlib": {
            "hashes": [
                "sha256:bee41cc35fcca6e988463cacc3bcb8a96224f470ca547e697b604cc697b2f889",
                "sha256:df884cd6cbe20e32633f1db1072e9356f53638e4361bef4e8b03c9127c9328ea"
            ],
            "version": "==3.1.0"
        },
        "pint": {
            "hashes": [
                "sha256:32d8a9a9d63f4f81194c0014b3b742679dce81a26d45127d9810a68a561fe4e2",
                "sha256:7ece3f639ad58073ce49982b022d464014e6d91d0b3eaa89c8e8ea9c38e32659"
            ],
            "index": "pypi",
            "version": "==0.9"
        },
        "prometheus-client": {
            "hashes": [
                "sha256:71cd24a2b3eb335cb800c7159f423df1bd4dcd5171b234be15e3f31ec9f622da"
            ],
            "index": "pypi",
            "version": "==0.7.1"
        },
        "psutil": {
            "hashes": [
                "sha256:206eb909aa8878101d0eca07f4b31889c748f34ed6820a12eb3168c7aa17478e",
                "sha256:649f7ffc02114dced8fbd08afcd021af75f5f5b2311bc0e69e53e8f100fe296f",
                "sha256:6ebf2b9c996bb8c7198b385bade468ac8068ad8b78c54a58ff288cd5f61992c7",
                "sha256:753c5988edc07da00dafd6d3d279d41f98c62cd4d3a548c4d05741a023b0c2e7",
                "sha256:76fb0956d6d50e68e3f22e7cc983acf4e243dc0fcc32fd693d398cb21c928802",
                "sha256:828e1c3ca6756c54ac00f1427fdac8b12e21b8a068c3bb9b631a1734cada25ed",
                "sha256:a4c62319ec6bf2b3570487dd72d471307ae5495ce3802c1be81b8a22e438b4bc",
                "sha256:acba1df9da3983ec3c9c963adaaf530fcb4be0cd400a8294f1ecc2db56499ddd",
                "sha256:ef342cb7d9b60e6100364f50c57fa3a77d02ff8665d5b956746ac01901247ac4"
            ],
            "index": "pypi",
            "version": "==5.6.2"
        },
        "psycopg2": {
            "hashes": [
                "sha256:128d0fa910ada0157bba1cb74a9c5f92bb8a1dca77cf91a31eb274d1f889e001",
                "sha256:227fd46cf9b7255f07687e5bde454d7d67ae39ca77e170097cdef8ebfc30c323",
                "sha256:2315e7f104681d498ccf6fd70b0dba5bce65d60ac92171492bfe228e21dcc242",
                "sha256:4b5417dcd2999db0f5a891d54717cfaee33acc64f4772c4bc574d4ff95ed9d80",
                "sha256:640113ddc943522aaf71294e3f2d24013b0edd659b7820621492c9ebd3a2fb0b",
                "sha256:897a6e838319b4bf648a574afb6cabcb17d0488f8c7195100d48d872419f4457",
                "sha256:8dceca81409898c870e011c71179454962dec152a1a6b86a347f4be74b16d864",
                "sha256:b1b8e41da09a0c3ef0b3d4bb72da0dde2abebe583c1e8462973233fd5ad0235f",
                "sha256:cb407fccc12fc29dc331f2b934913405fa49b9b75af4f3a72d0f50f57ad2ca23",
                "sha256:d3a27550a8185e53b244ad7e79e307594b92fede8617d80200a8cce1fba2c60f",
                "sha256:f0e6b697a975d9d3ccd04135316c947dd82d841067c7800ccf622a8717e98df1"
            ],
            "version": "==2.8.3"
        },
        "pycodestyle": {
            "hashes": [
                "sha256:95a2219d12372f05704562a14ec30bc76b05a5b297b21a5dfe3f6fac3491ae56",
                "sha256:e40a936c9a450ad81df37f549d676d127b1b66000a6c500caa2b085bc0ca976c"
            ],
            "version": "==2.5.0"
        },
        "pycparser": {
            "hashes": [
                "sha256:a988718abfad80b6b157acce7bf130a30876d27603738ac39f140993246b25b3"
            ],
            "version": "==2.19"
        },
        "pyflakes": {
            "hashes": [
                "sha256:17dbeb2e3f4d772725c777fabc446d5634d1038f234e77343108ce445ea69ce0",
                "sha256:d976835886f8c5b31d47970ed689944a0262b5f3afa00a5a7b4dc81e5449f8a2"
            ],
            "version": "==2.1.1"
        },
        "pyjwt": {
            "hashes": [
                "sha256:5c6eca3c2940464d106b99ba83b00c6add741c9becaec087fb7ccdefea71350e",
                "sha256:8d59a976fb773f3e6a39c85636357c4f0e242707394cadadd9814f5cbaa20e96"
            ],
            "version": "==1.7.1"
        },
        "python-dateutil": {
            "hashes": [
                "sha256:7e6584c74aeed623791615e26efd690f29817a27c73085b78e4bad02493df2fb",
                "sha256:c89805f6f4d64db21ed966fda138f8a5ed7a4fdbc1a8ee329ce1b74e3c74da9e"
            ],
            "index": "pypi",
            "version": "==2.8.0"
        },
        "pytz": {
            "hashes": [
                "sha256:26c0b32e437e54a18161324a2fca3c4b9846b74a8dccddd843113109e1116b32",
                "sha256:c894d57500a4cd2d5c71114aaab77dbab5eabd9022308ce5ac9bb93a60a6f0c7"
            ],
            "index": "pypi",
            "version": "==2019.2"
        },
        "querystring-parser": {
            "hashes": [
                "sha256:644fce1cffe0530453b43a83a38094dbe422ccba8c9b2f2a1c00280e14ca8a62"
            ],
            "index": "pypi",
            "version": "==1.2.4"
        },
        "redis": {
            "hashes": [
                "sha256:0607faf60d44768e17f65e506fe390679b54be6fd6d5f0c2d28f3ebf4f0535e7",
                "sha256:9c96c5bf11a8c47eb33cefdefd41c47cf1ff68db41c51b56b3ec7938b7c627f7"
            ],
            "version": "==3.3.7"
        },
        "requests": {
            "hashes": [
                "sha256:11e007a8a2aa0323f5a921e9e6a2d7e4e67d9877e85773fba9ba6419025cbeb4",
                "sha256:9cf5292fcd0f598c671cfc1e0d7d1a7f13bb8085e9a590f48c010551dc6c4b31"
            ],
            "index": "pypi",
            "version": "==2.22.0"
        },
        "requests-oauthlib": {
            "hashes": [
                "sha256:bd6533330e8748e94bf0b214775fed487d309b8b8fe823dc45641ebcd9a32f57",
                "sha256:d3ed0c8f2e3bbc6b344fa63d6f933745ab394469da38db16bdddb461c7e25140"
            ],
            "version": "==1.2.0"
        },
        "s3transfer": {
            "hashes": [
                "sha256:6efc926738a3cd576c2a79725fed9afde92378aa5c6a957e3af010cb019fac9d",
                "sha256:b780f2411b824cb541dbcd2c713d0cb61c7d1bcadae204cdddda2b35cef493ba"
            ],
            "version": "==0.2.1"
        },
        "six": {
            "hashes": [
                "sha256:3350809f0555b11f552448330d0b52d5f24c91a322ea4a15ef22629740f3761c",
                "sha256:d16a0141ec1a18405cd4ce8b4613101da75da0e9a7aec5bdd4fa804d0e0eba73"
            ],
            "version": "==1.12.0"
        },
        "soupsieve": {
            "hashes": [
                "sha256:72b5f1aea9101cf720a36bb2327ede866fd6f1a07b1e87c92a1cc18113cbc946",
                "sha256:e4e9c053d59795e440163733a7fec6c5972210e1790c507e4c7b051d6c5259de"
            ],
            "version": "==1.9.2"
        },
        "sqlparse": {
            "hashes": [
                "sha256:40afe6b8d4b1117e7dff5504d7a8ce07d9a1b15aeeade8a2d10f130a834f8177",
                "sha256:7c3dca29c022744e95b547e867cee89f4fce4373f3549ccd8797d8eb52cdb873"
            ],
            "version": "==0.3.0"
        },
        "unicodecsv": {
            "hashes": [
                "sha256:018c08037d48649a0412063ff4eda26eaa81eff1546dbffa51fa5293276ff7fc"
            ],
            "version": "==0.14.1"
        },
        "urllib3": {
            "hashes": [
                "sha256:b246607a25ac80bedac05c6f282e3cdaf3afb65420fd024ac94435cabe6e18d1",
                "sha256:dbe59173209418ae49d485b87d1681aefa36252ee85884c31346debd19463232"
            ],
            "markers": "python_version >= '3.4'",
            "version": "==1.25.3"
        },
        "vine": {
            "hashes": [
                "sha256:133ee6d7a9016f177ddeaf191c1f58421a1dcc6ee9a42c58b34bed40e1d2cd87",
                "sha256:ea4947cc56d1fd6f2095c8d543ee25dad966f78692528e68b4fada11ba3f98af"
            ],
            "version": "==1.3.0"
        },
        "watchtower": {
            "hashes": [
                "sha256:71959c065026c5da93adb0a9043872165fa6be487a76fecbb67a3670a5c11aa5",
                "sha256:e205f1752a925994c53895e06150c44235abab4a623412b5e5372b07a3d38b9a"
            ],
            "index": "pypi",
            "version": "==0.6.0"
        },
        "whitenoise": {
            "hashes": [
                "sha256:59d880d25d0e90bcc6554fe0504a11195bd2e59b3d690b6fb42a8040d4e67ef5",
                "sha256:c9b7c47fdc1dba4d37bf2787a01a844dc7a521e174fcd22a2d429e0be65e1782"
            ],
            "index": "pypi",
            "version": "==4.1.3"
        },
        "zipp": {
            "hashes": [
                "sha256:4970c3758f4e89a7857a973b1e2a5d75bcdc47794442f2e2dd4fe8e0466e809a",
                "sha256:8a5712cfd3bb4248015eb3b0b3c54a5f6ee3f2425963ef2a0125b8bc40aafaec"
            ],
            "version": "==0.5.2"
        }
    },
    "develop": {
        "alabaster": {
            "hashes": [
                "sha256:446438bdcca0e05bd45ea2de1668c1d9b032e1a9154c2c259092d77031ddd359",
                "sha256:a661d72d58e6ea8a57f7a86e37d86716863ee5e92788398526d58b26a4e4dc02"
            ],
            "version": "==0.7.12"
        },
        "astroid": {
            "hashes": [
                "sha256:6560e1e1749f68c64a4b5dee4e091fce798d2f0d84ebe638cf0e0585a343acf4",
                "sha256:b65db1bbaac9f9f4d190199bb8680af6f6f84fd3769a5ea883df8a91fe68b4c4"
            ],
            "index": "pypi",
            "version": "==2.2.5"
        },
        "attrs": {
            "hashes": [
                "sha256:69c0dbf2ed392de1cb5ec704444b08a5ef81680a61cb899dc08127123af36a79",
                "sha256:f0b870f674851ecbfbbbd364d6b5cbdff9dcedbc7f3f5e18a6891057f21fe399"
            ],
            "version": "==19.1.0"
        },
        "babel": {
            "hashes": [
                "sha256:af92e6106cb7c55286b25b38ad7695f8b4efb36a90ba483d7f7a6628c46158ab",
                "sha256:e86135ae101e31e2c8ec20a4e0c5220f4eed12487d5cf3f78be7e98d3a57fc28"
            ],
            "version": "==2.7.0"
        },
        "certifi": {
            "hashes": [
                "sha256:046832c04d4e752f37383b628bc601a7ea7211496b4638f6514d0e5b9acc4939",
                "sha256:945e3ba63a0b9f577b1395204e13c3a231f9bc0223888be653286534e5873695"
            ],
            "version": "==2019.6.16"
        },
        "chardet": {
            "hashes": [
                "sha256:84ab92ed1c4d4f16916e05906b6b75a6c0fb5db821cc65e70cbd64a3e2a5eaae",
                "sha256:fc323ffcaeaed0e0a02bf4d117757b98aed530d9ed4531e3e15460124c106691"
            ],
            "version": "==3.0.4"
        },
        "codecov": {
            "hashes": [
                "sha256:8ed8b7c6791010d359baed66f84f061bba5bd41174bf324c31311e8737602788",
                "sha256:ae00d68e18d8a20e9c3288ba3875ae03db3a8e892115bf9b83ef20507732bed4"
            ],
            "index": "pypi",
            "version": "==2.0.15"
        },
        "coverage": {
            "hashes": [
                "sha256:08907593569fe59baca0bf152c43f3863201efb6113ecb38ce7e97ce339805a6",
                "sha256:0be0f1ed45fc0c185cfd4ecc19a1d6532d72f86a2bac9de7e24541febad72650",
                "sha256:141f08ed3c4b1847015e2cd62ec06d35e67a3ac185c26f7635f4406b90afa9c5",
                "sha256:19e4df788a0581238e9390c85a7a09af39c7b539b29f25c89209e6c3e371270d",
                "sha256:23cc09ed395b03424d1ae30dcc292615c1372bfba7141eb85e11e50efaa6b351",
                "sha256:245388cda02af78276b479f299bbf3783ef0a6a6273037d7c60dc73b8d8d7755",
                "sha256:331cb5115673a20fb131dadd22f5bcaf7677ef758741312bee4937d71a14b2ef",
                "sha256:386e2e4090f0bc5df274e720105c342263423e77ee8826002dcffe0c9533dbca",
                "sha256:3a794ce50daee01c74a494919d5ebdc23d58873747fa0e288318728533a3e1ca",
                "sha256:60851187677b24c6085248f0a0b9b98d49cba7ecc7ec60ba6b9d2e5574ac1ee9",
                "sha256:63a9a5fc43b58735f65ed63d2cf43508f462dc49857da70b8980ad78d41d52fc",
                "sha256:6b62544bb68106e3f00b21c8930e83e584fdca005d4fffd29bb39fb3ffa03cb5",
                "sha256:6ba744056423ef8d450cf627289166da65903885272055fb4b5e113137cfa14f",
                "sha256:7494b0b0274c5072bddbfd5b4a6c6f18fbbe1ab1d22a41e99cd2d00c8f96ecfe",
                "sha256:826f32b9547c8091679ff292a82aca9c7b9650f9fda3e2ca6bf2ac905b7ce888",
                "sha256:93715dffbcd0678057f947f496484e906bf9509f5c1c38fc9ba3922893cda5f5",
                "sha256:9a334d6c83dfeadae576b4d633a71620d40d1c379129d587faa42ee3e2a85cce",
                "sha256:af7ed8a8aa6957aac47b4268631fa1df984643f07ef00acd374e456364b373f5",
                "sha256:bf0a7aed7f5521c7ca67febd57db473af4762b9622254291fbcbb8cd0ba5e33e",
                "sha256:bf1ef9eb901113a9805287e090452c05547578eaab1b62e4ad456fcc049a9b7e",
                "sha256:c0afd27bc0e307a1ffc04ca5ec010a290e49e3afbe841c5cafc5c5a80ecd81c9",
                "sha256:dd579709a87092c6dbee09d1b7cfa81831040705ffa12a1b248935274aee0437",
                "sha256:df6712284b2e44a065097846488f66840445eb987eb81b3cc6e4149e7b6982e1",
                "sha256:e07d9f1a23e9e93ab5c62902833bf3e4b1f65502927379148b6622686223125c",
                "sha256:e2ede7c1d45e65e209d6093b762e98e8318ddeff95317d07a27a2140b80cfd24",
                "sha256:e4ef9c164eb55123c62411f5936b5c2e521b12356037b6e1c2617cef45523d47",
                "sha256:eca2b7343524e7ba246cab8ff00cab47a2d6d54ada3b02772e908a45675722e2",
                "sha256:eee64c616adeff7db37cc37da4180a3a5b6177f5c46b187894e633f088fb5b28",
                "sha256:ef824cad1f980d27f26166f86856efe11eff9912c4fed97d3804820d43fa550c",
                "sha256:efc89291bd5a08855829a3c522df16d856455297cf35ae827a37edac45f466a7",
                "sha256:fa964bae817babece5aa2e8c1af841bebb6d0b9add8e637548809d040443fee0",
                "sha256:ff37757e068ae606659c28c3bd0d923f9d29a85de79bf25b2b34b148473b5025"
            ],
            "index": "pypi",
            "version": "==4.5.4"
        },
        "docutils": {
            "hashes": [
                "sha256:02aec4bd92ab067f6ff27a38a38a41173bf01bed8f89157768c1573f53e474a6",
                "sha256:51e64ef2ebfb29cae1faa133b3710143496eca21c530f3f71424d77687764274",
                "sha256:7a4bd47eaf6596e1295ecb11361139febe29b084a87bf005bf899f9a42edc3c6"
            ],
            "version": "==0.14"
        },
        "entrypoints": {
            "hashes": [
                "sha256:589f874b313739ad35be6e0cd7efde2a4e9b6fea91edcc34e58ecbb8dbe56d19",
                "sha256:c70dd71abe5a8c85e55e12c19bd91ccfeec11a6e99044204511f9ed547d48451"
            ],
            "version": "==0.3"
        },
        "faker": {
            "hashes": [
                "sha256:96ad7902706f2409a2d0c3de5132f69b413555a419bacec99d3f16e657895b47",
                "sha256:b3bb64aff9571510de6812df45122b633dbc6227e870edae3ed9430f94698521"
            ],
            "index": "pypi",
            "version": "==2.0.0"
        },
        "filelock": {
            "hashes": [
                "sha256:18d82244ee114f543149c66a6e0c14e9c4f8a1044b5cdaadd0f82159d6a6ff59",
                "sha256:929b7d63ec5b7d6b71b0fa5ac14e030b3f70b75747cef1b10da9b879fef15836"
            ],
            "version": "==3.0.12"
        },
        "flake8": {
            "hashes": [
                "sha256:19241c1cbc971b9962473e4438a2ca19749a7dd002dd1a946eaba171b4114548",
                "sha256:8e9dfa3cecb2400b3738a42c54c3043e821682b9c840b0448c0503f781130696"
            ],
            "index": "pypi",
            "version": "==3.7.8"
        },
        "flake8-docstrings": {
            "hashes": [
                "sha256:3ad372b641f4c8e70c7465f067aed4ff8bf1e9347fce14f9eb71ed816db36257",
                "sha256:d8d72ccd5807c1ab9ff1466cb9bece0c4d94b8669e9bc4f472abc80dbc5d399e"
            ],
            "index": "pypi",
            "version": "==1.3.1"
        },
        "flake8-polyfill": {
            "hashes": [
                "sha256:12be6a34ee3ab795b19ca73505e7b55826d5f6ad7230d31b18e106400169b9e9",
                "sha256:e44b087597f6da52ec6393a709e7108b2905317d0c0b744cdca6208e670d8eda"
            ],
            "version": "==1.0.2"
        },
        "idna": {
            "hashes": [
                "sha256:c357b3f628cf53ae2c4c05627ecc484553142ca23264e593d327bcde5e9c3407",
                "sha256:ea8b7f6188e6fa117537c3df7da9fc686d485087abf6ac197f9c46432f7e4a3c"
            ],
            "version": "==2.8"
        },
        "imagesize": {
            "hashes": [
                "sha256:3f349de3eb99145973fefb7dbe38554414e5c30abd0c8e4b970a7c9d09f3a1d8",
                "sha256:f3832918bc3c66617f92e35f5d70729187676313caa60c187eb0f28b8fe5e3b5"
            ],
            "version": "==1.1.0"
        },
        "importlib-metadata": {
            "hashes": [
                "sha256:23d3d873e008a513952355379d93cbcab874c58f4f034ff657c7a87422fa64e8",
                "sha256:80d2de76188eabfbfcf27e6a37342c2827801e59c4cc14b0371c56fed43820e3"
            ],
            "version": "==0.19"
        },
        "isort": {
            "hashes": [
                "sha256:54da7e92468955c4fceacd0c86bd0ec997b0e1ee80d97f67c35a78b719dccab1",
                "sha256:6e811fcb295968434526407adb8796944f1988c5b65e8139058f2014cbe100fd"
            ],
            "version": "==4.3.21"
        },
        "jinja2": {
            "hashes": [
                "sha256:065c4f02ebe7f7cf559e49ee5a95fb800a9e4528727aec6f24402a5374c65013",
                "sha256:14dd6caf1527abb21f08f86c784eac40853ba93edb79552aa1e4b8aef1b61c7b"
            ],
            "version": "==2.10.1"
        },
        "lazy-object-proxy": {
            "hashes": [
                "sha256:159a745e61422217881c4de71f9eafd9d703b93af95618635849fe469a283661",
                "sha256:23f63c0821cc96a23332e45dfaa83266feff8adc72b9bcaef86c202af765244f",
                "sha256:3b11be575475db2e8a6e11215f5aa95b9ec14de658628776e10d96fa0b4dac13",
                "sha256:3f447aff8bc61ca8b42b73304f6a44fa0d915487de144652816f950a3f1ab821",
                "sha256:4ba73f6089cd9b9478bc0a4fa807b47dbdb8fad1d8f31a0f0a5dbf26a4527a71",
                "sha256:4f53eadd9932055eac465bd3ca1bd610e4d7141e1278012bd1f28646aebc1d0e",
                "sha256:64483bd7154580158ea90de5b8e5e6fc29a16a9b4db24f10193f0c1ae3f9d1ea",
                "sha256:6f72d42b0d04bfee2397aa1862262654b56922c20a9bb66bb76b6f0e5e4f9229",
                "sha256:7c7f1ec07b227bdc561299fa2328e85000f90179a2f44ea30579d38e037cb3d4",
                "sha256:7c8b1ba1e15c10b13cad4171cfa77f5bb5ec2580abc5a353907780805ebe158e",
                "sha256:8559b94b823f85342e10d3d9ca4ba5478168e1ac5658a8a2f18c991ba9c52c20",
                "sha256:a262c7dfb046f00e12a2bdd1bafaed2408114a89ac414b0af8755c696eb3fc16",
                "sha256:acce4e3267610c4fdb6632b3886fe3f2f7dd641158a843cf6b6a68e4ce81477b",
                "sha256:be089bb6b83fac7f29d357b2dc4cf2b8eb8d98fe9d9ff89f9ea6012970a853c7",
                "sha256:bfab710d859c779f273cc48fb86af38d6e9210f38287df0069a63e40b45a2f5c",
                "sha256:c10d29019927301d524a22ced72706380de7cfc50f767217485a912b4c8bd82a",
                "sha256:dd6e2b598849b3d7aee2295ac765a578879830fb8966f70be8cd472e6069932e",
                "sha256:e408f1eacc0a68fed0c08da45f31d0ebb38079f043328dce69ff133b95c29dc1"
            ],
            "version": "==1.4.1"
        },
        "markupsafe": {
            "hashes": [
                "sha256:00bc623926325b26bb9605ae9eae8a215691f33cae5df11ca5424f06f2d1f473",
                "sha256:09027a7803a62ca78792ad89403b1b7a73a01c8cb65909cd876f7fcebd79b161",
                "sha256:09c4b7f37d6c648cb13f9230d847adf22f8171b1ccc4d5682398e77f40309235",
                "sha256:1027c282dad077d0bae18be6794e6b6b8c91d58ed8a8d89a89d59693b9131db5",
                "sha256:24982cc2533820871eba85ba648cd53d8623687ff11cbb805be4ff7b4c971aff",
                "sha256:29872e92839765e546828bb7754a68c418d927cd064fd4708fab9fe9c8bb116b",
                "sha256:43a55c2930bbc139570ac2452adf3d70cdbb3cfe5912c71cdce1c2c6bbd9c5d1",
                "sha256:46c99d2de99945ec5cb54f23c8cd5689f6d7177305ebff350a58ce5f8de1669e",
                "sha256:500d4957e52ddc3351cabf489e79c91c17f6e0899158447047588650b5e69183",
                "sha256:535f6fc4d397c1563d08b88e485c3496cf5784e927af890fb3c3aac7f933ec66",
                "sha256:62fe6c95e3ec8a7fad637b7f3d372c15ec1caa01ab47926cfdf7a75b40e0eac1",
                "sha256:6dd73240d2af64df90aa7c4e7481e23825ea70af4b4922f8ede5b9e35f78a3b1",
                "sha256:717ba8fe3ae9cc0006d7c451f0bb265ee07739daf76355d06366154ee68d221e",
                "sha256:79855e1c5b8da654cf486b830bd42c06e8780cea587384cf6545b7d9ac013a0b",
                "sha256:7c1699dfe0cf8ff607dbdcc1e9b9af1755371f92a68f706051cc8c37d447c905",
                "sha256:88e5fcfb52ee7b911e8bb6d6aa2fd21fbecc674eadd44118a9cc3863f938e735",
                "sha256:8defac2f2ccd6805ebf65f5eeb132adcf2ab57aa11fdf4c0dd5169a004710e7d",
                "sha256:98c7086708b163d425c67c7a91bad6e466bb99d797aa64f965e9d25c12111a5e",
                "sha256:9add70b36c5666a2ed02b43b335fe19002ee5235efd4b8a89bfcf9005bebac0d",
                "sha256:9bf40443012702a1d2070043cb6291650a0841ece432556f784f004937f0f32c",
                "sha256:ade5e387d2ad0d7ebf59146cc00c8044acbd863725f887353a10df825fc8ae21",
                "sha256:b00c1de48212e4cc9603895652c5c410df699856a2853135b3967591e4beebc2",
                "sha256:b1282f8c00509d99fef04d8ba936b156d419be841854fe901d8ae224c59f0be5",
                "sha256:b2051432115498d3562c084a49bba65d97cf251f5a331c64a12ee7e04dacc51b",
                "sha256:ba59edeaa2fc6114428f1637ffff42da1e311e29382d81b339c1817d37ec93c6",
                "sha256:c8716a48d94b06bb3b2524c2b77e055fb313aeb4ea620c8dd03a105574ba704f",
                "sha256:cd5df75523866410809ca100dc9681e301e3c27567cf498077e8551b6d20e42f",
                "sha256:e249096428b3ae81b08327a63a485ad0878de3fb939049038579ac0ef61e17e7"
            ],
            "version": "==1.1.1"
        },
        "mccabe": {
            "hashes": [
                "sha256:ab8a6258860da4b6677da4bd2fe5dc2c659cff31b3ee4f7f5d64e79735b80d42",
                "sha256:dd8d182285a0fe56bace7f45b5e7d1a6ebcbf524e8f3bd87eb0f125271b8831f"
            ],
            "version": "==0.6.1"
        },
        "packaging": {
            "hashes": [
                "sha256:a7ac867b97fdc07ee80a8058fe4435ccd274ecc3b0ed61d852d7d53055528cf9",
                "sha256:c491ca87294da7cc01902edbe30a5bc6c4c28172b5138ab4e4aa1b9d7bfaeafe"
            ],
            "version": "==19.1"
        },
        "pluggy": {
            "hashes": [
                "sha256:0825a152ac059776623854c1543d65a4ad408eb3d33ee114dff91e57ec6ae6fc",
                "sha256:b9817417e95936bf75d85d3f8767f7df6cdde751fc40aed3bb3074cbcb77757c"
            ],
            "version": "==0.12.0"
        },
        "py": {
            "hashes": [
                "sha256:64f65755aee5b381cea27766a3a147c3f15b9b6b9ac88676de66ba2ae36793fa",
                "sha256:dc639b046a6e2cff5bbe40194ad65936d6ba360b52b3c3fe1d08a82dd50b5e53"
            ],
            "version": "==1.8.0"
        },
        "pycodestyle": {
            "hashes": [
                "sha256:95a2219d12372f05704562a14ec30bc76b05a5b297b21a5dfe3f6fac3491ae56",
                "sha256:e40a936c9a450ad81df37f549d676d127b1b66000a6c500caa2b085bc0ca976c"
            ],
            "version": "==2.5.0"
        },
        "pydocstyle": {
            "hashes": [
                "sha256:58c421dd605eec0bce65df8b8e5371bb7ae421582cdf0ba8d9435ac5b0ffc36a"
            ],
            "index": "pypi",
            "version": "==4.0.0"
        },
        "pyflakes": {
            "hashes": [
                "sha256:17dbeb2e3f4d772725c777fabc446d5634d1038f234e77343108ce445ea69ce0",
                "sha256:d976835886f8c5b31d47970ed689944a0262b5f3afa00a5a7b4dc81e5449f8a2"
            ],
            "version": "==2.1.1"
        },
        "pygments": {
            "hashes": [
                "sha256:71e430bc85c88a430f000ac1d9b331d2407f681d6f6aec95e8bcfbc3df5b0127",
                "sha256:881c4c157e45f30af185c1ffe8d549d48ac9127433f2c380c24b84572ad66297"
            ],
            "version": "==2.4.2"
        },
        "pylint": {
            "hashes": [
                "sha256:5d77031694a5fb97ea95e828c8d10fc770a1df6eb3906067aaed42201a8a6a09",
                "sha256:723e3db49555abaf9bf79dc474c6b9e2935ad82230b10c1138a71ea41ac0fff1"
            ],
            "index": "pypi",
            "version": "==2.3.1"
        },
        "pylint-django": {
            "hashes": [
                "sha256:6740b60dd94b6896cffa28d7fe1bb5dd167cbdcb3d9fb3db01b30390ea18b987",
                "sha256:e1273decd5ee60eaf9a742f62dd67bacb7ccf2cb1e7641dba0361108d0dff455"
            ],
            "index": "pypi",
            "version": "==2.0.11"
        },
        "pylint-plugin-utils": {
            "hashes": [
                "sha256:8d9e31d5ea8b7b0003e1f0f136b44a5235896a32e47c5bc2ef1143e9f6ba0b74"
            ],
            "version": "==0.5"
        },
        "pyparsing": {
            "hashes": [
                "sha256:6f98a7b9397e206d78cc01df10131398f1c8b8510a2f4d97d9abd82e1aacdd80",
                "sha256:d9338df12903bbf5d65a0e4e87c2161968b10d2e489652bb47001d82a9b028b4"
            ],
            "version": "==2.4.2"
        },
        "python-dateutil": {
            "hashes": [
                "sha256:7e6584c74aeed623791615e26efd690f29817a27c73085b78e4bad02493df2fb",
                "sha256:c89805f6f4d64db21ed966fda138f8a5ed7a4fdbc1a8ee329ce1b74e3c74da9e"
            ],
            "index": "pypi",
            "version": "==2.8.0"
        },
        "pytz": {
            "hashes": [
                "sha256:26c0b32e437e54a18161324a2fca3c4b9846b74a8dccddd843113109e1116b32",
                "sha256:c894d57500a4cd2d5c71114aaab77dbab5eabd9022308ce5ac9bb93a60a6f0c7"
            ],
            "index": "pypi",
            "version": "==2019.2"
        },
        "pyyaml": {
            "hashes": [
                "sha256:0113bc0ec2ad727182326b61326afa3d1d8280ae1122493553fd6f4397f33df9",
                "sha256:01adf0b6c6f61bd11af6e10ca52b7d4057dd0be0343eb9283c878cf3af56aee4",
                "sha256:5124373960b0b3f4aa7df1707e63e9f109b5263eca5976c66e08b1c552d4eaf8",
                "sha256:5ca4f10adbddae56d824b2c09668e91219bb178a1eee1faa56af6f99f11bf696",
                "sha256:7907be34ffa3c5a32b60b95f4d95ea25361c951383a894fec31be7252b2b6f34",
                "sha256:7ec9b2a4ed5cad025c2278a1e6a19c011c80a3caaac804fd2d329e9cc2c287c9",
                "sha256:87ae4c829bb25b9fe99cf71fbb2140c448f534e24c998cc60f39ae4f94396a73",
                "sha256:9de9919becc9cc2ff03637872a440195ac4241c80536632fffeb6a1e25a74299",
                "sha256:a5a85b10e450c66b49f98846937e8cfca1db3127a9d5d1e31ca45c3d0bef4c5b",
                "sha256:b0997827b4f6a7c286c01c5f60384d218dca4ed7d9efa945c3e1aa623d5709ae",
                "sha256:b631ef96d3222e62861443cc89d6563ba3eeb816eeb96b2629345ab795e53681",
                "sha256:bf47c0607522fdbca6c9e817a6e81b08491de50f3766a7a0e6a5be7905961b41",
                "sha256:f81025eddd0327c7d4cfe9b62cf33190e1e736cc6e97502b3ec425f574b3e7a8"
            ],
            "index": "pypi",
            "version": "==5.1.2"
        },
        "requests": {
            "hashes": [
                "sha256:11e007a8a2aa0323f5a921e9e6a2d7e4e67d9877e85773fba9ba6419025cbeb4",
                "sha256:9cf5292fcd0f598c671cfc1e0d7d1a7f13bb8085e9a590f48c010551dc6c4b31"
            ],
            "index": "pypi",
            "version": "==2.22.0"
        },
        "requests-mock": {
            "hashes": [
                "sha256:12e17c7ad1397fd1df5ead7727eb3f1bdc9fe1c18293b0492e0e01b57997e38d",
                "sha256:dc9e416a095ee7c3360056990d52e5611fb94469352fc1c2dc85be1ff2189146"
            ],
            "index": "pypi",
            "version": "==1.6.0"
        },
        "six": {
            "hashes": [
                "sha256:3350809f0555b11f552448330d0b52d5f24c91a322ea4a15ef22629740f3761c",
                "sha256:d16a0141ec1a18405cd4ce8b4613101da75da0e9a7aec5bdd4fa804d0e0eba73"
            ],
            "version": "==1.12.0"
        },
        "snowballstemmer": {
            "hashes": [
                "sha256:9f3b9ffe0809d174f7047e121431acf99c89a7040f0ca84f94ba53a498e6d0c9"
            ],
            "version": "==1.9.0"
        },
        "sphinx": {
            "hashes": [
                "sha256:22538e1bbe62b407cf5a8aabe1bb15848aa66bb79559f42f5202bbce6b757a69",
                "sha256:f9a79e746b87921cabc3baa375199c6076d1270cee53915dbd24fdbeaaacc427"
            ],
            "index": "pypi",
            "version": "==2.1.2"
        },
        "sphinx-rtd-theme": {
            "hashes": [
                "sha256:00cf895504a7895ee433807c62094cf1e95f065843bf3acd17037c3e9a2becd4",
                "sha256:728607e34d60456d736cc7991fd236afb828b21b82f956c5ea75f94c8414040a"
            ],
            "index": "pypi",
            "version": "==0.4.3"
        },
        "sphinxcontrib-applehelp": {
            "hashes": [
                "sha256:edaa0ab2b2bc74403149cb0209d6775c96de797dfd5b5e2a71981309efab3897",
                "sha256:fb8dee85af95e5c30c91f10e7eb3c8967308518e0f7488a2828ef7bc191d0d5d"
            ],
            "version": "==1.0.1"
        },
        "sphinxcontrib-devhelp": {
            "hashes": [
                "sha256:6c64b077937330a9128a4da74586e8c2130262f014689b4b89e2d08ee7294a34",
                "sha256:9512ecb00a2b0821a146736b39f7aeb90759834b07e81e8cc23a9c70bacb9981"
            ],
            "version": "==1.0.1"
        },
        "sphinxcontrib-htmlhelp": {
            "hashes": [
                "sha256:4670f99f8951bd78cd4ad2ab962f798f5618b17675c35c5ac3b2132a14ea8422",
                "sha256:d4fd39a65a625c9df86d7fa8a2d9f3cd8299a3a4b15db63b50aac9e161d8eff7"
            ],
            "version": "==1.0.2"
        },
        "sphinxcontrib-jsmath": {
            "hashes": [
                "sha256:2ec2eaebfb78f3f2078e73666b1415417a116cc848b72e5172e596c871103178",
                "sha256:a9925e4a4587247ed2191a22df5f6970656cb8ca2bd6284309578f2153e0c4b8"
            ],
            "version": "==1.0.1"
        },
        "sphinxcontrib-qthelp": {
            "hashes": [
                "sha256:513049b93031beb1f57d4daea74068a4feb77aa5630f856fcff2e50de14e9a20",
                "sha256:79465ce11ae5694ff165becda529a600c754f4bc459778778c7017374d4d406f"
            ],
            "version": "==1.0.2"
        },
        "sphinxcontrib-serializinghtml": {
            "hashes": [
                "sha256:c0efb33f8052c04fd7a26c0a07f1678e8512e0faec19f4aa8f2473a8b81d5227",
                "sha256:db6615af393650bf1151a6cd39120c29abaf93cc60db8c48eb2dddbfdc3a9768"
            ],
            "version": "==1.1.3"
        },
        "text-unidecode": {
            "hashes": [
                "sha256:5a1375bb2ba7968740508ae38d92e1f889a0832913cb1c447d5e2046061a396d",
                "sha256:801e38bd550b943563660a91de8d4b6fa5df60a542be9093f7abf819f86050cc"
            ],
            "version": "==1.2"
        },
        "toml": {
            "hashes": [
                "sha256:229f81c57791a41d65e399fc06bf0848bab550a9dfd5ed66df18ce5f05e73d5c",
                "sha256:235682dd292d5899d361a811df37e04a8828a5b1da3115886b73cf81ebc9100e"
            ],
            "version": "==0.10.0"
        },
        "tox": {
            "hashes": [
                "sha256:dab0b0160dd187b654fc33d690ee1d7bf328bd5b8dc6ef3bb3cc468969c659ba",
                "sha256:ee35ffce74933a6c6ac10c9a0182e41763140a5a5070e21b114feca56eaccdcd"
            ],
            "index": "pypi",
            "version": "==3.13.2"
        },
        "typed-ast": {
            "hashes": [
                "sha256:18511a0b3e7922276346bcb47e2ef9f38fb90fd31cb9223eed42c85d1312344e",
                "sha256:262c247a82d005e43b5b7f69aff746370538e176131c32dda9cb0f324d27141e",
                "sha256:2b907eb046d049bcd9892e3076c7a6456c93a25bebfe554e931620c90e6a25b0",
                "sha256:354c16e5babd09f5cb0ee000d54cfa38401d8b8891eefa878ac772f827181a3c",
                "sha256:4e0b70c6fc4d010f8107726af5fd37921b666f5b31d9331f0bd24ad9a088e631",
                "sha256:630968c5cdee51a11c05a30453f8cd65e0cc1d2ad0d9192819df9978984529f4",
                "sha256:66480f95b8167c9c5c5c87f32cf437d585937970f3fc24386f313a4c97b44e34",
                "sha256:71211d26ffd12d63a83e079ff258ac9d56a1376a25bc80b1cdcdf601b855b90b",
                "sha256:95bd11af7eafc16e829af2d3df510cecfd4387f6453355188342c3e79a2ec87a",
                "sha256:bc6c7d3fa1325a0c6613512a093bc2a2a15aeec350451cbdf9e1d4bffe3e3233",
                "sha256:cc34a6f5b426748a507dd5d1de4c1978f2eb5626d51326e43280941206c209e1",
                "sha256:d755f03c1e4a51e9b24d899561fec4ccaf51f210d52abdf8c07ee2849b212a36",
                "sha256:d7c45933b1bdfaf9f36c579671fec15d25b06c8398f113dab64c18ed1adda01d",
                "sha256:d896919306dd0aa22d0132f62a1b78d11aaf4c9fc5b3410d3c666b818191630a",
                "sha256:ffde2fbfad571af120fcbfbbc61c72469e72f550d676c3342492a9dfdefb8f12"
            ],
            "markers": "implementation_name == 'cpython'",
            "version": "==1.4.0"
        },
        "urllib3": {
            "hashes": [
                "sha256:b246607a25ac80bedac05c6f282e3cdaf3afb65420fd024ac94435cabe6e18d1",
                "sha256:dbe59173209418ae49d485b87d1681aefa36252ee85884c31346debd19463232"
            ],
            "markers": "python_version >= '3.4'",
            "version": "==1.25.3"
        },
        "virtualenv": {
            "hashes": [
                "sha256:6cb2e4c18d22dbbe283d0a0c31bb7d90771a606b2cb3415323eea008eaee6a9d",
                "sha256:909fe0d3f7c9151b2df0a2cb53e55bdb7b0d61469353ff7a49fd47b0f0ab9285"
            ],
            "version": "==16.7.2"
        },
        "wrapt": {
            "hashes": [
                "sha256:565a021fd19419476b9362b05eeaa094178de64f8361e44468f9e9d7843901e1"
            ],
            "version": "==1.11.2"
        },
        "zipp": {
            "hashes": [
                "sha256:4970c3758f4e89a7857a973b1e2a5d75bcdc47794442f2e2dd4fe8e0466e809a",
                "sha256:8a5712cfd3bb4248015eb3b0b3c54a5f6ee3f2425963ef2a0125b8bc40aafaec"
            ],
            "version": "==0.5.2"
        }
    }
}<|MERGE_RESOLUTION|>--- conflicted
+++ resolved
@@ -1,11 +1,7 @@
 {
     "_meta": {
         "hash": {
-<<<<<<< HEAD
-            "sha256": "4268c36f08ae1aca7418ebd88225da0e1e2de0b402cf80523ceeba89a1f39df2"
-=======
-            "sha256": "4f885ad965f013b697c5c17208230416713bd8c827f86a04997bd05aaca86221"
->>>>>>> f0c344e9
+            "sha256": "137b815d331a2c5b13b365ea54e16e8ac69c74afd683ab6ee84b550a61a5e3bb"
         },
         "pipfile-spec": 6,
         "requires": {
@@ -93,10 +89,10 @@
         },
         "azure-datalake-store": {
             "hashes": [
-                "sha256:10696c76716762739e5e77f25c1268314786cf8e999d6d8366af7245c82fc660",
-                "sha256:5bc560ee108a1824e03ab926fbe5302b84c1e8d5742fa3a31e4cc0733ab58543"
-            ],
-            "version": "==0.0.46"
+                "sha256:55bcbec99a35a52ea291518dadfd94c3b645e66d05ce927228289b93979ad3a5",
+                "sha256:d8e72b60b52b7875c23e386af6a90a2db7f580f75627aa5ffbda18e186180d39"
+            ],
+            "version": "==0.0.47"
         },
         "azure-eventgrid": {
             "hashes": [
@@ -424,7 +420,7 @@
         },
         "azure-mgmt-network": {
             "hashes": [
-                "sha256:808a9927d24f73783463eceaadb3bf40e9836b3c3ce02275cd30847f8e6ab9c1",
+                "sha256:57965d5c5182bcbe4ef70c23319a2714a5f473c650e18078ac055ad12c70e913",
                 "sha256:c083f9da1af69ca8524d0a7e2f0235b025a628ad00308072c1e84662312a532a"
             ],
             "version": "==2.7.0"
@@ -606,599 +602,6 @@
             ],
             "version": "==0.20.6"
         },
-        "azure-storage-blob": {
-            "hashes": [
-                "sha256:6577e9ebca6fd1cf47795f88a1f0949c003fae62eeb6479a05631b765cf73b80",
-                "sha256:f187a878e7a191f4e098159904f72b4146cf70e1aabaf6484ab4ba72fc6f252c"
-            ],
-            "version": "==1.5.0"
-        },
-        "azure-storage-common": {
-            "hashes": [
-                "sha256:4ec87c7537d457ec95252e0e46477e2c1ccf33774ffefd05d8544682cb0ae401",
-                "sha256:de4817cce35a23d1c89563edc38b481ebd8da4655bdf32d26fa2b06095179e4a"
-            ],
-            "version": "==1.4.2"
-        },
-        "azure-storage-file": {
-            "hashes": [
-                "sha256:5217b0441b671246a8d5f506a459fa3af084eeb9297c5be3bbe95d75d23bac2f",
-                "sha256:65831e66594cdda36e02f5566ea9d8a6ad35eca6691c28f1fbb49f23987752ff"
-            ],
-            "version": "==1.4.0"
-        },
-        "azure-storage-queue": {
-            "hashes": [
-                "sha256:0bafe9e61c0ce7b3f3ecadea21e931dab3248bd4989dc327a8666c5deae7f7ed",
-                "sha256:d28e6f854ed5d719d62637c1b5c2b74d9c67584bc326de5ce41ba0af73e3a3f0"
-            ],
-            "version": "==1.4.0"
-        },
-        "asn1crypto": {
-            "hashes": [
-                "sha256:2f1adbb7546ed199e3c90ef23ec95c5cf3585bac7d11fb7eb562a3fe89c64e87",
-                "sha256:9d5c20441baf0cb60a4ac34cc447c6c189024b6b4c6cd7877034f4965c464e49"
-            ],
-            "version": "==0.24.0"
-        },
-        "azure": {
-            "hashes": [
-                "sha256:7d6afa332fccffe1a9390bcfac5122317eec657c6029f144d794603a81cd0e50",
-                "sha256:8bee1f569f700519e8cdfe210259c5c51fa96cee69ccae6b06f60d7224e334e6"
-            ],
-            "index": "pypi",
-            "version": "==4.0.0"
-        },
-        "azure-applicationinsights": {
-            "hashes": [
-                "sha256:6e1839169bb6ffd2d2c21ee3f4afbdd068ea428ad47cf884ea3167ecf7fd0859",
-                "sha256:c007a9cb7cee4852673e915220fca267e78f97f275f1a8f09b2266a55702462b"
-            ],
-            "version": "==0.1.0"
-        },
-        "azure-batch": {
-            "hashes": [
-                "sha256:017be21a9e6db92473d2e33170d5dd445596fc70d706f73552ac9c6b57a6ef1c",
-                "sha256:cd71c7ebb5beab174b6225bbf79ae18d6db0c8d63227a7e514da0a75f138364c"
-            ],
-            "version": "==4.1.3"
-        },
-        "azure-common": {
-            "hashes": [
-                "sha256:53b1195b8f20943ccc0e71a17849258f7781bc6db1c72edc7d6c055f79bd54e3",
-                "sha256:99ef36e74b6395329aada288764ce80504da16ecc8206cb9a72f55fb02e8b484"
-            ],
-            "version": "==1.1.23"
-        },
-        "azure-cosmosdb-nspkg": {
-            "hashes": [
-                "sha256:5d83961922812ffb6e23f7321550b2916abbd7480ec5b4a798417c4a682ff5e9",
-                "sha256:acf691e692818d9a65c653c7a3485eb8e35c0bdc496bba652e5ea3905ba09cd8"
-            ],
-            "version": "==2.0.2"
-        },
-        "azure-cosmosdb-table": {
-            "hashes": [
-                "sha256:4a34c2c792036afc2a3811f4440ab967351e9ceee6542cc96453b63c678c0145",
-                "sha256:a9c3d2a75b376a45f4bda84af28e698b7578544bb0e9eb7b53fedef3369634a0"
-            ],
-            "version": "==1.0.5"
-        },
-        "azure-datalake-store": {
-            "hashes": [
-                "sha256:10696c76716762739e5e77f25c1268314786cf8e999d6d8366af7245c82fc660",
-                "sha256:5bc560ee108a1824e03ab926fbe5302b84c1e8d5742fa3a31e4cc0733ab58543"
-            ],
-            "version": "==0.0.46"
-        },
-        "azure-eventgrid": {
-            "hashes": [
-                "sha256:320440b915081be2d234da6513268384a811514be40076fa0b10eb2671c211b6",
-                "sha256:c82c4bf6ea59aeec69ce8f95f1b6a4edc6d733874aeb056669c9d2806168c86e"
-            ],
-            "version": "==1.3.0"
-        },
-        "azure-graphrbac": {
-            "hashes": [
-                "sha256:825b397665f478fab511e521f3f3f4b64189cb9f6c2e7e873b3b7333dc533974",
-                "sha256:f94b97bdcf774878fe2f8b8c46a5d6550a4ed891350ed0730c1561a24d488ee2"
-            ],
-            "version": "==0.40.0"
-        },
-        "azure-keyvault": {
-            "hashes": [
-                "sha256:37a8e5f376eb5a304fcd066d414b5d93b987e68f9212b0c41efa37d429aadd49",
-                "sha256:dec5334cde846849dfe7896f2e98f17b4f4d75c316a4d30e7171ce71ca20713d"
-            ],
-            "version": "==1.1.0"
-        },
-        "azure-loganalytics": {
-            "hashes": [
-                "sha256:3ceb350def677a351f34b0a0d1637df6be0c6fe87ff32a5270b17f540f6da06e",
-                "sha256:5a1bdb33e1fd3dfb275d9eec45ed8e1126eda51e9072ccf08a19922ee5e0ad98"
-            ],
-            "version": "==0.1.0"
-        },
-        "azure-mgmt": {
-            "hashes": [
-                "sha256:8dcbee7b323c3898ae92f5e2d88c3e6201f197ae48a712970929c4646cc2580a",
-                "sha256:fdca6b5ecf17e5583f6fd3a20cd4e4e0335a3d91131d62b50cfef40d657234b2"
-            ],
-            "version": "==4.0.0"
-        },
-        "azure-mgmt-advisor": {
-            "hashes": [
-                "sha256:8fdcb41f760a216e6b835eaec11dba61822777b386139d83eee31f0ff63b05da",
-                "sha256:9d166cc9868971d03ec852e900fa1f1b95d8829233eff2b1baf702bd34b9887b"
-            ],
-            "version": "==1.0.1"
-        },
-        "azure-mgmt-applicationinsights": {
-            "hashes": [
-                "sha256:929c30559692c77d424ca36f11e98f066c98e7eb7b742c44beadc082715f19df",
-                "sha256:f10229eb9e3e9d0ad20188b8d14d67055e86f3815b43b75eedf96b654bee2a9b"
-            ],
-            "version": "==0.1.1"
-        },
-        "azure-mgmt-authorization": {
-            "hashes": [
-                "sha256:2b8504763ea8b1b475f2c3533b171bedb91ffae459f48f1f885ec8536df91093",
-                "sha256:535de12ff4f628b62b939ae17cc6186226d7783bf02f242cdd3512ee03a6a40e"
-            ],
-            "version": "==0.50.0"
-        },
-        "azure-mgmt-batch": {
-            "hashes": [
-                "sha256:6e375ecdd5966ee9ee45b29c90a806388c27ceacc2cbd6dd406ff311b5d7da72",
-                "sha256:d942e225180d07aae07a43e489ae0acbacd92651be3a019f4eb330a587028161"
-            ],
-            "version": "==5.0.1"
-        },
-        "azure-mgmt-batchai": {
-            "hashes": [
-                "sha256:b5f7df6a77fde0bd6b486762eb2c81750b6f1730ee1116689d2dfbd3e03dba95",
-                "sha256:f1870b0f97d5001cdb66208e5a236c9717a0ed18b34dbfdb238a828f3ca2a683"
-            ],
-            "version": "==2.0.0"
-        },
-        "azure-mgmt-billing": {
-            "hashes": [
-                "sha256:3810cdda69ec1409191b292628fe6ba86ce5e0444723b960d91af4f401846ac3",
-                "sha256:85f73bb3808a7d0d2543307e8f41e5b90a170ad6eeedd54fe7fcaac61b5b22d2"
-            ],
-            "version": "==0.2.0"
-        },
-        "azure-mgmt-cdn": {
-            "hashes": [
-                "sha256:0cdbe0914aec544884ef681e31950efa548d9bec6d6dc354e00c3dbdab9e76e3",
-                "sha256:d80bfcbc342fa118d618c80ee2f3e163a2fa41d184f1d70a826020920dbc8a39"
-            ],
-            "version": "==3.1.0"
-        },
-        "azure-mgmt-cognitiveservices": {
-            "hashes": [
-                "sha256:36b406ee4b6652cd144a99309cd823ac1c726b0160120c14e4c35cb668f3f8ff",
-                "sha256:c3247f2786b996a5f328ebdaf65d31507571979e004de7a5ed0ff280f95d80b4"
-            ],
-            "version": "==3.0.0"
-        },
-        "azure-mgmt-commerce": {
-            "hashes": [
-                "sha256:c48e84ed322fa9ddbc2d7fcca754c5e97171919be94f510bd2579cf5666684c3",
-                "sha256:ddcd403bcaf6b7de2cbf1bc249b7db452b35dc1f0503f940368efc722dc0bc90"
-            ],
-            "version": "==1.0.1"
-        },
-        "azure-mgmt-compute": {
-            "hashes": [
-                "sha256:36f4682076bafb363cbdf17a839941208ce94a14d8a652005ee02399c4a71297",
-                "sha256:93f32e68d322a04006296b89d219e8ccc5d5e52e788ec0a602563823e108e1f8"
-            ],
-            "version": "==4.6.2"
-        },
-        "azure-mgmt-consumption": {
-            "hashes": [
-                "sha256:36ea28bb2ed4bec7e4d643444085ba4debed20a01fbd87f599896a4bda3318bd",
-                "sha256:9a85a89f30f224d261749be20b4616a0eb8948586f7f0f20573b8ea32f265189"
-            ],
-            "version": "==2.0.0"
-        },
-        "azure-mgmt-containerinstance": {
-            "hashes": [
-                "sha256:0e55fb1dddcc01a9d58a99095e5cca50252bb6c42150b225e552560fe29fd8a5",
-                "sha256:b055386f04ba8433112b0df7fcbc260b5208828d7bb8c057e760fe596aa7a8cd"
-            ],
-            "version": "==1.5.0"
-        },
-        "azure-mgmt-containerregistry": {
-            "hashes": [
-                "sha256:7de7c542e29b441f3858447694c4e5ab933eeef74bce2dd5bdab32b6d521ecd3",
-                "sha256:b24be1050d54f3158e8be7f6ad677f0c8888dddefd09fb8391ebfc73d40173a4"
-            ],
-            "version": "==2.8.0"
-        },
-        "azure-mgmt-containerservice": {
-            "hashes": [
-                "sha256:150fa5437726a97428ab107e4de155c950f8065834f43aa2dff5924d20d4b42c",
-                "sha256:b75ceac9a18be75c4f6b1ee4e5320a3c75c78472b49d4ff7d374502d914f7594"
-            ],
-            "version": "==4.4.0"
-        },
-        "azure-mgmt-cosmosdb": {
-            "hashes": [
-                "sha256:a6e70527994d8ce7f4eeca80c7691bc9555adf90819848a9a30284a33b0cffe2",
-                "sha256:d5f448e9e6733b83e2e6bde28267bb30620c5a3f1399e66dcfe04d0b80960094"
-            ],
-            "version": "==0.4.1"
-        },
-        "azure-mgmt-costmanagement": {
-            "hashes": [
-                "sha256:530a2aec441aa3da282b5776ad202e69513f35554fbb01ff9343170d33ccf43b",
-                "sha256:aff97e70b3f53ffb7843584a9e09a8b896503db23950085b6cf719bb56177d87"
-            ],
-            "index": "pypi",
-            "version": "==0.1.0"
-        },
-        "azure-mgmt-datafactory": {
-            "hashes": [
-                "sha256:63d6cad02ef4d9da788b148b69c708227085b2d948d805bbf54150c7a692393c",
-                "sha256:6ee02286e9950b9f5b76589459f6d060a962faaab1f49c263a55d011e98b30bf"
-            ],
-            "version": "==0.6.0"
-        },
-        "azure-mgmt-datalake-analytics": {
-            "hashes": [
-                "sha256:0d64c4689a67d6138eb9ffbaff2eda2bace7d30b846401673183dcb42714de8f",
-                "sha256:ac96c9777314831db37461f0602e75298bc25277ba7f4d0d3e7966a926669b7e"
-            ],
-            "version": "==0.6.0"
-        },
-        "azure-mgmt-datalake-nspkg": {
-            "hashes": [
-                "sha256:2ac6fa13c55b87112199c5fb03a3098cefebed5f44ac34ab3d39b399951b22c4",
-                "sha256:3b9e2843f5d0fd6015bba13040dfc2f5fe9bc7b02c9d91dd578e8fe852d1b2dd",
-                "sha256:deb192ba422f8b3ec272ce4e88736796f216f28ea5b03f28331d784b7a3f4880"
-            ],
-            "version": "==3.0.1"
-        },
-        "azure-mgmt-datalake-store": {
-            "hashes": [
-                "sha256:2af98236cd7eaa439b239bf761338c866996ce82e9c129b204e8851e5dc095dd",
-                "sha256:9376d35495661d19f8acc5604f67b0bc59493b1835bbc480f9a1952f90017a4c"
-            ],
-            "version": "==0.5.0"
-        },
-        "azure-mgmt-datamigration": {
-            "hashes": [
-                "sha256:bb654d9f96166a5cf2638f821af5cee8b1c331257c69b053592375a4d2bb4d5e",
-                "sha256:ea2920475f9e56e660003a06397228243042157d46674f8a09abaf2d0a933aed"
-            ],
-            "version": "==1.0.0"
-        },
-        "azure-mgmt-devspaces": {
-            "hashes": [
-                "sha256:220f1610c2cda584e4212611679868d8cc5bdd789d3f0dfa1259b64fc968f580",
-                "sha256:4710dd59fc219ebfa4272dbbad58bf62093b52ce22bfd32a5c0279d2149471b5"
-            ],
-            "version": "==0.1.0"
-        },
-        "azure-mgmt-devtestlabs": {
-            "hashes": [
-                "sha256:7e91bb139b59cfaf1c1b2b0e3e21f091768c658c1879797757dedc6312f00c8c",
-                "sha256:d416a6d0883b0d33a63c524db6455ee90a01a72a9d8757653e446bf4d3f69796"
-            ],
-            "version": "==2.2.0"
-        },
-        "azure-mgmt-dns": {
-            "hashes": [
-                "sha256:3730b1b3f545a5aa43c0fff07418b362a789eb7d81286e2bed90ffef88bfa5d0",
-                "sha256:5b80546b0f182d7abe90c43025cd5ca7e6605224b4d5b872cca2456667f172ef"
-            ],
-            "version": "==2.1.0"
-        },
-        "azure-mgmt-eventgrid": {
-            "hashes": [
-                "sha256:824503b668137affa5b3782c6348c0bb6ab012c72fe47a3be9942c5639f82f8a",
-                "sha256:9518e9d7e60ab90a7d18ae6a3f0049ca57588f8f9583ab40d442c2a5387cf94e"
-            ],
-            "version": "==1.0.0"
-        },
-        "azure-mgmt-eventhub": {
-            "hashes": [
-                "sha256:e86b20aa1f6f9c77a83d4af6e708823cc3593658bcea7b12228efc48e214d7da",
-                "sha256:e9e8f219251e8296d17f14090488376adcdbab1ca8ffc3664b70c73015f368ff"
-            ],
-            "version": "==2.6.0"
-        },
-        "azure-mgmt-hanaonazure": {
-            "hashes": [
-                "sha256:9fe4dc0adeb772d13918e1d6126d83c7770b762f358487504c5f082f542d0189",
-                "sha256:aec953c54809d0cc2f61f24d4d62a97f02c466bdc7906fd66f30120becf0c3df"
-            ],
-            "version": "==0.1.1"
-        },
-        "azure-mgmt-iotcentral": {
-            "hashes": [
-                "sha256:0d2101f3ea8a21ec3b29ee72d83e6ca606a241efec3b042cda8c656ad99b8fd2",
-                "sha256:59f7c653ac7d6475d5d7900902a5d0e0fe7aad03224c47d70f2cf1e20d43a81d"
-            ],
-            "version": "==0.1.0"
-        },
-        "azure-mgmt-iothub": {
-            "hashes": [
-                "sha256:08388142ed6844f0a0e97d2740decf80ffc94f22adca174c15f60b9e2c2d14be",
-                "sha256:77221c5b6ff7feabc2e6d44156e29fbee9098b34de044165d3532b64b678bdb1"
-            ],
-            "version": "==0.5.0"
-        },
-        "azure-mgmt-iothubprovisioningservices": {
-            "hashes": [
-                "sha256:2b3480a8ad2e535928da55de92b6127d02171768fed375b112274eb1e55268c1",
-                "sha256:8c37acfd1c33aba845f2e0302ef7266cad31cba503cc990a48684659acb7b91d"
-            ],
-            "version": "==0.2.0"
-        },
-        "azure-mgmt-keyvault": {
-            "hashes": [
-                "sha256:05a15327a922441d2ba32add50a35c7f1b9225727cbdd3eeb98bc656e4684099",
-                "sha256:406298b6236abf9e3bae3218df2fc89c25aee471b917eca7769ff5696fc8ec01"
-            ],
-            "version": "==1.1.0"
-        },
-        "azure-mgmt-loganalytics": {
-            "hashes": [
-                "sha256:c7315ff0ee4d618fb38dca68548ef4023a7a20ce00efe27eb2105a5426237d86",
-                "sha256:f224b7d52f4369ce057c7f83e80da1d00a8887ad5c15606529e9c930e601088f"
-            ],
-            "version": "==0.2.0"
-        },
-        "azure-mgmt-logic": {
-            "hashes": [
-                "sha256:232c175e45582f7c547d3b50d93bd64aec37b400426962e4fd0cd235980ea110",
-                "sha256:d163dfc32e3cfa84f3f8131a75d9e94f5c4595907332cc001e45bf7e4efd5add"
-            ],
-            "version": "==3.0.0"
-        },
-        "azure-mgmt-machinelearningcompute": {
-            "hashes": [
-                "sha256:4995ba9ee392eb4f5579e93dba9187b67007187e7fd022d6b417ec56e6761a6b",
-                "sha256:7a52f85591114ef33a599dabbef840d872b7f599b7823e596af9490ec51b873f"
-            ],
-            "version": "==0.4.1"
-        },
-        "azure-mgmt-managementgroups": {
-            "hashes": [
-                "sha256:005e8289c2e1d8a8368c96790edf6a34e5c37b4096bce2eb8a923c6d5dc11fb2",
-                "sha256:ff62d982edda634a36160cb1d15a367a9572a5acb419e5e7ad371e8c83bd47c7"
-            ],
-            "version": "==0.1.0"
-        },
-        "azure-mgmt-managementpartner": {
-            "hashes": [
-                "sha256:27a265cd1ec0fac022fb2f6024b16bffbe378c7a829d6f446c4ab8d94eaf6caf",
-                "sha256:ae4ae9f50d00e51bc92408f81a152571305ccbc44ce462c166bca07950474e6d"
-            ],
-            "version": "==0.1.1"
-        },
-        "azure-mgmt-maps": {
-            "hashes": [
-                "sha256:a779b1ddbbcd95393e53f11b586dd26c42a709aaa226412a2df64d0da6807a80",
-                "sha256:c120e210bb61768da29de24d28b82f8d42ae24e52396eb6569b499709e22f006"
-            ],
-            "version": "==0.1.0"
-        },
-        "azure-mgmt-marketplaceordering": {
-            "hashes": [
-                "sha256:6da12425cbab0cc62f246e7266b4d67aff6bdd031ecbe50c7542c2f2b2440ad4",
-                "sha256:fb7a21f4a4a4b8d32bae600614f047a17993111374c9567ac11f241ada61d69f"
-            ],
-            "version": "==0.1.0"
-        },
-        "azure-mgmt-media": {
-            "hashes": [
-                "sha256:688b56daad16e84afc7ad788a1d0d2969e365317db0d6034dd428a08030d21aa",
-                "sha256:6d68668b14c00b4c68f695f2bb69ff77af29034d440371c2bdd9c80187b1a08c"
-            ],
-            "version": "==1.0.0"
-        },
-        "azure-mgmt-monitor": {
-            "hashes": [
-                "sha256:838867a150694837e9c6141760ff0f20fe9e5b7ab88f9ba868fde1810855895e",
-                "sha256:f1a58d483e3292ba4f7bbf3104573130c9265d6c9262e26b60cbfa950b5601e4"
-            ],
-            "version": "==0.5.2"
-        },
-        "azure-mgmt-msi": {
-            "hashes": [
-                "sha256:8622bc9a164169a0113728ebe7fd43a88189708ce6e10d4507247d6907987167",
-                "sha256:e989e61753bf4eca0e688526b7c31c9a88082080acfb038fad17dda7f084a026"
-            ],
-            "version": "==0.2.0"
-        },
-        "azure-mgmt-network": {
-            "hashes": [
-                "sha256:57965d5c5182bcbe4ef70c23319a2714a5f473c650e18078ac055ad12c70e913",
-                "sha256:c083f9da1af69ca8524d0a7e2f0235b025a628ad00308072c1e84662312a532a"
-            ],
-            "version": "==2.7.0"
-        },
-        "azure-mgmt-notificationhubs": {
-            "hashes": [
-                "sha256:abb1f5b6d9fa6e85a9d6c30ea2c23b0f61118cc3364c5e75ea94ea37dcc74890",
-                "sha256:b00809d5f6fa6d3f3a9ddea700c35314bc3b2b819fddd0f6389d5aa15a1c8583"
-            ],
-            "version": "==2.1.0"
-        },
-        "azure-mgmt-nspkg": {
-            "hashes": [
-                "sha256:1c6f5134de78c8907e8b73a8ceaaf1f336a24193a543039994fe002bb5f7f39f",
-                "sha256:8b2287f671529505b296005e6de9150b074344c2c7d1c805b3f053d081d58c52",
-                "sha256:d638ea5fda3ed323db943feb29acaa200f5d8ff092078bf8d29d4a2f8ed16999"
-            ],
-            "version": "==3.0.2"
-        },
-        "azure-mgmt-policyinsights": {
-            "hashes": [
-                "sha256:49b88331bf823a030182ff492b728828c35758c7e49c8898a403bce5b210ba49",
-                "sha256:ff94cb12d6e01bf1470c2a6af4ce6960669ab4209106153879ff97addc569ce1"
-            ],
-            "version": "==0.1.0"
-        },
-        "azure-mgmt-powerbiembedded": {
-            "hashes": [
-                "sha256:2f05be73f2a086c579a78fc900e3b2ae14ccde5bcec54e29dfc73e626b377476",
-                "sha256:6f75fef7ff576383c8c6692ba5a1efa634e6eded99d0ff6e76fdc8327325fe2f"
-            ],
-            "version": "==2.0.0"
-        },
-        "azure-mgmt-rdbms": {
-            "hashes": [
-                "sha256:6d6f8e48c0458a67b4fd10ea4bb5f3e9b622784f4ef27c296af95a48d377dce5",
-                "sha256:d9d4090010cbb64176ce094603f1298af7368ddb3a0cb606d5e972331285216d"
-            ],
-            "version": "==1.9.0"
-        },
-        "azure-mgmt-recoveryservices": {
-            "hashes": [
-                "sha256:29df3e58890492efdd80d608b7a0fd2006c8a908687c35b9b1f70af068c0f6e4",
-                "sha256:e48f7769fb10a85ad857710c2cba47880166f69fe7da6b331771f129b21de95c"
-            ],
-            "version": "==0.3.0"
-        },
-        "azure-mgmt-recoveryservicesbackup": {
-            "hashes": [
-                "sha256:1e55b6cbb808df83576cef352ba0065f4878fe505299c0a4c5a97f4f1e5793df",
-                "sha256:5c44bd73df6eb55382335f16a21aee62ddc8e271cd913b9147768f42aba59c3d"
-            ],
-            "version": "==0.3.0"
-        },
-        "azure-mgmt-redis": {
-            "hashes": [
-                "sha256:374a267b83ec4e71077b8afad537863fb93816c96407595cdd02973235356ded",
-                "sha256:41d12cea5673b2e277ea298d85bab7d1fdbd0636ff6be08b15ee30a312c07d6d"
-            ],
-            "version": "==5.0.0"
-        },
-        "azure-mgmt-relay": {
-            "hashes": [
-                "sha256:1411e734573ce6166ac7a75fbfc0afb7d6b3f47a94d0b4999b6adf2709eba87c",
-                "sha256:d9f987cf2998b8a354f331b2a71082c049193f1e1cd345812e14b9b821365acb"
-            ],
-            "version": "==0.1.0"
-        },
-        "azure-mgmt-reservations": {
-            "hashes": [
-                "sha256:40618a3700c47a788182649f238d985edf15b08b6577ea27557e70e2866ac171",
-                "sha256:612acfa18f005c2ee5dda5c473b8bf6540d232db331b27be47de2608c5855adb"
-            ],
-            "version": "==0.2.1"
-        },
-        "azure-mgmt-resource": {
-            "hashes": [
-                "sha256:9c55503801db19fa88f1ab6b7ded6f7df543894c3e35b4e00993a471bd25e10c",
-                "sha256:bc3d683dbd0289a278b79e55c9de8a5a3db03e3894484b2e5dbc95e4e9eb779c"
-            ],
-            "version": "==2.2.0"
-        },
-        "azure-mgmt-scheduler": {
-            "hashes": [
-                "sha256:59e7cced3ee9b93016efb8cf5f965ca11a463bb8e55f96a2f200b013426dd751",
-                "sha256:c6e6edd386ddc4c21d54b1497c3397b970bc127b71809b51bd2391cb1f3d1a14"
-            ],
-            "version": "==2.0.0"
-        },
-        "azure-mgmt-search": {
-            "hashes": [
-                "sha256:92a40a1a7a9e3a82b6fa302042799e8d5a67d3996c20835af72afc14f1610501",
-                "sha256:ea24482c56ceb2db2c22165ad7f389054567f7a2fa67e3c13df852b790bfc297"
-            ],
-            "version": "==2.1.0"
-        },
-        "azure-mgmt-servicebus": {
-            "hashes": [
-                "sha256:7d1e8c3dc05ffdfe496ae643290ce4de93a3bf814ffda69121223e3d7da12408",
-                "sha256:cbc3fc8d8b8930452cf7d499856313da208eb66f62ade0091aa9bae0db2b1674"
-            ],
-            "version": "==0.5.3"
-        },
-        "azure-mgmt-servicefabric": {
-            "hashes": [
-                "sha256:0c1434e789d0c036c613855b898a385a4533656f45eafae3ef7af3ecf4d6a3e8",
-                "sha256:b2bf2279b8ff8450c35e78e226231655021482fdbda27db09975ebfc983398ad"
-            ],
-            "version": "==0.2.0"
-        },
-        "azure-mgmt-signalr": {
-            "hashes": [
-                "sha256:37a79dfe21af4addbd9cdf248a260387caabdfdd60d2ba6f3174d28e96660655",
-                "sha256:8a6266a59a5c69102e274806ccad3ac74b06fd2c226e16426bbe248fc2174903"
-            ],
-            "version": "==0.1.1"
-        },
-        "azure-mgmt-sql": {
-            "hashes": [
-                "sha256:43668705f17bd3532e2e489d368937eb19e7d0515638146c156982ace76e0743",
-                "sha256:5da488a56d5265757b45747cf5fd22413eb089e606658d6e6d84fe3e9b07e4fa"
-            ],
-            "version": "==0.9.1"
-        },
-        "azure-mgmt-storage": {
-            "hashes": [
-                "sha256:512a29798833453f8c32a5b6d038a459649bbb5b9970ac23c982b5787057fa2b",
-                "sha256:9577cea1f7a86ca1db6f14539bd05ce27f43ebe590cc7f23c943961a2c5c1cdc"
-            ],
-            "version": "==2.0.0"
-        },
-        "azure-mgmt-subscription": {
-            "hashes": [
-                "sha256:309b23f0de65f26da80c801e913b0c3b2aea8b90ba583d919f81fe6f329d3f1b",
-                "sha256:a37925fb820cb86dfb57559846cc97c7e066fe0e64da7594175f4a4f5e50783c"
-            ],
-            "version": "==0.2.0"
-        },
-        "azure-mgmt-trafficmanager": {
-            "hashes": [
-                "sha256:126167eaa82b443b5b71394050ec292f45074701232bdbdda71f636e9b46516b",
-                "sha256:65796588ffbeac45bf73668977131c317b64d6a3f32faecdc5cbf9683d48132c"
-            ],
-            "version": "==0.50.0"
-        },
-        "azure-mgmt-web": {
-            "hashes": [
-                "sha256:8ea0794eef22a257773c13269b94855ab79d36c342ad15a98135403c9785cc0a",
-                "sha256:f4ddb4850314325db688241caa323fa80d811dc4590454d87f5c5b558557ea51"
-            ],
-            "version": "==0.35.0"
-        },
-        "azure-nspkg": {
-            "hashes": [
-                "sha256:1d0bbb2157cf57b1bef6c8c8e5b41133957364456c43b0a43599890023cca0a8",
-                "sha256:31a060caca00ed1ebd369fc7fe01a56768c927e404ebc92268f4d9d636435e28",
-                "sha256:e7d3cea6af63e667d87ba1ca4f8cd7cb4dfca678e4c55fc1cedb320760e39dd0"
-            ],
-            "version": "==3.0.2"
-        },
-        "azure-servicebus": {
-            "hashes": [
-                "sha256:30d5beaf73eaf40aba52fdd7f7f26dd8c3e639051dc19a5f2ab5f8e7832d68f7",
-                "sha256:bb6a27afc8f1ea9ab46ff2371069243d45000d351d9b64e450b63d52409b934d"
-            ],
-            "version": "==0.21.1"
-        },
-        "azure-servicefabric": {
-            "hashes": [
-                "sha256:8724718ef48c2810dbd8609c193225fa1e037a2c9ce70c7263f5b031e2e8f208",
-                "sha256:c82575cbdf95cc897c3230ea889d4e751d8760a2223857fe6fbeeea5b802e5e2"
-            ],
-            "version": "==6.3.0.0"
-        },
-        "azure-servicemanagement-legacy": {
-            "hashes": [
-                "sha256:282d48aae6aa002c59db6f651b68777a8f93692bb8e9b443113e6a8d5ce5e875",
-                "sha256:c883ff8fa3d4f4cb7b9344e8cb7d92a9feca2aa5efd596237aeea89e5c10981d"
-            ],
-            "version": "==0.20.6"
-        },
         "azure-storage": {
             "hashes": [
                 "sha256:4c406422e3edd41920bb1f0c3930c34fee3eb0d55258ef7ec7308ccbb9385ad5",
@@ -1261,17 +664,10 @@
         },
         "botocore": {
             "hashes": [
-<<<<<<< HEAD
-                "sha256:7213a4d9482c753badbc405c1ff657accb842618ffb56e3c8ca91f697c745e13",
-                "sha256:e96242bd5915fb722f9a1926352aca3bf12b755146cb1826c27a766a14361b80"
-            ],
-            "version": "==1.12.206"
-=======
-                "sha256:4ef7ab3e5632d55ae91be8a0d404cf586f955c2dca972a6f761de793ddc14ea1",
-                "sha256:d90d0299dde2b7514586f01f11954c4c6acca58f1508827408690b201ccce8ac"
-            ],
-            "version": "==1.12.207"
->>>>>>> f0c344e9
+                "sha256:1a9b246b40a7694c6c1707c386e6dc00cd473647efd92aa8b5b812c8a223ff4d",
+                "sha256:7fa1ea16e11d8537dab675577e609b95d3cea6f5db005f3adc934afdae6b72bc"
+            ],
+            "version": "==1.12.208"
         },
         "bs4": {
             "hashes": [
@@ -1480,8 +876,6 @@
             ],
             "version": "==2.8"
         },
-<<<<<<< HEAD
-=======
         "importlib-metadata": {
             "hashes": [
                 "sha256:23d3d873e008a513952355379d93cbcab874c58f4f034ff657c7a87422fa64e8",
@@ -1489,16 +883,12 @@
             ],
             "version": "==0.19"
         },
->>>>>>> f0c344e9
         "isodate": {
             "hashes": [
                 "sha256:2e364a3d5759479cdb2d37cce6b9376ea504db2ff90252a2e5b7cc89cc9ff2d8",
                 "sha256:aa4d33c06640f5352aca96e4b81afd8ab3b47337cc12089822d6f322ac772c81"
             ],
-<<<<<<< HEAD
-            "index": "pypi",
-=======
->>>>>>> f0c344e9
+            "index": "pypi",
             "version": "==0.6.0"
         },
         "jmespath": {
