{
    "_meta": {
        "hash": {
            "sha256": "2c5c03962bff6e2fa4d172b930958b8b7151aa9353c613d2a313c966c5b13d51"
        },
        "pipfile-spec": 6,
        "requires": {
            "python_version": "3.6"
        },
        "sources": [
            {
                "name": "pypi",
                "url": "https://pypi.python.org/simple",
                "verify_ssl": true
            }
        ]
    },
    "default": {
        "adal": {
            "hashes": [
                "sha256:5a7f1e037c6290c6d7609cab33a9e5e988c2fbec5c51d1c4c649ee3faff37eaf",
                "sha256:fd17e5661f60634ddf96a569b95d34ccb8a98de60593d729c28bdcfe360eaad1"
            ],
            "version": "==1.2.2"
        },
        "aiokafka": {
            "hashes": [
                "sha256:b11e2284b09cdc59f78b830b5b0344707a673d36a7eb3b7824e537773df30ab4"
            ],
            "version": "==0.5.2"
        },
        "amqp": {
            "hashes": [
                "sha256:6e649ca13a7df3faacdc8bbb280aa9a6602d22fd9d545336077e573a1f4ff3b8",
                "sha256:77f1aef9410698d20eaeac5b73a87817365f457a507d82edf292e12cbb83b08d"
            ],
            "version": "==2.5.2"
        },
<<<<<<< HEAD
        "asn1crypto": {
            "hashes": [
                "sha256:7bb1cc02a5620b3d72da4ba070bda2f44f0e61b44dee910a302eddff802b6fb5",
                "sha256:87620880a477123e01177a1f73d0f327210b43a3cdbd714efcd2fa49a8d7b384"
            ],
            "version": "==1.2.0"
        },
=======
>>>>>>> 17cef166
        "azure-common": {
            "hashes": [
                "sha256:53b1195b8f20943ccc0e71a17849258f7781bc6db1c72edc7d6c055f79bd54e3",
                "sha256:99ef36e74b6395329aada288764ce80504da16ecc8206cb9a72f55fb02e8b484"
            ],
            "version": "==1.1.23"
        },
        "azure-mgmt-costmanagement": {
            "hashes": [
                "sha256:530a2aec441aa3da282b5776ad202e69513f35554fbb01ff9343170d33ccf43b",
                "sha256:aff97e70b3f53ffb7843584a9e09a8b896503db23950085b6cf719bb56177d87"
            ],
            "index": "pypi",
            "version": "==0.1.0"
        },
        "azure-mgmt-resource": {
            "hashes": [
                "sha256:50ffb1986056a67b5381d366f0a6ada0cdd5ad275c0e85b07baa91cb1de08997",
                "sha256:88db03ea5b9db1dfbf3de8c7be111ed41b121a374645e3ddf3fbba47584c32b1"
            ],
            "index": "pypi",
            "version": "==5.1.0"
        },
        "azure-mgmt-storage": {
            "hashes": [
                "sha256:5cccfe6af0529a8a8a0557d130191a4a269fd2eac13ba6d6abd97ca851eef55d",
                "sha256:95220e51eca421707b704e59f023d7fe367382b1ec0dd5f7e279f8d221417a4d"
            ],
<<<<<<< HEAD
=======
            "index": "pypi",
>>>>>>> 17cef166
            "version": "==6.0.0"
        },
        "azure-nspkg": {
            "hashes": [
                "sha256:1d0bbb2157cf57b1bef6c8c8e5b41133957364456c43b0a43599890023cca0a8",
                "sha256:31a060caca00ed1ebd369fc7fe01a56768c927e404ebc92268f4d9d636435e28",
                "sha256:e7d3cea6af63e667d87ba1ca4f8cd7cb4dfca678e4c55fc1cedb320760e39dd0"
            ],
            "version": "==3.0.2"
        },
        "azure-storage": {
            "hashes": [
                "sha256:4c406422e3edd41920bb1f0c3930c34fee3eb0d55258ef7ec7308ccbb9385ad5",
                "sha256:fb6212dcbed91b49d9637aa5e8888eafdfcd523b7e560c8044d2d838bbd3ca5f"
            ],
            "index": "pypi",
            "version": "==0.36.0"
        },
        "azure-storage-blob": {
            "hashes": [
                "sha256:a8e91a51d4f62d11127c7fd8ba0077385c5b11022f0269f8a2a71b9fc36bef31",
                "sha256:b90323aad60f207f9f90a0c4cf94c10acc313c20b39403398dfba51f25f7b454"
            ],
            "version": "==2.1.0"
        },
        "azure-storage-common": {
            "hashes": [
                "sha256:b01a491a18839b9d05a4fe3421458a0ddb5ab9443c14e487f40d16f9a1dc2fbe",
                "sha256:ccedef5c67227bc4d6670ffd37cec18fb529a1b7c3a5e53e4096eb0cf23dc73f"
            ],
            "version": "==2.1.0"
        },
        "beautifulsoup4": {
            "hashes": [
                "sha256:5279c36b4b2ec2cb4298d723791467e3000e5384a43ea0cdf5d45207c7e97169",
                "sha256:6135db2ba678168c07950f9a16c4031822c6f4aec75a65e0a97bc5ca09789931",
                "sha256:dcdef580e18a76d54002088602eba453eec38ebbcafafeaabd8cab12b6155d57"
            ],
            "version": "==4.8.1"
        },
        "billiard": {
            "hashes": [
                "sha256:01afcb4e7c4fd6480940cfbd4d9edc19d7a7509d6ada533984d0d0f49901ec82",
                "sha256:b8809c74f648dfe69b973c8e660bcec00603758c9db8ba89d7719f88d5f01f26"
            ],
            "version": "==3.6.1.0"
        },
        "boto3": {
            "hashes": [
                "sha256:7fc97cb2c9cdff905e950750c8e8b23b872a84696158a28852355dc4b712ba3a",
                "sha256:818c56a317c176142dbf1dca3f5b4366c80460c6cc3c4efe22f0bde736571283"
            ],
            "version": "==1.10.2"
        },
        "botocore": {
            "hashes": [
<<<<<<< HEAD
                "sha256:8223485841ef4731a5d4943a733295ba69d0005c4ae64c468308cc07f6960d39",
                "sha256:f8e12dc6e536ea512f0ad25b74e7eecdf5d9e09ae92b5de236b535bee7804d5b"
            ],
            "version": "==1.13.2"
=======
                "sha256:3baf129118575602ada9926f5166d82d02273c250d0feb313fc270944b27c48b",
                "sha256:dc080aed4f9b220a9e916ca29ca97a9d37e8e1d296fe89cbaeef929bf0c8066b"
            ],
            "version": "==1.12.253"
>>>>>>> 17cef166
        },
        "bs4": {
            "hashes": [
                "sha256:36ecea1fd7cc5c0c6e4a1ff075df26d50da647b75376626cc186e2212886dd3a"
            ],
            "index": "pypi",
            "version": "==0.0.1"
        },
        "cachetools": {
            "hashes": [
                "sha256:428266a1c0d36dc5aca63a2d7c5942e88c2c898d72139fca0e97fdd2380517ae",
                "sha256:8ea2d3ce97850f31e4a08b0e2b5e6c34997d7216a9d2c98e0f3978630d4da69a"
            ],
            "version": "==3.1.1"
        },
        "celery": {
            "hashes": [
                "sha256:4c4532aa683f170f40bd76f928b70bc06ff171a959e06e71bf35f2f9d6031ef9",
                "sha256:528e56767ae7e43a16cfef24ee1062491f5754368d38fcfffa861cdb9ef219be"
            ],
            "index": "pypi",
            "version": "==4.3.0"
        },
        "celery-prometheus-exporter": {
            "hashes": [
                "sha256:8fc2d5909921c44f01c8c1b7d956d92e6966f2e14eec196bf60735e39a0e0991",
                "sha256:a3ba0d3340b546ae82b36fef7645ccbc54c2b696fc3df05bb9ee28a402e710e1"
            ],
            "index": "pypi",
            "version": "==1.7.0"
        },
        "certifi": {
            "hashes": [
                "sha256:e4f3620cfea4f83eedc95b24abd9cd56f3c4b146dd0177e83a21b4eb49e21e50",
                "sha256:fd7c7c74727ddcf00e9acd26bba8da604ffec95bf1c2144e67aff7a8b50e6cef"
            ],
            "version": "==2019.9.11"
        },
        "cffi": {
            "hashes": [
                "sha256:00d890313797d9fe4420506613384b43099ad7d2b905c0752dbcc3a6f14d80fa",
                "sha256:0cf9e550ac6c5e57b713437e2f4ac2d7fd0cd10336525a27224f5fc1ec2ee59a",
                "sha256:0ea23c9c0cdd6778146a50d867d6405693ac3b80a68829966c98dd5e1bbae400",
                "sha256:193697c2918ecdb3865acf6557cddf5076bb39f1f654975e087b67efdff83365",
                "sha256:1ae14b542bf3b35e5229439c35653d2ef7d8316c1fffb980f9b7647e544baa98",
                "sha256:1e389e069450609c6ffa37f21f40cce36f9be7643bbe5051ab1de99d5a779526",
                "sha256:263242b6ace7f9cd4ea401428d2d45066b49a700852334fd55311bde36dcda14",
                "sha256:33142ae9807665fa6511cfa9857132b2c3ee6ddffb012b3f0933fc11e1e830d5",
                "sha256:364f8404034ae1b232335d8c7f7b57deac566f148f7222cef78cf8ae28ef764e",
                "sha256:47368f69fe6529f8f49a5d146ddee713fc9057e31d61e8b6dc86a6a5e38cecc1",
                "sha256:4895640844f17bec32943995dc8c96989226974dfeb9dd121cc45d36e0d0c434",
                "sha256:558b3afef987cf4b17abd849e7bedf64ee12b28175d564d05b628a0f9355599b",
                "sha256:5ba86e1d80d458b338bda676fd9f9d68cb4e7a03819632969cf6d46b01a26730",
                "sha256:63424daa6955e6b4c70dc2755897f5be1d719eabe71b2625948b222775ed5c43",
                "sha256:6381a7d8b1ebd0bc27c3bc85bc1bfadbb6e6f756b4d4db0aa1425c3719ba26b4",
                "sha256:6381ab708158c4e1639da1f2a7679a9bbe3e5a776fc6d1fd808076f0e3145331",
                "sha256:6fd58366747debfa5e6163ada468a90788411f10c92597d3b0a912d07e580c36",
                "sha256:728ec653964655d65408949b07f9b2219df78badd601d6c49e28d604efe40599",
                "sha256:7cfcfda59ef1f95b9f729c56fe8a4041899f96b72685d36ef16a3440a0f85da8",
                "sha256:819f8d5197c2684524637f940445c06e003c4a541f9983fd30d6deaa2a5487d8",
                "sha256:825ecffd9574557590e3225560a8a9d751f6ffe4a49e3c40918c9969b93395fa",
                "sha256:8a2bcae2258d00fcfc96a9bde4a6177bc4274fe033f79311c5dd3d3148c26518",
                "sha256:9009e917d8f5ef780c2626e29b6bc126f4cb2a4d43ca67aa2b40f2a5d6385e78",
                "sha256:9c77564a51d4d914ed5af096cd9843d90c45b784b511723bd46a8a9d09cf16fc",
                "sha256:a19089fa74ed19c4fe96502a291cfdb89223a9705b1d73b3005df4256976142e",
                "sha256:a40ed527bffa2b7ebe07acc5a3f782da072e262ca994b4f2085100b5a444bbb2",
                "sha256:b8f09f21544b9899defb09afbdaeb200e6a87a2b8e604892940044cf94444644",
                "sha256:bb75ba21d5716abc41af16eac1145ab2e471deedde1f22c6f99bd9f995504df0",
                "sha256:e22a00c0c81ffcecaf07c2bfb3672fa372c50e2bd1024ffee0da191c1b27fc71",
                "sha256:e55b5a746fb77f10c83e8af081979351722f6ea48facea79d470b3731c7b2891",
                "sha256:ec2fa3ee81707a5232bf2dfbd6623fdb278e070d596effc7e2d788f2ada71a05",
                "sha256:fd82eb4694be712fcae03c717ca2e0fc720657ac226b80bbb597e971fc6928c2"
            ],
            "version": "==1.13.1"
        },
        "chardet": {
            "hashes": [
                "sha256:84ab92ed1c4d4f16916e05906b6b75a6c0fb5db821cc65e70cbd64a3e2a5eaae",
                "sha256:fc323ffcaeaed0e0a02bf4d117757b98aed530d9ed4531e3e15460124c106691"
            ],
            "version": "==3.0.4"
        },
        "ciso8601": {
            "hashes": [
                "sha256:307342e8bb362ae41a3f3a089c11b374116823bce6fbe5d784e2a2dc37f2c753"
            ],
            "index": "pypi",
            "version": "==2.1.2"
        },
        "cryptography": {
            "hashes": [
                "sha256:02079a6addc7b5140ba0825f542c0869ff4df9a69c360e339ecead5baefa843c",
                "sha256:1df22371fbf2004c6f64e927668734070a8953362cd8370ddd336774d6743595",
                "sha256:369d2346db5934345787451504853ad9d342d7f721ae82d098083e1f49a582ad",
                "sha256:3cda1f0ed8747339bbdf71b9f38ca74c7b592f24f65cdb3ab3765e4b02871651",
                "sha256:44ff04138935882fef7c686878e1c8fd80a723161ad6a98da31e14b7553170c2",
                "sha256:4b1030728872c59687badcca1e225a9103440e467c17d6d1730ab3d2d64bfeff",
                "sha256:58363dbd966afb4f89b3b11dfb8ff200058fbc3b947507675c19ceb46104b48d",
                "sha256:6ec280fb24d27e3d97aa731e16207d58bd8ae94ef6eab97249a2afe4ba643d42",
                "sha256:7270a6c29199adc1297776937a05b59720e8a782531f1f122f2eb8467f9aab4d",
                "sha256:73fd30c57fa2d0a1d7a49c561c40c2f79c7d6c374cc7750e9ac7c99176f6428e",
                "sha256:7f09806ed4fbea8f51585231ba742b58cbcfbfe823ea197d8c89a5e433c7e912",
                "sha256:90df0cc93e1f8d2fba8365fb59a858f51a11a394d64dbf3ef844f783844cc793",
                "sha256:971221ed40f058f5662a604bd1ae6e4521d84e6cad0b7b170564cc34169c8f13",
                "sha256:a518c153a2b5ed6b8cc03f7ae79d5ffad7315ad4569b2d5333a13c38d64bd8d7",
                "sha256:b0de590a8b0979649ebeef8bb9f54394d3a41f66c5584fff4220901739b6b2f0",
                "sha256:b43f53f29816ba1db8525f006fa6f49292e9b029554b3eb56a189a70f2a40879",
                "sha256:d31402aad60ed889c7e57934a03477b572a03af7794fa8fb1780f21ea8f6551f",
                "sha256:de96157ec73458a7f14e3d26f17f8128c959084931e8997b9e655a39c8fde9f9",
                "sha256:df6b4dca2e11865e6cfbfb708e800efb18370f5a46fd601d3755bc7f85b3a8a2",
                "sha256:ecadccc7ba52193963c0475ac9f6fa28ac01e01349a2ca48509667ef41ffd2cf",
                "sha256:fb81c17e0ebe3358486cd8cc3ad78adbae58af12fc2bf2bc0bb84e8090fa5ce8"
            ],
            "version": "==2.8"
        },
        "django": {
            "hashes": [
                "sha256:4025317ca01f75fc79250ff7262a06d8ba97cd4f82e93394b2a0a6a4a925caeb",
                "sha256:a8ca1033acac9f33995eb2209a6bf18a4681c3e5269a878e9a7e0b7384ed1ca3"
            ],
            "version": "==2.2.6"
        },
        "django-cors-headers": {
            "hashes": [
                "sha256:5762ec9c2d59f38c76828dc1d4308baca4bc0d3e1d6f217683e7a24a1c4611a3",
                "sha256:ee02f4b699e9b6645602a46d0adb430ee940a1bf8df64f77e516f8d7711fee60"
            ],
            "version": "==3.1.1"
        },
        "django-environ": {
            "hashes": [
                "sha256:6c9d87660142608f63ec7d5ce5564c49b603ea8ff25da595fd6098f6dc82afde",
                "sha256:c57b3c11ec1f319d9474e3e5a79134f40174b17c7cc024bbb2fad84646b120c4"
            ],
            "index": "pypi",
            "version": "==0.4.5"
        },
        "django-filter": {
            "hashes": [
                "sha256:558c727bce3ffa89c4a7a0b13bc8976745d63e5fd576b3a9a851650ef11c401b",
                "sha256:c3deb57f0dd7ff94d7dce52a047516822013e2b441bed472b722a317658cfd14"
            ],
            "index": "pypi",
            "version": "==2.2.0"
        },
        "django-prometheus": {
            "hashes": [
                "sha256:60f331788f9846891e9ea8d7ccd2928b1042e2e99c8d673f97e2b85f5bc20112",
                "sha256:bb2d4f8acd681fa5787df77e7482391017f0090c70473bccd2aa7cad327800ad"
            ],
            "version": "==1.1.0"
        },
        "django-redis": {
            "hashes": [
                "sha256:af0b393864e91228dd30d8c85b5c44d670b5524cb161b7f9e41acc98b6e5ace7",
                "sha256:f46115577063d00a890867c6964ba096057f07cb756e78e0503b89cd18e4e083"
            ],
            "index": "pypi",
            "version": "==4.10.0"
        },
        "django-tenant-schemas": {
            "hashes": [
                "sha256:7d3f96f6e1969ade79b22a7600553fa8843c8aff77dbbad8f1e1e7523b9a0cd3"
            ],
            "index": "pypi",
            "version": "==1.9.0"
        },
        "djangorestframework": {
            "hashes": [
                "sha256:5488aed8f8df5ec1d70f04b2114abc52ae6729748a176c453313834a9ee179c8",
                "sha256:dc81cbf9775c6898a580f6f1f387c4777d12bd87abf0f5406018d32ccae71090"
            ],
            "index": "pypi",
            "version": "==3.10.3"
        },
        "djangorestframework-csv": {
            "hashes": [
                "sha256:2f008b20a44f2d3c37835ea5b5ddfe19f54394f07b9cb267c616a917a7f7e27c"
            ],
            "index": "pypi",
            "version": "==2.1.0"
        },
        "docutils": {
            "hashes": [
                "sha256:6c4f696463b79f1fb8ba0c594b63840ebd41f059e92b31957c46b74a4599b6d0",
                "sha256:9e4d7ecfc600058e07ba661411a2b7de2fd0fafa17d1a7f7361cd47b1175c827",
                "sha256:a2aeea129088da402665e92e0b25b04b073c04b2dce4ab65caaa38b7ce2e1a99"
            ],
            "version": "==0.15.2"
        },
        "drf-nested-routers": {
            "hashes": [
                "sha256:46e5c3abc15c782cafafd7d75028e8f9121bbc6228e3599bbb48a3daa4585034",
                "sha256:60c1e1f5cc801e757d26a8138e61c44419ef800c213c3640c5b6138e77d46762"
            ],
            "index": "pypi",
            "version": "==0.91"
        },
        "entrypoints": {
            "hashes": [
                "sha256:589f874b313739ad35be6e0cd7efde2a4e9b6fea91edcc34e58ecbb8dbe56d19",
                "sha256:c70dd71abe5a8c85e55e12c19bd91ccfeec11a6e99044204511f9ed547d48451"
            ],
            "version": "==0.3"
        },
        "flake8": {
            "hashes": [
                "sha256:45681a117ecc81e870cbf1262835ae4af5e7a8b08e40b944a8a6e6b895914cfb",
                "sha256:49356e766643ad15072a789a20915d3c91dc89fd313ccd71802303fd67e4deca"
            ],
            "version": "==3.7.9"
        },
        "google-api-core": {
            "hashes": [
                "sha256:b95895a9398026bc0500cf9b4a3f82c3f72c3f9150b26ff53af40c74e91c264a",
                "sha256:df8adc4b97f5ab4328a0e745bee77877cf4a7d4601cb1cd5959d2bbf8fba57aa"
            ],
            "version": "==1.14.3"
        },
        "google-auth": {
            "hashes": [
                "sha256:0f7c6a64927d34c1a474da92cfc59e552a5d3b940d3266606c6a28b72888b9e4",
                "sha256:20705f6803fd2c4d1cc2dcb0df09d4dfcb9a7d51fd59e94a3a28231fd93119ed"
            ],
            "version": "==1.6.3"
        },
        "google-cloud-core": {
            "hashes": [
                "sha256:0ee17abc74ff02176bee221d4896a00a3c202f3fb07125a7d814ccabd20d7eb5",
                "sha256:10750207c1a9ad6f6e082d91dbff3920443bdaf1c344a782730489a9efa802f1"
            ],
            "version": "==1.0.3"
        },
        "google-cloud-storage": {
            "hashes": [
                "sha256:13a6a820311662eb91a99810568c2bca5ddc7e44e2163fed4cb3f4d47da132cf",
                "sha256:2e7e2435978bda1c209b70a9a00b8cbc53c3b00d6f09eb2c991ebba857babf24"
            ],
            "version": "==1.20.0"
        },
        "google-resumable-media": {
            "hashes": [
                "sha256:5fd2e641f477e50be925a55bcfdf0b0cb97c2b92aacd7b15c1d339f70d55c1c7",
                "sha256:cdeb8fbb3551a665db921023603af2f0d6ac59ad8b48259cb510b8799505775f"
            ],
            "version": "==0.4.1"
        },
        "googleapis-common-protos": {
            "hashes": [
                "sha256:e61b8ed5e36b976b487c6e7b15f31bb10c7a0ca7bd5c0e837f4afab64b53a0c6"
            ],
            "version": "==1.6.0"
        },
        "gunicorn": {
            "hashes": [
                "sha256:aa8e0b40b4157b36a5df5e599f45c9c76d6af43845ba3b3b0efe2c70473c2471",
                "sha256:fa2662097c66f920f53f70621c6c58ca4a3c4d3434205e608e121b5b3b71f4f3"
            ],
            "index": "pypi",
            "version": "==19.9.0"
        },
        "idna": {
            "hashes": [
                "sha256:c357b3f628cf53ae2c4c05627ecc484553142ca23264e593d327bcde5e9c3407",
                "sha256:ea8b7f6188e6fa117537c3df7da9fc686d485087abf6ac197f9c46432f7e4a3c"
            ],
            "version": "==2.8"
        },
        "importlib-metadata": {
            "hashes": [
                "sha256:aa18d7378b00b40847790e7c27e11673d7fed219354109d0e7b9e5b25dc3ad26",
                "sha256:d5f18a79777f3aa179c145737780282e27b508fc8fd688cb17c7a813e8bd39af"
            ],
            "version": "==0.23"
        },
        "isodate": {
            "hashes": [
                "sha256:2e364a3d5759479cdb2d37cce6b9376ea504db2ff90252a2e5b7cc89cc9ff2d8",
                "sha256:aa4d33c06640f5352aca96e4b81afd8ab3b47337cc12089822d6f322ac772c81"
            ],
            "version": "==0.6.0"
        },
        "jinja2": {
            "hashes": [
                "sha256:74320bb91f31270f9551d46522e33af46a80c3d619f4a4bf42b3164d30b5911f",
                "sha256:9fe95f19286cfefaa917656583d020be14e7859c6b0252588391e47db34527de"
            ],
            "version": "==2.10.3"
        },
        "jinjasql": {
            "hashes": [
                "sha256:254c6dc34cedad15fbb9ba59e3a547cb6db3e9d6e453d8c9106105a8c785126f"
            ],
            "index": "pypi",
            "version": "==0.1.7"
        },
        "jmespath": {
            "hashes": [
                "sha256:3720a4b1bd659dd2eecad0666459b9788813e032b83e7ba58578e48254e0a0e6",
                "sha256:bde2aef6f44302dfb30320115b17d030798de8c4110e28d5cf6cf91a7a31074c"
            ],
            "version": "==0.9.4"
        },
        "kafka-python": {
            "hashes": [
                "sha256:2f29baad4b3efe05a2bb81ac268855aa01cbc68397f15bac77b494ffd7e2cada",
                "sha256:4fbebebfcb6fc94903fb720fe883d7bbec7298f4f1acb857c21dd3b4b114ba4b"
            ],
            "version": "==1.4.7"
        },
        "kombu": {
            "hashes": [
                "sha256:31edb84947996fdda065b6560c128d5673bb913ff34aa19e7b84755217a24deb",
                "sha256:c9078124ce2616b29cf6607f0ac3db894c59154252dee6392cdbbe15e5c4b566"
            ],
            "version": "==4.6.5"
        },
        "markupsafe": {
            "hashes": [
                "sha256:00bc623926325b26bb9605ae9eae8a215691f33cae5df11ca5424f06f2d1f473",
                "sha256:09027a7803a62ca78792ad89403b1b7a73a01c8cb65909cd876f7fcebd79b161",
                "sha256:09c4b7f37d6c648cb13f9230d847adf22f8171b1ccc4d5682398e77f40309235",
                "sha256:1027c282dad077d0bae18be6794e6b6b8c91d58ed8a8d89a89d59693b9131db5",
                "sha256:24982cc2533820871eba85ba648cd53d8623687ff11cbb805be4ff7b4c971aff",
                "sha256:29872e92839765e546828bb7754a68c418d927cd064fd4708fab9fe9c8bb116b",
                "sha256:43a55c2930bbc139570ac2452adf3d70cdbb3cfe5912c71cdce1c2c6bbd9c5d1",
                "sha256:46c99d2de99945ec5cb54f23c8cd5689f6d7177305ebff350a58ce5f8de1669e",
                "sha256:500d4957e52ddc3351cabf489e79c91c17f6e0899158447047588650b5e69183",
                "sha256:535f6fc4d397c1563d08b88e485c3496cf5784e927af890fb3c3aac7f933ec66",
                "sha256:62fe6c95e3ec8a7fad637b7f3d372c15ec1caa01ab47926cfdf7a75b40e0eac1",
                "sha256:6dd73240d2af64df90aa7c4e7481e23825ea70af4b4922f8ede5b9e35f78a3b1",
                "sha256:717ba8fe3ae9cc0006d7c451f0bb265ee07739daf76355d06366154ee68d221e",
                "sha256:79855e1c5b8da654cf486b830bd42c06e8780cea587384cf6545b7d9ac013a0b",
                "sha256:7c1699dfe0cf8ff607dbdcc1e9b9af1755371f92a68f706051cc8c37d447c905",
                "sha256:88e5fcfb52ee7b911e8bb6d6aa2fd21fbecc674eadd44118a9cc3863f938e735",
                "sha256:8defac2f2ccd6805ebf65f5eeb132adcf2ab57aa11fdf4c0dd5169a004710e7d",
                "sha256:98c7086708b163d425c67c7a91bad6e466bb99d797aa64f965e9d25c12111a5e",
                "sha256:9add70b36c5666a2ed02b43b335fe19002ee5235efd4b8a89bfcf9005bebac0d",
                "sha256:9bf40443012702a1d2070043cb6291650a0841ece432556f784f004937f0f32c",
                "sha256:ade5e387d2ad0d7ebf59146cc00c8044acbd863725f887353a10df825fc8ae21",
                "sha256:b00c1de48212e4cc9603895652c5c410df699856a2853135b3967591e4beebc2",
                "sha256:b1282f8c00509d99fef04d8ba936b156d419be841854fe901d8ae224c59f0be5",
                "sha256:b2051432115498d3562c084a49bba65d97cf251f5a331c64a12ee7e04dacc51b",
                "sha256:ba59edeaa2fc6114428f1637ffff42da1e311e29382d81b339c1817d37ec93c6",
                "sha256:c8716a48d94b06bb3b2524c2b77e055fb313aeb4ea620c8dd03a105574ba704f",
                "sha256:cd5df75523866410809ca100dc9681e301e3c27567cf498077e8551b6d20e42f",
                "sha256:e249096428b3ae81b08327a63a485ad0878de3fb939049038579ac0ef61e17e7"
            ],
            "version": "==1.1.1"
        },
        "mccabe": {
            "hashes": [
                "sha256:ab8a6258860da4b6677da4bd2fe5dc2c659cff31b3ee4f7f5d64e79735b80d42",
                "sha256:dd8d182285a0fe56bace7f45b5e7d1a6ebcbf524e8f3bd87eb0f125271b8831f"
            ],
            "version": "==0.6.1"
        },
        "more-itertools": {
            "hashes": [
                "sha256:409cd48d4db7052af495b09dec721011634af3753ae1ef92d2b32f73a745f832",
                "sha256:92b8c4b06dac4f0611c0729b2f2ede52b2e1bac1ab48f089c7ddc12e26bb60c4"
            ],
            "version": "==7.2.0"
        },
        "msrest": {
            "hashes": [
                "sha256:56b8b5b4556fb2a92cac640df267d560889bdc9e2921187772d4691d97bc4e8d",
                "sha256:f5153bfe60ee757725816aedaa0772cbfe0bddb52cd2d6db4cb8b4c3c6c6f928"
            ],
            "version": "==0.6.10"
        },
        "msrestazure": {
            "hashes": [
                "sha256:63db9f646fffc9244b332090e679d1e5f283ac491ee0cc321f5116f9450deb4a",
                "sha256:fecb6a72a3eb5483e4deff38210d26ae42d3f6d488a7a275bd2423a1a014b22c"
            ],
            "version": "==0.6.2"
        },
        "numpy": {
            "hashes": [
                "sha256:0b0dd8f47fb177d00fa6ef2d58783c4f41ad3126b139c91dd2f7c4b3fdf5e9a5",
                "sha256:25ffe71f96878e1da7e014467e19e7db90ae7d4e12affbc73101bcf61785214e",
                "sha256:26efd7f7d755e6ca966a5c0ac5a930a87dbbaab1c51716ac26a38f42ecc9bc4b",
                "sha256:28b1180c758abf34a5c3fea76fcee66a87def1656724c42bb14a6f9717a5bdf7",
                "sha256:2e418f0a59473dac424f888dd57e85f77502a593b207809211c76e5396ae4f5c",
                "sha256:30c84e3a62cfcb9e3066f25226e131451312a044f1fe2040e69ce792cb7de418",
                "sha256:4650d94bb9c947151737ee022b934b7d9a845a7c76e476f3e460f09a0c8c6f39",
                "sha256:4dd830a11e8724c9c9379feed1d1be43113f8bcce55f47ea7186d3946769ce26",
                "sha256:4f2a2b279efde194877aff1f76cf61c68e840db242a5c7169f1ff0fd59a2b1e2",
                "sha256:62d22566b3e3428dfc9ec972014c38ed9a4db4f8969c78f5414012ccd80a149e",
                "sha256:669795516d62f38845c7033679c648903200980d68935baaa17ac5c7ae03ae0c",
                "sha256:75fcd60d682db3e1f8fbe2b8b0c6761937ad56d01c1dc73edf4ef2748d5b6bc4",
                "sha256:9395b0a41e8b7e9a284e3be7060db9d14ad80273841c952c83a5afc241d2bd98",
                "sha256:9e37c35fc4e9410093b04a77d11a34c64bf658565e30df7cbe882056088a91c1",
                "sha256:a0678793096205a4d784bd99f32803ba8100f639cf3b932dc63b21621390ea7e",
                "sha256:b46554ad4dafb2927f88de5a1d207398c5385edbb5c84d30b3ef187c4a3894d8",
                "sha256:c867eeccd934920a800f65c6068acdd6b87e80d45cd8c8beefff783b23cdc462",
                "sha256:dd0667f5be56fb1b570154c2c0516a528e02d50da121bbbb2cbb0b6f87f59bc2",
                "sha256:de2b1c20494bdf47f0160bd88ed05f5e48ae5dc336b8de7cfade71abcc95c0b9",
                "sha256:f1df7b2b7740dd777571c732f98adb5aad5450aee32772f1b39249c8a50386f6",
                "sha256:ffca69e29079f7880c5392bf675eb8b4146479d976ae1924d01cd92b04cccbcc"
            ],
            "version": "==1.17.3"
        },
        "oauthlib": {
            "hashes": [
                "sha256:bee41cc35fcca6e988463cacc3bcb8a96224f470ca547e697b604cc697b2f889",
                "sha256:df884cd6cbe20e32633f1db1072e9356f53638e4361bef4e8b03c9127c9328ea"
            ],
            "version": "==3.1.0"
        },
        "pandas": {
            "hashes": [
                "sha256:0f484f43658a72e7d586a74978259657839b5bd31b903e963bb1b1491ab51775",
                "sha256:0ffc6f9e20e77f3a7dc8baaad9c7fd25b858b084d3a2d8ce877bc3ea804e0636",
                "sha256:23e0eac646419c3057f15eb96ab821964848607bf1d4ea5a82f26565986ec5e9",
                "sha256:27c0603b15b5c6fa24885253bbe49a0c289381e7759385c59308ba4f0b166cf1",
                "sha256:397fe360643fffc5b26b41efdf608647e3334a618d185a07976cd2dc51c90bce",
                "sha256:3dbb3aa41c01504255bff2bd56944bdb915f6c9ce4bac7e2868efbace0b2a639",
                "sha256:4e07c63247c59d61c6ebdbbb50196143cec6c5044403510c4e1a9d31854a83d6",
                "sha256:4fa6d9235c6d2fecbeca82c3d326abd255866cafbfd37f66a0e826544e619760",
                "sha256:56cb88b3876363d410a9d7724f43641ff164e2c9902d3266a648213e2efd5e6d",
                "sha256:7ce1be1614455f83710b9a5dc1fc602a755bdddbe4dda1d41515062923a37bbf",
                "sha256:ae1c96ffdeec376895e533107e0b0f9da16225a2184fbb24a5abc866769db75e",
                "sha256:b6f27c9231be8a23de846f2302373991467dd8e397a4804d2614e8c5aa8d5a90",
                "sha256:c6056067f894f9355bedcd168dd740aa849908d41c0a74756f6e38f203e941b3",
                "sha256:ca91a19d1f0a280874a24dca44aadce42da7f3a7edb7e9ab7c7baad8febee2be",
                "sha256:cbe4985f5c82a173f8cff6b7fe92d551addf99fb4ea9ff4eb4b1fe606bb098ec",
                "sha256:e3e9893bfe80a8b8e6d56d36ebb7afe1df77db7b4068a6e2ef3636a91f6f1caa",
                "sha256:e7b218e8711910dac3fed0d19376cd1ef0e386be5175965d332fd0c65d02a43b",
                "sha256:ec48d18b8b63a5dbb838e8ea7892ee1034299e03f852bd9b6dffe870310414dd",
                "sha256:f4ab6280277e3208a59bfa9f2e51240304d09e69ffb65abfb4a21d678b495f74"
            ],
            "index": "pypi",
            "version": "==0.25.2"
        },
        "pint": {
            "hashes": [
                "sha256:32d8a9a9d63f4f81194c0014b3b742679dce81a26d45127d9810a68a561fe4e2",
                "sha256:7ece3f639ad58073ce49982b022d464014e6d91d0b3eaa89c8e8ea9c38e32659"
            ],
            "index": "pypi",
            "version": "==0.9"
        },
        "prometheus-client": {
            "hashes": [
                "sha256:71cd24a2b3eb335cb800c7159f423df1bd4dcd5171b234be15e3f31ec9f622da"
            ],
            "index": "pypi",
            "version": "==0.7.1"
        },
        "protobuf": {
            "hashes": [
                "sha256:125713564d8cfed7610e52444c9769b8dcb0b55e25cc7841f2290ee7bc86636f",
                "sha256:1accdb7a47e51503be64d9a57543964ba674edac103215576399d2d0e34eac77",
                "sha256:27003d12d4f68e3cbea9eb67427cab3bfddd47ff90670cb367fcd7a3a89b9657",
                "sha256:3264f3c431a631b0b31e9db2ae8c927b79fc1a7b1b06b31e8e5bcf2af91fe896",
                "sha256:3c5ab0f5c71ca5af27143e60613729e3488bb45f6d3f143dc918a20af8bab0bf",
                "sha256:45dcf8758873e3f69feab075e5f3177270739f146255225474ee0b90429adef6",
                "sha256:56a77d61a91186cc5676d8e11b36a5feb513873e4ae88d2ee5cf530d52bbcd3b",
                "sha256:5984e4947bbcef5bd849d6244aec507d31786f2dd3344139adc1489fb403b300",
                "sha256:6b0441da73796dd00821763bb4119674eaf252776beb50ae3883bed179a60b2a",
                "sha256:6f6677c5ade94d4fe75a912926d6796d5c71a2a90c2aeefe0d6f211d75c74789",
                "sha256:84a825a9418d7196e2acc48f8746cf1ee75877ed2f30433ab92a133f3eaf8fbe",
                "sha256:b842c34fe043ccf78b4a6cf1019d7b80113707d68c88842d061fa2b8fb6ddedc",
                "sha256:ca33d2f09dae149a1dcf942d2d825ebb06343b77b437198c9e2ef115cf5d5bc1",
                "sha256:db83b5c12c0cd30150bb568e6feb2435c49ce4e68fe2d7b903113f0e221e58fe",
                "sha256:f50f3b1c5c1c1334ca7ce9cad5992f098f460ffd6388a3cabad10b66c2006b09",
                "sha256:f99f127909731cafb841c52f9216e447d3e4afb99b17bebfad327a75aee206de"
            ],
            "version": "==3.10.0"
        },
        "psutil": {
            "hashes": [
                "sha256:028a1ec3c6197eadd11e7b46e8cc2f0720dc18ac6d7aabdb8e8c0d6c9704f000",
                "sha256:12542c3642909f4cd1928a2fba59e16fa27e47cbeea60928ebb62a8cbd1ce123",
                "sha256:503e4b20fa9d3342bcf58191bbc20a4a5ef79ca7df8972e6197cc14c5513e73d",
                "sha256:863a85c1c0a5103a12c05a35e59d336e1d665747e531256e061213e2e90f63f3",
                "sha256:954f782608bfef9ae9f78e660e065bd8ffcfaea780f9f2c8a133bb7cb9e826d7",
                "sha256:b6e08f965a305cd84c2d07409bc16fbef4417d67b70c53b299116c5b895e3f45",
                "sha256:bc96d437dfbb8865fc8828cf363450001cb04056bbdcdd6fc152c436c8a74c61",
                "sha256:cf49178021075d47c61c03c0229ac0c60d5e2830f8cab19e2d88e579b18cdb76",
                "sha256:d5350cb66690915d60f8b233180f1e49938756fb2d501c93c44f8fb5b970cc63",
                "sha256:eba238cf1989dfff7d483c029acb0ac4fcbfc15de295d682901f0e2497e6781a"
            ],
            "version": "==5.6.3"
        },
        "psycopg2": {
            "hashes": [
                "sha256:47fc642bf6f427805daf52d6e52619fe0637648fe27017062d898f3bf891419d",
                "sha256:72772181d9bad1fa349792a1e7384dde56742c14af2b9986013eb94a240f005b",
                "sha256:8396be6e5ff844282d4d49b81631772f80dabae5658d432202faf101f5283b7c",
                "sha256:893c11064b347b24ecdd277a094413e1954f8a4e8cdaf7ffbe7ca3db87c103f0",
                "sha256:965c4c93e33e6984d8031f74e51227bd755376a9df6993774fd5b6fb3288b1f4",
                "sha256:9ab75e0b2820880ae24b7136c4d230383e07db014456a476d096591172569c38",
                "sha256:b0845e3bdd4aa18dc2f9b6fb78fbd3d9d371ad167fd6d1b7ad01c0a6cdad4fc6",
                "sha256:dca2d7203f0dfce8ea4b3efd668f8ea65cd2b35112638e488a4c12594015f67b",
                "sha256:ed686e5926929887e2c7ae0a700e32c6129abb798b4ad2b846e933de21508151",
                "sha256:ef6df7e14698e79c59c7ee7cf94cd62e5b869db369ed4b1b8f7b729ea825712a",
                "sha256:f898e5cc0a662a9e12bde6f931263a1bbd350cfb18e1d5336a12927851825bb6"
            ],
            "version": "==2.8.4"
        },
        "pyasn1": {
            "hashes": [
                "sha256:62cdade8b5530f0b185e09855dd422bc05c0bbff6b72ff61381c09dac7befd8c",
                "sha256:a9495356ca1d66ed197a0f72b41eb1823cf7ea8b5bd07191673e8147aecf8604"
            ],
            "version": "==0.4.7"
        },
        "pyasn1-modules": {
            "hashes": [
                "sha256:0c35a52e00b672f832e5846826f1fb7507907f7d52fba6faa9e3c4cbe874fe4b",
                "sha256:b6ada4f840fe51abf5a6bd545b45bf537bea62221fa0dde2e8a553ed9f06a4e3"
            ],
            "version": "==0.2.7"
        },
        "pycodestyle": {
            "hashes": [
                "sha256:95a2219d12372f05704562a14ec30bc76b05a5b297b21a5dfe3f6fac3491ae56",
                "sha256:e40a936c9a450ad81df37f549d676d127b1b66000a6c500caa2b085bc0ca976c"
            ],
            "version": "==2.5.0"
        },
        "pycparser": {
            "hashes": [
                "sha256:a988718abfad80b6b157acce7bf130a30876d27603738ac39f140993246b25b3"
            ],
            "version": "==2.19"
        },
        "pyflakes": {
            "hashes": [
                "sha256:17dbeb2e3f4d772725c777fabc446d5634d1038f234e77343108ce445ea69ce0",
                "sha256:d976835886f8c5b31d47970ed689944a0262b5f3afa00a5a7b4dc81e5449f8a2"
            ],
            "version": "==2.1.1"
        },
        "pyjwt": {
            "hashes": [
                "sha256:5c6eca3c2940464d106b99ba83b00c6add741c9becaec087fb7ccdefea71350e",
                "sha256:8d59a976fb773f3e6a39c85636357c4f0e242707394cadadd9814f5cbaa20e96"
            ],
            "version": "==1.7.1"
        },
        "python-dateutil": {
            "hashes": [
                "sha256:7e6584c74aeed623791615e26efd690f29817a27c73085b78e4bad02493df2fb",
                "sha256:c89805f6f4d64db21ed966fda138f8a5ed7a4fdbc1a8ee329ce1b74e3c74da9e"
            ],
            "index": "pypi",
            "version": "==2.8.0"
        },
        "pytz": {
            "hashes": [
                "sha256:1c557d7d0e871de1f5ccd5833f60fb2550652da6be2693c1e02300743d21500d",
                "sha256:b02c06db6cf09c12dd25137e563b31700d3b80fcc4ad23abb7a315f2789819be"
            ],
            "version": "==2019.3"
        },
        "querystring-parser": {
            "hashes": [
                "sha256:644fce1cffe0530453b43a83a38094dbe422ccba8c9b2f2a1c00280e14ca8a62"
            ],
            "index": "pypi",
            "version": "==1.2.4"
        },
        "redis": {
            "hashes": [
                "sha256:3613daad9ce5951e426f460deddd5caf469e08a3af633e9578fc77d362becf62",
                "sha256:8d0fc278d3f5e1249967cba2eb4a5632d19e45ce5c09442b8422d15ee2c22cc2"
            ],
            "version": "==3.3.11"
        },
        "requests": {
            "hashes": [
                "sha256:11e007a8a2aa0323f5a921e9e6a2d7e4e67d9877e85773fba9ba6419025cbeb4",
                "sha256:9cf5292fcd0f598c671cfc1e0d7d1a7f13bb8085e9a590f48c010551dc6c4b31"
            ],
            "index": "pypi",
            "version": "==2.22.0"
        },
        "requests-oauthlib": {
            "hashes": [
                "sha256:bd6533330e8748e94bf0b214775fed487d309b8b8fe823dc45641ebcd9a32f57",
                "sha256:d3ed0c8f2e3bbc6b344fa63d6f933745ab394469da38db16bdddb461c7e25140"
            ],
            "version": "==1.2.0"
        },
        "rsa": {
            "hashes": [
                "sha256:14ba45700ff1ec9eeb206a2ce76b32814958a98e372006c8fb76ba820211be66",
                "sha256:1a836406405730121ae9823e19c6e806c62bbad73f890574fff50efa4122c487"
            ],
            "version": "==4.0"
        },
        "s3transfer": {
            "hashes": [
                "sha256:6efc926738a3cd576c2a79725fed9afde92378aa5c6a957e3af010cb019fac9d",
                "sha256:b780f2411b824cb541dbcd2c713d0cb61c7d1bcadae204cdddda2b35cef493ba"
            ],
            "version": "==0.2.1"
        },
        "six": {
            "hashes": [
                "sha256:3350809f0555b11f552448330d0b52d5f24c91a322ea4a15ef22629740f3761c",
                "sha256:d16a0141ec1a18405cd4ce8b4613101da75da0e9a7aec5bdd4fa804d0e0eba73"
            ],
            "version": "==1.12.0"
        },
        "soupsieve": {
            "hashes": [
                "sha256:605f89ad5fdbfefe30cdc293303665eff2d188865d4dbe4eb510bba1edfbfce3",
                "sha256:b91d676b330a0ebd5b21719cb6e9b57c57d433671f65b9c28dd3461d9a1ed0b6"
            ],
            "version": "==1.9.4"
        },
        "sqlparse": {
            "hashes": [
                "sha256:40afe6b8d4b1117e7dff5504d7a8ce07d9a1b15aeeade8a2d10f130a834f8177",
                "sha256:7c3dca29c022744e95b547e867cee89f4fce4373f3549ccd8797d8eb52cdb873"
            ],
            "version": "==0.3.0"
        },
        "unicodecsv": {
            "hashes": [
                "sha256:018c08037d48649a0412063ff4eda26eaa81eff1546dbffa51fa5293276ff7fc"
            ],
            "version": "==0.14.1"
        },
        "urllib3": {
            "hashes": [
                "sha256:3de946ffbed6e6746608990594d08faac602528ac7015ac28d33cee6a45b7398",
                "sha256:9a107b99a5393caf59c7aa3c1249c16e6879447533d0887f4336dde834c7be86"
            ],
            "markers": "python_version >= '3.4'",
            "version": "==1.25.6"
        },
        "vine": {
            "hashes": [
                "sha256:133ee6d7a9016f177ddeaf191c1f58421a1dcc6ee9a42c58b34bed40e1d2cd87",
                "sha256:ea4947cc56d1fd6f2095c8d543ee25dad966f78692528e68b4fada11ba3f98af"
            ],
            "version": "==1.3.0"
        },
        "watchtower": {
            "hashes": [
                "sha256:715e2480633490719280a89bfec60fb383510fe577644418ccb6b980e55f9826",
                "sha256:82eee8350999825c84bbfc305406a483304d4a6c848a53ec84b151e95364f8d2"
            ],
            "version": "==0.7.3"
        },
        "whitenoise": {
            "hashes": [
                "sha256:22f79cf8f1f509639330f93886acaece8ec5ac5e9600c3b981d33c34e8a42dfd",
                "sha256:6dfea214b7c12efd689007abf9afa87a426586e9dbc051873ad2c8e535e2a1ac"
            ],
            "index": "pypi",
            "version": "==4.1.4"
        },
        "zipp": {
            "hashes": [
                "sha256:3718b1cbcd963c7d4c5511a8240812904164b7f381b647143a89d3b98f9bcd8e",
                "sha256:f06903e9f1f43b12d371004b4ac7b06ab39a44adc747266928ae6debfa7b3335"
            ],
            "version": "==0.6.0"
        }
    },
    "develop": {
        "alabaster": {
            "hashes": [
                "sha256:446438bdcca0e05bd45ea2de1668c1d9b032e1a9154c2c259092d77031ddd359",
                "sha256:a661d72d58e6ea8a57f7a86e37d86716863ee5e92788398526d58b26a4e4dc02"
            ],
            "version": "==0.7.12"
        },
        "astroid": {
            "hashes": [
                "sha256:09a3fba616519311f1af8a461f804b68f0370e100c9264a035aa7846d7852e33",
                "sha256:5a79c9b4bd6c4be777424593f957c996e20beb5f74e0bc332f47713c6f675efe"
            ],
            "version": "==2.3.2"
        },
        "babel": {
            "hashes": [
                "sha256:af92e6106cb7c55286b25b38ad7695f8b4efb36a90ba483d7f7a6628c46158ab",
                "sha256:e86135ae101e31e2c8ec20a4e0c5220f4eed12487d5cf3f78be7e98d3a57fc28"
            ],
            "version": "==2.7.0"
        },
        "certifi": {
            "hashes": [
                "sha256:e4f3620cfea4f83eedc95b24abd9cd56f3c4b146dd0177e83a21b4eb49e21e50",
                "sha256:fd7c7c74727ddcf00e9acd26bba8da604ffec95bf1c2144e67aff7a8b50e6cef"
            ],
            "version": "==2019.9.11"
        },
        "chardet": {
            "hashes": [
                "sha256:84ab92ed1c4d4f16916e05906b6b75a6c0fb5db821cc65e70cbd64a3e2a5eaae",
                "sha256:fc323ffcaeaed0e0a02bf4d117757b98aed530d9ed4531e3e15460124c106691"
            ],
            "version": "==3.0.4"
        },
        "codecov": {
            "hashes": [
                "sha256:8ed8b7c6791010d359baed66f84f061bba5bd41174bf324c31311e8737602788",
                "sha256:ae00d68e18d8a20e9c3288ba3875ae03db3a8e892115bf9b83ef20507732bed4"
            ],
            "index": "pypi",
            "version": "==2.0.15"
        },
        "coverage": {
            "hashes": [
                "sha256:08907593569fe59baca0bf152c43f3863201efb6113ecb38ce7e97ce339805a6",
                "sha256:0be0f1ed45fc0c185cfd4ecc19a1d6532d72f86a2bac9de7e24541febad72650",
                "sha256:141f08ed3c4b1847015e2cd62ec06d35e67a3ac185c26f7635f4406b90afa9c5",
                "sha256:19e4df788a0581238e9390c85a7a09af39c7b539b29f25c89209e6c3e371270d",
                "sha256:23cc09ed395b03424d1ae30dcc292615c1372bfba7141eb85e11e50efaa6b351",
                "sha256:245388cda02af78276b479f299bbf3783ef0a6a6273037d7c60dc73b8d8d7755",
                "sha256:331cb5115673a20fb131dadd22f5bcaf7677ef758741312bee4937d71a14b2ef",
                "sha256:386e2e4090f0bc5df274e720105c342263423e77ee8826002dcffe0c9533dbca",
                "sha256:3a794ce50daee01c74a494919d5ebdc23d58873747fa0e288318728533a3e1ca",
                "sha256:60851187677b24c6085248f0a0b9b98d49cba7ecc7ec60ba6b9d2e5574ac1ee9",
                "sha256:63a9a5fc43b58735f65ed63d2cf43508f462dc49857da70b8980ad78d41d52fc",
                "sha256:6b62544bb68106e3f00b21c8930e83e584fdca005d4fffd29bb39fb3ffa03cb5",
                "sha256:6ba744056423ef8d450cf627289166da65903885272055fb4b5e113137cfa14f",
                "sha256:7494b0b0274c5072bddbfd5b4a6c6f18fbbe1ab1d22a41e99cd2d00c8f96ecfe",
                "sha256:826f32b9547c8091679ff292a82aca9c7b9650f9fda3e2ca6bf2ac905b7ce888",
                "sha256:93715dffbcd0678057f947f496484e906bf9509f5c1c38fc9ba3922893cda5f5",
                "sha256:9a334d6c83dfeadae576b4d633a71620d40d1c379129d587faa42ee3e2a85cce",
                "sha256:af7ed8a8aa6957aac47b4268631fa1df984643f07ef00acd374e456364b373f5",
                "sha256:bf0a7aed7f5521c7ca67febd57db473af4762b9622254291fbcbb8cd0ba5e33e",
                "sha256:bf1ef9eb901113a9805287e090452c05547578eaab1b62e4ad456fcc049a9b7e",
                "sha256:c0afd27bc0e307a1ffc04ca5ec010a290e49e3afbe841c5cafc5c5a80ecd81c9",
                "sha256:dd579709a87092c6dbee09d1b7cfa81831040705ffa12a1b248935274aee0437",
                "sha256:df6712284b2e44a065097846488f66840445eb987eb81b3cc6e4149e7b6982e1",
                "sha256:e07d9f1a23e9e93ab5c62902833bf3e4b1f65502927379148b6622686223125c",
                "sha256:e2ede7c1d45e65e209d6093b762e98e8318ddeff95317d07a27a2140b80cfd24",
                "sha256:e4ef9c164eb55123c62411f5936b5c2e521b12356037b6e1c2617cef45523d47",
                "sha256:eca2b7343524e7ba246cab8ff00cab47a2d6d54ada3b02772e908a45675722e2",
                "sha256:eee64c616adeff7db37cc37da4180a3a5b6177f5c46b187894e633f088fb5b28",
                "sha256:ef824cad1f980d27f26166f86856efe11eff9912c4fed97d3804820d43fa550c",
                "sha256:efc89291bd5a08855829a3c522df16d856455297cf35ae827a37edac45f466a7",
                "sha256:fa964bae817babece5aa2e8c1af841bebb6d0b9add8e637548809d040443fee0",
                "sha256:ff37757e068ae606659c28c3bd0d923f9d29a85de79bf25b2b34b148473b5025"
            ],
            "index": "pypi",
            "version": "==4.5.4"
        },
        "coveralls": {
            "hashes": [
                "sha256:9bc5a1f92682eef59f688a8f280207190d9a6afb84cef8f567fa47631a784060",
                "sha256:fb51cddef4bc458de347274116df15d641a735d3f0a580a9472174e2e62f408c"
            ],
            "index": "pypi",
            "version": "==1.8.2"
        },
        "docopt": {
            "hashes": [
                "sha256:49b3a825280bd66b3aa83585ef59c4a8c82f2c8a522dbe754a8bc8d08c85c491"
            ],
            "version": "==0.6.2"
        },
        "docutils": {
            "hashes": [
                "sha256:6c4f696463b79f1fb8ba0c594b63840ebd41f059e92b31957c46b74a4599b6d0",
                "sha256:9e4d7ecfc600058e07ba661411a2b7de2fd0fafa17d1a7f7361cd47b1175c827",
                "sha256:a2aeea129088da402665e92e0b25b04b073c04b2dce4ab65caaa38b7ce2e1a99"
            ],
            "version": "==0.15.2"
        },
        "entrypoints": {
            "hashes": [
                "sha256:589f874b313739ad35be6e0cd7efde2a4e9b6fea91edcc34e58ecbb8dbe56d19",
                "sha256:c70dd71abe5a8c85e55e12c19bd91ccfeec11a6e99044204511f9ed547d48451"
            ],
            "version": "==0.3"
        },
        "faker": {
            "hashes": [
                "sha256:5902379d8df308a204fc11c4f621590ee83975805a6c7b2228203b9defa45250",
                "sha256:5e8c755c619f332d5ec28b7586389665f136bcf528e165eb925e87c06a63eda7"
            ],
<<<<<<< HEAD
=======
            "index": "pypi",
>>>>>>> 17cef166
            "version": "==2.0.3"
        },
        "filelock": {
            "hashes": [
                "sha256:18d82244ee114f543149c66a6e0c14e9c4f8a1044b5cdaadd0f82159d6a6ff59",
                "sha256:929b7d63ec5b7d6b71b0fa5ac14e030b3f70b75747cef1b10da9b879fef15836"
            ],
            "version": "==3.0.12"
        },
        "flake8": {
            "hashes": [
                "sha256:45681a117ecc81e870cbf1262835ae4af5e7a8b08e40b944a8a6e6b895914cfb",
                "sha256:49356e766643ad15072a789a20915d3c91dc89fd313ccd71802303fd67e4deca"
            ],
            "version": "==3.7.9"
        },
        "flake8-docstrings": {
            "hashes": [
                "sha256:3d5a31c7ec6b7367ea6506a87ec293b94a0a46c0bce2bb4975b7f1d09b6f3717",
                "sha256:a256ba91bc52307bef1de59e2a009c3cf61c3d0952dbe035d6ff7208940c2edc"
            ],
            "index": "pypi",
            "version": "==1.5.0"
        },
        "idna": {
            "hashes": [
                "sha256:c357b3f628cf53ae2c4c05627ecc484553142ca23264e593d327bcde5e9c3407",
                "sha256:ea8b7f6188e6fa117537c3df7da9fc686d485087abf6ac197f9c46432f7e4a3c"
            ],
            "version": "==2.8"
        },
        "imagesize": {
            "hashes": [
                "sha256:3f349de3eb99145973fefb7dbe38554414e5c30abd0c8e4b970a7c9d09f3a1d8",
                "sha256:f3832918bc3c66617f92e35f5d70729187676313caa60c187eb0f28b8fe5e3b5"
            ],
            "version": "==1.1.0"
        },
        "importlib-metadata": {
            "hashes": [
                "sha256:aa18d7378b00b40847790e7c27e11673d7fed219354109d0e7b9e5b25dc3ad26",
                "sha256:d5f18a79777f3aa179c145737780282e27b508fc8fd688cb17c7a813e8bd39af"
            ],
            "version": "==0.23"
        },
        "isort": {
            "hashes": [
                "sha256:54da7e92468955c4fceacd0c86bd0ec997b0e1ee80d97f67c35a78b719dccab1",
                "sha256:6e811fcb295968434526407adb8796944f1988c5b65e8139058f2014cbe100fd"
            ],
            "version": "==4.3.21"
        },
        "jinja2": {
            "hashes": [
                "sha256:74320bb91f31270f9551d46522e33af46a80c3d619f4a4bf42b3164d30b5911f",
                "sha256:9fe95f19286cfefaa917656583d020be14e7859c6b0252588391e47db34527de"
            ],
            "version": "==2.10.3"
        },
        "lazy-object-proxy": {
            "hashes": [
                "sha256:0c4b206227a8097f05c4dbdd323c50edf81f15db3b8dc064d08c62d37e1a504d",
                "sha256:194d092e6f246b906e8f70884e620e459fc54db3259e60cf69a4d66c3fda3449",
                "sha256:1be7e4c9f96948003609aa6c974ae59830a6baecc5376c25c92d7d697e684c08",
                "sha256:4677f594e474c91da97f489fea5b7daa17b5517190899cf213697e48d3902f5a",
                "sha256:48dab84ebd4831077b150572aec802f303117c8cc5c871e182447281ebf3ac50",
                "sha256:5541cada25cd173702dbd99f8e22434105456314462326f06dba3e180f203dfd",
                "sha256:59f79fef100b09564bc2df42ea2d8d21a64fdcda64979c0fa3db7bdaabaf6239",
                "sha256:8d859b89baf8ef7f8bc6b00aa20316483d67f0b1cbf422f5b4dc56701c8f2ffb",
                "sha256:9254f4358b9b541e3441b007a0ea0764b9d056afdeafc1a5569eee1cc6c1b9ea",
                "sha256:9651375199045a358eb6741df3e02a651e0330be090b3bc79f6d0de31a80ec3e",
                "sha256:97bb5884f6f1cdce0099f86b907aa41c970c3c672ac8b9c8352789e103cf3156",
                "sha256:9b15f3f4c0f35727d3a0fba4b770b3c4ebbb1fa907dbcc046a1d2799f3edd142",
                "sha256:a2238e9d1bb71a56cd710611a1614d1194dc10a175c1e08d75e1a7bcc250d442",
                "sha256:a6ae12d08c0bf9909ce12385803a543bfe99b95fe01e752536a60af2b7797c62",
                "sha256:ca0a928a3ddbc5725be2dd1cf895ec0a254798915fb3a36af0964a0a4149e3db",
                "sha256:cb2c7c57005a6804ab66f106ceb8482da55f5314b7fcb06551db1edae4ad1531",
                "sha256:d74bb8693bf9cf75ac3b47a54d716bbb1a92648d5f781fc799347cfc95952383",
                "sha256:d945239a5639b3ff35b70a88c5f2f491913eb94871780ebfabb2568bd58afc5a",
                "sha256:eba7011090323c1dadf18b3b689845fd96a61ba0a1dfbd7f24b921398affc357",
                "sha256:efa1909120ce98bbb3777e8b6f92237f5d5c8ea6758efea36a473e1d38f7d3e4",
                "sha256:f3900e8a5de27447acbf900b4750b0ddfd7ec1ea7fbaf11dfa911141bc522af0"
            ],
            "version": "==1.4.3"
        },
        "markupsafe": {
            "hashes": [
                "sha256:00bc623926325b26bb9605ae9eae8a215691f33cae5df11ca5424f06f2d1f473",
                "sha256:09027a7803a62ca78792ad89403b1b7a73a01c8cb65909cd876f7fcebd79b161",
                "sha256:09c4b7f37d6c648cb13f9230d847adf22f8171b1ccc4d5682398e77f40309235",
                "sha256:1027c282dad077d0bae18be6794e6b6b8c91d58ed8a8d89a89d59693b9131db5",
                "sha256:24982cc2533820871eba85ba648cd53d8623687ff11cbb805be4ff7b4c971aff",
                "sha256:29872e92839765e546828bb7754a68c418d927cd064fd4708fab9fe9c8bb116b",
                "sha256:43a55c2930bbc139570ac2452adf3d70cdbb3cfe5912c71cdce1c2c6bbd9c5d1",
                "sha256:46c99d2de99945ec5cb54f23c8cd5689f6d7177305ebff350a58ce5f8de1669e",
                "sha256:500d4957e52ddc3351cabf489e79c91c17f6e0899158447047588650b5e69183",
                "sha256:535f6fc4d397c1563d08b88e485c3496cf5784e927af890fb3c3aac7f933ec66",
                "sha256:62fe6c95e3ec8a7fad637b7f3d372c15ec1caa01ab47926cfdf7a75b40e0eac1",
                "sha256:6dd73240d2af64df90aa7c4e7481e23825ea70af4b4922f8ede5b9e35f78a3b1",
                "sha256:717ba8fe3ae9cc0006d7c451f0bb265ee07739daf76355d06366154ee68d221e",
                "sha256:79855e1c5b8da654cf486b830bd42c06e8780cea587384cf6545b7d9ac013a0b",
                "sha256:7c1699dfe0cf8ff607dbdcc1e9b9af1755371f92a68f706051cc8c37d447c905",
                "sha256:88e5fcfb52ee7b911e8bb6d6aa2fd21fbecc674eadd44118a9cc3863f938e735",
                "sha256:8defac2f2ccd6805ebf65f5eeb132adcf2ab57aa11fdf4c0dd5169a004710e7d",
                "sha256:98c7086708b163d425c67c7a91bad6e466bb99d797aa64f965e9d25c12111a5e",
                "sha256:9add70b36c5666a2ed02b43b335fe19002ee5235efd4b8a89bfcf9005bebac0d",
                "sha256:9bf40443012702a1d2070043cb6291650a0841ece432556f784f004937f0f32c",
                "sha256:ade5e387d2ad0d7ebf59146cc00c8044acbd863725f887353a10df825fc8ae21",
                "sha256:b00c1de48212e4cc9603895652c5c410df699856a2853135b3967591e4beebc2",
                "sha256:b1282f8c00509d99fef04d8ba936b156d419be841854fe901d8ae224c59f0be5",
                "sha256:b2051432115498d3562c084a49bba65d97cf251f5a331c64a12ee7e04dacc51b",
                "sha256:ba59edeaa2fc6114428f1637ffff42da1e311e29382d81b339c1817d37ec93c6",
                "sha256:c8716a48d94b06bb3b2524c2b77e055fb313aeb4ea620c8dd03a105574ba704f",
                "sha256:cd5df75523866410809ca100dc9681e301e3c27567cf498077e8551b6d20e42f",
                "sha256:e249096428b3ae81b08327a63a485ad0878de3fb939049038579ac0ef61e17e7"
            ],
            "version": "==1.1.1"
        },
        "mccabe": {
            "hashes": [
                "sha256:ab8a6258860da4b6677da4bd2fe5dc2c659cff31b3ee4f7f5d64e79735b80d42",
                "sha256:dd8d182285a0fe56bace7f45b5e7d1a6ebcbf524e8f3bd87eb0f125271b8831f"
            ],
            "version": "==0.6.1"
        },
        "more-itertools": {
            "hashes": [
                "sha256:409cd48d4db7052af495b09dec721011634af3753ae1ef92d2b32f73a745f832",
                "sha256:92b8c4b06dac4f0611c0729b2f2ede52b2e1bac1ab48f089c7ddc12e26bb60c4"
            ],
            "version": "==7.2.0"
        },
        "packaging": {
            "hashes": [
                "sha256:28b924174df7a2fa32c1953825ff29c61e2f5e082343165438812f00d3a7fc47",
                "sha256:d9551545c6d761f3def1677baf08ab2a3ca17c56879e70fecba2fc4dde4ed108"
            ],
            "version": "==19.2"
        },
        "pluggy": {
            "hashes": [
                "sha256:0db4b7601aae1d35b4a033282da476845aa19185c1e6964b25cf324b5e4ec3e6",
                "sha256:fa5fa1622fa6dd5c030e9cad086fa19ef6a0cf6d7a2d12318e10cb49d6d68f34"
            ],
            "version": "==0.13.0"
        },
        "py": {
            "hashes": [
                "sha256:64f65755aee5b381cea27766a3a147c3f15b9b6b9ac88676de66ba2ae36793fa",
                "sha256:dc639b046a6e2cff5bbe40194ad65936d6ba360b52b3c3fe1d08a82dd50b5e53"
            ],
            "version": "==1.8.0"
        },
        "pycodestyle": {
            "hashes": [
                "sha256:95a2219d12372f05704562a14ec30bc76b05a5b297b21a5dfe3f6fac3491ae56",
                "sha256:e40a936c9a450ad81df37f549d676d127b1b66000a6c500caa2b085bc0ca976c"
            ],
            "version": "==2.5.0"
        },
        "pydocstyle": {
            "hashes": [
                "sha256:04c84e034ebb56eb6396c820442b8c4499ac5eb94a3bda88951ac3dc519b6058",
                "sha256:66aff87ffe34b1e49bff2dd03a88ce6843be2f3346b0c9814410d34987fbab59"
            ],
            "version": "==4.0.1"
        },
        "pyflakes": {
            "hashes": [
                "sha256:17dbeb2e3f4d772725c777fabc446d5634d1038f234e77343108ce445ea69ce0",
                "sha256:d976835886f8c5b31d47970ed689944a0262b5f3afa00a5a7b4dc81e5449f8a2"
            ],
            "version": "==2.1.1"
        },
        "pygments": {
            "hashes": [
                "sha256:71e430bc85c88a430f000ac1d9b331d2407f681d6f6aec95e8bcfbc3df5b0127",
                "sha256:881c4c157e45f30af185c1ffe8d549d48ac9127433f2c380c24b84572ad66297"
            ],
            "version": "==2.4.2"
        },
        "pylint": {
            "hashes": [
                "sha256:7b76045426c650d2b0f02fc47c14d7934d17898779da95288a74c2a7ec440702",
                "sha256:856476331f3e26598017290fd65bebe81c960e806776f324093a46b76fb2d1c0"
            ],
            "version": "==2.4.3"
        },
        "pylint-django": {
            "hashes": [
                "sha256:6740b60dd94b6896cffa28d7fe1bb5dd167cbdcb3d9fb3db01b30390ea18b987",
                "sha256:e1273decd5ee60eaf9a742f62dd67bacb7ccf2cb1e7641dba0361108d0dff455"
            ],
            "index": "pypi",
            "version": "==2.0.11"
        },
        "pylint-plugin-utils": {
            "hashes": [
                "sha256:2f30510e1c46edf268d3a195b2849bd98a1b9433229bb2ba63b8d776e1fc4d0a",
                "sha256:57625dcca20140f43731311cd8fd879318bf45a8b0fd17020717a8781714a25a"
            ],
            "version": "==0.6"
        },
        "pyparsing": {
            "hashes": [
                "sha256:6f98a7b9397e206d78cc01df10131398f1c8b8510a2f4d97d9abd82e1aacdd80",
                "sha256:d9338df12903bbf5d65a0e4e87c2161968b10d2e489652bb47001d82a9b028b4"
            ],
            "version": "==2.4.2"
        },
        "python-coveralls": {
            "hashes": [
                "sha256:bfaf7811e7dc5628e83b6b162962a4e2485dbff184b30e49f380374ed1bcee55",
                "sha256:fb0ff49bb1551dac10b06bd55e9790287d898a0f1e2c959802235cae08dd0bff"
            ],
            "index": "pypi",
            "version": "==2.9.3"
        },
        "python-dateutil": {
            "hashes": [
                "sha256:7e6584c74aeed623791615e26efd690f29817a27c73085b78e4bad02493df2fb",
                "sha256:c89805f6f4d64db21ed966fda138f8a5ed7a4fdbc1a8ee329ce1b74e3c74da9e"
            ],
            "index": "pypi",
            "version": "==2.8.0"
        },
        "pytz": {
            "hashes": [
                "sha256:1c557d7d0e871de1f5ccd5833f60fb2550652da6be2693c1e02300743d21500d",
                "sha256:b02c06db6cf09c12dd25137e563b31700d3b80fcc4ad23abb7a315f2789819be"
            ],
            "version": "==2019.3"
        },
        "pyyaml": {
            "hashes": [
                "sha256:0113bc0ec2ad727182326b61326afa3d1d8280ae1122493553fd6f4397f33df9",
                "sha256:01adf0b6c6f61bd11af6e10ca52b7d4057dd0be0343eb9283c878cf3af56aee4",
                "sha256:5124373960b0b3f4aa7df1707e63e9f109b5263eca5976c66e08b1c552d4eaf8",
                "sha256:5ca4f10adbddae56d824b2c09668e91219bb178a1eee1faa56af6f99f11bf696",
                "sha256:7907be34ffa3c5a32b60b95f4d95ea25361c951383a894fec31be7252b2b6f34",
                "sha256:7ec9b2a4ed5cad025c2278a1e6a19c011c80a3caaac804fd2d329e9cc2c287c9",
                "sha256:87ae4c829bb25b9fe99cf71fbb2140c448f534e24c998cc60f39ae4f94396a73",
                "sha256:9de9919becc9cc2ff03637872a440195ac4241c80536632fffeb6a1e25a74299",
                "sha256:a5a85b10e450c66b49f98846937e8cfca1db3127a9d5d1e31ca45c3d0bef4c5b",
                "sha256:b0997827b4f6a7c286c01c5f60384d218dca4ed7d9efa945c3e1aa623d5709ae",
                "sha256:b631ef96d3222e62861443cc89d6563ba3eeb816eeb96b2629345ab795e53681",
                "sha256:bf47c0607522fdbca6c9e817a6e81b08491de50f3766a7a0e6a5be7905961b41",
                "sha256:f81025eddd0327c7d4cfe9b62cf33190e1e736cc6e97502b3ec425f574b3e7a8"
            ],
            "index": "pypi",
            "version": "==5.1.2"
        },
        "requests": {
            "hashes": [
                "sha256:11e007a8a2aa0323f5a921e9e6a2d7e4e67d9877e85773fba9ba6419025cbeb4",
                "sha256:9cf5292fcd0f598c671cfc1e0d7d1a7f13bb8085e9a590f48c010551dc6c4b31"
            ],
            "index": "pypi",
            "version": "==2.22.0"
        },
        "requests-mock": {
            "hashes": [
                "sha256:510df890afe08d36eca5bb16b4aa6308a6f85e3159ad3013bac8b9de7bd5a010",
                "sha256:88d3402dd8b3c69a9e4f9d3a73ad11b15920c6efd36bc27bf1f701cf4a8e4646"
            ],
            "version": "==1.7.0"
        },
        "six": {
            "hashes": [
                "sha256:3350809f0555b11f552448330d0b52d5f24c91a322ea4a15ef22629740f3761c",
                "sha256:d16a0141ec1a18405cd4ce8b4613101da75da0e9a7aec5bdd4fa804d0e0eba73"
            ],
            "version": "==1.12.0"
        },
        "snowballstemmer": {
            "hashes": [
                "sha256:209f257d7533fdb3cb73bdbd24f436239ca3b2fa67d56f6ff88e86be08cc5ef0",
                "sha256:df3bac3df4c2c01363f3dd2cfa78cce2840a79b9f1c2d2de9ce8d31683992f52"
            ],
            "version": "==2.0.0"
        },
        "sphinx": {
            "hashes": [
                "sha256:31088dfb95359384b1005619827eaee3056243798c62724fd3fa4b84ee4d71bd",
                "sha256:52286a0b9d7caa31efee301ec4300dbdab23c3b05da1c9024b4e84896fb73d79"
            ],
<<<<<<< HEAD
=======
            "index": "pypi",
>>>>>>> 17cef166
            "version": "==2.2.1"
        },
        "sphinx-rtd-theme": {
            "hashes": [
                "sha256:00cf895504a7895ee433807c62094cf1e95f065843bf3acd17037c3e9a2becd4",
                "sha256:728607e34d60456d736cc7991fd236afb828b21b82f956c5ea75f94c8414040a"
            ],
            "index": "pypi",
            "version": "==0.4.3"
        },
        "sphinxcontrib-applehelp": {
            "hashes": [
                "sha256:edaa0ab2b2bc74403149cb0209d6775c96de797dfd5b5e2a71981309efab3897",
                "sha256:fb8dee85af95e5c30c91f10e7eb3c8967308518e0f7488a2828ef7bc191d0d5d"
            ],
            "version": "==1.0.1"
        },
        "sphinxcontrib-devhelp": {
            "hashes": [
                "sha256:6c64b077937330a9128a4da74586e8c2130262f014689b4b89e2d08ee7294a34",
                "sha256:9512ecb00a2b0821a146736b39f7aeb90759834b07e81e8cc23a9c70bacb9981"
            ],
            "version": "==1.0.1"
        },
        "sphinxcontrib-htmlhelp": {
            "hashes": [
                "sha256:4670f99f8951bd78cd4ad2ab962f798f5618b17675c35c5ac3b2132a14ea8422",
                "sha256:d4fd39a65a625c9df86d7fa8a2d9f3cd8299a3a4b15db63b50aac9e161d8eff7"
            ],
            "version": "==1.0.2"
        },
        "sphinxcontrib-jsmath": {
            "hashes": [
                "sha256:2ec2eaebfb78f3f2078e73666b1415417a116cc848b72e5172e596c871103178",
                "sha256:a9925e4a4587247ed2191a22df5f6970656cb8ca2bd6284309578f2153e0c4b8"
            ],
            "version": "==1.0.1"
        },
        "sphinxcontrib-qthelp": {
            "hashes": [
                "sha256:513049b93031beb1f57d4daea74068a4feb77aa5630f856fcff2e50de14e9a20",
                "sha256:79465ce11ae5694ff165becda529a600c754f4bc459778778c7017374d4d406f"
            ],
            "version": "==1.0.2"
        },
        "sphinxcontrib-serializinghtml": {
            "hashes": [
                "sha256:c0efb33f8052c04fd7a26c0a07f1678e8512e0faec19f4aa8f2473a8b81d5227",
                "sha256:db6615af393650bf1151a6cd39120c29abaf93cc60db8c48eb2dddbfdc3a9768"
            ],
            "version": "==1.1.3"
        },
        "tblib": {
            "hashes": [
                "sha256:1735ff8fd6217446384b5afabead3b142cf1a52d242cfe6cab4240029d6d131a",
                "sha256:c1c8f4edf820a8703d64838804ed3bb37ee35722231c26760cef292ec9d154e4"
            ],
<<<<<<< HEAD
=======
            "index": "pypi",
>>>>>>> 17cef166
            "version": "==1.5.0"
        },
        "text-unidecode": {
            "hashes": [
                "sha256:1311f10e8b895935241623731c2ba64f4c455287888b18189350b67134a822e8",
                "sha256:bad6603bb14d279193107714b288be206cac565dfa49aa5b105294dd5c4aab93"
            ],
            "version": "==1.3"
        },
        "toml": {
            "hashes": [
                "sha256:229f81c57791a41d65e399fc06bf0848bab550a9dfd5ed66df18ce5f05e73d5c",
                "sha256:235682dd292d5899d361a811df37e04a8828a5b1da3115886b73cf81ebc9100e"
            ],
            "version": "==0.10.0"
        },
        "tox": {
            "hashes": [
                "sha256:0bc216b6a2e6afe764476b4a07edf2c1dab99ed82bb146a1130b2e828f5bff5e",
                "sha256:c4f6b319c20ba4913dbfe71ebfd14ff95d1853c4231493608182f66e566ecfe1"
            ],
            "index": "pypi",
            "version": "==3.14.0"
        },
        "typed-ast": {
            "hashes": [
                "sha256:1170afa46a3799e18b4c977777ce137bb53c7485379d9706af8a59f2ea1aa161",
                "sha256:18511a0b3e7922276346bcb47e2ef9f38fb90fd31cb9223eed42c85d1312344e",
                "sha256:262c247a82d005e43b5b7f69aff746370538e176131c32dda9cb0f324d27141e",
                "sha256:2b907eb046d049bcd9892e3076c7a6456c93a25bebfe554e931620c90e6a25b0",
                "sha256:354c16e5babd09f5cb0ee000d54cfa38401d8b8891eefa878ac772f827181a3c",
                "sha256:48e5b1e71f25cfdef98b013263a88d7145879fbb2d5185f2a0c79fa7ebbeae47",
                "sha256:4e0b70c6fc4d010f8107726af5fd37921b666f5b31d9331f0bd24ad9a088e631",
                "sha256:630968c5cdee51a11c05a30453f8cd65e0cc1d2ad0d9192819df9978984529f4",
                "sha256:66480f95b8167c9c5c5c87f32cf437d585937970f3fc24386f313a4c97b44e34",
                "sha256:71211d26ffd12d63a83e079ff258ac9d56a1376a25bc80b1cdcdf601b855b90b",
                "sha256:7954560051331d003b4e2b3eb822d9dd2e376fa4f6d98fee32f452f52dd6ebb2",
                "sha256:838997f4310012cf2e1ad3803bce2f3402e9ffb71ded61b5ee22617b3a7f6b6e",
                "sha256:95bd11af7eafc16e829af2d3df510cecfd4387f6453355188342c3e79a2ec87a",
                "sha256:bc6c7d3fa1325a0c6613512a093bc2a2a15aeec350451cbdf9e1d4bffe3e3233",
                "sha256:cc34a6f5b426748a507dd5d1de4c1978f2eb5626d51326e43280941206c209e1",
                "sha256:d755f03c1e4a51e9b24d899561fec4ccaf51f210d52abdf8c07ee2849b212a36",
                "sha256:d7c45933b1bdfaf9f36c579671fec15d25b06c8398f113dab64c18ed1adda01d",
                "sha256:d896919306dd0aa22d0132f62a1b78d11aaf4c9fc5b3410d3c666b818191630a",
                "sha256:fdc1c9bbf79510b76408840e009ed65958feba92a88833cdceecff93ae8fff66",
                "sha256:ffde2fbfad571af120fcbfbbc61c72469e72f550d676c3342492a9dfdefb8f12"
            ],
            "markers": "implementation_name == 'cpython'",
            "version": "==1.4.0"
        },
        "urllib3": {
            "hashes": [
                "sha256:3de946ffbed6e6746608990594d08faac602528ac7015ac28d33cee6a45b7398",
                "sha256:9a107b99a5393caf59c7aa3c1249c16e6879447533d0887f4336dde834c7be86"
            ],
            "markers": "python_version >= '3.4'",
            "version": "==1.25.6"
        },
        "virtualenv": {
            "hashes": [
                "sha256:11cb4608930d5fd3afb545ecf8db83fa50e1f96fc4fca80c94b07d2c83146589",
                "sha256:d257bb3773e48cac60e475a19b608996c73f4d333b3ba2e4e57d5ac6134e0136"
            ],
            "version": "==16.7.7"
        },
        "wrapt": {
            "hashes": [
                "sha256:565a021fd19419476b9362b05eeaa094178de64f8361e44468f9e9d7843901e1"
            ],
            "version": "==1.11.2"
        },
        "zipp": {
            "hashes": [
                "sha256:3718b1cbcd963c7d4c5511a8240812904164b7f381b647143a89d3b98f9bcd8e",
                "sha256:f06903e9f1f43b12d371004b4ac7b06ab39a44adc747266928ae6debfa7b3335"
            ],
            "version": "==0.6.0"
        }
    }
}<|MERGE_RESOLUTION|>--- conflicted
+++ resolved
@@ -36,16 +36,6 @@
             ],
             "version": "==2.5.2"
         },
-<<<<<<< HEAD
-        "asn1crypto": {
-            "hashes": [
-                "sha256:7bb1cc02a5620b3d72da4ba070bda2f44f0e61b44dee910a302eddff802b6fb5",
-                "sha256:87620880a477123e01177a1f73d0f327210b43a3cdbd714efcd2fa49a8d7b384"
-            ],
-            "version": "==1.2.0"
-        },
-=======
->>>>>>> 17cef166
         "azure-common": {
             "hashes": [
                 "sha256:53b1195b8f20943ccc0e71a17849258f7781bc6db1c72edc7d6c055f79bd54e3",
@@ -74,10 +64,7 @@
                 "sha256:5cccfe6af0529a8a8a0557d130191a4a269fd2eac13ba6d6abd97ca851eef55d",
                 "sha256:95220e51eca421707b704e59f023d7fe367382b1ec0dd5f7e279f8d221417a4d"
             ],
-<<<<<<< HEAD
-=======
-            "index": "pypi",
->>>>>>> 17cef166
+            "index": "pypi",
             "version": "==6.0.0"
         },
         "azure-nspkg": {
@@ -134,17 +121,10 @@
         },
         "botocore": {
             "hashes": [
-<<<<<<< HEAD
                 "sha256:8223485841ef4731a5d4943a733295ba69d0005c4ae64c468308cc07f6960d39",
                 "sha256:f8e12dc6e536ea512f0ad25b74e7eecdf5d9e09ae92b5de236b535bee7804d5b"
             ],
             "version": "==1.13.2"
-=======
-                "sha256:3baf129118575602ada9926f5166d82d02273c250d0feb313fc270944b27c48b",
-                "sha256:dc080aed4f9b220a9e916ca29ca97a9d37e8e1d296fe89cbaeef929bf0c8066b"
-            ],
-            "version": "==1.12.253"
->>>>>>> 17cef166
         },
         "bs4": {
             "hashes": [
@@ -928,10 +908,7 @@
                 "sha256:5902379d8df308a204fc11c4f621590ee83975805a6c7b2228203b9defa45250",
                 "sha256:5e8c755c619f332d5ec28b7586389665f136bcf528e165eb925e87c06a63eda7"
             ],
-<<<<<<< HEAD
-=======
-            "index": "pypi",
->>>>>>> 17cef166
+            "index": "pypi",
             "version": "==2.0.3"
         },
         "filelock": {
@@ -1218,10 +1195,7 @@
                 "sha256:31088dfb95359384b1005619827eaee3056243798c62724fd3fa4b84ee4d71bd",
                 "sha256:52286a0b9d7caa31efee301ec4300dbdab23c3b05da1c9024b4e84896fb73d79"
             ],
-<<<<<<< HEAD
-=======
-            "index": "pypi",
->>>>>>> 17cef166
+            "index": "pypi",
             "version": "==2.2.1"
         },
         "sphinx-rtd-theme": {
@@ -1279,10 +1253,7 @@
                 "sha256:1735ff8fd6217446384b5afabead3b142cf1a52d242cfe6cab4240029d6d131a",
                 "sha256:c1c8f4edf820a8703d64838804ed3bb37ee35722231c26760cef292ec9d154e4"
             ],
-<<<<<<< HEAD
-=======
-            "index": "pypi",
->>>>>>> 17cef166
+            "index": "pypi",
             "version": "==1.5.0"
         },
         "text-unidecode": {
