--- conflicted
+++ resolved
@@ -37,8 +37,6 @@
             ],
             "index": "pypi",
             "version": "==0.1.10"
-<<<<<<< HEAD
-=======
         },
         "appdirs": {
             "hashes": [
@@ -54,7 +52,6 @@
             ],
             "markers": "python_version >= '2.7' and python_version not in '3.0, 3.1, 3.2, 3.3, 3.4' and python_version < '4'",
             "version": "==3.8.0"
->>>>>>> 35bb35d1
         },
         "asgiref": {
             "hashes": [
@@ -134,21 +131,6 @@
         },
         "boto3": {
             "hashes": [
-<<<<<<< HEAD
-                "sha256:27824d3767c5213f0006f71e552b912bc4659241b77ca8b0be0b813cf0518a9e",
-                "sha256:5b585a279478bd6df4b07db7d6150f413ba6add1f38e68aaa533d3337efd0b22"
-            ],
-            "index": "pypi",
-            "version": "==1.18.52"
-        },
-        "botocore": {
-            "hashes": [
-                "sha256:04c071aec4f1981b38e3be760838b976337fd6ebd95a31ceeca9f9e4b4733c1f",
-                "sha256:e8797c0933c660e130cf2f51667f5003950d7e592f4c3944e8f04f201493d17a"
-            ],
-            "markers": "python_version >= '3.6'",
-            "version": "==1.21.52"
-=======
                 "sha256:2d81dc484020059fc738165984304107d4db1c6774b6310d08c892a1751f6980",
                 "sha256:f22a77098cd70ddf848df6981ec57b92178e9d8eb74637edbdf4173bfa9279fa"
             ],
@@ -162,7 +144,6 @@
             ],
             "markers": "python_version >= '3.6'",
             "version": "==1.21.54"
->>>>>>> 35bb35d1
         },
         "bs4": {
             "hashes": [
@@ -651,11 +632,7 @@
                 "sha256:b85d0567b8666149a93172712e68920734333c0ce7e89b78b3e987f71e5ed4f9",
                 "sha256:cdf6525904cc597730141d61b36f2e4b8ecc257c420fa2f4549bac2c2d0cb72f"
             ],
-<<<<<<< HEAD
-            "markers": "python_version >= '2.6' and python_version not in '3.0, 3.1, 3.2, 3.3'",
-=======
             "markers": "python_version >= '2.6' and python_version not in '3.0, 3.1, 3.2'",
->>>>>>> 35bb35d1
             "version": "==0.10.0"
         },
         "kafka-python": {
@@ -1105,11 +1082,7 @@
                 "sha256:c203ec8783bf771a155b207279b9bccb8dea02d8f0c9e5f8ead507bc3246ecc1",
                 "sha256:ef9d7589ef3c200abe66653d3f1ab1033c3c419ae9b9bdb1240a85b024efc88b"
             ],
-<<<<<<< HEAD
-            "markers": "python_version >= '2.6' and python_version not in '3.0, 3.1, 3.2, 3.3'",
-=======
             "markers": "python_version >= '2.6' and python_version not in '3.0, 3.1, 3.2'",
->>>>>>> 35bb35d1
             "version": "==2.4.7"
         },
         "python-dateutil": {
@@ -1214,11 +1187,7 @@
                 "sha256:1e61c37477a1626458e36f7b1d82aa5c9b094fa4802892072e49de9c60c4c926",
                 "sha256:8abb2f1d86890a2dfb989f9a77cfcfd3e47c2a354b01111771326f8aa26e0254"
             ],
-<<<<<<< HEAD
-            "markers": "python_version >= '2.7' and python_version not in '3.0, 3.1, 3.2, 3.3'",
-=======
             "markers": "python_version >= '2.7' and python_version not in '3.0, 3.1, 3.2'",
->>>>>>> 35bb35d1
             "version": "==1.16.0"
         },
         "soupsieve": {
@@ -1510,21 +1479,6 @@
         },
         "boto3": {
             "hashes": [
-<<<<<<< HEAD
-                "sha256:27824d3767c5213f0006f71e552b912bc4659241b77ca8b0be0b813cf0518a9e",
-                "sha256:5b585a279478bd6df4b07db7d6150f413ba6add1f38e68aaa533d3337efd0b22"
-            ],
-            "index": "pypi",
-            "version": "==1.18.52"
-        },
-        "botocore": {
-            "hashes": [
-                "sha256:04c071aec4f1981b38e3be760838b976337fd6ebd95a31ceeca9f9e4b4733c1f",
-                "sha256:e8797c0933c660e130cf2f51667f5003950d7e592f4c3944e8f04f201493d17a"
-            ],
-            "markers": "python_version >= '3.6'",
-            "version": "==1.21.52"
-=======
                 "sha256:2d81dc484020059fc738165984304107d4db1c6774b6310d08c892a1751f6980",
                 "sha256:f22a77098cd70ddf848df6981ec57b92178e9d8eb74637edbdf4173bfa9279fa"
             ],
@@ -1538,7 +1492,6 @@
             ],
             "markers": "python_version >= '3.6'",
             "version": "==1.21.54"
->>>>>>> 35bb35d1
         },
         "cached-property": {
             "hashes": [
@@ -1802,19 +1755,11 @@
         },
         "filelock": {
             "hashes": [
-<<<<<<< HEAD
-                "sha256:61a99e9b12b47b685d1389f4cf969c1eba0efd2348a8471f86e01e8c622267af",
-                "sha256:85ecb30757aa19d06bfcdad29cc332b9a3e4851bf59976aea1e8dadcbd9ef883"
-            ],
-            "markers": "python_version >= '2.7' and python_version not in '3.0, 3.1, 3.2, 3.3, 3.4'",
-            "version": "==3.2.0"
-=======
                 "sha256:8c7eab13dc442dc249e95158bcc12dec724465919bdc9831fdbf0660f03d1785",
                 "sha256:bbc6a0382fe8ec4744ecdf6683a2e07f65eb10ff1aff53fc02a202565446cde0"
             ],
             "markers": "python_version >= '3.6'",
             "version": "==3.3.0"
->>>>>>> 35bb35d1
         },
         "flake8": {
             "hashes": [
@@ -2009,11 +1954,7 @@
                 "sha256:fd08c97f23ceee72784081f1ce5125c8f53a02d3f2716dde79a6ab8f1039fea5"
             ],
             "markers": "python_full_version >= '3.6.1'",
-<<<<<<< HEAD
-            "version": "==2.2.15"
-=======
             "version": "==2.3.0"
->>>>>>> 35bb35d1
         },
         "idna": {
             "hashes": [
@@ -2051,11 +1992,7 @@
                 "sha256:b85d0567b8666149a93172712e68920734333c0ce7e89b78b3e987f71e5ed4f9",
                 "sha256:cdf6525904cc597730141d61b36f2e4b8ecc257c420fa2f4549bac2c2d0cb72f"
             ],
-<<<<<<< HEAD
-            "markers": "python_version >= '2.6' and python_version not in '3.0, 3.1, 3.2, 3.3'",
-=======
             "markers": "python_version >= '2.6' and python_version not in '3.0, 3.1, 3.2'",
->>>>>>> 35bb35d1
             "version": "==0.10.0"
         },
         "kiwisolver": {
@@ -2578,11 +2515,7 @@
                 "sha256:c203ec8783bf771a155b207279b9bccb8dea02d8f0c9e5f8ead507bc3246ecc1",
                 "sha256:ef9d7589ef3c200abe66653d3f1ab1033c3c419ae9b9bdb1240a85b024efc88b"
             ],
-<<<<<<< HEAD
-            "markers": "python_version >= '2.6' and python_version not in '3.0, 3.1, 3.2, 3.3'",
-=======
             "markers": "python_version >= '2.6' and python_version not in '3.0, 3.1, 3.2'",
->>>>>>> 35bb35d1
             "version": "==2.4.7"
         },
         "python-coveralls": {
@@ -2712,11 +2645,7 @@
                 "sha256:1e61c37477a1626458e36f7b1d82aa5c9b094fa4802892072e49de9c60c4c926",
                 "sha256:8abb2f1d86890a2dfb989f9a77cfcfd3e47c2a354b01111771326f8aa26e0254"
             ],
-<<<<<<< HEAD
-            "markers": "python_version >= '2.7' and python_version not in '3.0, 3.1, 3.2, 3.3'",
-=======
             "markers": "python_version >= '2.7' and python_version not in '3.0, 3.1, 3.2'",
->>>>>>> 35bb35d1
             "version": "==1.16.0"
         },
         "snowballstemmer": {
@@ -2825,11 +2754,7 @@
                 "sha256:806143ae5bfb6a3c6e736a764057db0e6a0e05e338b5630894a5f779cabb4f9b",
                 "sha256:b3bda1d108d5dd99f4a20d24d9c348e91c4db7ab1b749200bded2f839ccbe68f"
             ],
-<<<<<<< HEAD
-            "markers": "python_version >= '2.6' and python_version not in '3.0, 3.1, 3.2, 3.3'",
-=======
             "markers": "python_version >= '2.6' and python_version not in '3.0, 3.1, 3.2'",
->>>>>>> 35bb35d1
             "version": "==0.10.2"
         },
         "tox": {
