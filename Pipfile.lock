--- conflicted
+++ resolved
@@ -1,11 +1,7 @@
 {
     "_meta": {
         "hash": {
-<<<<<<< HEAD
             "sha256": "f924e928b24d92b5fd4bbd79cd9f7cf4c55f21f7f2d5e68d3516f0678a7b4520"
-=======
-            "sha256": "3635af99c48af9de4668d97061063a8fa9eb64d2ec6f2dfc305dd488e2d9f3c9"
->>>>>>> 6b31bb15
         },
         "pipfile-spec": 6,
         "requires": {
