# OpenShift settings
OC_VERSION	= v3.11
OC_DATA_DIR	= ${HOME}/.oc/openshift.local.data
OC_SOURCE	= registry.access.redhat.com/openshift3/ose

# PostgreSQL settings
PGSQL_VERSION   = 9.6

# Basic environment settings
PYTHON	= $(shell which python)
TOPDIR  = $(shell pwd)
PYDIR	= koku
APIDOC  = apidoc

# How to execute Django's manage.py
DJANGO_MANAGE = DJANGO_READ_DOT_ENV_FILE=True $(PYTHON) $(PYDIR)/manage.py

# required OpenShift template parameters
# if a value is defined in a parameter file, we try to use that.
# otherwise, we use a default value
NAME = $(or $(shell grep -h '^NAME=' openshift/parameters/* 2>/dev/null | uniq | awk -F= '{print $$2}'), koku)
NAMESPACE = $(or $(shell grep -h '^[^\#]*NAMESPACE=' openshift/parameters/* 2>/dev/null | uniq | awk -F= '{print $$2}'), koku)

OC_TEMPLATE_DIR = $(TOPDIR)/openshift
OC_PARAM_DIR = $(OC_TEMPLATE_DIR)/parameters
OC_TEMPLATES = $(wildcard $(OC_TEMPLATE_DIR))

# Platform differences
#
# - Use 'sudo' on Linux
# - Don't use 'sudo' on MacOS
#
OS := $(shell uname)
ifeq ($(OS),Darwin)
	PREFIX	=
else
	PREFIX	= sudo
endif

help:
	@echo "Please use \`make <target>' where <target> is one of:"
	@echo ""
	@echo "--- General Commands ---"
	@echo "  clean                                clean the project directory of any scratch files, bytecode, logs, etc"
	@echo "  help                                 show this message"
	@echo "  html                                 create html documentation for the project"
	@echo "  lint                                 run linting against the project"
	@echo ""
	@echo "--- Commands using local services ---"
	@echo "  create-test-customer                 create a test customer and tenant in the database"
	@echo "  create-test-customer-no-providers    create a test customer and tenant in the database without test providers"
	@echo "  collect-static                       collect static files to host"
	@echo "  make-migrations                      make migrations for the database"
	@echo "  requirements                         generate Pipfile.lock, RTD requirements and manifest for product security"
	@echo "  manifest                             create/update manifest for product security"
	@echo "  check-manifest                       check that the manifest is up to date"
	@echo "  remove-db                            remove local directory $(TOPDIR)/pg_data"
	@echo "  run-migrations                       run migrations against database"
	@echo "  serve                                run the Django app on localhost"
	@echo "  superuser                            create a Django super user"
	@echo "  unittest                             run unittests"
	@echo ""
	@echo "--- Commands using Docker Compose ---"
	@echo "  docker-up                            run django and database"
	@echo "  docker-up-db                         run database only"
	@echo "  docker-down                          shut down all containers"
	@echo "  docker-rabbit                        run RabbitMQ container"
	@echo "  docker-reinitdb                      drop and recreate the database"
	@echo "  docker-reinitdb-with-providers       drop and recreate the database with fake providers"
	@echo "  docker-shell                         run Django and database containers with shell access to server (for pdb)"
	@echo "  docker-logs                          connect to console logs for all services"
	@echo "  docker-test-all                      run unittests"
	@echo ""
	@echo "--- Commands using an OpenShift Cluster ---"
	@echo "  oc-clean                             stop openshift cluster & remove local config data"
	@echo "  oc-create-all                        create all application pods"
	@echo "  oc-create-celery-exporter            create the Celery Prometheus exporter pod"
	@echo "  oc-create-celery-scheduler           create the Celery scheduler pod"
	@echo "  oc-create-celery-worker              create the Celery worker pod"
	@echo "  oc-create-configmap                  create the ConfigMaps"
	@echo "  oc-create-database                   create the PostgreSQL DB pod"
	@echo "  oc-create-flower                     create the Celery Flower pod"
	@echo "  oc-create-imagestream                create ImageStreams"
	@echo "  oc-create-koku-api                   create the Koku API pod"
	@echo "  oc-create-koku-auth-cache            create the Redis pod for auth caching"
	@echo "  oc-create-listener                   create Masu Listener pod (deprecated)"
	@echo "  oc-create-masu                       create Masu pod (deprecated)"
	@echo "  oc-create-rabbitmq                   create RabbitMQ pod"
	@echo "  oc-create-route                      create routes for Koku APIs"
	@echo "  oc-create-secret                     create Secrets"
	@echo "  oc-create-worker                     create Celery worker pod"
	@echo "  oc-delete-all                        delete most Openshift objects without a cluster restart"
	@echo "  oc-delete-celery-worker              delete the Celery worker pod"
	@echo "  oc-delete-configmap                  delete the ConfigMaps"
	@echo "  oc-delete-database                   delete the PostgreSQL DB pod"
	@echo "  oc-delete-flower                     delete the Celery Flower pod"
	@echo "  oc-delete-imagestream                delete ImageStreams"
	@echo "  oc-delete-koku-api                   delete the Koku API pod"
	@echo "  oc-delete-koku-auth-cache            delete the Redis pod for auth caching"
	@echo "  oc-delete-listener                   delete Masu Listener pod (deprecated)"
	@echo "  oc-delete-masu                       delete Masu pod (deprecated)"
	@echo "  oc-delete-rabbitmq                   delete RabbitMQ pod"
	@echo "  oc-delete-secret                     delete Secrets"
	@echo "  oc-delete-worker                     delete Celery worker pod"
	@echo "  oc-down                              stop app & openshift cluster"
	@echo "  oc-forward-ports                     port forward the DB to localhost"
	@echo "  oc-login-dev                         login to an openshift cluster as 'developer'"
	@echo "  oc-reinit                            remove existing app and restart app in initialized openshift cluster"
	@echo "  oc-run-migrations                    run Django migrations in the Openshift DB"
	@echo "  oc-stop-forwarding-ports             stop port forwarding the DB to localhost"
	@echo "  oc-up                                initialize an openshift cluster"
	@echo "  oc-up-all                            run app in openshift cluster"
	@echo "  oc-up-db                             run Postgres in an openshift cluster"
	@echo ""
	@echo "--- Create Providers ---"
	@echo "  ocp-provider-from-yaml               Create ocp provider using a yaml file."
	@echo "      cluster_id=<cluster_name>            @param - Required. The name of your cluster (ex. my-ocp-cluster-0)"
	@echo "      srf_yaml=<filename>                  @param - Required. Path of static-report-file yaml (ex. '/ocp_static_report.yml')"
	@echo "      ocp_name=<provider_name>             @param - Required. The name of the provider. (ex. 'OCPprovider')"
<<<<<<< HEAD
	@echo "  aws_provider                        Create aws provider using environment variables"
=======
	@echo "  aws-provider                        Create aws provider using environment variables"
>>>>>>> 5db1cfb5
	@echo "      aws_name=<provider_name>             @param - Required. Name of the provider"
	@echo "      bucket=<bucket_name>                 @param - Required. Name of the bucket"

### General Commands ###

clean:
	git clean -fdx -e .idea/ -e *env/

html:
	@cd docs; $(MAKE) html

lint:
	tox -e lint

create-test-customer: run-migrations
	sleep 1
	$(DJANGO_MANAGE) runserver > /dev/null 2>&1 &
	sleep 5
	$(PYTHON) $(TOPDIR)/scripts/create_test_customer.py --bypass-api || echo "WARNING: create_test_customer failed unexpectedly!"
	kill -HUP $$(ps -eo pid,command | grep "manage.py runserver" | grep -v grep | awk '{print $$1}')

create-test-customer-no-providers: run-migrations
	sleep 1
	$(DJANGO_MANAGE) runserver > /dev/null 2>&1 &
	sleep 5
	$(PYTHON) $(TOPDIR)/scripts/create_test_customer.py --no-providers --bypass-api || echo "WARNING: create_test_customer failed unexpectedly!"
	kill -HUP $$(ps -eo pid,command | grep "manage.py runserver" | grep -v grep | awk '{print $$1}')


collect-static:
	$(DJANGO_MANAGE) collectstatic --no-input

make-migrations:
	$(DJANGO_MANAGE) makemigrations api reporting reporting_common cost_models

remove-db:
	$(PREFIX) rm -rf $(TOPDIR)/pg_data

requirements:
	pipenv lock
	pipenv lock -r > docs/rtd_requirements.txt
	python scripts/create_manifest.py

manifest:
	python scripts/create_manifest.py

check-manifest:
	./.travis/check_manifest.sh

run-migrations:
	$(DJANGO_MANAGE) migrate_schemas

serve:
	$(DJANGO_MANAGE) runserver

# FIXME: (deprecated) this will be removed after masu is fully merged.
serve-masu:
	FLASK_APP=masu \
	FLASK_ENV=development \
	MASU_SECRET_KEY='t@@ m4nY 53Cr3tZ' \
	flask run

unittest:
	$(DJANGO_MANAGE) test $(PYDIR) -v 2

superuser:
	$(DJANGO_MANAGE) createsuperuser

####################################
# Commands using OpenShift Cluster #
####################################

oc-clean: oc-down
	$(PREFIX) rm -rf $(OC_DATA_DIR)

oc-create-all: oc-create-database oc-create-rabbitmq oc-create-koku-auth-cache oc-create-koku-api oc-create-masu oc-create-celery-exporter oc-create-celery-scheduler oc-create-celery-worker oc-create-flower oc-create-listener

oc-create-celery-exporter: OC_OBJECT := dc/$(NAME)-celery-exporter
oc-create-celery-exporter: OC_PARAMETER_FILE := celery-exporter.env
oc-create-celery-exporter: OC_TEMPLATE_FILE := celery-exporter.yaml
oc-create-celery-exporter: OC_PARAMS := OC_OBJECT=$(OC_OBJECT) OC_PARAMETER_FILE=$(OC_PARAMETER_FILE) OC_TEMPLATE_FILE=$(OC_TEMPLATE_FILE)
oc-create-celery-exporter:
	$(OC_PARAMS) $(MAKE) oc-create-imagestream
	$(OC_PARAMS) $(MAKE) oc-create-configmap
	$(OC_PARAMS) $(MAKE) oc-create-secret
	$(OC_PARAMS) $(MAKE) __oc-apply-object
	$(OC_PARAMS) $(MAKE) __oc-create-object

oc-create-celery-scheduler: OC_OBJECT := 'bc/$(NAME)-scheduler dc/$(NAME)-scheduler'
oc-create-celery-scheduler: OC_PARAMETER_FILE := celery-scheduler.env
oc-create-celery-scheduler: OC_TEMPLATE_FILE := celery-scheduler.yaml
oc-create-celery-scheduler: OC_PARAMS := OC_OBJECT=$(OC_OBJECT) OC_PARAMETER_FILE=$(OC_PARAMETER_FILE) OC_TEMPLATE_FILE=$(OC_TEMPLATE_FILE)
oc-create-celery-scheduler:
	$(OC_PARAMS) $(MAKE) oc-create-imagestream
	$(OC_PARAMS) $(MAKE) oc-create-configmap
	$(OC_PARAMS) $(MAKE) oc-create-secret
	$(OC_PARAMS) $(MAKE) __oc-apply-object
	$(OC_PARAMS) $(MAKE) __oc-create-object

oc-create-celery-worker: OC_OBJECT := 'sts/$(NAME)-worker'
oc-create-celery-worker: OC_PARAMETER_FILE := celery-worker.env
oc-create-celery-worker: OC_TEMPLATE_FILE := celery-worker.yaml
oc-create-celery-worker: OC_PARAMS := OC_OBJECT=$(OC_OBJECT) OC_PARAMETER_FILE=$(OC_PARAMETER_FILE) OC_TEMPLATE_FILE=$(OC_TEMPLATE_FILE)
oc-create-celery-worker:
	$(OC_PARAMS) $(MAKE) oc-create-imagestream
	$(OC_PARAMS) $(MAKE) oc-create-configmap
	$(OC_PARAMS) $(MAKE) oc-create-secret
	$(OC_PARAMS) $(MAKE) __oc-apply-object
	$(OC_PARAMS) $(MAKE) __oc-create-object

oc-create-configmap: OC_OBJECT := 'configmap -l app=$(NAME)'
oc-create-configmap: OC_PARAMETER_FILE := configmap.env
oc-create-configmap: OC_TEMPLATE_FILE := configmap.yaml
oc-create-configmap: OC_PARAMS := OC_OBJECT=$(OC_OBJECT) OC_PARAMETER_FILE=$(OC_PARAMETER_FILE) OC_TEMPLATE_FILE=$(OC_TEMPLATE_FILE)
oc-create-configmap:
	$(OC_PARAMS) $(MAKE) __oc-create-object

oc-create-database: OC_OBJECT := 'bc/$(NAME)-db dc/$(NAME)-db'
oc-create-database: OC_PARAMETER_FILE := $(NAME)-database.env
oc-create-database: OC_TEMPLATE_FILE := $(NAME)-database.yaml
oc-create-database: OC_PARAMS := OC_OBJECT=$(OC_OBJECT) OC_PARAMETER_FILE=$(OC_PARAMETER_FILE) OC_TEMPLATE_FILE=$(OC_TEMPLATE_FILE)
oc-create-database:
	$(OC_PARAMS) $(MAKE) oc-create-imagestream
	$(OC_PARAMS) $(MAKE) oc-create-configmap
	$(OC_PARAMS) $(MAKE) oc-create-secret
	$(OC_PARAMS) $(MAKE) __oc-apply-object
	$(OC_PARAMS) $(MAKE) __oc-create-object

oc-create-flower: OC_OBJECT := 'bc/$(NAME)-flower dc/$(NAME)-flower'
oc-create-flower: OC_PARAMETER_FILE := celery-flower.env
oc-create-flower: OC_TEMPLATE_FILE := celery-flower.yaml
oc-create-flower: OC_PARAMS := OC_OBJECT=$(OC_OBJECT) OC_PARAMETER_FILE=$(OC_PARAMETER_FILE) OC_TEMPLATE_FILE=$(OC_TEMPLATE_FILE)
oc-create-flower:
	$(OC_PARAMS) $(MAKE) oc-create-imagestream
	$(OC_PARAMS) $(MAKE) oc-create-configmap
	$(OC_PARAMS) $(MAKE) oc-create-secret
	$(OC_PARAMS) $(MAKE) __oc-apply-object
	$(OC_PARAMS) $(MAKE) __oc-create-object

oc-create-imagestream: OC_OBJECT := 'is/centos is/python-36-centos7 is/postgresql'
oc-create-imagestream: OC_PARAMETER_FILE := imagestream.env
oc-create-imagestream: OC_TEMPLATE_FILE := imagestream.yaml
oc-create-imagestream: OC_PARAMS := OC_OBJECT=$(OC_OBJECT) OC_PARAMETER_FILE=$(OC_PARAMETER_FILE) OC_TEMPLATE_FILE=$(OC_TEMPLATE_FILE)
oc-create-imagestream:
	$(OC_PARAMS) $(MAKE) __oc-apply-object
	$(OC_PARAMS) $(MAKE) __oc-create-object

oc-create-koku-api: OC_OBJECT := 'bc/$(NAME) dc/$(NAME)'
oc-create-koku-api: OC_PARAMETER_FILE := $(NAME).env
oc-create-koku-api: OC_TEMPLATE_FILE := $(NAME).yaml
oc-create-koku-api: OC_PARAMS := OC_OBJECT=$(OC_OBJECT) OC_PARAMETER_FILE=$(OC_PARAMETER_FILE) OC_TEMPLATE_FILE=$(OC_TEMPLATE_FILE)
oc-create-koku-api:
	$(OC_PARAMS) $(MAKE) oc-create-imagestream
	$(OC_PARAMS) $(MAKE) oc-create-configmap
	$(OC_PARAMS) $(MAKE) oc-create-secret
	$(OC_PARAMS) $(MAKE) __oc-apply-object
	$(OC_PARAMS) $(MAKE) __oc-create-object

oc-create-koku-auth-cache: OC_OBJECT := 'dc/$(NAME)-redis'
oc-create-koku-auth-cache: OC_PARAMETER_FILE := $(NAME)-auth-cache.env
oc-create-koku-auth-cache: OC_TEMPLATE_FILE := $(NAME)-auth-cache.yaml
oc-create-koku-auth-cache: OC_PARAMS := OC_OBJECT=$(OC_OBJECT) OC_PARAMETER_FILE=$(OC_PARAMETER_FILE) OC_TEMPLATE_FILE=$(OC_TEMPLATE_FILE)
oc-create-koku-auth-cache:
	$(OC_PARAMS) $(MAKE) oc-create-imagestream
	$(OC_PARAMS) $(MAKE) oc-create-configmap
	$(OC_PARAMS) $(MAKE) oc-create-secret
	$(OC_PARAMS) $(MAKE) __oc-apply-object
	$(OC_PARAMS) $(MAKE) __oc-create-object

oc-create-listener: OC_OBJECT := 'sts/$(NAME)-listener'
oc-create-listener: OC_PARAMETER_FILE := masu-listener.env
oc-create-listener: OC_TEMPLATE_FILE := masu-listener.yaml
oc-create-listener: OC_PARAMS := OC_OBJECT=$(OC_OBJECT) OC_PARAMETER_FILE=$(OC_PARAMETER_FILE) OC_TEMPLATE_FILE=$(OC_TEMPLATE_FILE)
oc-create-listener:
	$(OC_PARAMS) $(MAKE) oc-create-imagestream
	$(OC_PARAMS) $(MAKE) oc-create-configmap
	$(OC_PARAMS) $(MAKE) oc-create-secret
	$(OC_PARAMS) $(MAKE) __oc-apply-object
	$(OC_PARAMS) $(MAKE) __oc-create-object

oc-create-masu: OC_OBJECT := 'bc/$(NAME)-masu dc/$(NAME)-masu'
oc-create-masu: OC_PARAMETER_FILE := masu.env
oc-create-masu: OC_TEMPLATE_FILE := masu.yaml
oc-create-masu: OC_PARAMS := OC_OBJECT=$(OC_OBJECT) OC_PARAMETER_FILE=$(OC_PARAMETER_FILE) OC_TEMPLATE_FILE=$(OC_TEMPLATE_FILE)
oc-create-masu:
	$(OC_PARAMS) $(MAKE) oc-create-imagestream
	$(OC_PARAMS) $(MAKE) oc-create-configmap
	$(OC_PARAMS) $(MAKE) oc-create-secret
	$(OC_PARAMS) $(MAKE) __oc-apply-object
	$(OC_PARAMS) $(MAKE) __oc-create-object

oc-create-sources: OC_OBJECT := 'bc/$(NAME)-sources dc/$(NAME)-sources'
oc-create-sources: OC_PARAMETER_FILE := sources.env
oc-create-sources: OC_TEMPLATE_FILE := sources.yaml
oc-create-sources: OC_PARAMS := OC_OBJECT=$(OC_OBJECT) OC_PARAMETER_FILE=$(OC_PARAMETER_FILE) OC_TEMPLATE_FILE=$(OC_TEMPLATE_FILE)
oc-create-sources:
	$(OC_PARAMS) $(MAKE) oc-create-imagestream
	$(OC_PARAMS) $(MAKE) oc-create-configmap
	$(OC_PARAMS) $(MAKE) oc-create-secret
	$(OC_PARAMS) $(MAKE) __oc-apply-object
	$(OC_PARAMS) $(MAKE) __oc-create-object

oc-create-rabbitmq: OC_OBJECT := statefulsets/rabbitmq
oc-create-rabbitmq: OC_PARAMETER_FILE := rabbitmq.env
oc-create-rabbitmq: OC_TEMPLATE_FILE := rabbitmq.yaml
oc-create-rabbitmq: OC_PARAMS := OC_OBJECT=$(OC_OBJECT) OC_PARAMETER_FILE=$(OC_PARAMETER_FILE) OC_TEMPLATE_FILE=$(OC_TEMPLATE_FILE)
oc-create-rabbitmq:
	$(OC_PARAMS) $(MAKE) __oc-apply-object
	$(OC_PARAMS) $(MAKE) __oc-create-object

oc-create-route: OC_OBJECT := 'route/koku route/koku-masu'
oc-create-route: OC_PARAMETER_FILE := route.env
oc-create-route: OC_TEMPLATE_FILE := route.yaml
oc-create-route: OC_PARAMS := OC_OBJECT=$(OC_OBJECT) OC_PARAMETER_FILE=$(OC_PARAMETER_FILE) OC_TEMPLATE_FILE=$(OC_TEMPLATE_FILE)
oc-create-route:
	$(OC_PARAMS) $(MAKE) __oc-apply-object
	$(OC_PARAMS) $(MAKE) __oc-create-object

oc-create-secret: OC_OBJECT := 'secret -l app=$(NAME)'
oc-create-secret: OC_PARAMETER_FILE := secret.env
oc-create-secret: OC_TEMPLATE_FILE := secret.yaml
oc-create-secret: OC_PARAMS := OC_OBJECT=$(OC_OBJECT) OC_PARAMETER_FILE=$(OC_PARAMETER_FILE) OC_TEMPLATE_FILE=$(OC_TEMPLATE_FILE)
oc-create-secret:
	$(OC_PARAMS) $(MAKE) __oc-create-object

oc-delete-all:
	oc delete all -l app=koku

# it's the only way to be sure...
oc-nuke-from-orbit:
	oc delete all,configmap,secret,pvc -l app=koku

oc-delete-celery-exporter:
	oc delete all -n $(NAMESPACE) -l template=koku-celery-exporter

oc-delete-celery-scheduler:
	oc delete all -n $(NAMESPACE) -l template=koku-celery-scheduler

oc-delete-celery-worker:
	oc delete all -n $(NAMESPACE) -l template=koku-celery-worker

oc-delete-configmap:
	oc delete configmap -n $(NAMESPACE) -l template=koku-configmap

oc-delete-database:
	oc delete all -n $(NAMESPACE) -l template=koku-database

oc-delete-flower:
	oc delete all -n $(NAMESPACE) -l template=koku-celery-flower

oc-delete-imagestream:
	oc delete all -n $(NAMESPACE) -l template=koku-imagestream

oc-delete-koku-api:
	oc delete all -n $(NAMESPACE) -l template=koku

oc-delete-koku-auth-cache:
	oc delete all -n $(NAMESPACE) -l template=koku-auth-cache

oc-delete-listener:
	oc delete all -n $(NAMESPACE) -l template=koku-masu-listener

oc-delete-masu:
	oc delete all -n $(NAMESPACE) -l template=koku-masu

oc-delete-rabbitmq:
	oc delete all -n $(NAMESPACE) -l template=rabbitmq

oc-delete-route:
	oc delete all -n $(NAMESPACE) -l template=koku-route

oc-delete-secret:
	oc delete secret -n $(NAMESPACE) -l template=koku-secret

oc-down:
	oc cluster down

oc-forward-ports: oc-stop-forwarding-ports
	@oc port-forward $$(oc get pods -o jsonpath='{.items[?(.status.phase=="Running")].metadata.name}' -l name=koku-db) 15432:5432 >/dev/null 2>&1 &

oc-login-dev:
	oc login -u developer --insecure-skip-tls-verify=true localhost:8443

oc-make-migrations: oc-forward-ports
	sleep 1
	$(DJANGO_MANAGE) makemigrations api reporting reporting_common cost_models
	$(MAKE) oc-stop-forwarding-ports

oc-reinit: oc-delete-all oc-create-koku

oc-run-migrations: oc-forward-ports
	sleep 1
	$(DJANGO_MANAGE) migrate_schemas
	$(MAKE) oc-stop-forwarding-ports

oc-stop-forwarding-ports:
	@kill -HUP $$(ps -eo pid,command | grep "oc port-forward" | grep -v grep | awk '{print $$1}') 2>/dev/null || true

oc-up:
	oc cluster up \
		--image=$(OC_SOURCE) \
		--version=$(OC_VERSION) \
		--host-data-dir=$(OC_DATA_DIR) \
		--use-existing-config=true
	sleep 60

oc-up-all: oc-up oc-create-koku

oc-up-db: oc-up oc-create-db


###############################
### Docker-compose Commands ###
###############################

docker-down:
	docker-compose down

docker-down-db:
	docker-compose stop db
	docker ps -a -f name=koku_db -q | xargs docker container rm

docker-logs:
	docker-compose logs -f

docker-rabbit:
	docker-compose up -d rabbit

docker-reinitdb: docker-down-db remove-db docker-up-db
	sleep 5
	$(MAKE) create-test-customer-no-providers

docker-reinitdb-with-providers: docker-down-db remove-db docker-up-db
	sleep 5
	$(MAKE) create-test-customer

docker-shell:
	docker-compose run --service-ports koku-server

docker-test-all:
	docker-compose -f koku-test.yml up --build

docker-up:
	docker-compose up --build -d

docker-up-db:
	docker-compose up -d db

docker-iqe-smokes-tests:
	$(MAKE) docker-reinitdb
	./testing/run_smoke_tests.sh

docker-iqe-api-tests:
	$(MAKE) docker-reinitdb
	./testing/run_api_tests.sh

docker-iqe-vortex-tests:
	$(MAKE) docker-reinitdb
	./testing/run_vortex_api_tests.sh

### Provider targets ###
ocp-provider-from-yaml:
#parameter validation
ifndef cluster_id
	$(error param cluster_id is not set)
endif
ifndef srf_yaml
	$(error param srf_yaml is not set)
endif
ifndef ocp_name
	$(error param ocp_name is not set)
endif
	(command -v nise > /dev/null 2>&1) || (echo 'nise is not installed, please install nise.' && exit 1 )
	mkdir -p testing/pvc_dir/insights_local
	nise --ocp --ocp-cluster-id $(cluster_id) --insights-upload testing/pvc_dir/insights_local --static-report-file $(srf_yaml)
	curl -d '{"name": "$(ocp_name)", "type": "OCP", "authentication": {"provider_resource_name": "$(cluster_id)"}}' -H "Content-Type: application/json" -X POST http://0.0.0.0:8000/api/cost-management/v1/providers/
# These csv could be cleaned up when [https://github.com/project-koku/nise/issues/176](https://github.com/project-koku/nise/issues/176) is resolved.
	rm *ocp_pod_usage.csv
	rm *ocp_storage_usage.csv
# From here you can hit the http://127.0.0.1:5000/api/cost-management/v1/download/ endpoint to start running masu.
# After masu has run these endpoints should have data in them: (v1/reports/openshift/memory, v1/reports/openshift/compute/, v1/reports/openshift/volumes/)

aws-provider:
ifndef aws_name
	$(error param aws_name is not set)
endif
ifndef bucket
	$(error param bucket is not set)
endif
	(printenv AWS_RESOURCE_NAME > /dev/null 2>&1) || (echo 'AWS_RESOURCE_NAME is not set in .env' && exit 1)
	curl -d '{"name": "$(aws_name)", "type": "AWS", "authentication": {"provider_resource_name": "${AWS_RESOURCE_NAME}"}, "billing_source": {"bucket": "$(bucket)"}}' -H "Content-Type: application/json" -X POST http://0.0.0.0:8000/api/cost-management/v1/providers/

########################
### Internal targets ###
########################

__oc-create-project:
	@if [[ ! $$(oc get -o name project/$(NAMESPACE) 2>/dev/null) ]]; then \
		oc new-project $(NAMESPACE) ;\
	fi

# if object doesn't already exist,
# create it from the provided template and parameters
__oc-create-object: __oc-create-project
	@if [[ $$(oc get -o name $(OC_OBJECT) 2>&1) == '' ]] || \
	[[ $$(oc get -o name $(OC_OBJECT) 2>&1 | grep 'not found') ]]; then \
		if [ -f $(OC_PARAM_DIR)/$(OC_PARAMETER_FILE) ]; then \
			oc process -f $(OC_TEMPLATE_DIR)/$(OC_TEMPLATE_FILE) \
				--param-file=$(OC_PARAM_DIR)/$(OC_PARAMETER_FILE) \
			| oc create --save-config=True -n $(NAMESPACE) -f - 2>&1 || /usr/bin/true ;\
		else \
			oc process -f $(OC_TEMPLATE_DIR)/$(OC_TEMPLATE_FILE) \
				$(foreach PARAM, $(OC_PARAMETERS), -p $(PARAM)) \
			| oc create --save-config=True -n $(NAMESPACE) -f - 2>&1 || /usr/bin/true ;\
		fi ;\
	fi

__oc-apply-object: __oc-create-project
	@if [[ $$(oc get -o name $(OC_OBJECT)) != '' ]] || \
	[[ $$(oc get -o name $(OC_OBJECT) 2>&1 | grep -v 'not found') ]]; then \
		echo "WARNING: Resources matching 'oc get $(OC_OBJECT)' exists. Updating template. Skipping object creation." ;\
		if [ -f $(OC_PARAM_DIR)/$(OC_PARAMETER_FILE) ]; then \
			bash -c "oc process -f $(OC_TEMPLATE_DIR)/$(OC_TEMPLATE_FILE) \
				--param-file=$(OC_PARAM_DIR)/$(OC_PARAMETER_FILE) \
			| tee >(oc apply -n $(NAMESPACE) -f -) >(oc replace -f -) || /usr/bin/true" ;\
		else \
			bash -c "oc process -f $(OC_TEMPLATE_DIR)/$(OC_TEMPLATE_FILE) \
				$(foreach PARAM, $(OC_PARAMETERS), -p $(PARAM)) \
			| tee >(oc apply -n $(NAMESPACE) -f -) >(oc replace -f -) || /usr/bin/true" ;\
		fi ;\
	fi

#
# Phony targets
#
.PHONY: docs __oc-create-object __oc-create-project __oc-apply-object<|MERGE_RESOLUTION|>--- conflicted
+++ resolved
@@ -117,11 +117,7 @@
 	@echo "      cluster_id=<cluster_name>            @param - Required. The name of your cluster (ex. my-ocp-cluster-0)"
 	@echo "      srf_yaml=<filename>                  @param - Required. Path of static-report-file yaml (ex. '/ocp_static_report.yml')"
 	@echo "      ocp_name=<provider_name>             @param - Required. The name of the provider. (ex. 'OCPprovider')"
-<<<<<<< HEAD
 	@echo "  aws_provider                        Create aws provider using environment variables"
-=======
-	@echo "  aws-provider                        Create aws provider using environment variables"
->>>>>>> 5db1cfb5
 	@echo "      aws_name=<provider_name>             @param - Required. Name of the provider"
 	@echo "      bucket=<bucket_name>                 @param - Required. Name of the bucket"
 
