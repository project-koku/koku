--- conflicted
+++ resolved
@@ -499,14 +499,9 @@
 ### Docker-compose Commands ###
 ###############################
 
-<<<<<<< HEAD
 docker-down: docker-presto-down
-	docker-compose down
-=======
-docker-down:
 	docker-compose down -v
 	$(PREFIX) make clear-testing
->>>>>>> ec108ab8
 
 docker-down-db:
 	docker-compose rm -s -v -f db
