--- conflicted
+++ resolved
@@ -170,14 +170,8 @@
 delete-trino:
 	$(PREFIX) rm -fr ./.trino/
 
-<<<<<<< HEAD
-clear-trino-data:
-	$(PREFIX) rm -fr ./.trino/parquet_data/koku-bucket/data
-	$(PREFIX) rm -fr ./.trino/parquet_data/koku-bucket/hcs
-=======
 delete-trino-data:
 	$(PREFIX) rm -fr ./.trino/parquet_data/koku-bucket/**
->>>>>>> 2ba56845
 
 delete-redis-cache:
 	$(DOCKER) exec -it koku_redis redis-cli -n 1 flushall
