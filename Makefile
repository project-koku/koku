# OpenShift settings
OC_VERSION	= v3.11
OC_DATA_DIR	= ${HOME}/.oc/openshift.local.data
OC_SOURCE	= registry.access.redhat.com/openshift3/ose

# PostgreSQL settings
PGSQL_VERSION   = 9.6

# Basic environment settings
PYTHON	= $(shell which python)
TOPDIR  = $(shell pwd)
PYDIR	= koku
APIDOC  = apidoc

# How to execute Django's manage.py
DJANGO_MANAGE = DJANGO_READ_DOT_ENV_FILE=True $(PYTHON) $(PYDIR)/manage.py

# required OpenShift template parameters
# if a value is defined in a parameter file, we try to use that.
# otherwise, we use a default value
NAME = $(or $(shell grep -h '^[^\#]*NAME=' openshift/parameters/* 2>/dev/null | uniq | awk -F= '{print $$2}'), koku)
NAMESPACE = $(or $(shell grep -h '^[^\#]*NAMESPACE=' openshift/parameters/* 2>/dev/null | uniq | awk -F= '{print $$2}'), koku)

OC_TEMPLATE_DIR = $(TOPDIR)/openshift
OC_PARAM_DIR = $(OC_TEMPLATE_DIR)/parameters
OC_TEMPLATES = $(wildcard $(OC_TEMPLATE_DIR))

# Platform differences
#
# - Use 'sudo' on Linux
# - Don't use 'sudo' on MacOS
#
OS := $(shell uname)
ifeq ($(OS),Darwin)
	PREFIX	=
else
	PREFIX	= sudo
endif

define HELP_TEXT =
Please use \`make <target>' where <target> is one of:

--- General Commands ---
  clean                    clean the project directory of any scratch files, bytecode, logs, etc.
  help                     show this message
  html                     create html documentation for the project
  lint                     run linting against the project

--- Commands using local services ---
  create-test-db-file      create a Postgres DB dump file for Masu
  collect-static           collect static files to host
  gen-apidoc               create api documentation
  make-migrations          make migrations for the database
  requirements             generate Pipfile.lock and RTD requirements
  remove-db                remove local directory: $(TOPDIR)/pg_data
  run-migrations           run migrations against database
  serve                    run the Django app on localhost
  superuser                create a Django super user
  unittest                 run unittests

--- Commands using Docker Compose ---
  docker-up                 run django and database
  docker-up-db              run database only
  docker-down               shut down all containers
  docker-rabbit             run RabbitMQ container
  docker-reinitdb           drop and recreate the database
  docker-shell              run Django and database containers with shell access to server (for pdb)
  docker-logs               connect to console logs for all services
  docker-test-all           run unittests

--- Commands using an OpenShift Cluster ---
  oc-clean                     stop openshift cluster & remove local config data
  oc-create-all                create all application pods
  oc-create-celery-exporter    create the Celery Prometheus exporter pod
  oc-create-celery-scheduler   create the Celery scheduler pod
  oc-create-celery-worker      create the Celery worker pod
  oc-create-configmap          create the ConfigMaps
  oc-create-database           create the PostgreSQL DB pod
  oc-create-flower             create the Celery Flower pod
  oc-create-imagestream        create ImageStreams
  oc-create-koku-api           create the Koku API pod
  oc-create-koku-auth-cache    create the Redis pod for auth caching
  oc-create-listener           create Masu Listener pod (deprecated)
  oc-create-masu               create Masu pod (deprecated)
  oc-create-rabbitmq           create RabbitMQ pod
  oc-create-secret             create Secrets
  oc-create-worker             create Celery worker pod
  oc-create-test-db-file       create a Postgres DB dump file for Masu
  oc-delete-all                delete most Openshift objects without a cluster restart
  oc-delete-celery-worker      delete the Celery worker pod
  oc-delete-configmap          delete the ConfigMaps
  oc-delete-database           delete the PostgreSQL DB pod
  oc-delete-flower             delete the Celery Flower pod
  oc-delete-imagestream        delete ImageStreams
  oc-delete-koku-api           delete the Koku API pod
  oc-delete-koku-auth-cache    delete the Redis pod for auth caching
  oc-delete-listener           delete Masu Listener pod (deprecated)
  oc-delete-masu               delete Masu pod (deprecated)
  oc-delete-rabbitmq           delete RabbitMQ pod
  oc-delete-secret             delete Secrets
  oc-delete-worker             delete Celery worker pod
  oc-down                      stop app & openshift cluster
  oc-forward-ports             port forward the DB to localhost
  oc-login-dev                 login to an openshift cluster as 'developer'
  oc-reinit                    remove existing app and restart app in initialized openshift cluster
  oc-run-migrations            run Django migrations in the Openshift DB
  oc-stop-forwarding-ports     stop port forwarding the DB to localhost
  oc-up                        initialize an openshift cluster
  oc-up-all                    run app in openshift cluster
  oc-up-db                     run Postgres in an openshift cluster
endef
export HELP_TEXT

# help always comes first.
help:
	@echo "$$HELP_TEXT"


### General Commands ###

clean:
	git clean -fdx -e .idea/ -e *env/

html:
	@cd docs; $(MAKE) html

lint:
	tox -e lint

<<<<<<< HEAD
make-migrations:
	DJANGO_READ_DOT_ENV_FILE=True $(PYTHON) $(PYDIR)/manage.py makemigrations api reporting reporting_common cost_models
=======
#####################################
### Commands using local services ###
#####################################
>>>>>>> f6bb69d5

# FIXME: may need updating after masu is fully merged.
create-masu-test-db:
	$(TOPDIR)/tests/create_db.sh

create-test-db-file: run-migrations
	sleep 1
	$(DJANGO_MANAGE) runserver > /dev/null 2>&1 &
	sleep 5
	$(PYTHON) $(TOPDIR)/scripts/create_test_customer.py --bypass-api
	pg_dump -d $(DATABASE_NAME) -h $(POSTGRES_SQL_SERVICE_HOST) -p $(POSTGRES_SQL_SERVICE_PORT) -U $(DATABASE_USER) > test.sql
	kill -HUP $$(ps -eo pid,command | grep "manage.py runserver" | grep -v grep | awk '{print $$1}')

collect-static:
	$(DJANGO_MANAGE) collectstatic --no-input

gen-apidoc:
	rm -fr $(PYDIR)/staticfiles/
	rm -fr $(APIDOC)
	apidoc -i $(PYDIR) -o $(APIDOC)
	cp docs/source/specs/openapi.json $(APIDOC)/

make-migrations:
	$(DJANGO_MANAGE) makemigrations api reporting reporting_common rates

remove-db:
	$(PREFIX) rm -rf $(TOPDIR)/pg_data

requirements:
	pipenv lock
	pipenv lock -r > docs/rtd_requirements.txt

run-migrations:
	$(DJANGO_MANAGE) migrate_schemas

serve:
	$(DJANGO_MANAGE) runserver

# FIXME: (deprecated) this will be removed after masu is fully merged.
serve-masu:
	FLASK_APP=masu \
	FLASK_ENV=development \
	MASU_SECRET_KEY='t@@ m4nY 53Cr3tZ' \
	flask run

unittest:
	$(DJANGO_MANAGE) test $(PYDIR) -v 2

superuser:
	$(DJANGO_MANAGE) createsuperuser

####################################
# Commands using OpenShift Cluster #
####################################

oc-clean: oc-down
	$(PREFIX) rm -rf $(OC_DATA_DIR)

oc-create-all: oc-create-database oc-create-rabbitmq oc-create-koku-auth-cache oc-create-koku-api oc-create-masu oc-create-celery-exporter oc-create-celery-scheduler oc-create-celery-worker oc-create-flower oc-create-listener

oc-create-celery-exporter: OC_OBJECT := dc/$(NAME)-celery-exporter
oc-create-celery-exporter: OC_PARAMETER_FILE := celery-exporter.env
oc-create-celery-exporter: OC_TEMPLATE_FILE := celery-exporter.yaml
oc-create-celery-exporter: OC_PARAMS := OC_OBJECT=$(OC_OBJECT) OC_PARAMETER_FILE=$(OC_PARAMETER_FILE) OC_TEMPLATE_FILE=$(OC_TEMPLATE_FILE)
oc-create-celery-exporter:
	$(OC_PARAMS) $(MAKE) oc-create-imagestream
	$(OC_PARAMS) $(MAKE) oc-create-configmap
	$(OC_PARAMS) $(MAKE) oc-create-secret
	$(OC_PARAMS) $(MAKE) __oc-apply-object
	$(OC_PARAMS) $(MAKE) __oc-create-object

oc-create-celery-scheduler: OC_OBJECT := 'bc/$(NAME)-scheduler dc/$(NAME)-scheduler'
oc-create-celery-scheduler: OC_PARAMETER_FILE := celery-scheduler.env
oc-create-celery-scheduler: OC_TEMPLATE_FILE := celery-scheduler.yaml
oc-create-celery-scheduler: OC_PARAMS := OC_OBJECT=$(OC_OBJECT) OC_PARAMETER_FILE=$(OC_PARAMETER_FILE) OC_TEMPLATE_FILE=$(OC_TEMPLATE_FILE)
oc-create-celery-scheduler:
	$(OC_PARAMS) $(MAKE) oc-create-imagestream
	$(OC_PARAMS) $(MAKE) oc-create-configmap
	$(OC_PARAMS) $(MAKE) oc-create-secret
	$(OC_PARAMS) $(MAKE) __oc-apply-object
	$(OC_PARAMS) $(MAKE) __oc-create-object

oc-create-celery-worker: OC_OBJECT := 'bc/$(NAME)-worker dc/$(NAME)-worker'
oc-create-celery-worker: OC_PARAMETER_FILE := celery-worker.env
oc-create-celery-worker: OC_TEMPLATE_FILE := celery-worker.yaml
oc-create-celery-worker: OC_PARAMS := OC_OBJECT=$(OC_OBJECT) OC_PARAMETER_FILE=$(OC_PARAMETER_FILE) OC_TEMPLATE_FILE=$(OC_TEMPLATE_FILE)
oc-create-celery-worker:
	$(OC_PARAMS) $(MAKE) oc-create-imagestream
	$(OC_PARAMS) $(MAKE) oc-create-configmap
	$(OC_PARAMS) $(MAKE) oc-create-secret
	$(OC_PARAMS) $(MAKE) __oc-apply-object
	$(OC_PARAMS) $(MAKE) __oc-create-object

oc-create-configmap: OC_OBJECT := 'configmap -l app=$(NAME)'
oc-create-configmap: OC_PARAMETER_FILE := configmap.env
oc-create-configmap: OC_TEMPLATE_FILE := configmap.yaml
oc-create-configmap: OC_PARAMS := OC_OBJECT=$(OC_OBJECT) OC_PARAMETER_FILE=$(OC_PARAMETER_FILE) OC_TEMPLATE_FILE=$(OC_TEMPLATE_FILE)
oc-create-configmap:
	$(OC_PARAMS) $(MAKE) __oc-create-object

oc-create-database: OC_OBJECT := 'bc/$(NAME)-db dc/$(NAME)-db'
oc-create-database: OC_PARAMETER_FILE := $(NAME)-database.env
oc-create-database: OC_TEMPLATE_FILE := $(NAME)-database.yaml
oc-create-database: OC_PARAMS := OC_OBJECT=$(OC_OBJECT) OC_PARAMETER_FILE=$(OC_PARAMETER_FILE) OC_TEMPLATE_FILE=$(OC_TEMPLATE_FILE)
oc-create-database:
	$(OC_PARAMS) $(MAKE) oc-create-imagestream
	$(OC_PARAMS) $(MAKE) oc-create-configmap
	$(OC_PARAMS) $(MAKE) oc-create-secret
	$(OC_PARAMS) $(MAKE) __oc-apply-object
	$(OC_PARAMS) $(MAKE) __oc-create-object

oc-create-flower: OC_OBJECT := 'bc/$(NAME)-flower dc/$(NAME)-flower'
oc-create-flower: OC_PARAMETER_FILE := celery-flower.env
oc-create-flower: OC_TEMPLATE_FILE := celery-flower.yaml
oc-create-flower: OC_PARAMS := OC_OBJECT=$(OC_OBJECT) OC_PARAMETER_FILE=$(OC_PARAMETER_FILE) OC_TEMPLATE_FILE=$(OC_TEMPLATE_FILE)
oc-create-flower:
	$(OC_PARAMS) $(MAKE) oc-create-imagestream
	$(OC_PARAMS) $(MAKE) oc-create-configmap
	$(OC_PARAMS) $(MAKE) oc-create-secret
	$(OC_PARAMS) $(MAKE) __oc-apply-object
	$(OC_PARAMS) $(MAKE) __oc-create-object

oc-create-imagestream: OC_OBJECT := 'is/centos is/python-36-centos7 is/postgresql'
oc-create-imagestream: OC_PARAMETER_FILE := imagestream.env
oc-create-imagestream: OC_TEMPLATE_FILE := imagestream.yaml
oc-create-imagestream: OC_PARAMS := OC_OBJECT=$(OC_OBJECT) OC_PARAMETER_FILE=$(OC_PARAMETER_FILE) OC_TEMPLATE_FILE=$(OC_TEMPLATE_FILE)
oc-create-imagestream:
	$(OC_PARAMS) $(MAKE) __oc-apply-object
	$(OC_PARAMS) $(MAKE) __oc-create-object

oc-create-koku-api: OC_OBJECT := 'bc/$(NAME) dc/$(NAME)'
oc-create-koku-api: OC_PARAMETER_FILE := $(NAME).env
oc-create-koku-api: OC_TEMPLATE_FILE := $(NAME).yaml
oc-create-koku-api: OC_PARAMS := OC_OBJECT=$(OC_OBJECT) OC_PARAMETER_FILE=$(OC_PARAMETER_FILE) OC_TEMPLATE_FILE=$(OC_TEMPLATE_FILE)
oc-create-koku-api:
	$(OC_PARAMS) $(MAKE) oc-create-imagestream
	$(OC_PARAMS) $(MAKE) oc-create-configmap
	$(OC_PARAMS) $(MAKE) oc-create-secret
	$(OC_PARAMS) $(MAKE) __oc-apply-object
	$(OC_PARAMS) $(MAKE) __oc-create-object

oc-create-koku-auth-cache: OC_OBJECT := 'bc/$(NAME)-redis dc/$(NAME)-redis'
oc-create-koku-auth-cache: OC_PARAMETER_FILE := $(NAME)-auth-cache.env
oc-create-koku-auth-cache: OC_TEMPLATE_FILE := $(NAME)-auth-cache.yaml
oc-create-koku-auth-cache: OC_PARAMS := OC_OBJECT=$(OC_OBJECT) OC_PARAMETER_FILE=$(OC_PARAMETER_FILE) OC_TEMPLATE_FILE=$(OC_TEMPLATE_FILE)
oc-create-koku-auth-cache:
	$(OC_PARAMS) $(MAKE) oc-create-imagestream
	$(OC_PARAMS) $(MAKE) oc-create-configmap
	$(OC_PARAMS) $(MAKE) oc-create-secret
	$(OC_PARAMS) $(MAKE) __oc-apply-object
	$(OC_PARAMS) $(MAKE) __oc-create-object

oc-create-listener: OC_OBJECT := 'bc/$(NAME)-listener dc/$(NAME)-listener'
oc-create-listener: OC_PARAMETER_FILE := masu-listener.env
oc-create-listener: OC_TEMPLATE_FILE := masu-listener.yaml
oc-create-listener: OC_PARAMS := OC_OBJECT=$(OC_OBJECT) OC_PARAMETER_FILE=$(OC_PARAMETER_FILE) OC_TEMPLATE_FILE=$(OC_TEMPLATE_FILE)
oc-create-listener:
	$(OC_PARAMS) $(MAKE) oc-create-imagestream
	$(OC_PARAMS) $(MAKE) oc-create-configmap
	$(OC_PARAMS) $(MAKE) oc-create-secret
	$(OC_PARAMS) $(MAKE) __oc-apply-object
	$(OC_PARAMS) $(MAKE) __oc-create-object

oc-create-masu: OC_OBJECT := 'bc/$(NAME)-masu dc/$(NAME)-masu'
oc-create-masu: OC_PARAMETER_FILE := masu-flask.env
oc-create-masu: OC_TEMPLATE_FILE := masu-flask.yaml
oc-create-masu: OC_PARAMS := OC_OBJECT=$(OC_OBJECT) OC_PARAMETER_FILE=$(OC_PARAMETER_FILE) OC_TEMPLATE_FILE=$(OC_TEMPLATE_FILE)
oc-create-masu:
	$(OC_PARAMS) $(MAKE) oc-create-imagestream
	$(OC_PARAMS) $(MAKE) oc-create-configmap
	$(OC_PARAMS) $(MAKE) oc-create-secret
	$(OC_PARAMS) $(MAKE) __oc-apply-object
	$(OC_PARAMS) $(MAKE) __oc-create-object

oc-create-rabbitmq: OC_OBJECT := statefulsets/rabbitmq
oc-create-rabbitmq: OC_PARAMETER_FILE := rabbitmq.env
oc-create-rabbitmq: OC_TEMPLATE_FILE := rabbitmq.yaml
oc-create-rabbitmq: OC_PARAMS := OC_OBJECT=$(OC_OBJECT) OC_PARAMETER_FILE=$(OC_PARAMETER_FILE) OC_TEMPLATE_FILE=$(OC_TEMPLATE_FILE)
oc-create-rabbitmq:
	$(OC_PARAMS) $(MAKE) __oc-apply-object
	$(OC_PARAMS) $(MAKE) __oc-create-object

oc-create-secret: OC_OBJECT := 'secret -l app=$(NAME)'
oc-create-secret: OC_PARAMETER_FILE := secret.env
oc-create-secret: OC_TEMPLATE_FILE := secret.yaml
oc-create-secret: OC_PARAMS := OC_OBJECT=$(OC_OBJECT) OC_PARAMETER_FILE=$(OC_PARAMETER_FILE) OC_TEMPLATE_FILE=$(OC_TEMPLATE_FILE)
oc-create-secret:
	$(OC_PARAMS) $(MAKE) __oc-create-object

oc-create-test-db-file: oc-run-migrations
	sleep 1
	make oc-forward-ports
	sleep 1
	$(DJANGO_MANAGE) runserver > /dev/null 2>&1 &
	sleep 5
	$(PYTHON) $(TOPDIR)/scripts/create_test_customer.py --bypass-api
	pg_dump -d $(DATABASE_NAME) -h $(POSTGRES_SQL_SERVICE_HOST) -p $(POSTGRES_SQL_SERVICE_PORT) -U $(DATABASE_USER) > test.sql
	kill -HUP $$(ps -eo pid,command | grep "manage.py runserver" | grep -v grep | awk '{print $$1}')
	$(MAKE) oc-stop-forwarding-ports

oc-delete-all:
	oc delete all -l app=koku

# it's the only way to be sure...
oc-nuke-from-orbit:
	oc delete all,configmap,secret,pvc -l app=koku

oc-delete-celery-exporter:
	oc delete all -n $(NAMESPACE) -l template=koku-celery-exporter

oc-delete-celery-scheduler:
	oc delete all -n $(NAMESPACE) -l template=koku-celery-scheduler

oc-delete-celery-worker:
	oc delete all -n $(NAMESPACE) -l template=koku-celery-worker

oc-delete-configmap:
	oc delete all -n $(NAMESPACE) -l template=koku-configmap

oc-delete-database:
	oc delete all -n $(NAMESPACE) -l template=koku-database

oc-delete-flower:
	oc delete all -n $(NAMESPACE) -l template=koku-celery-flower

oc-delete-imagestream:
	oc delete all -n $(NAMESPACE) -l template=koku-imagestream

oc-delete-koku-api:
	oc delete all -n $(NAMESPACE) -l template=koku-api

oc-delete-koku-auth-cache:
	oc delete all -n $(NAMESPACE) -l template=koku-auth-cache

oc-delete-listener:
	oc delete all -n $(NAMESPACE) -l template=koku-masu-listener

oc-delete-masu:
	oc delete all -n $(NAMESPACE) -l template=koku-masu-flask

oc-delete-rabbitmq:
	oc delete all -n $(NAMESPACE) -l template=rabbitmq

oc-delete-secret:
	oc delete all -n $(NAMESPACE) -l template=koku-secret

oc-down:
	oc cluster down

oc-forward-ports: oc-stop-forwarding-ports
	@oc port-forward $$(oc get pods -o jsonpath='{.items[*].metadata.name}' -l name=koku-db) 15432:5432 >/dev/null 2>&1 &

oc-login-dev:
	oc login -u developer --insecure-skip-tls-verify=true localhost:8443

oc-make-migrations: oc-forward-ports
	sleep 1
	$(DJANGO_MANAGE) makemigrations api reporting reporting_common rates
	$(MAKE) oc-stop-forwarding-ports

oc-reinit: oc-delete-all oc-create-koku

oc-run-migrations: oc-forward-ports
	sleep 1
	$(DJANGO_MANAGE) migrate_schemas
	$(MAKE) oc-stop-forwarding-ports

oc-stop-forwarding-ports:
	@kill -HUP $$(ps -eo pid,command | grep "oc port-forward" | grep -v grep | awk '{print $$1}') 2>/dev/null || true

oc-up:
	oc cluster up \
		--image=$(OC_SOURCE) \
		--version=$(OC_VERSION) \
		--host-data-dir=$(OC_DATA_DIR) \
		--use-existing-config=true
	sleep 60

oc-up-all: oc-up oc-create-koku

oc-up-db: oc-up oc-create-db


###############################
### Docker-compose Commands ###
###############################

docker-down:
	docker-compose down

docker-logs:
	docker-compose logs -f

docker-rabbit:
	docker-compose up -d rabbit

docker-reinitdb: docker-down remove-db docker-up-db
	sleep 5
	$(MAKE) run-migrations
	$(MAKE) create-test-db-file

docker-shell:
	docker-compose run --service-ports koku-server

docker-test-all:
	docker-compose -f koku-test.yml up --build

docker-up:
	docker-compose up --build -d

docker-up-db:
	docker-compose up -d db

########################
### Internal targets ###
########################

__oc-create-project:
	@if [[ ! $$(oc get -o name project/$(NAMESPACE) 2>/dev/null) ]]; then \
		oc new-project $(NAMESPACE) ;\
	fi

# if object doesn't already exist,
# create it from the provided template and parameters
__oc-create-object: __oc-create-project
	@if [[ $$(oc get -o name $(OC_OBJECT) 2>&1) == '' ]] || \
	[[ $$(oc get -o name $(OC_OBJECT) 2>&1 | grep 'not found') ]]; then \
		if [ -f $(OC_PARAM_DIR)/$(OC_PARAMETER_FILE) ]; then \
			oc process -f $(OC_TEMPLATE_DIR)/$(OC_TEMPLATE_FILE) \
				--param-file=$(OC_PARAM_DIR)/$(OC_PARAMETER_FILE) \
			| oc create --save-config=True -n $(NAMESPACE) -f - 2>&1 | grep -v "already exists" || /usr/bin/true ;\
		else \
			oc process -f $(OC_TEMPLATE_DIR)/$(OC_TEMPLATE_FILE) \
				$(foreach PARAM, $(OC_PARAMETERS), -p $(PARAM)) \
			| oc create --save-config=True -n $(NAMESPACE) -f - 2>&1 | grep -v "already exists" || /usr/bin/true ;\
		fi ;\
	fi

__oc-apply-object: __oc-create-project
	@if [[ $$(oc get -o name $(OC_OBJECT) 2>&1) != '' ]] || \
	[[ $$(oc get -o name $(OC_OBJECT) 2>&1 | grep -v 'not found') ]]; then \
		echo "WARNING: Resources matching 'oc get $(OC_OBJECT)' exists. Updating template. Skipping object creation." ;\
		if [ -f $(OC_PARAM_DIR)/$(OC_PARAMETER_FILE) ]; then \
			oc process -f $(OC_TEMPLATE_DIR)/$(OC_TEMPLATE_FILE) \
				--param-file=$(OC_PARAM_DIR)/$(OC_PARAMETER_FILE) \
			| oc apply -n $(NAMESPACE) -f - 2>&1 || /usr/bin/true ;\
		else \
			oc process -f $(OC_TEMPLATE_DIR)/$(OC_TEMPLATE_FILE) \
				$(foreach PARAM, $(OC_PARAMETERS), -p $(PARAM)) \
			| oc apply -n $(NAMESPACE) -f - 2>&1 || /usr/bin/true ;\
		fi ;\
	fi

#
# Phony targets
#
.PHONY: docs __oc-create-object __oc-create-project __oc-apply-object<|MERGE_RESOLUTION|>--- conflicted
+++ resolved
@@ -127,14 +127,8 @@
 lint:
 	tox -e lint
 
-<<<<<<< HEAD
 make-migrations:
 	DJANGO_READ_DOT_ENV_FILE=True $(PYTHON) $(PYDIR)/manage.py makemigrations api reporting reporting_common cost_models
-=======
-#####################################
-### Commands using local services ###
-#####################################
->>>>>>> f6bb69d5
 
 # FIXME: may need updating after masu is fully merged.
 create-masu-test-db:
