name: CI

on:
  merge_group:
  workflow_dispatch:
  pull_request:
  push:
    branches:
      - main

permissions:
  contents: read
  issues: write

jobs:
  sanity:
    name: Sanity
    runs-on: ubuntu-latest

    steps:
      - name: Harden Runner
        uses: step-security/harden-runner@c6295a65d1254861815972266d5933fd6e532bdf # v2.11.1
        with:
          egress-policy: audit

      - name: Checkout
        uses: actions/checkout@11bd71901bbe5b1630ceea73d27597364c9af683 # v4.2.2

      - name: Install Python
        uses: actions/setup-python@8d9ed9ac5c53483de85588cdf95a591a75ab9f55 # v5.5.0
        with:
          python-version-file: pyproject.toml

      - name: Run pre-commit checks
        uses: pre-commit/action@2c7b3805fd2a0fd8c1884dcaebf91fc102a13ecd # v3.0.1
        env:
          SETUPTOOLS_USE_DISTUTILS: stdlib

      - name: Check clowdapp manifest
        run: bash .github/scripts/check_clowdapp.sh

  smokes-labeler:
    name: Smoke Test Label
    runs-on: ubuntu-latest

    permissions:
      contents: read
      issues: write
      pull-requests: write

    steps:
      - name: Harden Runner
        uses: step-security/harden-runner@c6295a65d1254861815972266d5933fd6e532bdf # v2.11.1
        with:
          egress-policy: audit

      - name: Checkout
        uses: actions/checkout@11bd71901bbe5b1630ceea73d27597364c9af683 # v4.2.2
        with:
          fetch-depth: 0

      - name: get Docker image files
        id: docker-files
        run: .github/scripts/files_require_smokes.sh >> docker-files.txt

      - name: add other required files
        id: add-files
        run: |
          echo .dockerignore >> docker-files.txt;
          echo Dockerfile >> docker-files.txt;
          echo pr_check.sh >> docker-files.txt;
          echo deploy/clowdapp.yaml >> docker-files.txt;
          echo Jenkinsfile >> docker-files.txt;
          echo ci/functions.sh >> docker-files.txt;

      - name: Show Dockerfiles
        run: cat docker-files.txt

      - name: Get changed files
        id: changed-files
        uses: step-security/changed-files@3dbe17c78367e7d60f00d78ae6781a35be47b4a1 # v45.0.1
        with:
          files_from_source_file: docker-files.txt

      - name: Set whether to run tests
        id: check-files
        run: |
          if [ ! -z "${{ steps.changed-files.outputs.all_changed_and_modified_files }}" ]; then
            echo "RUN_TESTS=true" >> $GITHUB_ENV
          fi

      - name: Set smokes-required label
        if: env.RUN_TESTS == 'true'
        uses: actions/github-script@60a0d83039c74a4aee543508d2ffcb1c3799cdea # v7.0.1
        continue-on-error: true
        with:
          script: |
            github.rest.issues.addLabels({
              issue_number: context.issue.number,
              owner: context.repo.owner,
              repo: context.repo.repo,
              labels: [ 'smokes-required' ]
            })

            const response = await github.rest.issues.listLabelsOnIssue({
                issue_number: context.issue.number,
                owner: context.repo.owner,
                repo: context.repo.repo,
              })

            const labels = response.data.map(({name}) => name)

            if (labels.includes('ok-to-skip-smokes')) {
              github.rest.issues.removeLabel({
                issue_number: context.issue.number,
                owner: context.repo.owner,
                repo: context.repo.repo,
                name: 'ok-to-skip-smokes'
              })
            }

      - name: Set ok-to-skip-smokes label
        if: env.RUN_TESTS != 'true'
        uses: actions/github-script@60a0d83039c74a4aee543508d2ffcb1c3799cdea # v7.0.1
        continue-on-error: true
        with:
          script: |
            github.rest.issues.addLabels({
              issue_number: context.issue.number,
              owner: context.repo.owner,
              repo: context.repo.repo,
              labels: [ 'ok-to-skip-smokes' ]
            })

            const response = await github.rest.issues.listLabelsOnIssue({
                issue_number: context.issue.number,
                owner: context.repo.owner,
                repo: context.repo.repo,
              })

            const labels = response.data.map(({name}) => name)

            if (labels.includes('smokes-required')) {
              github.rest.issues.removeLabel({
                issue_number: context.issue.number,
                owner: context.repo.owner,
                repo: context.repo.repo,
                name: 'smokes-required'
              })
            }

  changed-files:
    name: Detect changed files
    runs-on: ubuntu-latest
    outputs:
      run_tests: ${{ steps.check-files-or-fork.outputs.run_tests }}

    steps:
      - name: Harden Runner
        uses: step-security/harden-runner@c6295a65d1254861815972266d5933fd6e532bdf # v2.11.1
        with:
          egress-policy: audit

      - name: Checkout
        uses: actions/checkout@11bd71901bbe5b1630ceea73d27597364c9af683 # v4.2.2
        with:
          fetch-depth: 0

      - name: Get changed files
        id: changed-files
        uses: step-security/changed-files@3dbe17c78367e7d60f00d78ae6781a35be47b4a1 # v45.0.1
        with:
          files: |
            db_functions/**
            koku/**
            .github/postgres/**
            .github/scripts/check_migrations.sh
            .github/workflows/ci.yml
            Pipfile.lock

      - name: Check files or fork
        id: check-files-or-fork
        run: |
          if [ "${{ steps.changed-files.outputs.any_modified }}" == "true" ] || [ "${{ github.event.pull_request.head.repo.full_name }}" != "project-koku/koku" ]; then
            echo "run_tests=true" >> $GITHUB_OUTPUT
          fi

      - name: Show changed files
        run: |
          echo "Changed files:"
          for file in ${{ steps.changed-files.outputs.all_changed_and_modified_files }}; do
            echo "  $file"
          done

  units:
    name: Units
    needs: changed-files
    runs-on: ubuntu-latest
    strategy:
      fail-fast: false

    env:
      COMPOSE_FILE: .github/postgres/docker-compose.yaml

    steps:
      - name: Harden Runner
        uses: step-security/harden-runner@c6295a65d1254861815972266d5933fd6e532bdf # v2.11.1
        with:
          egress-policy: audit

      - name: Checkout
        if: needs.changed-files.outputs.run_tests == 'true'
        uses: actions/checkout@11bd71901bbe5b1630ceea73d27597364c9af683 # v4.2.2
        with:
          fetch-depth: 0

      - name: Display build environment
        if: needs.changed-files.outputs.run_tests == 'true'
        run: printenv

      - name: Start the postgres DB
        if: needs.changed-files.outputs.run_tests == 'true'
        run: docker compose up -d db

      - name: Set up Python
        if: needs.changed-files.outputs.run_tests == 'true'
        uses: actions/setup-python@8d9ed9ac5c53483de85588cdf95a591a75ab9f55 # v5.5.0
        with:
          python-version-file: pyproject.toml

<<<<<<< HEAD
      - name: Install uv
        uses: astral-sh/setup-uv@v5.2.2
        with:
          enable-cache: true
          cache-dependency-glob: uv.lock
=======
      - name: Cache dependencies
        if: needs.changed-files.outputs.run_tests == 'true'
        id: cache-dependencies
        uses: actions/cache@5a3ec84eff668545956fd18022155c47e93e2684 # v4.2.3
        with:
          path: |
            ~/.cache/pipenv
            ~/.local/share/virtualenvs
          key: ${{ runner.os }}-env-${{ matrix.python-version }}-${{ hashFiles('**/Pipfile.lock') }}
>>>>>>> 7baf9657

      - name: Install the project
        run: uv sync --all-extras --dev

      - name: Check migrations
        if: |
          needs.changed-files.outputs.run_tests == 'true'
          && !(contains(github.event.pull_request.labels.*.name, 'skip-migration-check'))
        run: bash .github/scripts/check_migrations.sh
        env:
          DATABASE_SERVICE_NAME: POSTGRES_SQL
          DATABASE_ENGINE: postgresql
          DATABASE_NAME: postgres
          DATABASE_USER: postgres
          DATABASE_PASSWORD: postgres
          POSTGRES_SQL_SERVICE_HOST: localhost
          POSTGRES_SQL_SERVICE_PORT: ${{ job.services.postgres.ports[5432] }}
          PROMETHEUS_MULTIPROC_DIR: /tmp

      - name: Run unit tests
        if: needs.changed-files.outputs.run_tests == 'true'
        id: unit_tests_run
        run: uv run -- coverage run ./koku/manage.py test --noinput --verbosity 2 ./koku/
        env:
          DATABASE_SERVICE_NAME: POSTGRES_SQL
          DATABASE_ENGINE: postgresql
          DATABASE_NAME: postgres
          DATABASE_USER: postgres
          DATABASE_PASSWORD: postgres
          POSTGRES_SQL_SERVICE_HOST: localhost
          POSTGRES_SQL_SERVICE_PORT: ${{ job.services.postgres.ports[5432] }}
          HIVE_DATABASE_PASSWORD: hivedbpw
          ACCOUNT_ENHANCED_METRICS: True
          PROMETHEUS_MULTIPROC_DIR: /tmp
          TRINO_DATE_STEP: 31
          MIDDLEWARE_TIME_TO_LIVE: 0
          ENHANCED_ORG_ADMIN: True

      - name: Show test status
        if: needs.changed-files.outputs.run_tests == 'true'
        id: show_test_status
        run: echo "Unit tests and migration check were '${{ steps.unit_tests_run.outcome }}'"

      - name: Convert coverage report to XML
        if: steps.unit_tests_run.outcome == 'success'
        run: uv run -- coverage xml

      - name: Upload test coverage file
        if: steps.unit_tests_run.outcome == 'success'
        uses: actions/upload-artifact@ea165f8d65b6e75b540449e92b4886f43607fa02 # v4.6.2
        with:
          name: coverage
          path: coverage.xml
          overwrite: true

  coverage:
    name: Coverage
    needs: [ changed-files,units ]
    runs-on: ubuntu-latest
    permissions:
      contents: write
      statuses: write

    steps:

      - name: Harden Runner
        uses: step-security/harden-runner@c6295a65d1254861815972266d5933fd6e532bdf # v2.11.1
        with:
          egress-policy: audit

      - name: Checkout
        # this checkout is required for the coverage report. If we don't do this, then
        # the uploaded report is invalid and codecov doesn't know how to process it.
        if: needs.changed-files.outputs.run_tests == 'true'
        uses: actions/checkout@11bd71901bbe5b1630ceea73d27597364c9af683 # v4.2.2
        with:
          fetch-depth: 0

      - name: Download coverage result from units
        if: needs.changed-files.outputs.run_tests == 'true'
        uses: actions/download-artifact@95815c38cf2ff2164869cbab79da8d1f422bc89e # v4.2.1
        with:
          name: coverage

      - name: Upload coverage to Codecov
        if: needs.changed-files.outputs.run_tests == 'true'
        uses: codecov/codecov-action@ad3126e916f78f00edff4ed0317cf185271ccc2d # v5.4.2
        env:
          CODECOV_TOKEN: ${{ secrets.CODECOV_TOKEN }}
        with:
          files: ./coverage.xml
          flags: unittests
          name: Python
          fail_ci_if_error: true
          plugins: noop

      - name: Set Codecov job status on skipped tests
        if: needs.changed-files.outputs.run_tests != 'true'
        env:
          GITHUB_TOKEN: "${{ github.token }}"
        run: |
          gh api "/repos/project-koku/koku/statuses/${{ github.event.pull_request.head.sha }}" -f description="codecov skipped because unit tests were not required" -f context="codecov/patch" -f state="success"
          gh api "/repos/project-koku/koku/statuses/${{ github.event.pull_request.head.sha }}" -f description="codecov skipped because unit tests were not required" -f context="codecov/project" -f state="success"<|MERGE_RESOLUTION|>--- conflicted
+++ resolved
@@ -228,23 +228,11 @@
         with:
           python-version-file: pyproject.toml
 
-<<<<<<< HEAD
       - name: Install uv
         uses: astral-sh/setup-uv@v5.2.2
         with:
           enable-cache: true
           cache-dependency-glob: uv.lock
-=======
-      - name: Cache dependencies
-        if: needs.changed-files.outputs.run_tests == 'true'
-        id: cache-dependencies
-        uses: actions/cache@5a3ec84eff668545956fd18022155c47e93e2684 # v4.2.3
-        with:
-          path: |
-            ~/.cache/pipenv
-            ~/.local/share/virtualenvs
-          key: ${{ runner.os }}-env-${{ matrix.python-version }}-${{ hashFiles('**/Pipfile.lock') }}
->>>>>>> 7baf9657
 
       - name: Install the project
         run: uv sync --all-extras --dev
