version: '3'

services:
  koku-base:
      image: koku_base
      build:
        context: ./../..
        dockerfile: Dockerfile-env

  koku-server:
      container_name: koku_server
      image: koku_base
      working_dir: /koku
      entrypoint:
        - /koku/run_server.sh
      environment:
        - DATABASE_SERVICE_NAME=POSTGRES_SQL
        - DATABASE_ENGINE=postgresql
        - DATABASE_NAME=${DATABASE_NAME-postgres}
        - POSTGRES_SQL_SERVICE_HOST=db
        - POSTGRES_SQL_SERVICE_PORT=5432
        - DATABASE_USER=${DATABASE_USER-postgres}
        - DATABASE_PASSWORD=${DATABASE_PASSWORD-postgres}
        - KOKU_SOURCES_CLIENT_HOST=${KOKU_SOURCES_CLIENT_HOST-sources-client}
        - KOKU_SOURCES_CLIENT_PORT=${KOKU_SOURCES_CLIENT_PORT-9000}
        - AWS_ACCESS_KEY_ID
        - AWS_SECRET_ACCESS_KEY
        - DJANGO_READ_DOT_ENV_FILE=True
        - DEVELOPMENT=${DEVELOPMENT-True}
        - DJANGO_DEBUG=${DJANGO_DEBUG-True}
        - RBAC_SERVICE_HOST=${RBAC_SERVICE_HOST-rbac-server}
        - RBAC_SERVICE_PORT=${RBAC_SERVICE_PORT-9000}
        - RBAC_SERVICE_PATH=${RBAC_SERVICE_PATH-/r/insights/platform/rbac/v1/access/}
        - REDIS_HOST=${REDIS_HOST-redis}
        - REDIS_PORT=${REDIS_PORT-6379}
        - RBAC_CACHE_TTL
        - prometheus_multiproc_dir=/tmp
        - API_PATH_PREFIX=${API_PATH_PREFIX-/api/cost-management}
        - GOOGLE_APPLICATION_CREDENTIALS=${GOOGLE_APPLICATION_CREDENTIALS}
        - DEMO_ACCOUNTS=${DEMO_ACCOUNTS-{}}
        - ACCOUNT_ENHANCED_METRICS=${ACCOUNT_ENHANCED_METRICS-False}
        - ENABLE_TRINO_SOURCES

      privileged: true
      ports:
          - 8000:8000
      volumes:
        - './../..:/koku/'
      links:
        - db
        - redis
        - masu-server
        - sources-client
      depends_on:
        - koku-base
        - db

  masu-server:
      container_name: masu_server
      image: koku_base
      working_dir: /koku
      entrypoint:
        - /koku/run_internal.sh
      environment:
        - MASU=True
        - DATABASE_SERVICE_NAME=POSTGRES_SQL
        - DATABASE_ENGINE=postgresql
        - DATABASE_NAME=${DATABASE_NAME-postgres}
        - POSTGRES_SQL_SERVICE_HOST=db
        - POSTGRES_SQL_SERVICE_PORT=5432
        - DATABASE_USER=${DATABASE_USER-postgres}
        - DATABASE_PASSWORD=${DATABASE_PASSWORD-postgres}
        - AWS_ACCESS_KEY_ID
        - AWS_SECRET_ACCESS_KEY
        - DJANGO_READ_DOT_ENV_FILE=True
        - DEVELOPMENT=${DEVELOPMENT-True}
        - DJANGO_DEBUG=${DJANGO_DEBUG-True}
        - RBAC_SERVICE_HOST=${RBAC_SERVICE_HOST-rbac-server}
        - RBAC_SERVICE_PORT=${RBAC_SERVICE_PORT-9000}
        - RBAC_SERVICE_PATH=${RBAC_SERVICE_PATH-/r/insights/platform/rbac/v1/access/}
        - REDIS_HOST=${REDIS_HOST-redis}
        - REDIS_PORT=${REDIS_PORT-6379}
<<<<<<< HEAD
        - RABBITMQ_HOST=${RABBITMQ_HOST-koku-rabbit}
        - RABBITMQ_PORT=5672
        - USE_RABBIT=${USE_RABBIT}
        - MASU_SERVICE_HOST=${MASU_SERVICE_HOST-masu-server}
        - MASU_SERVICE_PORT=${MASU_SERVICE_PORT-8000}
=======
>>>>>>> 3d6ea3df
        - RBAC_CACHE_TTL
        - prometheus_multiproc_dir=/tmp
        - SOURCES_API_HOST=${SOURCES_API_HOST-sources-server}
        - SOURCES_API_PORT=${SOURCES_API_PORT-3000}
        - API_PATH_PREFIX=${API_PATH_PREFIX-/api/cost-management}
        - ACCOUNT_ENHANCED_METRICS=${ACCOUNT_ENHANCED_METRICS-False}
        - ENABLE_TRINO_SOURCES

      privileged: true
      ports:
          - 5000:8000
      volumes:
        - './../..:/koku/'
      links:
        - db
        - redis
      depends_on:
        - koku-base
        - db

  redis:
    container_name: koku_redis
    image: redis:5.0.4
    ports:
      - "6379:6379"

  db:
    container_name: koku_db
    image: postgres:12
    environment:
    - POSTGRES_DB=${DATABASE_NAME-postgres}
    - POSTGRES_USER=${DATABASE_USER-postgres}
    - POSTGRES_PASSWORD=${DATABASE_PASSWORD-postgres}
    ports:
      - "15432:5432"
    volumes:
      - ./../../pg_data:/var/lib/${DATABASE_DATA_DIR-postgresql}/data
      - ./../../pg_init:/docker-entrypoint-initdb.d
    command:
      # This command give more precise control over the parameter settings
      # Included are loading the pg_stat_statements lib
      # as well as autovacuum settings that are designed to make more efficient
      # use of the autovacuum processes
      # The pg_init mount is still needed to enable the necesary extensions.
      - postgres
      - -c
      - max_connections=1710
      - -c
      - shared_preload_libraries=pg_stat_statements
      - -c
      - autovacuum_max_workers=8
      - -c
      - autovacuum_vacuum_cost_limit=4800
      - -c
      - autovacuum_vacuum_cost_delay=10
      - -c
      - idle_in_transaction_session_timeout=30000
      - -c
      - pg_stat_statements.max=2000
      - -c
      - pg_stat_statements.save=off
      - -c
      - pg_stat_statements.track_utility=off
      - -c
      - track_activity_query_size=2048
      - -c
      - log_min_error_statement=error
      - -c
      - log_min_duration_statement=2000
      - -c
      - track_functions=pl


  koku-worker-ocp:
      container_name: koku-worker-ocp
      hostname: koku-worker-ocp
      image: koku_base
      working_dir: /koku/koku
      entrypoint: ['watchmedo', 'auto-restart', '--directory=./', '--pattern=*.py', '--recursive', '--', 'celery', '-A', 'koku', 'worker', '-l', 'info', '-Q', 'ocp']
      environment:
        - AWS_ACCESS_KEY_ID
        - AWS_SECRET_ACCESS_KEY
        - DATABASE_SERVICE_NAME=POSTGRES_SQL
        - DATABASE_ENGINE=postgresql
        - DATABASE_NAME=${DATABASE_NAME-postgres}
        - POSTGRES_SQL_SERVICE_HOST=db
        - POSTGRES_SQL_SERVICE_PORT=5432
        - DATABASE_USER=${DATABASE_USER-postgres}
        - DATABASE_PASSWORD=${DATABASE_PASSWORD-postgres}
        - DEVELOPMENT=${DEVELOPMENT-True}
        - LOG_LEVEL=INFO
        - DJANGO_SETTINGS_MODULE=koku.settings
        - prometheus_multiproc_dir=/tmp
        - PROMETHEUS_PUSHGATEWAY=${PROMETHEUS_PUSHGATEWAY-pushgateway:9091}
        - ENABLE_S3_ARCHIVING=${ENABLE_S3_ARCHIVING-False}
        - ENABLE_PARQUET_PROCESSING=${ENABLE_PARQUET_PROCESSING-False}
        - S3_BUCKET_NAME=${S3_BUCKET_NAME-koku-bucket}
        - S3_BUCKET_PATH=${S3_BUCKET_PATH-data_archive}
        - S3_ENDPOINT
        - S3_ACCESS_KEY
        - S3_SECRET
        - PVC_DIR=${PVC_DIR-/testing/pvc_dir}
        - GOOGLE_APPLICATION_CREDENTIALS=${GOOGLE_APPLICATION_CREDENTIALS}
        - KOKU_CELERY_ENABLE_SENTRY
        - KOKU_CELERY_SENTRY_DSN
        - KOKU_SENTRY_ENVIRONMENT
        - DEMO_ACCOUNTS
        - INITIAL_INGEST_OVERRIDE=${INITIAL_INGEST_OVERRIDE-False}
        - INITIAL_INGEST_NUM_MONTHS=${INITIAL_INGEST_NUM_MONTHS-2}
        - AUTO_DATA_INGEST=${AUTO_DATA_INGEST-True}
        - REPORT_PROCESSING_BATCH_SIZE=${REPORT_PROCESSING_BATCH_SIZE-100000}
        - REPORT_PROCESSING_TIMEOUT_HOURS=${REPORT_PROCESSING_TIMEOUT_HOURS-2}
        - PRESTO_HOST=${PRESTO_HOST-presto}
        - PRESTO_PORT=${PRESTO_PORT-8080}
        - DATE_OVERRIDE
        - MASU_DEBUG
        - ENABLE_TRINO_SOURCES


      privileged: true
      volumes:
        - './../..:/koku/'
      links:
          - redis
      depends_on:
          - koku-base
          - redis


  koku-listener:
      container_name: koku_listener
      image: koku_base
      working_dir: /koku/
      entrypoint: ['python', 'koku/manage.py', 'listener']
      environment:
        - DATABASE_SERVICE_NAME=POSTGRES_SQL
        - POSTGRES_SQL_SERVICE_HOST=db
        - POSTGRES_SQL_SERVICE_PORT=5432
        - DATABASE_ENGINE=postgresql
        - DATABASE_NAME=${DATABASE_NAME-postgres}
        - DATABASE_HOST=db
        - DATABASE_PORT=5432
        - DATABASE_USER=${DATABASE_USER-postgres}
        - DATABASE_PASSWORD=${DATABASE_PASSWORD-postgres}
        - INSIGHTS_KAFKA_HOST=kafka
        - INSIGHTS_KAFKA_PORT=29092
        - KAFKA_CONNECT=True
        - prometheus_multiproc_dir=/tmp
        - MASU_DATE_OVERRIDE
        - MASU_DEBUG
        - LOG_LEVEL=INFO
        - INITIAL_INGEST_NUM_MONTHS=1
        - PYTHONPATH=/koku/koku
        - ENABLE_S3_ARCHIVING=${ENABLE_S3_ARCHIVING-False}
        - ENABLE_PARQUET_PROCESSING=${ENABLE_PARQUET_PROCESSING-False}
        - S3_BUCKET_NAME=${S3_BUCKET_NAME-koku-bucket}
        - S3_BUCKET_PATH=${S3_BUCKET_PATH-data_archive}
        - S3_ENDPOINT
        - S3_ACCESS_KEY
        - S3_SECRET
        - ENABLE_TRINO_SOURCES

      privileged: true
      ports:
          - "9988:9999"
      volumes:
        - './../..:/koku'
      links:
        - db
        - redis
      depends_on:
        - koku-base
        - db

  sources-client:
      container_name: sources_client
      image: koku_base
      restart: on-failure:25
      working_dir: /koku/
      entrypoint:
        - /koku/run_sources.sh
      environment:
        - DATABASE_SERVICE_NAME=POSTGRES_SQL
        - DATABASE_ENGINE=postgresql
        - DATABASE_NAME=${DATABASE_NAME-postgres}
        - POSTGRES_SQL_SERVICE_HOST=db
        - POSTGRES_SQL_SERVICE_PORT=5432
        - DATABASE_USER=${DATABASE_USER-postgres}
        - DATABASE_PASSWORD=${DATABASE_PASSWORD-postgres}
        - KOKU_API_HOST=${KOKU_API_HOST-koku-server}
        - KOKU_API_PORT=${KOKU_API_PORT-8000}
        - KOKU_API_PATH_PREFIX=${KOKU_API_PATH_PREFIX-/api/cost-management/v1}
        - SOURCES_API_HOST=${SOURCES_API_HOST-sources-server}
        - SOURCES_API_PORT=${SOURCES_API_PORT-3000}
        - REDIS_HOST=${REDIS_HOST-redis}
        - REDIS_PORT=${REDIS_PORT-6379}
        - SOURCES_KAFKA_HOST=${SOURCES_KAFKA_HOST-kafka}
        - SOURCES_KAFKA_PORT=${SOURCES_KAFKA_PORT-29092}
        - KOKU_SOURCES_CLIENT_PORT=${KOKU_SOURCES_CLIENT_PORT-9000}
        - prometheus_multiproc_dir=/tmp
      privileged: true
      ports:
          - 4000:8080
          - 4050:9000
      volumes:
        - './../..:/koku'
      links:
        - db
        - redis
      depends_on:
        - koku-base

  priority-worker:
      container_name: priority-worker
      hostname: priority-worker
      image: koku_base
      working_dir: /koku/koku
      entrypoint: ['watchmedo', 'auto-restart', '--directory=./', '--pattern=*.py', '--recursive', '--', 'celery', '-A', 'koku', 'worker', '-l', 'info', '-Q', 'priority']
      environment:
        - AWS_ACCESS_KEY_ID
        - AWS_SECRET_ACCESS_KEY
        - DATABASE_SERVICE_NAME=POSTGRES_SQL
        - DATABASE_ENGINE=postgresql
        - DATABASE_NAME=${DATABASE_NAME-postgres}
        - POSTGRES_SQL_SERVICE_HOST=db
        - POSTGRES_SQL_SERVICE_PORT=5432
        - DATABASE_USER=${DATABASE_USER-postgres}
        - DATABASE_PASSWORD=${DATABASE_PASSWORD-postgres}
        - RABBITMQ_HOST=${RABBITMQ_HOST-koku-rabbit}
        - RABBITMQ_PORT=5672
        - USE_RABBIT=${USE_RABBIT}
        - DEVELOPMENT=${DEVELOPMENT-True}
        - LOG_LEVEL=INFO
        - DJANGO_SETTINGS_MODULE=koku.settings
        - prometheus_multiproc_dir=/tmp
        - PROMETHEUS_PUSHGATEWAY=${PROMETHEUS_PUSHGATEWAY-pushgateway:9091}
        - ENABLE_S3_ARCHIVING=${ENABLE_S3_ARCHIVING-False}
        - ENABLE_PARQUET_PROCESSING=${ENABLE_PARQUET_PROCESSING-False}
        - S3_BUCKET_NAME=${S3_BUCKET_NAME-koku-bucket}
        - S3_BUCKET_PATH=${S3_BUCKET_PATH-data_archive}
        - S3_ENDPOINT
        - S3_ACCESS_KEY
        - S3_SECRET
        - PVC_DIR=${PVC_DIR-/testing/pvc_dir}
        - GOOGLE_APPLICATION_CREDENTIALS=${GOOGLE_APPLICATION_CREDENTIALS}
        - KOKU_CELERY_ENABLE_SENTRY
        - KOKU_CELERY_SENTRY_DSN
        - KOKU_SENTRY_ENVIRONMENT
        - DEMO_ACCOUNTS
        - INITIAL_INGEST_OVERRIDE=${INITIAL_INGEST_OVERRIDE-False}
        - INITIAL_INGEST_NUM_MONTHS=${INITIAL_INGEST_NUM_MONTHS-2}
        - AUTO_DATA_INGEST=${AUTO_DATA_INGEST-True}
        - REPORT_PROCESSING_BATCH_SIZE=${REPORT_PROCESSING_BATCH_SIZE-100000}
        - REPORT_PROCESSING_TIMEOUT_HOURS=${REPORT_PROCESSING_TIMEOUT_HOURS-2}
        - PRESTO_HOST=${PRESTO_HOST-presto}
        - PRESTO_PORT=${PRESTO_PORT-8080}
        - DATE_OVERRIDE
        - MASU_DEBUG

      volumes:
        - './../..:/koku/'

      privileged: true
      links:
        - redis
      depends_on:
        - koku-base
        - redis

  download-worker:
      container_name: download-worker
      hostname: download-worker
      image: koku_base
      working_dir: /koku/koku
      entrypoint: ['watchmedo', 'auto-restart', '--directory=./', '--pattern=*.py', '--recursive', '--', 'celery', '-A', 'koku', 'worker', '-l', 'info', '-Q', 'download']
      environment:
        - AWS_ACCESS_KEY_ID
        - AWS_SECRET_ACCESS_KEY
        - DATABASE_SERVICE_NAME=POSTGRES_SQL
        - DATABASE_ENGINE=postgresql
        - DATABASE_NAME=${DATABASE_NAME-postgres}
        - POSTGRES_SQL_SERVICE_HOST=db
        - POSTGRES_SQL_SERVICE_PORT=5432
        - DATABASE_USER=${DATABASE_USER-postgres}
        - DATABASE_PASSWORD=${DATABASE_PASSWORD-postgres}
        - RABBITMQ_HOST=${RABBITMQ_HOST-koku-rabbit}
        - RABBITMQ_PORT=5672
        - USE_RABBIT=${USE_RABBIT}
        - DEVELOPMENT=${DEVELOPMENT-True}
        - LOG_LEVEL=INFO
        - DJANGO_SETTINGS_MODULE=koku.settings
        - prometheus_multiproc_dir=/tmp
        - PROMETHEUS_PUSHGATEWAY=${PROMETHEUS_PUSHGATEWAY-pushgateway:9091}
        - ENABLE_S3_ARCHIVING=${ENABLE_S3_ARCHIVING-False}
        - ENABLE_PARQUET_PROCESSING=${ENABLE_PARQUET_PROCESSING-False}
        - S3_BUCKET_NAME=${S3_BUCKET_NAME-koku-bucket}
        - S3_BUCKET_PATH=${S3_BUCKET_PATH-data_archive}
        - S3_ENDPOINT
        - S3_ACCESS_KEY
        - S3_SECRET
        - PVC_DIR=${PVC_DIR-/testing/pvc_dir}
        - GOOGLE_APPLICATION_CREDENTIALS=${GOOGLE_APPLICATION_CREDENTIALS}
        - KOKU_CELERY_ENABLE_SENTRY
        - KOKU_CELERY_SENTRY_DSN
        - KOKU_SENTRY_ENVIRONMENT
        - DEMO_ACCOUNTS
        - INITIAL_INGEST_OVERRIDE=${INITIAL_INGEST_OVERRIDE-False}
        - INITIAL_INGEST_NUM_MONTHS=${INITIAL_INGEST_NUM_MONTHS-2}
        - AUTO_DATA_INGEST=${AUTO_DATA_INGEST-True}
        - REPORT_PROCESSING_BATCH_SIZE=${REPORT_PROCESSING_BATCH_SIZE-100000}
        - REPORT_PROCESSING_TIMEOUT_HOURS=${REPORT_PROCESSING_TIMEOUT_HOURS-2}
        - PRESTO_HOST=${PRESTO_HOST-presto}
        - PRESTO_PORT=${PRESTO_PORT-8080}
        - DATE_OVERRIDE
        - MASU_DEBUG

      volumes:
        - './../..:/koku/'
        - './../../testing:/testing'
        - './../../testing/local_providers/azure_local:/tmp/local_container'
        - './../../testing/local_providers/aws_local:/tmp/local_bucket'
        - './../../testing/local_providers/aws_local_0:/tmp/local_bucket_0'
        - './../../testing/local_providers/aws_local_1:/tmp/local_bucket_1'
        - './../../testing/local_providers/aws_local_2:/tmp/local_bucket_2'
        - './../../testing/local_providers/aws_local_3:/tmp/local_bucket_3'
        - './../../testing/local_providers/aws_local_4:/tmp/local_bucket_4'
        - './../../testing/local_providers/aws_local_5:/tmp/local_bucket_5'
        - './../../testing/local_providers/insights_local:/var/tmp/masu/insights_local'
        - './../../testing/local_providers/gcp_local/:/tmp/gcp_local_bucket'
        - './../../testing/local_providers/gcp_local_0/:/tmp/gcp_local_bucket_0'
        - './../../testing/local_providers/gcp_local_1/:/tmp/gcp_local_bucket_1'
        - './../../testing/local_providers/gcp_local_2/:/tmp/gcp_local_bucket_2'
        - './../../testing/local_providers/gcp_local_3/:/tmp/gcp_local_bucket_3'

      privileged: true
      links:
        - redis
      depends_on:
        - koku-base
        - redis

  summary-worker:
      container_name: summary-worker
      hostname: summary-worker
      image: koku_base
      working_dir: /koku/koku
      entrypoint: ['watchmedo', 'auto-restart', '--directory=./', '--pattern=*.py', '--recursive', '--', 'celery', '-A', 'koku', 'worker', '-l', 'info', '-Q', 'summary']
      environment:
        - AWS_ACCESS_KEY_ID
        - AWS_SECRET_ACCESS_KEY
        - DATABASE_SERVICE_NAME=POSTGRES_SQL
        - DATABASE_ENGINE=postgresql
        - DATABASE_NAME=${DATABASE_NAME-postgres}
        - POSTGRES_SQL_SERVICE_HOST=db
        - POSTGRES_SQL_SERVICE_PORT=5432
        - DATABASE_USER=${DATABASE_USER-postgres}
        - DATABASE_PASSWORD=${DATABASE_PASSWORD-postgres}
        - RABBITMQ_HOST=${RABBITMQ_HOST-koku-rabbit}
        - RABBITMQ_PORT=5672
        - USE_RABBIT=${USE_RABBIT}
        - DEVELOPMENT=${DEVELOPMENT-True}
        - LOG_LEVEL=INFO
        - DJANGO_SETTINGS_MODULE=koku.settings
        - prometheus_multiproc_dir=/tmp
        - PROMETHEUS_PUSHGATEWAY=${PROMETHEUS_PUSHGATEWAY-pushgateway:9091}
        - ENABLE_S3_ARCHIVING=${ENABLE_S3_ARCHIVING-False}
        - ENABLE_PARQUET_PROCESSING=${ENABLE_PARQUET_PROCESSING-False}
        - S3_BUCKET_NAME=${S3_BUCKET_NAME-koku-bucket}
        - S3_BUCKET_PATH=${S3_BUCKET_PATH-data_archive}
        - S3_ENDPOINT
        - S3_ACCESS_KEY
        - S3_SECRET
        - PVC_DIR=${PVC_DIR-/testing/pvc_dir}
        - GOOGLE_APPLICATION_CREDENTIALS=${GOOGLE_APPLICATION_CREDENTIALS}
        - KOKU_CELERY_ENABLE_SENTRY
        - KOKU_CELERY_SENTRY_DSN
        - KOKU_SENTRY_ENVIRONMENT
        - DEMO_ACCOUNTS
        - INITIAL_INGEST_OVERRIDE=${INITIAL_INGEST_OVERRIDE-False}
        - INITIAL_INGEST_NUM_MONTHS=${INITIAL_INGEST_NUM_MONTHS-2}
        - AUTO_DATA_INGEST=${AUTO_DATA_INGEST-True}
        - REPORT_PROCESSING_BATCH_SIZE=${REPORT_PROCESSING_BATCH_SIZE-100000}
        - REPORT_PROCESSING_TIMEOUT_HOURS=${REPORT_PROCESSING_TIMEOUT_HOURS-2}
        - PRESTO_HOST=${PRESTO_HOST-presto}
        - PRESTO_PORT=${PRESTO_PORT-8080}
        - DATE_OVERRIDE
        - MASU_DEBUG

      volumes:
        - './../..:/koku/'

      privileged: true
      links:
        - redis
      depends_on:
        - koku-base
        - redis

  cost-model-worker:
      container_name: cost-model-worker
      hostname: cost-model-worker
      image: koku_base
      working_dir: /koku/koku
      entrypoint: ['watchmedo', 'auto-restart', '--directory=./', '--pattern=*.py', '--recursive', '--', 'celery', '-A', 'koku', 'worker', '-l', 'info', '-Q', 'cost_model']
      environment:
        - AWS_ACCESS_KEY_ID
        - AWS_SECRET_ACCESS_KEY
        - DATABASE_SERVICE_NAME=POSTGRES_SQL
        - DATABASE_ENGINE=postgresql
        - DATABASE_NAME=${DATABASE_NAME-postgres}
        - POSTGRES_SQL_SERVICE_HOST=db
        - POSTGRES_SQL_SERVICE_PORT=5432
        - DATABASE_USER=${DATABASE_USER-postgres}
        - DATABASE_PASSWORD=${DATABASE_PASSWORD-postgres}
        - RABBITMQ_HOST=${RABBITMQ_HOST-koku-rabbit}
        - RABBITMQ_PORT=5672
        - USE_RABBIT=${USE_RABBIT}
        - DEVELOPMENT=${DEVELOPMENT-True}
        - LOG_LEVEL=INFO
        - DJANGO_SETTINGS_MODULE=koku.settings
        - prometheus_multiproc_dir=/tmp
        - PROMETHEUS_PUSHGATEWAY=${PROMETHEUS_PUSHGATEWAY-pushgateway:9091}
        - ENABLE_S3_ARCHIVING=${ENABLE_S3_ARCHIVING-False}
        - ENABLE_PARQUET_PROCESSING=${ENABLE_PARQUET_PROCESSING-False}
        - S3_BUCKET_NAME=${S3_BUCKET_NAME-koku-bucket}
        - S3_BUCKET_PATH=${S3_BUCKET_PATH-data_archive}
        - S3_ENDPOINT
        - S3_ACCESS_KEY
        - S3_SECRET
        - PVC_DIR=${PVC_DIR-/testing/pvc_dir}
        - GOOGLE_APPLICATION_CREDENTIALS=${GOOGLE_APPLICATION_CREDENTIALS}
        - KOKU_CELERY_ENABLE_SENTRY
        - KOKU_CELERY_SENTRY_DSN
        - KOKU_SENTRY_ENVIRONMENT
        - DEMO_ACCOUNTS
        - INITIAL_INGEST_OVERRIDE=${INITIAL_INGEST_OVERRIDE-False}
        - INITIAL_INGEST_NUM_MONTHS=${INITIAL_INGEST_NUM_MONTHS-2}
        - AUTO_DATA_INGEST=${AUTO_DATA_INGEST-True}
        - REPORT_PROCESSING_BATCH_SIZE=${REPORT_PROCESSING_BATCH_SIZE-100000}
        - REPORT_PROCESSING_TIMEOUT_HOURS=${REPORT_PROCESSING_TIMEOUT_HOURS-2}
        - PRESTO_HOST=${PRESTO_HOST-presto}
        - PRESTO_PORT=${PRESTO_PORT-8080}
        - DATE_OVERRIDE
        - MASU_DEBUG

      volumes:
        - './../..:/koku/'

      privileged: true
      links:
        - redis
      depends_on:
        - koku-base
        - redis

  refresh-worker:
      container_name: refresh-worker
      hostname: refresh-worker
      image: koku_base
      working_dir: /koku/koku
      entrypoint: ['watchmedo', 'auto-restart', '--directory=./', '--pattern=*.py', '--recursive', '--', 'celery', '-A', 'koku', 'worker', '-l', 'info', '-Q', 'refresh']
      environment:
        - AWS_ACCESS_KEY_ID
        - AWS_SECRET_ACCESS_KEY
        - DATABASE_SERVICE_NAME=POSTGRES_SQL
        - DATABASE_ENGINE=postgresql
        - DATABASE_NAME=${DATABASE_NAME-postgres}
        - POSTGRES_SQL_SERVICE_HOST=db
        - POSTGRES_SQL_SERVICE_PORT=5432
        - DATABASE_USER=${DATABASE_USER-postgres}
        - DATABASE_PASSWORD=${DATABASE_PASSWORD-postgres}
        - RABBITMQ_HOST=${RABBITMQ_HOST-koku-rabbit}
        - RABBITMQ_PORT=5672
        - USE_RABBIT=${USE_RABBIT}
        - DEVELOPMENT=${DEVELOPMENT-True}
        - LOG_LEVEL=INFO
        - DJANGO_SETTINGS_MODULE=koku.settings
        - prometheus_multiproc_dir=/tmp
        - PROMETHEUS_PUSHGATEWAY=${PROMETHEUS_PUSHGATEWAY-pushgateway:9091}
        - ENABLE_S3_ARCHIVING=${ENABLE_S3_ARCHIVING-False}
        - ENABLE_PARQUET_PROCESSING=${ENABLE_PARQUET_PROCESSING-False}
        - S3_BUCKET_NAME=${S3_BUCKET_NAME-koku-bucket}
        - S3_BUCKET_PATH=${S3_BUCKET_PATH-data_archive}
        - S3_ENDPOINT
        - S3_ACCESS_KEY
        - S3_SECRET
        - PVC_DIR=${PVC_DIR-/testing/pvc_dir}
        - GOOGLE_APPLICATION_CREDENTIALS=${GOOGLE_APPLICATION_CREDENTIALS}
        - KOKU_CELERY_ENABLE_SENTRY
        - KOKU_CELERY_SENTRY_DSN
        - KOKU_SENTRY_ENVIRONMENT
        - DEMO_ACCOUNTS
        - INITIAL_INGEST_OVERRIDE=${INITIAL_INGEST_OVERRIDE-False}
        - INITIAL_INGEST_NUM_MONTHS=${INITIAL_INGEST_NUM_MONTHS-2}
        - AUTO_DATA_INGEST=${AUTO_DATA_INGEST-True}
        - REPORT_PROCESSING_BATCH_SIZE=${REPORT_PROCESSING_BATCH_SIZE-100000}
        - REPORT_PROCESSING_TIMEOUT_HOURS=${REPORT_PROCESSING_TIMEOUT_HOURS-2}
        - PRESTO_HOST=${PRESTO_HOST-presto}
        - PRESTO_PORT=${PRESTO_PORT-8080}
        - DATE_OVERRIDE
        - MASU_DEBUG

      volumes:
        - './../..:/koku/'

      privileged: true
      links:
        - redis
      depends_on:
        - koku-base
        - redis

  koku-beat:
      container_name: koku_beat
      hostname: koku_beat
      image: koku_base
      working_dir: /koku/koku
      entrypoint: ['celery', '--pidfile=/opt/celeryd.pid', '-A', 'koku', 'beat', '-l', 'info']

      environment:
        - AWS_ACCESS_KEY_ID
        - AWS_SECRET_ACCESS_KEY
        - DATABASE_SERVICE_NAME=POSTGRES_SQL
        - DATABASE_ENGINE=postgresql
        - DATABASE_NAME=${DATABASE_NAME-postgres}
        - POSTGRES_SQL_SERVICE_HOST=db
        - POSTGRES_SQL_SERVICE_PORT=5432
        - DATABASE_USER=${DATABASE_USER-postgres}
        - DATABASE_PASSWORD=${DATABASE_PASSWORD-postgres}
        - RABBITMQ_HOST=${RABBITMQ_HOST-koku-rabbit}
        - RABBITMQ_PORT=5672
        - USE_RABBIT=${USE_RABBIT}
        - DEVELOPMENT=${DEVELOPMENT-True}
        - LOG_LEVEL=INFO
        - DJANGO_SETTINGS_MODULE=koku.settings
        - prometheus_multiproc_dir=/tmp
        - PROMETHEUS_PUSHGATEWAY=${PROMETHEUS_PUSHGATEWAY-pushgateway:9091}
        - ENABLE_S3_ARCHIVING=${ENABLE_S3_ARCHIVING-False}
        - ENABLE_PARQUET_PROCESSING=${ENABLE_PARQUET_PROCESSING-False}
        - S3_BUCKET_NAME=${S3_BUCKET_NAME-koku-bucket}
        - S3_BUCKET_PATH=${S3_BUCKET_PATH-data_archive}
        - S3_ENDPOINT
        - S3_ACCESS_KEY
        - S3_SECRET
        - PVC_DIR=${PVC_DIR-/testing/pvc_dir}
        - GOOGLE_APPLICATION_CREDENTIALS=${GOOGLE_APPLICATION_CREDENTIALS}
        - KOKU_CELERY_ENABLE_SENTRY
        - KOKU_CELERY_SENTRY_DSN
        - KOKU_SENTRY_ENVIRONMENT
        - DEMO_ACCOUNTS
        - INITIAL_INGEST_OVERRIDE=${INITIAL_INGEST_OVERRIDE-False}
        - INITIAL_INGEST_NUM_MONTHS=${INITIAL_INGEST_NUM_MONTHS-2}
        - AUTO_DATA_INGEST=${AUTO_DATA_INGEST-True}
        - REPORT_PROCESSING_BATCH_SIZE=${REPORT_PROCESSING_BATCH_SIZE-100000}
        - REPORT_PROCESSING_TIMEOUT_HOURS=${REPORT_PROCESSING_TIMEOUT_HOURS-2}
        - PRESTO_HOST=${PRESTO_HOST-presto}
        - PRESTO_PORT=${PRESTO_PORT-8080}
        - DATE_OVERRIDE
        - MASU_DEBUG
      privileged: true
      volumes:
        - './../..:/koku/'
      links:
          - redis
      depends_on:
          - koku-base
          - redis


  # # If you want to use celery-flower run: pip install flower
  # # It can be helpful when trying to debug which worker is picking up which task
  # # since we only have to do this when adding new tasks it is only rarely used.
  # flower:
  #   image: mher/flower
  #   command: ["flower", "--broker=redis://redis:6379/1", "--port=5555"]
  #   ports:
  #     - 5555:5555

networks:
 default:
   external:
     name: koku_default<|MERGE_RESOLUTION|>--- conflicted
+++ resolved
@@ -80,14 +80,11 @@
         - RBAC_SERVICE_PATH=${RBAC_SERVICE_PATH-/r/insights/platform/rbac/v1/access/}
         - REDIS_HOST=${REDIS_HOST-redis}
         - REDIS_PORT=${REDIS_PORT-6379}
-<<<<<<< HEAD
         - RABBITMQ_HOST=${RABBITMQ_HOST-koku-rabbit}
         - RABBITMQ_PORT=5672
         - USE_RABBIT=${USE_RABBIT}
         - MASU_SERVICE_HOST=${MASU_SERVICE_HOST-masu-server}
         - MASU_SERVICE_PORT=${MASU_SERVICE_PORT-8000}
-=======
->>>>>>> 3d6ea3df
         - RBAC_CACHE_TTL
         - prometheus_multiproc_dir=/tmp
         - SOURCES_API_HOST=${SOURCES_API_HOST-sources-server}
