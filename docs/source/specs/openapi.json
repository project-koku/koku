--- conflicted
+++ resolved
@@ -163,7 +163,6 @@
                         "description": "Filter response on cost model name.",
                         "schema": {
                             "type": "string"
-<<<<<<< HEAD
                         }
                     },
                     {
@@ -173,8 +172,6 @@
                         "description": "Filter response on cost model description.",
                         "schema": {
                             "type": "string"
-=======
->>>>>>> 20d42a08
                         }
                     }
                 ],
@@ -2041,226 +2038,10 @@
                 }]
             }
         },
-<<<<<<< HEAD
         "/sources/": {
             "get": {
                 "tags": [
                     "Sources"
-=======
-        "/sources/authentication/": {
-            "post": {
-                "tags": [
-                    "Sources Authentication"
-                ],
-                "summary": "Create an authentication entry for a Platform-Source.",
-                "operationId": "createAuthentication",
-                "requestBody": {
-                    "content": {
-                        "application/json": {
-                            "schema": {
-                                "$ref": "#/components/schemas/SourcesAuthentication"
-                            }
-                        }
-                    },
-                    "required": true
-                },
-                "security": [{
-                    "basic_auth": []
-                }],
-                "responses": {
-                    "201": {
-                        "description": "An object describing the authentication.",
-                        "content": {
-                            "application/json": {
-                                "schema": {
-                                    "$ref": "#/components/schemas/SourcesAuthenticationOut"
-                                }
-                            }
-                        }
-                    },
-                    "401": {
-                        "description": "Unauthorized"
-                    },
-                    "500": {
-                        "description": "Unexpected Error",
-                        "content": {
-                            "application/json": {
-                                "schema": {
-                                    "$ref": "#/components/schemas/Error"
-                                }
-                            }
-                        }
-                    }
-                }
-            }
-        },
-        "/sources/billing_source/": {
-            "post": {
-                "tags": [
-                    "Sources Billing Source"
-                ],
-                "summary": "Create a billing source for a Platform-Source.",
-                "operationId": "createBillingSource",
-                "requestBody": {
-                    "content": {
-                        "application/json": {
-                            "schema": {
-                                "$ref": "#/components/schemas/SourcesBillingSource"
-                            }
-                        }
-                    },
-                    "required": true
-                },
-                "security": [{
-                    "basic_auth": []
-                }],
-                "responses": {
-                    "201": {
-                        "description": "An object describing the billing source.",
-                        "content": {
-                            "application/json": {
-                                "schema": {
-                                    "$ref": "#/components/schemas/SourcesBillingSourceOut"
-                                }
-                            }
-                        }
-                    },
-                    "401": {
-                        "description": "Unauthorized"
-                    },
-                    "500": {
-                        "description": "Unexpected Error",
-                        "content": {
-                            "application/json": {
-                                "schema": {
-                                    "$ref": "#/components/schemas/Error"
-                                }
-                            }
-                        }
-                    }
-                }
-            }
-        },
-        "/tags/aws/": {
-            "get": {
-                "tags": [
-                    "Tags"
-                ],
-                "summary": "Query to obtain AWS tags",
-                "operationId": "getAWSTagData",
-                "parameters": [{
-                        "$ref": "#/components/parameters/QueryFilter"
-                    },
-                    {
-                        "$ref": "#/components/parameters/QueryKeyOnly"
-                    },
-                    {
-                        "$ref": "#/components/parameters/QueryOffset"
-                    },
-                    {
-                        "$ref": "#/components/parameters/ReportQueryLimit"
-                    }
-                ],
-                "responses": {
-                    "200": {
-                        "description": "A paginated report object",
-                        "content": {
-                            "application/json": {
-                                "schema": {
-                                    "$ref": "#/components/schemas/Tags"
-                                }
-                            }
-                        }
-                    },
-                    "401": {
-                        "description": "Unauthorized"
-                    },
-                    "500": {
-                        "description": "Unexpected Error",
-                        "content": {
-                            "application/json": {
-                                "schema": {
-                                    "$ref": "#/components/schemas/Error"
-                                }
-                            }
-                        }
-                    }
-                },
-                "security": [{
-                    "basic_auth": []
-                }]
-            }
-        },
-        "/tags/azure/": {
-            "get": {
-                "tags": [
-                    "Tags"
-                ],
-                "summary": "Query to obtain AWS tags",
-                "operationId": "getAzureTagData",
-                "parameters": [{
-                        "$ref": "#/components/parameters/QueryFilter"
-                    },
-                    {
-                        "$ref": "#/components/parameters/QueryKeyOnly"
-                    },
-                    {
-                        "$ref": "#/components/parameters/QueryOffset"
-                    },
-                    {
-                        "$ref": "#/components/parameters/ReportQueryLimit"
-                    }
-                ],
-                "responses": {
-                    "200": {
-                        "description": "A paginated report object",
-                        "content": {
-                            "application/json": {
-                                "schema": {
-                                    "$ref": "#/components/schemas/Tags"
-                                }
-                            }
-                        }
-                    },
-                    "401": {
-                        "description": "Unauthorized"
-                    },
-                    "500": {
-                        "description": "Unexpected Error",
-                        "content": {
-                            "application/json": {
-                                "schema": {
-                                    "$ref": "#/components/schemas/Error"
-                                }
-                            }
-                        }
-                    }
-                },
-                "security": [{
-                    "basic_auth": []
-                }]
-            }
-        },
-        "/tags/openshift/": {
-            "get": {
-                "tags": [
-                    "Tags"
-                ],
-                "summary": "Query to obtain OpenShift tags",
-                "operationId": "getOpenShiftTagData",
-                "parameters": [{
-                        "$ref": "#/components/parameters/QueryFilter"
-                    },
-                    {
-                        "$ref": "#/components/parameters/QueryKeyOnly"
-                    },
-                    {
-                        "$ref": "#/components/parameters/QueryOffset"
-                    },
-                    {
-                        "$ref": "#/components/parameters/ReportQueryLimit"
-                    }
->>>>>>> 20d42a08
                 ],
                 "summary": "List the sources",
                 "operationId": "listSources",
@@ -2408,7 +2189,6 @@
                 "tags": [
                     "Sources Authentication"
                 ],
-<<<<<<< HEAD
                 "summary": "Create an authentication entry for a Platform-Source.",
                 "operationId": "createAuthentication",
                 "requestBody": {
@@ -2418,12 +2198,6 @@
                                 "$ref": "#/components/schemas/SourcesAuthentication"
                             }
                         }
-=======
-                "summary": "List the data export requests",
-                "operationId": "ListDataExportRequests",
-                "parameters": [{
-                        "$ref": "#/components/parameters/QueryOffset"
->>>>>>> 20d42a08
                     },
                     "required": true
                 },
@@ -2509,7 +2283,6 @@
                 "tags": [
                     "Tags"
                 ],
-<<<<<<< HEAD
                 "summary": "Query to obtain AWS tags",
                 "operationId": "getAWSTagData",
                 "parameters": [{
@@ -2523,18 +2296,6 @@
                     },
                     {
                         "$ref": "#/components/parameters/ReportQueryLimit"
-=======
-                "summary": "Get a data export request",
-                "operationId": "retrieveDataExportRequest",
-                "parameters": [{
-                    "name": "uuid",
-                    "in": "path",
-                    "required": true,
-                    "description": "ID of data export request to get",
-                    "schema": {
-                        "type": "string",
-                        "format": "uuid"
->>>>>>> 20d42a08
                     }
                 }],
                 "responses": {
@@ -2616,7 +2377,6 @@
                     "basic_auth": []
                 }]
             }
-<<<<<<< HEAD
         },
         "/tags/openshift/": {
             "get": {
@@ -2915,8 +2675,6 @@
                     "basic_auth": []
                 }]
             }
-=======
->>>>>>> 20d42a08
         }
     },
     "externalDocs": {
@@ -3603,7 +3361,6 @@
                                         }
                                     }
                                 }
-<<<<<<< HEAD
                             }
                         }
                     }
@@ -3725,8 +3482,6 @@
                                 "type": "string",
                                 "format": "uuid",
                                 "example": "57e60f90-8c0c-4bd1-87a0-2143759aae1d"
-=======
->>>>>>> 20d42a08
                             }
                         }
                     }
@@ -3745,11 +3500,7 @@
                             "data": {
                                 "type": "array",
                                 "items": {
-<<<<<<< HEAD
                                     "$ref": "#/components/schemas/SourceOut"
-=======
-                                    "$ref": "#/components/schemas/ProviderOut"
->>>>>>> 20d42a08
                                 }
                             }
                         }
@@ -4352,7 +4103,6 @@
                 "description": "The grouping to apply to the report. No grouping by default. When grouping by account the account_alias will be provided if avaiable."
             },
             "ReportOpenShiftAzureGrouping": {
-<<<<<<< HEAD
                 "type": "object",
                 "properties": {
                     "subscription_guid": {
@@ -4412,8 +4162,6 @@
                 "description": "The grouping to apply to the report. No grouping by default. When grouping by account the account_alias will be provided if avaiable."
             },
             "ReportOrdering": {
-=======
->>>>>>> 20d42a08
                 "type": "object",
                 "properties": {
                     "subscription_guid": {
@@ -5062,97 +4810,6 @@
                                 "type": "array",
                                 "items": {
                                     "type": "object",
-<<<<<<< HEAD
-=======
-                                    "example": [
-                                        [{
-                                            "date": "2018-05-28",
-                                            "total": {
-                                                "infrastructure_cost": {
-                                                    "value": 2564.775150581,
-                                                    "units": "USD"
-                                                },
-                                                "derived_cost": {
-                                                    "value": 0,
-                                                    "units": "USD"
-                                                },
-                                                "cost": {
-                                                    "value": 2564.775150581,
-                                                    "units": "USD"
-                                                }
-                                            },
-                                            "delta": {
-                                                "value": 379.4398,
-                                                "percent": -27.285392
-                                            },
-                                            "accounts": [{
-                                                    "account": "8577742690384",
-                                                    "values": [{
-                                                        "date": "2018-05-28",
-                                                        "account": "8577742690384",
-                                                        "account_alias": "sample-account",
-                                                        "infrastructure_cost": {
-                                                            "value": 1498.92962634,
-                                                            "units": "USD"
-                                                        },
-                                                        "derived_cost": {
-                                                            "value": 1,
-                                                            "units": "USD"
-                                                        },
-                                                        "cost": {
-                                                            "value": 1499.92962634,
-                                                            "units": "USD"
-                                                        },
-                                                        "monthly_cost": {
-                                                            "value": 0,
-                                                            "units": "USD"
-                                                        }
-                                                    }]
-                                                },
-                                                {
-                                                    "account": "9420673783214",
-                                                    "values": [{
-                                                        "date": "2018-05-28",
-                                                        "account": "9420673783214",
-                                                        "account_alias": "9420673783214",
-                                                        "infrastructure_cost": {
-                                                            "value": 33,
-                                                            "units": "USD"
-                                                        },
-                                                        "derived_cost": {
-                                                            "value": 22,
-                                                            "units": "USD"
-                                                        },
-                                                        "cost": {
-                                                            "value": 55,
-                                                            "units": "USD"
-                                                        }
-                                                    }]
-                                                }
-                                            ]
-                                        }]
-                                    ]
-                                }
-                            }
-                        }
-                    }
-                ]
-            },
-            "ReportCosts": {
-                "allOf": [{
-                        "$ref": "#/components/schemas/Report"
-                    },
-                    {
-                        "type": "object",
-                        "required": [
-                            "data"
-                        ],
-                        "properties": {
-                            "data": {
-                                "type": "array",
-                                "items": {
-                                    "type": "object",
->>>>>>> 20d42a08
                                     "example": [{
                                         "date": "2018-11",
                                         "projects": [{
@@ -5243,7 +4900,6 @@
                                                             "units": "USD"
                                                         }
                                                     }]
-<<<<<<< HEAD
                                                 },
                                                 {
                                                     "instance_type": "m5.2xlarge",
@@ -5539,203 +5195,6 @@
                 ]
             },
             "ReportOpenShiftAzureStorageInventory": {
-=======
-                                                },
-                                                {
-                                                    "instance_type": "m5.2xlarge",
-                                                    "values": [{
-                                                        "date": "2018-05-28",
-                                                        "instance_type": "m5.2xlarge",
-                                                        "usage": {
-                                                            "value": 29,
-                                                            "units": "Hrs"
-                                                        },
-                                                        "count": {
-                                                            "value": 3,
-                                                            "units": "instances"
-                                                        },
-                                                        "infrastructure_cost": {
-                                                            "value": 27.73,
-                                                            "units": "USD"
-                                                        },
-                                                        "derived_cost": {
-                                                            "value": 8,
-                                                            "units": "USD"
-                                                        },
-                                                        "cost": {
-                                                            "value": 35.73,
-                                                            "units": "USD"
-                                                        }
-                                                    }]
-                                                }
-                                            ]
-                                        }]
-                                    ]
-                                }
-                            }
-                        }
-                    }
-                ]
-            },
-            "ReportStorageInventory": {
->>>>>>> 20d42a08
-                "allOf": [{
-                        "$ref": "#/components/schemas/Report"
-                    },
-                    {
-                        "type": "object",
-                        "required": [
-                            "data"
-                        ],
-                        "properties": {
-<<<<<<< HEAD
-                            "group_by": {
-                                "$ref": "#/components/schemas/ReportOpenShiftAzureGrouping"
-                            },
-                            "order_by": {
-                                "$ref": "#/components/schemas/ReportOpenShiftAzureOrdering"
-                            },
-                            "filter": {
-                                "$ref": "#/components/schemas/ReportOpenShiftAzureFilter"
-                            },
-                            "data": {
-                                "type": "array",
-                                "items": {
-                                    "type": "object"
-=======
-                            "data": {
-                                "type": "array",
-                                "items": {
-                                    "type": "object",
-                                    "example": [
-                                        [{
-                                            "date": "2018-07",
-                                            "accounts": [{
-                                                    "account": "4418636104713",
-                                                    "values": [{
-                                                        "date": "2018-07",
-                                                        "account": "4418636104713",
-                                                        "usage": {
-                                                            "value": 1826.74238146924,
-                                                            "units": "GB-Mo"
-                                                        },
-                                                        "infrastructure_cost": {
-                                                            "value": 33,
-                                                            "units": "USD"
-                                                        },
-                                                        "derived_cost": {
-                                                            "value": 22,
-                                                            "units": "USD"
-                                                        },
-                                                        "cost": {
-                                                            "value": 55,
-                                                            "units": "USD"
-                                                        }
-                                                    }]
-                                                },
-                                                {
-                                                    "account": "8577742690384",
-                                                    "values": [{
-                                                        "date": "2018-07",
-                                                        "account": "8577742690384",
-                                                        "usage": {
-                                                            "value": 1137.74036198065,
-                                                            "units": "GB-Mo"
-                                                        },
-                                                        "infrastructure_cost": {
-                                                            "value": 13,
-                                                            "units": "USD"
-                                                        },
-                                                        "derived_cost": {
-                                                            "value": 12,
-                                                            "units": "USD"
-                                                        },
-                                                        "cost": {
-                                                            "value": 25,
-                                                            "units": "USD"
-                                                        }
-                                                    }]
-                                                },
-                                                {
-                                                    "account": "3474227945050",
-                                                    "values": [{
-                                                        "date": "2018-07",
-                                                        "account": "3474227945050",
-                                                        "usage": {
-                                                            "value": 1045.80659412797,
-                                                            "units": "GB-Mo"
-                                                        },
-                                                        "infrastructure_cost": {
-                                                            "value": 30,
-                                                            "units": "USD"
-                                                        },
-                                                        "derived_cost": {
-                                                            "value": 22,
-                                                            "units": "USD"
-                                                        },
-                                                        "cost": {
-                                                            "value": 52,
-                                                            "units": "USD"
-                                                        }
-                                                    }]
-                                                },
-                                                {
-                                                    "account": "7249815104968",
-                                                    "values": [{
-                                                        "date": "2018-07",
-                                                        "account": "7249815104968",
-                                                        "usage": {
-                                                            "value": 807.326470618818,
-                                                            "units": "GB-Mo"
-                                                        },
-                                                        "infrastructure_cost": {
-                                                            "value": 3,
-                                                            "units": "USD"
-                                                        },
-                                                        "derived_cost": {
-                                                            "value": 22,
-                                                            "units": "USD"
-                                                        },
-                                                        "cost": {
-                                                            "value": 25,
-                                                            "units": "USD"
-                                                        }
-                                                    }]
-                                                },
-                                                {
-                                                    "account": "9420673783214",
-                                                    "values": [{
-                                                        "date": "2018-07",
-                                                        "account": "9420673783214",
-                                                        "usage": {
-                                                            "value": 658.306642830709,
-                                                            "units": "GB-Mo"
-                                                        },
-                                                        "infrastructure_cost": {
-                                                            "value": 133,
-                                                            "units": "USD"
-                                                        },
-                                                        "derived_cost": {
-                                                            "value": 22,
-                                                            "units": "USD"
-                                                        },
-                                                        "cost": {
-                                                            "value": 155,
-                                                            "units": "USD"
-                                                        }
-                                                    }]
-                                                }
-                                            ]
-                                        }]
-                                    ]
->>>>>>> 20d42a08
-                                }
-                            }
-                        }
-                    }
-                ]
-            },
-            "ReportOpenShiftAzureInstanceInventory": {
                 "allOf": [{
                         "$ref": "#/components/schemas/Report"
                     },
@@ -5746,7 +5205,6 @@
                         ],
                         "properties": {
                             "group_by": {
-<<<<<<< HEAD
                                 "$ref": "#/components/schemas/ReportOpenShiftAzureGrouping"
                             },
                             "order_by": {
@@ -5754,58 +5212,18 @@
                             },
                             "filter": {
                                 "$ref": "#/components/schemas/ReportOpenShiftAzureFilter"
-=======
-                                "$ref": "#/components/schemas/ReportOpenShiftAWSGrouping"
-                            },
-                            "order_by": {
-                                "$ref": "#/components/schemas/ReportOpenShiftAWSOrdering"
-                            },
-                            "filter": {
-                                "$ref": "#/components/schemas/ReportOpenShiftAWSFilter"
->>>>>>> 20d42a08
                             },
                             "data": {
                                 "type": "array",
                                 "items": {
-<<<<<<< HEAD
                                     "type": "object"
-=======
-                                    "type": "object",
-                                    "example": [{
-                                        "date": "2019-01",
-                                        "accounts": [{
-                                            "account": "9999999999999",
-                                            "values": [{
-                                                "date": "2019-01",
-                                                "account": "9999999999999",
-                                                "account_alias": "9999999999999",
-                                                "infrastructure_cost": {
-                                                    "value": 0,
-                                                    "units": "USD"
-                                                },
-                                                "derived_cost": {
-                                                    "value": 24,
-                                                    "units": "USD"
-                                                },
-                                                "cost": {
-                                                    "value": 24,
-                                                    "units": "USD"
-                                                },
-                                                "usage": {
-                                                    "value": 24,
-                                                    "units": "GB-Mo"
-                                                }
-                                            }]
-                                        }]
-                                    }]
->>>>>>> 20d42a08
                                 }
                             }
                         }
                     }
                 ]
             },
-            "ReportOpenShiftCpu": {
+            "ReportOpenShiftAzureInstanceInventory": {
                 "allOf": [{
                         "$ref": "#/components/schemas/Report"
                     },
@@ -5815,23 +5233,39 @@
                             "data"
                         ],
                         "properties": {
-<<<<<<< HEAD
-=======
                             "group_by": {
-                                "$ref": "#/components/schemas/ReportOpenShiftAWSGrouping"
+                                "$ref": "#/components/schemas/ReportOpenShiftAzureGrouping"
                             },
                             "order_by": {
-                                "$ref": "#/components/schemas/ReportOpenShiftAWSOrdering"
+                                "$ref": "#/components/schemas/ReportOpenShiftAzureOrdering"
                             },
                             "filter": {
-                                "$ref": "#/components/schemas/ReportOpenShiftAWSFilter"
-                            },
->>>>>>> 20d42a08
+                                "$ref": "#/components/schemas/ReportOpenShiftAzureFilter"
+                            },
+                            "data": {
+                                "type": "array",
+                                "items": {
+                                    "type": "object"
+                                }
+                            }
+                        }
+                    }
+                ]
+            },
+            "ReportOpenShiftCpu": {
+                "allOf": [{
+                        "$ref": "#/components/schemas/Report"
+                    },
+                    {
+                        "type": "object",
+                        "required": [
+                            "data"
+                        ],
+                        "properties": {
                             "data": {
                                 "type": "array",
                                 "items": {
                                     "type": "object",
-<<<<<<< HEAD
                                     "example": [
                                         [{
                                             "date": "2018-10",
@@ -5873,102 +5307,6 @@
                         }
                     }
                 ]
-=======
-                                    "example": [{
-                                        "date": "2019-01",
-                                        "accounts": [{
-                                            "account": "9999999999999",
-                                            "values": [{
-                                                "date": "2019-01",
-                                                "account": "9999999999999",
-                                                "account_alias": "9999999999999",
-                                                "infrastructure_cost": {
-                                                    "value": 24,
-                                                    "units": "USD"
-                                                },
-                                                "derived_cost": {
-                                                    "value": 0,
-                                                    "units": "USD"
-                                                },
-                                                "cost": {
-                                                    "value": 24,
-                                                    "units": "USD"
-                                                },
-                                                "usage": {
-                                                    "value": 24,
-                                                    "units": "Hrs"
-                                                },
-                                                "count": {
-                                                    "value": 1,
-                                                    "units": "instances"
-                                                }
-                                            }]
-                                        }]
-                                    }]
-                                }
-                            }
-                        }
-                    }
-                ]
-            },
-            "ReportOpenShiftAzureStorageInventory": {
-                "allOf": [{
-                        "$ref": "#/components/schemas/Report"
-                    },
-                    {
-                        "type": "object",
-                        "required": [
-                            "data"
-                        ],
-                        "properties": {
-                            "group_by": {
-                                "$ref": "#/components/schemas/ReportOpenShiftAzureGrouping"
-                            },
-                            "order_by": {
-                                "$ref": "#/components/schemas/ReportOpenShiftAzureOrdering"
-                            },
-                            "filter": {
-                                "$ref": "#/components/schemas/ReportOpenShiftAzureFilter"
-                            },
-                            "data": {
-                                "type": "array",
-                                "items": {
-                                    "type": "object"
-                                }
-                            }
-                        }
-                    }
-                ]
-            },
-            "ReportOpenShiftAzureInstanceInventory": {
-                "allOf": [{
-                        "$ref": "#/components/schemas/Report"
-                    },
-                    {
-                        "type": "object",
-                        "required": [
-                            "data"
-                        ],
-                        "properties": {
-                            "group_by": {
-                                "$ref": "#/components/schemas/ReportOpenShiftAzureGrouping"
-                            },
-                            "order_by": {
-                                "$ref": "#/components/schemas/ReportOpenShiftAzureOrdering"
-                            },
-                            "filter": {
-                                "$ref": "#/components/schemas/ReportOpenShiftAzureFilter"
-                            },
-                            "data": {
-                                "type": "array",
-                                "items": {
-                                    "type": "object"
-                                }
-                            }
-                        }
-                    }
-                ]
->>>>>>> 20d42a08
             },
             "ReportOpenShiftMemory": {
                 "allOf": [{
@@ -5984,81 +5322,6 @@
                                 "type": "array",
                                 "items": {
                                     "type": "object",
-                                    "example": [
-                                        [{
-                                            "date": "2018-10",
-                                            "values": [{
-                                                "date": "2018-10",
-                                                "usage": {
-<<<<<<< HEAD
-                                                    "value": 4.62038,
-                                                    "units": "GB-Hours"
-                                                },
-                                                "request": {
-                                                    "value": 6.158921,
-                                                    "units": "GB-Hours"
-                                                },
-                                                "limit": {
-                                                    "value": 405.835939,
-                                                    "units": "GB-Hours"
-                                                },
-                                                "capacity": {
-                                                    "value": 17893.948761,
-                                                    "units": "GB-Hours"
-=======
-                                                    "value": "0.611978,",
-                                                    "units": "Core-Hours"
-                                                },
-                                                "request": {
-                                                    "value": "47.66,",
-                                                    "units": "Core-Hours"
-                                                },
-                                                "limit": {
-                                                    "value": 47.668334,
-                                                    "units": "Core-Hours"
-                                                },
-                                                "capacity": {
-                                                    "value": 4838.266667,
-                                                    "units": "Core-Hours"
->>>>>>> 20d42a08
-                                                },
-                                                "infrastructure_cost": {
-                                                    "value": 4,
-                                                    "units": "USD"
-                                                },
-                                                "derived_cost": {
-                                                    "value": 20.75,
-                                                    "units": "USD"
-                                                },
-                                                "cost": {
-                                                    "value": 24.75,
-                                                    "units": "USD"
-                                                }
-                                            }]
-                                        }]
-                                    ]
-                                }
-                            }
-                        }
-                    }
-                ]
-            },
-            "ReportOpenShiftVolume": {
-                "allOf": [{
-                        "$ref": "#/components/schemas/Report"
-                    },
-                    {
-                        "type": "object",
-                        "required": [
-                            "data"
-                        ],
-                        "properties": {
-                            "data": {
-                                "type": "array",
-                                "items": {
-                                    "type": "object",
-<<<<<<< HEAD
-=======
                                     "example": [
                                         [{
                                             "date": "2018-10",
@@ -6115,7 +5378,6 @@
                                 "type": "array",
                                 "items": {
                                     "type": "object",
->>>>>>> 20d42a08
                                     "example": [{
                                         "date": "2019-02",
                                         "values": [{
@@ -6410,7 +5672,6 @@
                                 "items": {
                                     "$ref": "#/components/schemas/DataExportRequestOut"
                                 }
-<<<<<<< HEAD
                             }
                         }
                     }
@@ -6457,54 +5718,6 @@
                         }
                     }
                 ]
-=======
-                            }
-                        }
-                    }
-                ]
-            },
-            "CloudAccountOut": {
-                "type": "object",
-                "required": [
-                    "name",
-                    "value"
-                ],
-                "properties": {
-                    "name": {
-                        "type": "string"
-                    },
-                    "value": {
-                        "type": "string"
-                    },
-                    "description": {
-                        "type": "string"
-                    },
-                    "updated_timestamp": {
-                        "type": "string",
-                        "format": "date-time"
-                    }
-                }
-            },
-            "CloudAccountPagination": {
-                "allOf": [{
-                        "$ref": "#/components/schemas/ListPagination"
-                    },
-                    {
-                        "type": "object",
-                        "required": [
-                            "data"
-                        ],
-                        "properties": {
-                            "data": {
-                                "type": "array",
-                                "items": {
-                                    "$ref": "#/components/schemas/CloudAccountOut"
-                                }
-                            }
-                        }
-                    }
-                ]
->>>>>>> 20d42a08
             }
         }
     }
