{
    "openapi": "3.0.0",
    "info": {
        "description": "The API for Project Koku and OpenShift cost management. You can find out more about Cost Management at [https://github.com/project-koku/](https://github.com/project-koku/).",
        "version": "1.0.0",
        "title": "Cost Management",
        "license": {
            "name": "AGPL-3.0",
            "url": "https://opensource.org/licenses/AGPL-3.0"
        }
    },
    "tags": [
        {
            "name": "AWS Reports",
            "description": "Operations about AWS report interactions"
        },
        {
            "name": "Azure Reports",
            "description": "Operations about Azure report interactions"
        },
        {
            "name": "OpenShift Reports",
            "description": "Operations about OpenShift report interactions"
        },
        {
            "name": "Providers",
            "description": "Operations about provider interactions"
        },
        {
            "name": "Sources",
            "description": "Operations about platform sources interactions"
        },
        {
            "name": "Cost Models",
            "description": "Operations about cost model interactions"
        },
        {
            "name": "Metrics",
            "description": "Operations about cost model metrics"
        },
        {
            "name": "Tags",
            "description": "Operations about tag interactions"
        },
        {
            "name": "Status",
            "description": "Operations about status"
        }
    ],
    "paths": {
        "/status/": {
            "get": {
                "security": [
                    {
                        "basic_auth": []
                    }
                ],
                "tags": [
                    "Status"
                ],
                "summary": "Obtain server status",
                "operationId": "getStatus",
                "responses": {
                    "200": {
                        "description": "An object describing the server status",
                        "content": {
                            "application/json": {
                                "schema": {
                                    "$ref": "#/components/schemas/Status"
                                }
                            }
                        }
                    },
                    "500": {
                        "description": "Unexpected Error",
                        "content": {
                            "application/json": {
                                "schema": {
                                    "$ref": "#/components/schemas/Error"
                                }
                            }
                        }
                    }
                }
            }
        },
        "/costmodels/": {
            "get": {
                "tags": [
                    "Cost Models"
                ],
                "summary": "List the cost models",
                "operationId": "listCostModels",
                "parameters": [
                    {
                        "$ref": "#/components/parameters/QueryOffset"
                    },
                    {
                        "$ref": "#/components/parameters/QueryLimit"
                    },
                    {
                        "name": "provider_uuid",
                        "required": false,
                        "in": "query",
                        "description": "Filter response on provider uuid.",
                        "schema": {
                            "type": "string",
                            "format": "uuid"
                        }
                    },
                    {
                        "name": "source_type",
                        "required": false,
                        "in": "query",
                        "description": "Filter response on provider source type.",
                        "schema": {
                            "type": "string"
                        }
                    },
                    {
                        "name": "name",
                        "required": false,
                        "in": "query",
                        "description": "Filter response on cost model name.",
                        "schema": {
                            "type": "string"
                        }
                    },
                    {
                        "name": "description",
                        "required": false,
                        "in": "query",
                        "description": "Filter response on cost model description.",
                        "schema": {
                            "type": "string"
                        }
                    },
                    {
                        "name": "ordering",
                        "required": false,
                        "in": "query",
                        "description": "Order response on cost model by allowed fields.",
                        "schema": {
                            "type": "string",
                            "enum": [
                                "name",
                                "-name",
                                "source_type",
                                "-source_type",
                                "updated_timestamp",
                                "-updated_timestamp"
                            ]
                        }
                    }
                ],
                "security": [
                    {
                        "basic_auth": []
                    }
                ],
                "responses": {
                    "200": {
                        "description": "A paginated list of cost model objects",
                        "content": {
                            "application/json": {
                                "schema": {
                                    "$ref": "#/components/schemas/CostModelPagination"
                                }
                            }
                        }
                    },
                    "401": {
                        "description": "Unauthorized"
                    },
                    "500": {
                        "description": "Unexpected Error",
                        "content": {
                            "application/json": {
                                "schema": {
                                    "$ref": "#/components/schemas/Error"
                                }
                            }
                        }
                    }
                }
            },
            "post": {
                "tags": [
                    "Cost Models"
                ],
                "summary": "Create a new cost model.",
                "operationId": "createCostModel",
                "requestBody": {
                    "content": {
                        "application/json": {
                            "schema": {
                                "$ref": "#/components/schemas/CostModel"
                            }
                        }
                    },
                    "required": true
                },
                "security": [
                    {
                        "basic_auth": []
                    }
                ],
                "responses": {
                    "201": {
                        "description": "An object describing the cost model",
                        "content": {
                            "application/json": {
                                "schema": {
                                    "$ref": "#/components/schemas/CostModelOut"
                                }
                            }
                        }
                    },
                    "401": {
                        "description": "Unauthorized"
                    },
                    "500": {
                        "description": "Unexpected Error",
                        "content": {
                            "application/json": {
                                "schema": {
                                    "$ref": "#/components/schemas/Error"
                                }
                            }
                        }
                    }
                }
            }
        },
        "/costmodels/{cost_model_uuid}/": {
            "get": {
                "tags": [
                    "Cost Models"
                ],
                "summary": "Get a Cost Model.",
                "operationId": "getCostModel",
                "parameters": [
                    {
                        "name": "cost_model_uuid",
                        "in": "path",
                        "description": "UUID of Cost Model to get",
                        "required": true,
                        "schema": {
                            "type": "string",
                            "format": "uuid"
                        }
                    }
                ],
                "security": [
                    {
                        "basic_auth": []
                    }
                ],
                "responses": {
                    "200": {
                        "description": "A Cost Model object",
                        "content": {
                            "application/json": {
                                "schema": {
                                    "$ref": "#/components/schemas/CostModelOut"
                                }
                            }
                        }
                    },
                    "401": {
                        "description": "Unauthorized"
                    },
                    "404": {
                        "description": "Not Found",
                        "content": {
                            "application/json": {
                                "schema": {
                                    "$ref": "#/components/schemas/Error"
                                }
                            }
                        }
                    },
                    "500": {
                        "description": "Unexpected Error",
                        "content": {
                            "application/json": {
                                "schema": {
                                    "$ref": "#/components/schemas/Error"
                                }
                            }
                        }
                    }
                }
            },
            "put": {
                "tags": [
                    "Cost Models"
                ],
                "summary": "Update a Cost Model",
                "operationId": "updateCostModel",
                "parameters": [
                    {
                        "name": "cost_model_uuid",
                        "in": "path",
                        "description": "UUID of Cost Model to get",
                        "required": true,
                        "schema": {
                            "type": "string",
                            "format": "uuid"
                        }
                    }
                ],
                "requestBody": {
                    "content": {
                        "application/json": {
                            "schema": {
                                "$ref": "#/components/schemas/CostModel"
                            }
                        }
                    },
                    "description": "Update to a Cost Model",
                    "required": true
                },
                "security": [
                    {
                        "basic_auth": []
                    }
                ],
                "responses": {
                    "200": {
                        "description": "A Cost Model object",
                        "content": {
                            "application/json": {
                                "schema": {
                                    "$ref": "#/components/schemas/CostModelOut"
                                }
                            }
                        }
                    },
                    "401": {
                        "description": "Unauthorized"
                    },
                    "404": {
                        "description": "Not Found",
                        "content": {
                            "application/json": {
                                "schema": {
                                    "$ref": "#/components/schemas/Error"
                                }
                            }
                        }
                    },
                    "500": {
                        "description": "Unexpected Error",
                        "content": {
                            "application/json": {
                                "schema": {
                                    "$ref": "#/components/schemas/Error"
                                }
                            }
                        }
                    }
<<<<<<< HEAD
                }
=======
                },
                "security": [
                    {
                        "basic_auth": []
                    }
                ]
>>>>>>> af73db8f
            },
            "delete": {
                "tags": [
                    "Cost Models"
                ],
                "summary": "Delete a Cost Model",
                "operationId": "deleteCostModel",
                "parameters": [
                    {
                        "name": "cost_model_uuid",
                        "in": "path",
                        "description": "UUID of Cost Model to get",
                        "required": true,
                        "schema": {
                            "type": "string",
                            "format": "uuid"
                        }
                    }
                ],
                "responses": {
                    "204": {
                        "description": "Cost Model deleted"
                    },
                    "401": {
                        "description": "Unauthorized"
                    },
                    "404": {
                        "description": "Not Found",
                        "content": {
                            "application/json": {
                                "schema": {
                                    "$ref": "#/components/schemas/Error"
                                }
                            }
                        }
                    },
                    "500": {
                        "description": "Unexpected Error",
                        "content": {
                            "application/json": {
                                "schema": {
                                    "$ref": "#/components/schemas/Error"
                                }
                            }
                        }
                    }
                },
                "security": [
                    {
                        "basic_auth": []
                    }
                ]
            }
        },
        "/metrics/": {
            "get": {
                "tags": [
                    "Metrics"
                ],
                "summary": "Obtain Metrics",
                "operationId": "getMetrics",
                "security": [
                    {
                        "basic_auth": []
                    }
                ],
                "responses": {
                    "200": {
                        "description": "An object describing the cost model metrics.",
                        "content": {
                            "application/json": {
                                "schema": {
                                    "$ref": "#/components/schemas/Metrics"
                                }
                            }
                        }
                    },
                    "500": {
                        "description": "Unexpected Error",
                        "content": {
                            "application/json": {
                                "schema": {
                                    "$ref": "#/components/schemas/Error"
                                }
                            }
                        }
                    }
                }
            }
        },
        "/providers/": {
            "post": {
                "tags": [
                    "Providers"
                ],
<<<<<<< HEAD
                "summary": "Create a provider",
                "operationId": "createProvider",
                "requestBody": {
                    "content": {
                        "application/json": {
                            "schema": {
                                "$ref": "#/components/schemas/ProviderIn"
                            }
                        }
=======
                "summary": "Query to obtain cost reports",
                "operationId": "getAWSCostReports",
                "parameters": [
                    {
                        "$ref": "#/components/parameters/QueryDelta"
                    },
                    {
                        "$ref": "#/components/parameters/QueryFilter"
                    },
                    {
                        "$ref": "#/components/parameters/QueryGroupBy"
                    },
                    {
                        "$ref": "#/components/parameters/QueryOrderBy"
                    },
                    {
                        "$ref": "#/components/parameters/QueryOffset"
>>>>>>> af73db8f
                    },
                    "description": "Provider to add to a Customer",
                    "required": true
                },
                "responses": {
                    "201": {
                        "description": "An object describing the provider",
                        "content": {
                            "application/json": {
                                "schema": {
                                    "$ref": "#/components/schemas/ProviderOut"
                                }
                            }
                        }
                    },
                    "401": {
                        "description": "Unauthorized"
                    },
                    "500": {
                        "description": "Unexpected Error",
                        "content": {
                            "application/json": {
                                "schema": {
                                    "$ref": "#/components/schemas/Error"
                                }
                            }
                        }
                    }
                },
                "security": [
                    {
                        "basic_auth": []
                    }
                ]
<<<<<<< HEAD
            },
=======
            }
        },
        "/reports/azure/costs/": {
>>>>>>> af73db8f
            "get": {
                "tags": [
                    "Providers"
                ],
<<<<<<< HEAD
                "summary": "List the providers",
                "operationId": "listProviders",
                "parameters": [
=======
                "summary": "Query to obtain cost reports",
                "operationId": "getAzureCostReports",
                "parameters": [
                    {
                        "$ref": "#/components/parameters/QueryDelta"
                    },
>>>>>>> af73db8f
                    {
                        "name": "type",
                        "in": "query",
                        "description": "The type of provider to filter for.",
                        "required": false,
                        "schema": {
                            "type": "string"
                        }
                    },
                    {
                        "name": "name",
                        "in": "query",
                        "description": "The name of the provider to filter for.",
                        "required": false,
                        "schema": {
                            "type": "string"
                        }
                    },
                    {
                        "name": "stats",
                        "in": "query",
                        "description": "Include provider status",
                        "required": false,
                        "schema": {
                            "type": "string",
                            "enum": [
                                "true",
                                "false"
                            ]
                        }
                    },
                    {
                        "$ref": "#/components/parameters/QueryOffset"
                    },
                    {
                        "$ref": "#/components/parameters/QueryLimit"
                    }
                ],
                "responses": {
                    "200": {
                        "description": "A paginated list of provider objects",
                        "content": {
                            "application/json": {
                                "schema": {
                                    "$ref": "#/components/schemas/ProviderPagination"
                                }
                            }
                        }
                    },
                    "401": {
                        "description": "Unauthorized"
                    },
                    "500": {
                        "description": "Unexpected Error",
                        "content": {
                            "application/json": {
                                "schema": {
                                    "$ref": "#/components/schemas/Error"
                                }
                            }
                        }
                    }
                },
                "security": [
                    {
                        "basic_auth": []
                    }
                ]
            }
        },
        "/providers/{uuid}/": {
            "get": {
                "tags": [
                    "Providers"
                ],
<<<<<<< HEAD
                "summary": "Get a provider",
                "operationId": "getProvider",
                "parameters": [
=======
                "summary": "Query to obtain cost reports",
                "operationId": "getOpenShiftCostReports",
                "parameters": [
                    {
                        "$ref": "#/components/parameters/QueryDelta"
                    },
                    {
                        "$ref": "#/components/parameters/QueryFilter"
                    },
                    {
                        "$ref": "#/components/parameters/QueryGroupBy"
                    },
>>>>>>> af73db8f
                    {
                        "name": "uuid",
                        "in": "path",
                        "description": "ID of provider to get",
                        "required": true,
                        "schema": {
                            "type": "string",
                            "format": "uuid"
                        }
                    },
                    {
                        "name": "stats",
                        "in": "query",
                        "description": "Include provider status",
                        "required": false,
                        "schema": {
                            "type": "string",
                            "enum": [
                                "true",
                                "false"
                            ]
                        }
                    }
                ],
                "responses": {
                    "200": {
                        "description": "A Provider object",
                        "content": {
                            "application/json": {
                                "schema": {
                                    "$ref": "#/components/schemas/ProviderOut"
                                }
                            }
                        }
                    },
                    "401": {
                        "description": "Unauthorized"
                    },
                    "404": {
                        "description": "Not Found",
                        "content": {
                            "application/json": {
                                "schema": {
                                    "$ref": "#/components/schemas/Error"
                                }
                            }
                        }
                    },
                    "500": {
                        "description": "Unexpected Error",
                        "content": {
                            "application/json": {
                                "schema": {
                                    "$ref": "#/components/schemas/Error"
                                }
                            }
                        }
                    }
                },
                "security": [
                    {
                        "basic_auth": []
                    }
                ]
<<<<<<< HEAD
            },
            "put": {
=======
            }
        },
        "/reports/aws/instance-types/": {
            "get": {
>>>>>>> af73db8f
                "tags": [
                    "Providers"
                ],
<<<<<<< HEAD
                "summary": "Update a provider",
                "operationId": "updateProvider",
                "parameters": [
=======
                "summary": "Query to obtain AWS instance type data",
                "operationId": "getAWSInstanceReports",
                "parameters": [
                    {
                        "$ref": "#/components/parameters/QueryFilter"
                    },
                    {
                        "$ref": "#/components/parameters/QueryGroupBy"
                    },
                    {
                        "$ref": "#/components/parameters/QueryOrderBy"
                    },
                    {
                        "$ref": "#/components/parameters/ReportQueryUnits"
                    },
                    {
                        "$ref": "#/components/parameters/QueryOffset"
                    },
                    {
                        "$ref": "#/components/parameters/ReportQueryLimit"
                    },
>>>>>>> af73db8f
                    {
                        "name": "uuid",
                        "in": "path",
                        "description": "ID of provider to update",
                        "required": true,
                        "schema": {
                            "type": "string",
                            "format": "uuid"
                        }
                    }
                ],
                "requestBody": {
                    "content": {
                        "application/json": {
                            "schema": {
                                "$ref": "#/components/schemas/ProviderIn"
                            }
                        }
                    },
                    "required": true
                },
                "responses": {
                    "200": {
                        "description": "A Provider object",
                        "content": {
                            "application/json": {
                                "schema": {
                                    "$ref": "#/components/schemas/ProviderOut"
                                }
                            }
                        }
                    },
                    "401": {
                        "description": "Unauthorized"
                    },
                    "404": {
                        "description": "Not Found",
                        "content": {
                            "application/json": {
                                "schema": {
                                    "$ref": "#/components/schemas/Error"
                                }
                            }
                        }
                    },
                    "500": {
                        "description": "Unexpected Error",
                        "content": {
                            "application/json": {
                                "schema": {
                                    "$ref": "#/components/schemas/Error"
                                }
                            }
                        }
                    }
                },
                "security": [
                    {
                        "basic_auth": []
                    }
                ]
<<<<<<< HEAD
            },
            "delete": {
=======
            }
        },
        "/reports/azure/instance-types/": {
            "get": {
>>>>>>> af73db8f
                "tags": [
                    "Providers"
                ],
<<<<<<< HEAD
                "summary": "Delete a provider",
                "operationId": "deleteProvider",
                "parameters": [
=======
                "summary": "Query to obtain Azure instance type data",
                "operationId": "getAzureInstanceReports",
                "parameters": [
                    {
                        "$ref": "#/components/parameters/QueryFilter"
                    },
                    {
                        "$ref": "#/components/parameters/QueryGroupBy"
                    },
>>>>>>> af73db8f
                    {
                        "name": "uuid",
                        "in": "path",
                        "description": "ID of provider to delete",
                        "required": true,
                        "schema": {
                            "type": "string",
                            "format": "uuid"
                        }
                    }
                ],
                "responses": {
                    "204": {
                        "description": "Provider deleted"
                    },
                    "401": {
                        "description": "Unauthorized"
                    },
                    "403": {
                        "description": "Insufficent permissions to delete provider",
                        "content": {
                            "application/json": {
                                "schema": {
                                    "$ref": "#/components/schemas/Error"
                                }
                            }
                        }
                    },
                    "404": {
                        "description": "Not Found",
                        "content": {
                            "application/json": {
                                "schema": {
                                    "$ref": "#/components/schemas/Error"
                                }
                            }
                        }
                    },
                    "500": {
                        "description": "Unexpected Error",
                        "content": {
                            "application/json": {
                                "schema": {
                                    "$ref": "#/components/schemas/Error"
                                }
                            }
                        }
                    }
                },
                "security": [
                    {
                        "basic_auth": []
                    }
                ]
            }
        },
        "/reports/aws/costs/": {
            "get": {
                "tags": [
                    "AWS Reports"
                ],
<<<<<<< HEAD
                "summary": "Query to obtain cost reports",
                "operationId": "getAWSCostReports",
                "parameters": [
                    {
                        "$ref": "#/components/parameters/QueryDelta"
                    },
                    {
=======
                "summary": "Query to obtain AWS storage data",
                "operationId": "getAWSStorageReports",
                "parameters": [
                    {
>>>>>>> af73db8f
                        "$ref": "#/components/parameters/QueryFilter"
                    },
                    {
                        "$ref": "#/components/parameters/QueryGroupBy"
                    },
                    {
                        "$ref": "#/components/parameters/QueryOrderBy"
                    },
                    {
                        "$ref": "#/components/parameters/QueryOffset"
                    },
                    {
                        "$ref": "#/components/parameters/ReportQueryLimit"
                    }
                ],
                "responses": {
                    "200": {
                        "description": "A paginated report object",
                        "content": {
                            "application/json": {
                                "schema": {
                                    "$ref": "#/components/schemas/ReportCost"
                                }
                            },
                            "text/csv": {
                                "schema": {
                                    "$ref": "#/components/schemas/ReportCost"
                                }
                            }
                        }
                    },
                    "401": {
                        "description": "Unauthorized"
                    },
                    "500": {
                        "description": "Unexpected Error",
                        "content": {
                            "application/json": {
                                "schema": {
                                    "$ref": "#/components/schemas/Error"
                                }
                            },
                            "text/csv": {
                                "schema": {
                                    "$ref": "#/components/schemas/Error"
                                }
                            }
                        }
                    }
                },
                "security": [
                    {
                        "basic_auth": []
                    }
                ]
            }
        },
        "/reports/azure/costs/": {
            "get": {
                "tags": [
                    "Azure Reports"
                ],
<<<<<<< HEAD
                "summary": "Query to obtain cost reports",
                "operationId": "getAzureCostReports",
                "parameters": [
                    {
                        "$ref": "#/components/parameters/QueryDelta"
                    },
                    {
=======
                "summary": "Query to obtain AWS storage data",
                "operationId": "getAzureStorageReports",
                "parameters": [
                    {
>>>>>>> af73db8f
                        "$ref": "#/components/parameters/QueryFilter"
                    },
                    {
                        "$ref": "#/components/parameters/QueryGroupBy"
                    },
                    {
                        "$ref": "#/components/parameters/QueryOrderBy"
                    },
                    {
                        "$ref": "#/components/parameters/QueryOffset"
                    },
                    {
                        "$ref": "#/components/parameters/ReportQueryLimit"
                    }
                ],
                "responses": {
                    "200": {
                        "description": "A paginated report object",
                        "content": {
                            "application/json": {
                                "schema": {
                                    "$ref": "#/components/schemas/ReportCost"
                                }
                            },
                            "text/csv": {
                                "schema": {
                                    "$ref": "#/components/schemas/ReportCost"
                                }
                            }
                        }
                    },
                    "401": {
                        "description": "Unauthorized"
                    },
                    "500": {
                        "description": "Unexpected Error",
                        "content": {
                            "application/json": {
                                "schema": {
                                    "$ref": "#/components/schemas/Error"
                                }
                            },
                            "text/csv": {
                                "schema": {
                                    "$ref": "#/components/schemas/Error"
                                }
                            }
                        }
                    }
                },
                "security": [
                    {
                        "basic_auth": []
                    }
                ]
            }
        },
        "/reports/openshift/costs/": {
            "get": {
                "tags": [
                    "OpenShift Reports"
                ],
<<<<<<< HEAD
                "summary": "Query to obtain cost reports",
                "operationId": "getOpenShiftCostReports",
                "parameters": [
                    {
                        "$ref": "#/components/parameters/QueryDelta"
                    },
                    {
=======
                "summary": "Query to obtain OpenShift compute usage information",
                "operationId": "getOpenShiftComputeReports",
                "parameters": [
                    {
>>>>>>> af73db8f
                        "$ref": "#/components/parameters/QueryFilter"
                    },
                    {
                        "$ref": "#/components/parameters/QueryGroupBy"
                    },
                    {
                        "$ref": "#/components/parameters/QueryOrderBy"
                    },
                    {
                        "$ref": "#/components/parameters/QueryOffset"
                    },
                    {
                        "$ref": "#/components/parameters/ReportQueryLimit"
                    }
                ],
                "responses": {
                    "200": {
                        "description": "A paginated report object",
                        "content": {
                            "application/json": {
                                "schema": {
                                    "$ref": "#/components/schemas/ReportCost"
                                }
                            },
                            "text/csv": {
                                "schema": {
                                    "$ref": "#/components/schemas/ReportCost"
                                }
                            }
                        }
                    },
                    "401": {
                        "description": "Unauthorized"
                    },
                    "500": {
                        "description": "Unexpected Error",
                        "content": {
                            "application/json": {
                                "schema": {
                                    "$ref": "#/components/schemas/Error"
                                }
                            },
                            "text/csv": {
                                "schema": {
                                    "$ref": "#/components/schemas/Error"
                                }
                            }
                        }
                    }
                },
                "security": [
                    {
                        "basic_auth": []
                    }
                ]
            }
        },
        "/reports/aws/instance-types/": {
            "get": {
                "tags": [
                    "AWS Reports"
                ],
<<<<<<< HEAD
                "summary": "Query to obtain AWS instance type data",
                "operationId": "getAWSInstanceReports",
=======
                "summary": "Query to obtain OpenShift memory usage information",
                "operationId": "getOpenShiftMemoryReports",
>>>>>>> af73db8f
                "parameters": [
                    {
                        "$ref": "#/components/parameters/QueryFilter"
                    },
                    {
                        "$ref": "#/components/parameters/QueryGroupBy"
                    },
                    {
                        "$ref": "#/components/parameters/QueryOrderBy"
                    },
                    {
                        "$ref": "#/components/parameters/ReportQueryUnits"
                    },
                    {
                        "$ref": "#/components/parameters/QueryOffset"
                    },
                    {
                        "$ref": "#/components/parameters/ReportQueryLimit"
                    },
                    {
                        "$ref": "#/components/parameters/QueryComputeCount"
                    }
                ],
                "responses": {
                    "200": {
                        "description": "A paginated report object",
                        "content": {
                            "application/json": {
                                "schema": {
                                    "$ref": "#/components/schemas/ReportInstanceInventory"
                                }
                            },
                            "text/csv": {
                                "schema": {
                                    "$ref": "#/components/schemas/ReportInstanceInventory"
                                }
                            }
                        }
                    },
                    "401": {
                        "description": "Unauthorized"
                    },
                    "500": {
                        "description": "Unexpected Error",
                        "content": {
                            "application/json": {
                                "schema": {
                                    "$ref": "#/components/schemas/Error"
                                }
                            },
                            "text/csv": {
                                "schema": {
                                    "$ref": "#/components/schemas/Error"
                                }
                            }
                        }
                    }
                },
                "security": [
                    {
                        "basic_auth": []
                    }
                ]
            }
        },
        "/reports/azure/instance-types/": {
            "get": {
                "tags": [
                    "Azure Reports"
                ],
<<<<<<< HEAD
                "summary": "Query to obtain Azure instance type data",
                "operationId": "getAzureInstanceReports",
=======
                "summary": "Query to obtain OpenShift volume usage information",
                "operationId": "getOpenShiftVolumeReports",
>>>>>>> af73db8f
                "parameters": [
                    {
                        "$ref": "#/components/parameters/QueryFilter"
                    },
                    {
                        "$ref": "#/components/parameters/QueryGroupBy"
                    },
                    {
                        "$ref": "#/components/parameters/QueryOrderBy"
                    },
                    {
                        "$ref": "#/components/parameters/ReportQueryUnits"
                    },
                    {
                        "$ref": "#/components/parameters/QueryOffset"
                    },
                    {
                        "$ref": "#/components/parameters/ReportQueryLimit"
                    }
                ],
                "responses": {
                    "200": {
                        "description": "A paginated report object",
                        "content": {
                            "application/json": {
                                "schema": {
                                    "$ref": "#/components/schemas/ReportInstanceInventory"
                                }
                            },
                            "text/csv": {
                                "schema": {
                                    "$ref": "#/components/schemas/ReportInstanceInventory"
                                }
                            }
                        }
                    },
                    "401": {
                        "description": "Unauthorized"
                    },
                    "500": {
                        "description": "Unexpected Error",
                        "content": {
                            "application/json": {
                                "schema": {
                                    "$ref": "#/components/schemas/Error"
                                }
                            },
                            "text/csv": {
                                "schema": {
                                    "$ref": "#/components/schemas/Error"
                                }
                            }
                        }
                    }
                },
                "security": [
                    {
                        "basic_auth": []
                    }
                ]
            }
        },
        "/reports/aws/storage/": {
            "get": {
                "tags": [
                    "AWS Reports"
                ],
<<<<<<< HEAD
                "summary": "Query to obtain AWS storage data",
                "operationId": "getAWSStorageReports",
                "parameters": [
=======
                "summary": "Query to obtain OpenShift on AWS cost reports",
                "operationId": "getOpenShiftAWSCostReports",
                "parameters": [
                    {
                        "$ref": "#/components/parameters/QueryDelta"
                    },
>>>>>>> af73db8f
                    {
                        "$ref": "#/components/parameters/QueryFilter"
                    },
                    {
                        "$ref": "#/components/parameters/QueryGroupBy"
                    },
                    {
                        "$ref": "#/components/parameters/QueryOrderBy"
                    },
                    {
                        "$ref": "#/components/parameters/ReportQueryUnits"
                    },
                    {
                        "$ref": "#/components/parameters/QueryOffset"
                    },
                    {
                        "$ref": "#/components/parameters/ReportQueryLimit"
                    }
                ],
                "responses": {
                    "200": {
                        "description": "A paginated report object",
                        "content": {
                            "application/json": {
                                "schema": {
                                    "$ref": "#/components/schemas/ReportStorageInventory"
                                }
                            },
                            "text/csv": {
                                "schema": {
                                    "$ref": "#/components/schemas/ReportStorageInventory"
                                }
                            }
                        }
                    },
                    "401": {
                        "description": "Unauthorized"
                    },
                    "500": {
                        "description": "Unexpected Error",
                        "content": {
                            "application/json": {
                                "schema": {
                                    "$ref": "#/components/schemas/Error"
                                }
                            },
                            "text/csv": {
                                "schema": {
                                    "$ref": "#/components/schemas/Error"
                                }
                            }
                        }
                    }
                },
                "security": [
                    {
                        "basic_auth": []
                    }
                ]
            }
        },
        "/reports/azure/storage/": {
            "get": {
                "tags": [
                    "Azure Reports"
                ],
<<<<<<< HEAD
                "summary": "Query to obtain AWS storage data",
                "operationId": "getAzureStorageReports",
=======
                "summary": "Query to obtain OpenShift on AWS storage data",
                "operationId": "getOpenShiftAWSInventoryStorageReport",
>>>>>>> af73db8f
                "parameters": [
                    {
                        "$ref": "#/components/parameters/QueryFilter"
                    },
                    {
                        "$ref": "#/components/parameters/QueryGroupBy"
                    },
                    {
                        "$ref": "#/components/parameters/QueryOrderBy"
                    },
                    {
                        "$ref": "#/components/parameters/ReportQueryUnits"
                    },
                    {
                        "$ref": "#/components/parameters/QueryOffset"
                    },
                    {
                        "$ref": "#/components/parameters/ReportQueryLimit"
                    }
                ],
                "responses": {
                    "200": {
                        "description": "A paginated report object",
                        "content": {
                            "application/json": {
                                "schema": {
                                    "$ref": "#/components/schemas/ReportStorageInventory"
                                }
                            },
                            "text/csv": {
                                "schema": {
                                    "$ref": "#/components/schemas/ReportStorageInventory"
                                }
                            }
                        }
                    },
                    "401": {
                        "description": "Unauthorized"
                    },
                    "500": {
                        "description": "Unexpected Error",
                        "content": {
                            "application/json": {
                                "schema": {
                                    "$ref": "#/components/schemas/Error"
                                }
                            },
                            "text/csv": {
                                "schema": {
                                    "$ref": "#/components/schemas/Error"
                                }
                            }
                        }
                    }
                },
                "security": [
                    {
                        "basic_auth": []
                    }
                ]
            }
        },
        "/reports/openshift/compute/": {
            "get": {
                "tags": [
                    "OpenShift Reports"
                ],
<<<<<<< HEAD
                "summary": "Query to obtain OpenShift compute usage information",
                "operationId": "getOpenShiftComputeReports",
=======
                "summary": "Query to obtain OpenShift on AWS instance data",
                "operationId": "getOpenShiftAWSInventoryInstanceReport",
>>>>>>> af73db8f
                "parameters": [
                    {
                        "$ref": "#/components/parameters/QueryFilter"
                    },
                    {
                        "$ref": "#/components/parameters/QueryGroupBy"
                    },
                    {
                        "$ref": "#/components/parameters/QueryOrderBy"
                    },
                    {
                        "$ref": "#/components/parameters/QueryOffset"
                    },
                    {
                        "$ref": "#/components/parameters/ReportQueryLimit"
                    }
                ],
                "responses": {
                    "200": {
                        "description": "A paginated report object",
                        "content": {
                            "application/json": {
                                "schema": {
                                    "$ref": "#/components/schemas/ReportOpenShiftCpu"
                                }
                            },
                            "text/csv": {
                                "schema": {
                                    "$ref": "#/components/schemas/ReportOpenShiftCpu"
                                }
                            }
                        }
                    },
                    "401": {
                        "description": "Unauthorized"
                    },
                    "500": {
                        "description": "Unexpected Error",
                        "content": {
                            "application/json": {
                                "schema": {
                                    "$ref": "#/components/schemas/Error"
                                }
                            },
                            "text/csv": {
                                "schema": {
                                    "$ref": "#/components/schemas/Error"
                                }
                            }
                        }
                    }
                },
                "security": [
                    {
                        "basic_auth": []
                    }
                ]
            }
        },
        "/reports/openshift/memory/": {
            "get": {
                "tags": [
                    "OpenShift Reports"
                ],
<<<<<<< HEAD
                "summary": "Query to obtain OpenShift memory usage information",
                "operationId": "getOpenShiftMemoryReports",
                "parameters": [
=======
                "summary": "Query to obtain OpenShift on Azure cost reports",
                "operationId": "getOpenShiftAzureCostReports",
                "parameters": [
                    {
                        "$ref": "#/components/parameters/QueryDelta"
                    },
>>>>>>> af73db8f
                    {
                        "$ref": "#/components/parameters/QueryFilter"
                    },
                    {
                        "$ref": "#/components/parameters/QueryGroupBy"
                    },
                    {
                        "$ref": "#/components/parameters/QueryOrderBy"
                    },
                    {
                        "$ref": "#/components/parameters/QueryOffset"
                    },
                    {
                        "$ref": "#/components/parameters/ReportQueryLimit"
                    }
                ],
                "responses": {
                    "200": {
                        "description": "A paginated report object",
                        "content": {
                            "application/json": {
                                "schema": {
                                    "$ref": "#/components/schemas/ReportOpenShiftMemory"
                                }
                            },
                            "text/csv": {
                                "schema": {
                                    "$ref": "#/components/schemas/ReportOpenShiftMemory"
                                }
                            }
                        }
                    },
                    "401": {
                        "description": "Unauthorized"
                    },
                    "500": {
                        "description": "Unexpected Error",
                        "content": {
                            "application/json": {
                                "schema": {
                                    "$ref": "#/components/schemas/Error"
                                }
                            },
                            "text/csv": {
                                "schema": {
                                    "$ref": "#/components/schemas/Error"
                                }
                            }
                        }
                    }
                },
                "security": [
                    {
                        "basic_auth": []
                    }
                ]
            }
        },
        "/reports/openshift/volumes/": {
            "get": {
                "tags": [
                    "OpenShift Reports"
                ],
<<<<<<< HEAD
                "summary": "Query to obtain OpenShift volume usage information",
                "operationId": "getOpenShiftVolumeReports",
=======
                "summary": "Query to obtain OpenShift on Azure storage data",
                "operationId": "getOpenShiftAzureInventoryStorageReport",
>>>>>>> af73db8f
                "parameters": [
                    {
                        "$ref": "#/components/parameters/QueryFilter"
                    },
                    {
                        "$ref": "#/components/parameters/QueryGroupBy"
                    },
                    {
                        "$ref": "#/components/parameters/QueryOrderBy"
                    },
                    {
                        "$ref": "#/components/parameters/QueryOffset"
                    },
                    {
                        "$ref": "#/components/parameters/ReportQueryLimit"
                    }
                ],
                "responses": {
                    "200": {
                        "description": "A paginated report object",
                        "content": {
                            "application/json": {
                                "schema": {
                                    "$ref": "#/components/schemas/ReportOpenShiftVolume"
                                }
                            },
                            "text/csv": {
                                "schema": {
                                    "$ref": "#/components/schemas/ReportOpenShiftVolume"
                                }
                            }
                        }
                    },
                    "401": {
                        "description": "Unauthorized"
                    },
                    "500": {
                        "description": "Unexpected Error",
                        "content": {
                            "application/json": {
                                "schema": {
                                    "$ref": "#/components/schemas/Error"
                                }
                            },
                            "text/csv": {
                                "schema": {
                                    "$ref": "#/components/schemas/Error"
                                }
                            }
                        }
                    }
                },
                "security": [
                    {
                        "basic_auth": []
                    }
                ]
            }
        },
        "/reports/openshift/infrastructures/aws/costs/": {
            "get": {
                "tags": [
                    "OpenShift Reports"
                ],
<<<<<<< HEAD
                "summary": "Query to obtain OpenShift on AWS cost reports",
                "operationId": "getOpenShiftAWSCostReports",
                "parameters": [
                    {
                        "$ref": "#/components/parameters/QueryDelta"
                    },
                    {
=======
                "summary": "Query to obtain OpenShift on Azure instance data",
                "operationId": "getOpenShiftAzureInventoryInstanceReport",
                "parameters": [
                    {
>>>>>>> af73db8f
                        "$ref": "#/components/parameters/QueryFilter"
                    },
                    {
                        "$ref": "#/components/parameters/QueryGroupBy"
                    },
                    {
                        "$ref": "#/components/parameters/QueryOrderBy"
                    },
                    {
                        "$ref": "#/components/parameters/QueryOffset"
                    },
                    {
                        "$ref": "#/components/parameters/ReportQueryLimit"
                    }
                ],
                "responses": {
                    "200": {
                        "description": "A paginated report object",
                        "content": {
                            "application/json": {
                                "schema": {
                                    "$ref": "#/components/schemas/ReportCosts"
                                }
                            },
                            "text/csv": {
                                "schema": {
                                    "$ref": "#/components/schemas/ReportCosts"
                                }
                            }
                        }
                    },
                    "401": {
                        "description": "Unauthorized"
                    },
                    "500": {
                        "description": "Unexpected Error",
                        "content": {
                            "application/json": {
                                "schema": {
                                    "$ref": "#/components/schemas/Error"
                                }
                            },
                            "text/csv": {
                                "schema": {
                                    "$ref": "#/components/schemas/Error"
                                }
                            }
                        }
                    }
                },
                "security": [
                    {
                        "basic_auth": []
                    }
                ]
            }
        },
        "/reports/openshift/infrastructures/aws/storage/": {
            "get": {
                "tags": [
                    "OpenShift Reports"
                ],
                "summary": "Query to obtain OpenShift on AWS storage data",
                "operationId": "getOpenShiftAWSInventoryStorageReport",
                "parameters": [
                    {
                        "$ref": "#/components/parameters/QueryFilter"
                    },
                    {
                        "$ref": "#/components/parameters/QueryGroupBy"
                    },
                    {
                        "$ref": "#/components/parameters/QueryOrderBy"
                    },
                    {
                        "$ref": "#/components/parameters/ReportQueryUnits"
                    },
                    {
                        "$ref": "#/components/parameters/QueryOffset"
                    },
                    {
                        "$ref": "#/components/parameters/ReportQueryLimit"
                    }
                ],
                "responses": {
                    "200": {
                        "description": "A paginated report object",
                        "content": {
                            "application/json": {
                                "schema": {
                                    "$ref": "#/components/schemas/ReportOpenShiftAWSStorageInventory"
                                }
                            },
                            "text/csv": {
                                "schema": {
                                    "$ref": "#/components/schemas/ReportOpenShiftAWSStorageInventory"
                                }
                            }
                        }
                    },
                    "401": {
                        "description": "Unauthorized"
                    },
                    "500": {
                        "description": "Unexpected Error",
                        "content": {
                            "application/json": {
                                "schema": {
                                    "$ref": "#/components/schemas/Error"
                                }
                            },
                            "text/csv": {
                                "schema": {
                                    "$ref": "#/components/schemas/Error"
                                }
                            }
                        }
                    }
                },
                "security": [
                    {
                        "basic_auth": []
                    }
                ]
            }
        },
        "/reports/openshift/infrastructures/aws/instance-types/": {
            "get": {
                "tags": [
                    "OpenShift Reports"
                ],
                "summary": "Query to obtain OpenShift on AWS instance data",
                "operationId": "getOpenShiftAWSInventoryInstanceReport",
                "parameters": [
                    {
                        "$ref": "#/components/parameters/QueryFilter"
                    },
                    {
                        "$ref": "#/components/parameters/QueryGroupBy"
                    },
                    {
                        "$ref": "#/components/parameters/QueryOrderBy"
                    },
                    {
                        "$ref": "#/components/parameters/ReportQueryUnits"
                    },
                    {
                        "$ref": "#/components/parameters/QueryOffset"
                    },
                    {
                        "$ref": "#/components/parameters/ReportQueryLimit"
                    }
                ],
                "responses": {
                    "200": {
                        "description": "A paginated report object",
                        "content": {
                            "application/json": {
                                "schema": {
                                    "$ref": "#/components/schemas/ReportOpenShiftAWSInstanceInventory"
                                }
                            },
                            "text/csv": {
                                "schema": {
                                    "$ref": "#/components/schemas/ReportOpenShiftAWSInstanceInventory"
                                }
                            }
                        }
                    },
                    "401": {
                        "description": "Unauthorized"
                    },
                    "500": {
                        "description": "Unexpected Error",
                        "content": {
                            "application/json": {
                                "schema": {
                                    "$ref": "#/components/schemas/Error"
                                }
                            },
                            "text/csv": {
                                "schema": {
                                    "$ref": "#/components/schemas/Error"
                                }
                            }
                        }
                    }
                },
                "security": [
                    {
                        "basic_auth": []
                    }
                ]
            }
        },
        "/reports/openshift/infrastructures/azure/costs/": {
            "get": {
                "tags": [
                    "OpenShift Reports"
                ],
                "summary": "Query to obtain OpenShift on Azure cost reports",
                "operationId": "getOpenShiftAzureCostReports",
                "parameters": [
                    {
                        "$ref": "#/components/parameters/QueryDelta"
                    },
                    {
                        "$ref": "#/components/parameters/QueryFilter"
                    },
                    {
                        "$ref": "#/components/parameters/QueryGroupBy"
                    },
                    {
                        "$ref": "#/components/parameters/QueryOrderBy"
                    },
                    {
                        "$ref": "#/components/parameters/QueryOffset"
                    },
                    {
                        "$ref": "#/components/parameters/ReportQueryLimit"
                    }
                ],
                "responses": {
                    "200": {
                        "description": "A paginated report object",
                        "content": {
                            "application/json": {
                                "schema": {
                                    "$ref": "#/components/schemas/ReportCosts"
                                }
                            },
                            "text/csv": {
                                "schema": {
                                    "$ref": "#/components/schemas/ReportCosts"
                                }
                            }
                        }
                    },
                    "401": {
                        "description": "Unauthorized"
                    },
                    "500": {
                        "description": "Unexpected Error",
                        "content": {
                            "application/json": {
                                "schema": {
                                    "$ref": "#/components/schemas/Error"
                                }
                            },
                            "text/csv": {
                                "schema": {
                                    "$ref": "#/components/schemas/Error"
                                }
                            }
                        }
                    }
                },
                "security": [
                    {
                        "basic_auth": []
                    }
                ]
            }
        },
        "/reports/openshift/infrastructures/azure/storage/": {
            "get": {
                "tags": [
                    "OpenShift Reports"
                ],
                "summary": "Query to obtain OpenShift on Azure storage data",
                "operationId": "getOpenShiftAzureInventoryStorageReport",
                "parameters": [
                    {
                        "$ref": "#/components/parameters/QueryFilter"
                    },
                    {
                        "$ref": "#/components/parameters/QueryGroupBy"
                    },
                    {
                        "$ref": "#/components/parameters/QueryOrderBy"
                    },
                    {
                        "$ref": "#/components/parameters/ReportQueryUnits"
                    },
                    {
                        "$ref": "#/components/parameters/QueryOffset"
                    },
                    {
                        "$ref": "#/components/parameters/ReportQueryLimit"
                    }
                ],
                "responses": {
                    "200": {
                        "description": "A paginated report object",
                        "content": {
                            "application/json": {
                                "schema": {
                                    "$ref": "#/components/schemas/ReportOpenShiftAzureStorageInventory"
                                }
                            },
                            "text/csv": {
                                "schema": {
                                    "$ref": "#/components/schemas/ReportOpenShiftAzureStorageInventory"
                                }
                            }
                        }
                    },
                    "401": {
                        "description": "Unauthorized"
                    },
                    "500": {
                        "description": "Unexpected Error",
                        "content": {
                            "application/json": {
                                "schema": {
                                    "$ref": "#/components/schemas/Error"
                                }
                            },
                            "text/csv": {
                                "schema": {
                                    "$ref": "#/components/schemas/Error"
                                }
                            }
                        }
                    }
                },
                "security": [
                    {
                        "basic_auth": []
                    }
                ]
            }
        },
        "/reports/openshift/infrastructures/azure/instance-types/": {
            "get": {
                "tags": [
                    "OpenShift Reports"
                ],
                "summary": "Query to obtain OpenShift on Azure instance data",
                "operationId": "getOpenShiftAzureInventoryInstanceReport",
                "parameters": [
                    {
                        "$ref": "#/components/parameters/QueryFilter"
                    },
                    {
                        "$ref": "#/components/parameters/QueryGroupBy"
                    },
                    {
                        "$ref": "#/components/parameters/QueryOrderBy"
                    },
                    {
                        "$ref": "#/components/parameters/ReportQueryUnits"
                    },
                    {
                        "$ref": "#/components/parameters/QueryOffset"
                    },
                    {
                        "$ref": "#/components/parameters/ReportQueryLimit"
                    }
                ],
                "responses": {
                    "200": {
                        "description": "A paginated report object",
                        "content": {
                            "application/json": {
                                "schema": {
                                    "$ref": "#/components/schemas/ReportOpenShiftAzureInstanceInventory"
                                }
                            },
                            "text/csv": {
                                "schema": {
                                    "$ref": "#/components/schemas/ReportOpenShiftAzureInstanceInventory"
                                }
                            }
                        }
                    },
                    "401": {
                        "description": "Unauthorized"
                    },
                    "500": {
                        "description": "Unexpected Error",
                        "content": {
                            "application/json": {
                                "schema": {
                                    "$ref": "#/components/schemas/Error"
                                }
                            },
                            "text/csv": {
                                "schema": {
                                    "$ref": "#/components/schemas/Error"
                                }
                            }
                        }
                    }
                },
                "security": [
                    {
                        "basic_auth": []
                    }
                ]
            }
        },
        "/sources/": {
            "get": {
                "tags": [
                    "Sources"
                ],
                "summary": "List the sources",
                "operationId": "listSources",
                "parameters": [
                    {
                        "name": "type",
                        "in": "query",
                        "description": "The type of source to filter for.",
                        "required": false,
                        "schema": {
                            "type": "string"
                        }
                    },
                    {
                        "name": "name",
                        "in": "query",
                        "description": "The name of the source to filter for.",
                        "required": false,
                        "schema": {
                            "type": "string"
                        }
                    },
                    {
                        "$ref": "#/components/parameters/QueryOffset"
                    },
                    {
                        "$ref": "#/components/parameters/QueryLimit"
                    }
                ],
                "responses": {
                    "200": {
                        "description": "A paginated list of source objects",
                        "content": {
                            "application/json": {
                                "schema": {
                                    "$ref": "#/components/schemas/SourcePagination"
                                }
                            }
                        }
                    },
                    "500": {
                        "description": "Unexpected Error",
                        "content": {
                            "application/json": {
                                "schema": {
                                    "$ref": "#/components/schemas/Error"
                                }
                            }
                        }
                    }
                },
                "security": [
                    {
                        "basic_auth": []
                    }
                ]
            }
        },
        "/sources/{source_id}/": {
            "get": {
                "tags": [
                    "Sources"
                ],
                "summary": "Get a source",
                "operationId": "getSource",
                "parameters": [
                    {
                        "name": "source_id",
                        "in": "path",
                        "description": "ID of source to get",
                        "required": true,
                        "schema": {
                            "type": "integer",
                            "format": "int64",
                            "example": 1
                        }
                    }
                ],
                "responses": {
                    "200": {
                        "description": "A Source object",
                        "content": {
                            "application/json": {
                                "schema": {
                                    "$ref": "#/components/schemas/SourceOut"
                                }
                            }
                        }
                    },
                    "401": {
                        "description": "Unauthorized"
                    },
                    "404": {
                        "description": "Not Found",
                        "content": {
                            "application/json": {
                                "schema": {
                                    "$ref": "#/components/schemas/Error"
                                }
                            }
                        }
                    },
                    "500": {
                        "description": "Unexpected Error",
                        "content": {
                            "application/json": {
                                "schema": {
                                    "$ref": "#/components/schemas/Error"
                                }
                            }
                        }
                    }
                },
                "security": [
                    {
                        "basic_auth": []
                    }
                ]
            },
            "patch": {
                "tags": [
                    "Sources"
                ],
                "summary": "Update a source",
                "operationId": "updateSource",
                "parameters": [
                    {
                        "name": "source_id",
                        "in": "path",
                        "description": "ID of source to update",
                        "required": true,
                        "schema": {
                            "type": "integer",
                            "format": "int64",
                            "example": 1
                        }
                    }
                ],
                "requestBody": {
                    "content": {
                        "application/json": {
                            "schema": {
                                "$ref": "#/components/schemas/SourceIn"
                            }
                        }
                    },
                    "required": true
                },
                "responses": {
                    "200": {
                        "description": "A Provider object",
                        "content": {
                            "application/json": {
                                "schema": {
                                    "$ref": "#/components/schemas/SourceOut"
                                }
                            }
                        }
                    },
                    "404": {
                        "description": "Not Found",
                        "content": {
                            "application/json": {
                                "schema": {
                                    "$ref": "#/components/schemas/Error"
                                }
                            }
                        }
                    },
                    "500": {
                        "description": "Unexpected Error",
                        "content": {
                            "application/json": {
                                "schema": {
                                    "$ref": "#/components/schemas/Error"
                                }
                            }
                        }
                    }
                },
                "security": [
                    {
                        "basic_auth": []
                    }
                ]
            }
        },
        "/sources/{source_id}/stats/": {
            "get": {
                "tags": [
                    "Sources"
                ],
                "summary": "Get a source statistics",
                "operationId": "getSourceStats",
                "parameters": [
                    {
                        "name": "source_id",
                        "in": "path",
                        "description": "ID of source to get",
                        "required": true,
                        "schema": {
                            "type": "integer",
                            "format": "int64",
                            "example": 1
                        }
<<<<<<< HEAD
                    }
                ],
                "security": [
                    {
                        "basic_auth": []
=======
>>>>>>> af73db8f
                    }
                ],
                "responses": {
                    "200": {
                        "description": "A Source Statistics object",
                        "content": {
                            "application/json": {
                                "schema": {
                                    "type": "object",
                                    "description": "Dictionary key is the start of a billing month.  Value is report processing statistics.",
                                    "example": {
                                        "2019-01-01": [
                                            {
                                                "assembly_id": "f0d262ff-cc93-449c-a834-74c4d958d45f",
                                                "billing_period_start": "2019-01-01T00:00:00.000Z",
                                                "files_processed": "1/1",
                                                "last_process_start_date": "2019-01-07T21:50:58.000Z",
                                                "last_process_complete_date": "2019-01-07T21:51:01.000Z",
                                                "summary_data_creation_datetime": "2019-01-07T21:51:32.000Z",
                                                "summary_data_updated_datetime": "2019-01-07T21:51:32.000Z"
                                            }
                                        ]
                                    }
                                }
                            }
                        }
                    },
                    "401": {
                        "description": "Unauthorized"
                    },
                    "404": {
                        "description": "Not Found",
                        "content": {
                            "application/json": {
                                "schema": {
                                    "$ref": "#/components/schemas/Error"
                                }
                            }
                        }
                    },
                    "500": {
                        "description": "Unexpected Error",
                        "content": {
                            "application/json": {
                                "schema": {
                                    "$ref": "#/components/schemas/Error"
                                }
                            }
                        }
                    }
                }
            }
        },
        "/tags/aws/": {
            "get": {
                "tags": [
                    "Tags"
                ],
                "summary": "Query to obtain AWS tags",
                "operationId": "getAWSTagData",
                "parameters": [
                    {
                        "$ref": "#/components/parameters/QueryFilter"
                    },
                    {
                        "$ref": "#/components/parameters/QueryKeyOnly"
                    },
                    {
                        "$ref": "#/components/parameters/QueryOffset"
                    },
                    {
                        "$ref": "#/components/parameters/ReportQueryLimit"
                    }
                ],
                "responses": {
                    "200": {
                        "description": "A paginated report object",
                        "content": {
                            "application/json": {
                                "schema": {
                                    "$ref": "#/components/schemas/Tags"
                                }
                            }
                        }
                    },
                    "401": {
                        "description": "Unauthorized"
                    },
                    "500": {
                        "description": "Unexpected Error",
                        "content": {
                            "application/json": {
                                "schema": {
                                    "$ref": "#/components/schemas/Error"
                                }
                            }
                        }
                    }
                },
                "security": [
                    {
                        "basic_auth": []
                    }
                ]
            }
        },
        "/tags/azure/": {
            "get": {
                "tags": [
                    "Tags"
                ],
                "summary": "Query to obtain AWS tags",
                "operationId": "getAzureTagData",
                "parameters": [
                    {
                        "$ref": "#/components/parameters/QueryFilter"
                    },
                    {
                        "$ref": "#/components/parameters/QueryKeyOnly"
                    },
                    {
                        "$ref": "#/components/parameters/QueryOffset"
                    },
                    {
                        "$ref": "#/components/parameters/ReportQueryLimit"
                    }
                ],
                "responses": {
                    "200": {
                        "description": "A paginated report object",
                        "content": {
                            "application/json": {
                                "schema": {
                                    "$ref": "#/components/schemas/Tags"
                                }
                            }
                        }
                    },
                    "401": {
                        "description": "Unauthorized"
                    },
                    "500": {
                        "description": "Unexpected Error",
                        "content": {
                            "application/json": {
                                "schema": {
                                    "$ref": "#/components/schemas/Error"
                                }
                            }
                        }
                    }
                },
                "security": [
                    {
                        "basic_auth": []
                    }
                ]
            }
        },
        "/tags/openshift/": {
            "get": {
                "tags": [
                    "Tags"
                ],
                "summary": "Query to obtain OpenShift tags",
                "operationId": "getOpenShiftTagData",
                "parameters": [
                    {
                        "$ref": "#/components/parameters/QueryFilter"
                    },
                    {
                        "$ref": "#/components/parameters/QueryKeyOnly"
                    },
                    {
                        "$ref": "#/components/parameters/QueryOffset"
                    },
                    {
                        "$ref": "#/components/parameters/ReportQueryLimit"
                    }
                ],
                "responses": {
                    "200": {
                        "description": "A paginated report object",
                        "content": {
                            "application/json": {
                                "schema": {
                                    "$ref": "#/components/schemas/Tags"
                                }
                            }
                        }
                    },
                    "401": {
                        "description": "Unauthorized"
                    },
                    "500": {
                        "description": "Unexpected Error",
                        "content": {
                            "application/json": {
                                "schema": {
                                    "$ref": "#/components/schemas/Error"
                                }
                            }
                        }
                    }
                },
                "security": [
                    {
                        "basic_auth": []
                    }
                ]
            }
        },
        "/tags/openshift/infrastructures/aws/": {
            "get": {
                "tags": [
                    "Tags"
                ],
                "summary": "Query to obtain OpenShift-on-AWS tags",
                "operationId": "getOpenShiftAWSTagData",
                "parameters": [
                    {
                        "$ref": "#/components/parameters/QueryFilter"
                    },
                    {
                        "$ref": "#/components/parameters/QueryKeyOnly"
                    },
                    {
                        "$ref": "#/components/parameters/QueryOffset"
                    },
                    {
                        "$ref": "#/components/parameters/ReportQueryLimit"
                    }
                ],
                "responses": {
                    "200": {
                        "description": "A paginated report object",
                        "content": {
                            "application/json": {
                                "schema": {
                                    "$ref": "#/components/schemas/Tags"
                                }
                            }
                        }
                    },
                    "401": {
                        "description": "Unauthorized"
                    },
                    "500": {
                        "description": "Unexpected Error",
                        "content": {
                            "application/json": {
                                "schema": {
                                    "$ref": "#/components/schemas/Error"
                                }
                            }
                        }
                    }
                },
                "security": [
                    {
                        "basic_auth": []
                    }
                ]
            }
        },
        "/tags/openshift/infrastructures/azure/": {
            "get": {
                "tags": [
                    "Tags"
                ],
                "summary": "Query to obtain OpenShift-on-Azure tags",
                "operationId": "getOpenShiftAzureTagData",
                "parameters": [
                    {
                        "$ref": "#/components/parameters/QueryFilter"
                    },
                    {
                        "$ref": "#/components/parameters/QueryKeyOnly"
                    },
                    {
                        "$ref": "#/components/parameters/QueryOffset"
                    },
                    {
                        "$ref": "#/components/parameters/ReportQueryLimit"
                    }
                ],
                "responses": {
                    "200": {
                        "description": "A paginated report object",
                        "content": {
                            "application/json": {
                                "schema": {
                                    "$ref": "#/components/schemas/Tags"
                                }
                            }
                        }
                    },
                    "401": {
                        "description": "Unauthorized"
                    },
                    "500": {
                        "description": "Unexpected Error",
                        "content": {
                            "application/json": {
                                "schema": {
                                    "$ref": "#/components/schemas/Error"
                                }
                            }
                        }
                    }
                },
                "security": [
                    {
                        "basic_auth": []
                    }
                ]
            }
        }
    },
    "externalDocs": {
        "description": "Find out more about Cost Management",
        "url": "https://github.com/project-koku/"
    },
    "servers": [
        {
            "url": "https://{environment}.redhat.com/api/cost-management/v1",
            "description": "Target Environment",
            "variables": {
                "environment": {
                    "default": "cloud",
                    "enum": [
                        "cloud",
                        "qa.cloud",
                        "ci.cloud"
                    ]
                }
            }
        },
        {
            "url": "http://localhost:{port}/{basePath}",
            "description": "Development Server",
            "variables": {
                "port": {
                    "default": "8080"
                },
                "basePath": {
                    "default": "api/cost-management/v1"
                }
            }
        }
    ],
    "components": {
        "parameters": {
            "QueryComputeCount": {
                "name": "compute_count",
                "required": false,
                "in": "query",
                "description": "Toggle to include count values in report.",
                "schema": {
                    "type": "boolean",
                    "default": false
                }
            },
            "QueryDelta": {
                "name": "delta",
                "required": false,
                "in": "query",
                "description": "Toggle to include delta values in report.",
                "schema": {
                    "type": "string"
                }
            },
            "QueryFilter": {
                "name": "filter",
                "required": false,
                "in": "query",
                "description": "The filter to apply to the report as a URL encoded dictionary.",
                "style": "deepObject",
                "explode": true,
                "schema": {
                    "type": "object"
                }
            },
            "QueryGroupBy": {
                "name": "group_by",
                "required": false,
                "in": "query",
                "description": "The grouping to apply to the report as a URL encoded dictionary.",
                "style": "deepObject",
                "explode": true,
                "schema": {
                    "type": "object"
                }
            },
            "QueryOrderBy": {
                "name": "order_by",
                "required": false,
                "in": "query",
                "description": "The ordering to apply to the report as a URL encoded dictionary.",
                "style": "deepObject",
                "explode": true,
                "schema": {
                    "type": "object"
                }
            },
            "QueryOffset": {
                "in": "query",
                "name": "offset",
                "required": false,
                "description": "Parameter for selecting the offset of data.",
                "schema": {
                    "type": "integer",
                    "default": 0,
                    "minimum": 0
                }
            },
            "QueryLimit": {
                "in": "query",
                "name": "limit",
                "required": false,
                "description": "Parameter for selecting the amount of data in a returned.",
                "schema": {
                    "type": "integer",
                    "default": 10,
                    "minimum": 1,
                    "maximum": 1000
                }
            },
            "ReportQueryLimit": {
                "in": "query",
                "name": "limit",
                "required": false,
                "description": "Parameter for selecting the amount of data in a returned.",
                "schema": {
                    "type": "integer",
                    "default": 100,
                    "minimum": 1,
                    "maximum": 1000
                }
            },
            "ReportQueryUnits": {
                "required": false,
                "name": "units",
                "in": "query",
                "description": "The units used to report data.",
                "schema": {
                    "type": "string"
                }
            },
            "QueryKeyOnly": {
                "name": "key_only",
                "in": "query",
                "description": "Flag to indicate whether or not only the tag key values will be returned.",
                "schema": {
                    "type": "boolean"
                }
            }
        },
        "securitySchemes": {
            "basic_auth": {
                "type": "http",
                "description": "The userid/password is needed when accessing this API externally",
                "scheme": "basic"
            }
        },
        "schemas": {
            "CostModel": {
                "properties": {
                    "name": {
                        "type": "string"
                    },
                    "description": {
                        "type": "string"
                    },
                    "source_type": {
                        "type": "string"
                    },
                    "provider_uuids": {
                        "type": "array",
                        "items": {
                            "type": "string"
                        }
                    },
                    "rates": {
                        "type": "array",
                        "items": {
                            "$ref": "#/components/schemas/Rate"
                        }
                    },
                    "markup": {
                        "$ref": "#/components/schemas/Markup"
                    }
                },
                "required": [
                    "name",
                    "description",
                    "source_type"
                ]
            },
            "CostModelResp": {
                "properties": {
                    "name": {
                        "type": "string"
                    },
                    "description": {
                        "type": "string"
                    },
                    "source_type": {
                        "type": "string"
                    },
                    "providers": {
                        "type": "array",
                        "items": {
                            "type": "object",
                            "properties": {
                                "uuid": {
                                    "type": "string",
                                    "example": "e5ff62e7-e6d6-5513-5532-45fe72792dae"
                                },
                                "name": {
                                    "type": "string",
                                    "example": "provider"
                                }
                            }
                        }
                    },
                    "rates": {
                        "type": "array",
                        "items": {
                            "$ref": "#/components/schemas/Rate"
                        }
                    }
                },
                "required": [
                    "name",
                    "description",
                    "source_type"
                ]
            },
            "CostModelOut": {
                "allOf": [
                    {
                        "$ref": "#/components/schemas/CostModelResp"
                    },
                    {
                        "type": "object",
                        "properties": {
                            "uuid": {
                                "format": "uuid",
                                "type": "string",
                                "readOnly": true
                            },
                            "created_timestamp": {
                                "type": "string",
                                "format": "date-time",
                                "readOnly": true
                            },
                            "updated_timestamp": {
                                "type": "string",
                                "format": "date-time",
                                "readOnly": true
                            },
                            "markup": {
                                "$ref": "#/components/schemas/Markup"
                            }
                        }
                    }
                ]
            },
            "CostModelPagination": {
                "allOf": [
                    {
                        "$ref": "#/components/schemas/ListPagination"
                    },
                    {
                        "type": "object",
                        "required": [
                            "data"
                        ],
                        "properties": {
                            "data": {
                                "type": "array",
                                "items": {
                                    "$ref": "#/components/schemas/CostModelOut"
                                }
                            }
                        }
                    }
                ]
            },
            "Customer": {
                "required": [
                    "account_id"
                ],
                "properties": {
                    "account_id": {
                        "type": "string",
                        "example": "11838292"
                    }
                }
            },
            "CustomerOut": {
                "allOf": [
                    {
                        "$ref": "#/components/schemas/Customer"
                    },
                    {
                        "type": "object",
                        "required": [
                            "uuid",
                            "date_created"
                        ],
                        "properties": {
                            "uuid": {
                                "type": "string",
                                "format": "uuid",
                                "example": "600562e7-d7d7-4516-8522-410e72792daf"
                            },
                            "date_created": {
                                "type": "string",
                                "format": "date-time"
                            }
                        }
                    }
                ]
            },
            "Error": {
                "required": [
                    "errors"
                ],
                "properties": {
                    "errors": {
                        "type": "array",
                        "items": {
                            "type": "object",
                            "example": {
                                "detail": "Not Found.",
                                "status": 404
                            }
                        }
                    }
                }
            },
            "Markup": {
                "properties": {
                    "value": {
                        "type": "number"
                    },
                    "unit": {
                        "type": "string",
                        "enum": [
                            "percent"
                        ]
                    }
                }
            },
            "PaginationMeta": {
                "properties": {
                    "count": {
                        "type": "integer",
                        "format": "int64",
                        "example": 30
                    }
                }
            },
            "PaginationLinks": {
                "properties": {
                    "first": {
                        "type": "string",
                        "format": "uri",
                        "example": "/cost-management/v1/(resources)/?offset=0"
                    },
                    "previous": {
                        "type": "string",
                        "format": "uri",
                        "example": "/cost-management/v1/(resources)/?offset=20"
                    },
                    "next": {
                        "type": "string",
                        "format": "uri",
                        "example": "/cost-management/v1/(resources)/?offset=40"
                    },
                    "last": {
                        "type": "string",
                        "format": "uri",
                        "example": "/cost-management/v1/(resources)/?offset=100"
                    }
                }
            },
            "ListPagination": {
                "properties": {
                    "meta": {
                        "$ref": "#/components/schemas/PaginationMeta"
                    },
                    "links": {
                        "$ref": "#/components/schemas/PaginationLinks"
                    }
                }
            },
            "Metrics": {
                "allOf": [
                    {
                        "$ref": "#/components/schemas/ListPagination"
                    },
                    {
                        "type": "object",
                        "required": [
                            "data"
                        ],
                        "properties": {
                            "data": {
                                "type": "array",
                                "items": {
                                    "$ref": "#/components/schemas/MetricsOut"
                                }
                            }
                        }
                    }
                ]
            },
            "MetricsOut": {
                "required": [
                    "source_type",
                    "metric",
                    "label_metric",
                    "label_measurement",
                    "label_measurement_unit"
                ],
                "properties": {
                    "source_type": {
                        "type": "string"
                    },
                    "metric": {
                        "type": "string"
                    },
                    "label_metric": {
                        "type": "string"
                    },
                    "label_measurement": {
                        "type": "string"
                    },
                    "label_measurement_unit": {
                        "type": "string"
                    }
                }
            },
            "ProviderAuthenticationIn": {
                "properties": {
                    "provider_resource_name": {
                        "type": "string",
                        "example": "arn:aws:iam::PRODUCTION-ACCOUNT-ID:role/CostData"
                    },
                    "credentials": {
                        "type": "object",
                        "example": {
                            "subscription_id": "f695f74f-36a4-4112-9fe6-74415fac75a2",
                            "tenant_id": "319d4d72-7ddc-45d0-9d63-a2db0a36e048",
                            "client_id": "ce26bd50-2e5a-4eb7-9504-a05a79568e25",
                            "client_secret": "abc123"
                        }
                    }
                }
            },
            "ProviderBillingSourceIn": {
                "properties": {
                    "bucket": {
                        "type": "string",
                        "example": "cost_s3"
                    },
                    "data_source": {
                        "type": "object",
                        "example": {
                            "resource_group": "My Resource Group 1",
                            "storage_account": "My Storage Account 2"
                        }
                    }
                }
            },
            "Provider": {
                "required": [
                    "name",
                    "type"
                ],
                "properties": {
                    "name": {
                        "type": "string",
                        "example": "My Company AWS production"
                    },
                    "type": {
                        "type": "string",
                        "example": "AWS"
                    }
                }
            },
            "ProviderIn": {
                "allOf": [
                    {
                        "$ref": "#/components/schemas/Provider"
                    },
                    {
                        "type": "object",
                        "required": [
                            "authentication",
                            "billing_source"
                        ],
                        "properties": {
                            "authentication": {
                                "$ref": "#/components/schemas/ProviderAuthenticationIn"
                            },
                            "billing_source": {
                                "$ref": "#/components/schemas/ProviderBillingSourceIn"
                            }
                        }
                    }
                ]
            },
            "ProviderAuthenticationOut": {
                "allOf": [
                    {
                        "$ref": "#/components/schemas/ProviderAuthenticationIn"
                    },
                    {
                        "type": "object",
                        "required": [
                            "uuid"
                        ],
                        "properties": {
                            "uuid": {
                                "type": "string",
                                "format": "uuid",
                                "example": "57e60f90-8c0c-4bd1-87a0-2143759aae1c"
                            }
                        }
                    }
                ]
            },
            "ProviderBillingSourceOut": {
                "allOf": [
                    {
                        "$ref": "#/components/schemas/ProviderBillingSourceIn"
                    },
                    {
                        "type": "object",
                        "required": [
                            "uuid"
                        ],
                        "properties": {
                            "uuid": {
                                "type": "string",
                                "format": "uuid",
                                "example": "57e60f90-8c0c-4bd1-87a0-2143759aae1c"
                            }
                        }
                    }
                ]
            },
            "ProviderOut": {
                "allOf": [
                    {
                        "$ref": "#/components/schemas/Provider"
                    },
                    {
                        "type": "object",
                        "required": [
                            "uuid",
                            "authentication",
                            "billing_source",
                            "customer",
                            "created_by"
                        ],
                        "properties": {
                            "uuid": {
                                "type": "string",
                                "format": "uuid",
                                "example": "57e60f90-8c0c-4bd1-87a0-2143759aae1c"
                            },
                            "authentication": {
                                "$ref": "#/components/schemas/ProviderAuthenticationOut"
                            },
                            "billing_source": {
                                "$ref": "#/components/schemas/ProviderBillingSourceOut"
                            },
                            "customer": {
                                "$ref": "#/components/schemas/CustomerOut"
                            },
                            "created_by": {
                                "$ref": "#/components/schemas/UserOut"
                            },
                            "stats": {
                                "type": "object",
                                "description": "Dictionary key is the start of a billing month.  Value is report processing statistics.",
                                "example": {
                                    "Mon Dec 31 2018 19:00:00 GMT-0500 (Eastern Standard Time)": [
                                        {
                                            "assembly_id": "f0d262ff-cc93-449c-a834-74c4d958d45f",
                                            "billing_period_start": "2019-01-01T00:00:00.000Z",
                                            "files_processed": "1/1",
                                            "last_process_start_date": "2019-01-07T21:50:58.000Z",
                                            "last_process_complete_date": "2019-01-07T21:51:01.000Z",
                                            "summary_data_creation_datetime": "2019-01-07T21:51:32.000Z",
                                            "summary_data_updated_datetime": "2019-01-07T21:51:32.000Z"
                                        }
                                    ]
                                }
                            },
                            "infrastructure": {
                                "type": "string",
                                "description": "OpenShift foundational infrastructure type.",
                                "example": "AWS"
                            },
                            "active": {
                                "type": "boolean",
                                "description": "Flag to indicate when the provider is configured correctly"
                            },
                            "cost_models": {
                                "type": "array",
                                "description": "List of cost model name and UUIDs associated with this provider.",
                                "items": {
                                    "type": "object",
                                    "properties": {
                                        "uuid": {
                                            "type": "string",
                                            "format": "uuid",
                                            "example": "D823A725-DC10-496A-AF08-12533E4F8FE4"
                                        },
                                        "name": {
                                            "type": "string",
                                            "example": "My Great Cost Model"
                                        }
                                    }
                                }
                            }
                        }
                    }
                ]
            },
            "ProviderPagination": {
                "allOf": [
                    {
                        "$ref": "#/components/schemas/ListPagination"
                    },
                    {
                        "type": "object",
                        "required": [
                            "data"
                        ],
                        "properties": {
                            "data": {
                                "type": "array",
                                "items": {
                                    "$ref": "#/components/schemas/ProviderOut"
                                }
                            }
                        }
                    }
                ]
            },
            "Source": {
                "required": [
                    "id",
                    "source_type"
                ],
                "properties": {
                    "id": {
                        "type": "integer",
                        "example": "Platform source identifier"
                    },
                    "source_type": {
                        "type": "string",
                        "example": "AWS"
                    }
                }
            },
            "SourceIn": {
                "allOf": [
                    {
                        "$ref": "#/components/schemas/Source"
                    },
                    {
                        "type": "object",
                        "required": [
                            "authentication",
                            "billing_source"
                        ],
                        "properties": {
                            "authentication": {
                                "type": "object",
                                "description": "Dictionary containing resource name.",
                                "example": {
                                    "resource_name": "arn"
                                }
                            },
                            "billing_source": {
                                "type": "object",
                                "description": "Dictionary containing billing source.",
                                "example": {
                                    "bucket": "test-bucket"
                                }
                            }
                        }
                    }
                ]
            },
            "SourceOut": {
                "allOf": [
                    {
                        "$ref": "#/components/schemas/Source"
                    },
                    {
                        "type": "object",
                        "required": [
                            "id"
                        ],
                        "properties": {
                            "id": {
                                "type": "integer",
                                "format": "int64",
                                "example": 1
                            },
                            "uuid": {
                                "type": "string",
                                "format": "uuid",
                                "example": "57e60f90-8c0c-4bd1-87a0-2143759aae1d"
                            },
                            "name": {
                                "type": "string",
                                "example": "My Source"
                            },
                            "source_type": {
                                "type": "string",
                                "example": "OCP"
                            },
                            "authentication": {
                                "type": "object",
                                "description": "Dictionary containing resource name.",
                                "example": {
                                    "resource_name": "arn"
                                }
                            },
                            "billing_source": {
                                "type": "object",
                                "description": "Dictionary containing billing source.",
                                "example": {
                                    "bucket": "test-bucket"
                                }
                            },
                            "provider_linked": {
                                "type": "boolean",
                                "description": "Flag to indicate if provider is linked to source.",
                                "default": false
                            },
                            "infrastructure": {
                                "type": "string",
                                "description": "OpenShift foundational infrastructure type.",
                                "example": "AWS"
                            },
                            "cost_models": {
                                "type": "array",
                                "description": "List of cost model name and UUIDs associated with this provider.",
                                "items": {
                                    "type": "object",
                                    "properties": {
                                        "uuid": {
                                            "type": "string",
                                            "format": "uuid",
                                            "example": "D823A725-DC10-496A-AF08-12533E4F8FE4"
                                        },
                                        "name": {
                                            "type": "string",
                                            "example": "My Great Cost Model"
                                        }
                                    }
                                }
                            }
                        }
                    }
                ]
            },
            "SourcePagination": {
                "allOf": [
                    {
                        "$ref": "#/components/schemas/ListPagination"
                    },
                    {
                        "type": "object",
                        "required": [
                            "data"
                        ],
                        "properties": {
                            "data": {
                                "type": "array",
                                "items": {
                                    "$ref": "#/components/schemas/SourceOut"
                                }
                            }
                        }
                    }
                ]
            },
            "Rate": {
                "required": [
                    "metric"
                ],
                "properties": {
                    "uuid": {
                        "type": "string",
                        "format": "uuid",
                        "example": "83ee048e-3c1d-43ef-b945-108225ae52f4",
                        "readOnly": true
                    },
                    "metric": {
                        "type": "object",
                        "example": {
                            "name": "cpu_core_per_hour",
                            "unit": "core-hours",
                            "display_name": "Compute usage Rate"
                        }
                    },
                    "tiered_rates": {
                        "type": "array",
                        "items": {
                            "properties": {
                                "value": {
                                    "type": "number"
                                },
                                "usage": {
                                    "type": "object"
                                },
                                "unit": {
                                    "type": "string",
                                    "enum": [
                                        "USD"
                                    ]
                                },
                                "cost_type": {
                                    "type": "string",
                                    "enum": [
                                        "Infrastructure",
                                        "Supplementary"
                                    ]
                                }
                            }
                        },
                        "example": [
                            {
                                "value": 0.22,
                                "unit": "USD",
                                "usage": {
                                    "usage_start": 0,
                                    "usage_end": 10
                                }
                            }
                        ]
                    }
                }
            },
            "ReportFilter": {
                "type": "object",
                "properties": {
                    "limit": {
                        "type": "integer",
                        "description": "Limits the data points returns and aggregates remaining data.",
                        "example": 5
                    },
                    "offset": {
                        "type": "integer",
                        "description": "Offsets the data points returned when using limit.",
                        "example": 5
                    },
                    "resolution": {
                        "$ref": "#/components/schemas/ReportResolution"
                    },
                    "time_scope_value": {
                        "$ref": "#/components/schemas/ReportTimeScopeValue"
                    },
                    "time_scope_units": {
                        "$ref": "#/components/schemas/ReportTimeScopeUnits"
                    },
                    "resource_scope": {
                        "type": "array",
                        "items": {
                            "$ref": "#/components/schemas/ReportResourceScope"
                        },
                        "example": []
                    },
                    "account": {
                        "type": "array",
                        "items": {
                            "type": "string"
                        }
                    },
                    "service": {
                        "type": "array",
                        "items": {
                            "type": "string"
                        }
                    },
                    "region": {
                        "type": "array",
                        "items": {
                            "type": "string"
                        }
                    },
                    "az": {
                        "type": "array",
                        "items": {
                            "type": "string"
                        }
                    },
                    "tag": {
                        "type": "array",
                        "items": {
                            "type": "string"
                        }
                    }
                }
            },
            "ReportAzureFilter": {
                "type": "object",
                "properties": {
                    "limit": {
                        "type": "integer",
                        "description": "Limits the data points returns and aggregates remaining data.",
                        "example": 5
                    },
                    "offset": {
                        "type": "integer",
                        "description": "Offsets the data points returned when using limit.",
                        "example": 5
                    },
                    "resolution": {
                        "$ref": "#/components/schemas/ReportResolution"
                    },
                    "time_scope_value": {
                        "$ref": "#/components/schemas/ReportTimeScopeValue"
                    },
                    "time_scope_units": {
                        "$ref": "#/components/schemas/ReportTimeScopeUnits"
                    },
                    "resource_scope": {
                        "type": "array",
                        "items": {
                            "$ref": "#/components/schemas/ReportResourceScope"
                        },
                        "example": []
                    },
                    "subscription_guid": {
                        "type": "array",
                        "items": {
                            "type": "string"
                        }
                    },
                    "service_name": {
                        "type": "array",
                        "items": {
                            "type": "string"
                        }
                    },
                    "resource_location": {
                        "type": "array",
                        "items": {
                            "type": "string"
                        }
                    },
                    "instance_type": {
                        "type": "array",
                        "items": {
                            "type": "string"
                        }
                    },
                    "tag": {
                        "type": "array",
                        "items": {
                            "type": "string"
                        }
                    }
                }
            },
            "ReportOpenShiftFilter": {
                "type": "object",
                "properties": {
                    "limit": {
                        "type": "integer",
                        "description": "Limits the data points returns and aggregates remaining data.",
                        "example": 5
                    },
                    "offset": {
                        "type": "integer",
                        "description": "Offsets the data points returned when using limit.",
                        "example": 5
                    },
                    "resolution": {
                        "$ref": "#/components/schemas/ReportResolution"
                    },
                    "time_scope_value": {
                        "$ref": "#/components/schemas/ReportTimeScopeValue"
                    },
                    "time_scope_units": {
                        "$ref": "#/components/schemas/ReportTimeScopeUnits"
                    },
                    "resource_scope": {
                        "type": "array",
                        "items": {
                            "$ref": "#/components/schemas/ReportResourceScope"
                        },
                        "example": []
                    },
                    "project": {
                        "type": "array",
                        "items": {
                            "type": "string"
                        }
                    },
                    "cluster": {
                        "type": "array",
                        "items": {
                            "type": "string"
                        }
                    },
                    "pod": {
                        "type": "array",
                        "items": {
                            "type": "string"
                        }
                    },
                    "node": {
                        "type": "array",
                        "items": {
                            "type": "string"
                        }
                    },
                    "tag": {
                        "type": "array",
                        "items": {
                            "type": "string"
                        }
                    },
                    "infrastructures": {
                        "type": "array",
                        "items": {
                            "type": "string"
                        }
                    }
                }
            },
            "ReportOpenShiftAWSFilter": {
                "type": "object",
                "properties": {
                    "limit": {
                        "type": "integer",
                        "description": "Limits the data points returns and aggregates remaining data.",
                        "example": 5
                    },
                    "offset": {
                        "type": "integer",
                        "description": "Offsets the data points returned when using limit.",
                        "example": 5
                    },
                    "resolution": {
                        "$ref": "#/components/schemas/ReportResolution"
                    },
                    "time_scope_value": {
                        "$ref": "#/components/schemas/ReportTimeScopeValue"
                    },
                    "time_scope_units": {
                        "$ref": "#/components/schemas/ReportTimeScopeUnits"
                    },
                    "resource_scope": {
                        "type": "array",
                        "items": {
                            "$ref": "#/components/schemas/ReportResourceScope"
                        },
                        "example": []
                    },
                    "account": {
                        "type": "array",
                        "items": {
                            "type": "string"
                        }
                    },
                    "service": {
                        "type": "array",
                        "items": {
                            "type": "string"
                        }
                    },
                    "region": {
                        "type": "array",
                        "items": {
                            "type": "string"
                        }
                    },
                    "az": {
                        "type": "array",
                        "items": {
                            "type": "string"
                        }
                    },
                    "tag": {
                        "type": "array",
                        "items": {
                            "type": "string"
                        }
                    },
                    "project": {
                        "type": "array",
                        "items": {
                            "type": "string"
                        }
                    },
                    "cluster": {
                        "type": "array",
                        "items": {
                            "type": "string"
                        }
                    },
                    "node": {
                        "type": "array",
                        "items": {
                            "type": "string"
                        }
                    }
                }
            },
            "ReportOpenShiftAzureFilter": {
                "type": "object",
                "properties": {
                    "limit": {
                        "type": "integer",
                        "description": "Limits the data points returns and aggregates remaining data.",
                        "example": 5
                    },
                    "offset": {
                        "type": "integer",
                        "description": "Offsets the data points returned when using limit.",
                        "example": 5
                    },
                    "resolution": {
                        "$ref": "#/components/schemas/ReportResolution"
                    },
                    "time_scope_value": {
                        "$ref": "#/components/schemas/ReportTimeScopeValue"
                    },
                    "time_scope_units": {
                        "$ref": "#/components/schemas/ReportTimeScopeUnits"
                    },
                    "resource_scope": {
                        "type": "array",
                        "items": {
                            "$ref": "#/components/schemas/ReportResourceScope"
                        },
                        "example": []
                    },
                    "subscription_guid": {
                        "type": "array",
                        "items": {
                            "type": "string"
                        }
                    },
                    "service_name": {
                        "type": "array",
                        "items": {
                            "type": "string"
                        }
                    },
                    "resource_location": {
                        "type": "array",
                        "items": {
                            "type": "string"
                        }
                    },
                    "instance_type": {
                        "type": "array",
                        "items": {
                            "type": "string"
                        }
                    },
                    "tag": {
                        "type": "array",
                        "items": {
                            "type": "string"
                        }
                    },
                    "project": {
                        "type": "array",
                        "items": {
                            "type": "string"
                        }
                    },
                    "cluster": {
                        "type": "array",
                        "items": {
                            "type": "string"
                        }
                    },
                    "node": {
                        "type": "array",
                        "items": {
                            "type": "string"
                        }
                    }
                }
            },
            "ReportGrouping": {
                "type": "object",
                "properties": {
                    "account": {
                        "type": "array",
                        "items": {
                            "type": "string"
                        }
                    },
                    "service": {
                        "type": "array",
                        "items": {
                            "type": "string"
                        }
                    },
                    "region": {
                        "type": "array",
                        "items": {
                            "type": "string"
                        }
                    },
                    "az": {
                        "type": "array",
                        "items": {
                            "type": "string"
                        }
                    },
                    "instance_type": {
                        "type": "array",
                        "items": {
                            "type": "string"
                        }
                    },
                    "storage_type": {
                        "type": "array",
                        "items": {
                            "type": "string"
                        }
                    },
                    "tag": {
                        "type": "array",
                        "items": {
                            "type": "string"
                        }
                    }
                },
                "example": {
                    "account": [
                        "*"
                    ]
                },
                "description": "The grouping to apply to the report. No grouping by default. When grouping by account the account_alias will be provided if avaiable."
            },
            "ReportAzureGrouping": {
                "type": "object",
                "properties": {
                    "subscription_guid": {
                        "type": "array",
                        "items": {
                            "type": "string"
                        }
                    },
                    "service_name": {
                        "type": "array",
                        "items": {
                            "type": "string"
                        }
                    },
                    "resource_location": {
                        "type": "array",
                        "items": {
                            "type": "string"
                        }
                    },
                    "instance_type": {
                        "type": "array",
                        "items": {
                            "type": "string"
                        }
                    },
                    "tag": {
                        "type": "array",
                        "items": {
                            "type": "string"
                        }
                    }
                },
                "example": {
                    "subscription_guid": [
                        "*"
                    ]
                },
                "description": "The grouping to apply to the report. No grouping by default. When grouping by account the account_alias will be provided if avaiable."
            },
            "ReportOpenShiftGrouping": {
                "type": "object",
                "properties": {
                    "cluster": {
                        "type": "array",
                        "items": {
                            "type": "string"
                        }
                    },
                    "project": {
                        "type": "array",
                        "items": {
                            "type": "string"
                        }
                    },
                    "node": {
                        "type": "array",
                        "items": {
                            "type": "string"
                        }
                    },
                    "tag": {
                        "type": "array",
                        "items": {
                            "type": "string"
                        }
                    }
                },
                "example": {
                    "project": [
                        "*"
                    ]
                },
                "description": "The grouping to apply to the report. No grouping by default."
            },
            "ReportOpenShiftAWSGrouping": {
                "type": "object",
                "properties": {
                    "account": {
                        "type": "array",
                        "items": {
                            "type": "string"
                        }
                    },
                    "service": {
                        "type": "array",
                        "items": {
                            "type": "string"
                        }
                    },
                    "region": {
                        "type": "array",
                        "items": {
                            "type": "string"
                        }
                    },
                    "az": {
                        "type": "array",
                        "items": {
                            "type": "string"
                        }
                    },
                    "instance_type": {
                        "type": "array",
                        "items": {
                            "type": "string"
                        }
                    },
                    "storage_type": {
                        "type": "array",
                        "items": {
                            "type": "string"
                        }
                    },
                    "tag": {
                        "type": "array",
                        "items": {
                            "type": "string"
                        }
                    },
                    "cluster": {
                        "type": "array",
                        "items": {
                            "type": "string"
                        }
                    },
                    "project": {
                        "type": "array",
                        "items": {
                            "type": "string"
                        }
                    },
                    "node": {
                        "type": "array",
                        "items": {
                            "type": "string"
                        }
                    }
                },
                "example": {
                    "account": [
                        "*"
                    ]
                },
                "description": "The grouping to apply to the report. No grouping by default. When grouping by account the account_alias will be provided if avaiable."
            },
            "ReportOpenShiftAzureGrouping": {
                "type": "object",
                "properties": {
                    "subscription_guid": {
                        "type": "array",
                        "items": {
                            "type": "string"
                        }
                    },
                    "service_name": {
                        "type": "array",
                        "items": {
                            "type": "string"
                        }
                    },
                    "resource_location": {
                        "type": "array",
                        "items": {
                            "type": "string"
                        }
                    },
                    "instance_type": {
                        "type": "array",
                        "items": {
                            "type": "string"
                        }
                    },
                    "tag": {
                        "type": "array",
                        "items": {
                            "type": "string"
                        }
                    },
                    "cluster": {
                        "type": "array",
                        "items": {
                            "type": "string"
                        }
                    },
                    "project": {
                        "type": "array",
                        "items": {
                            "type": "string"
                        }
                    },
                    "node": {
                        "type": "array",
                        "items": {
                            "type": "string"
                        }
                    }
                },
                "example": {
                    "subscription_guid": [
                        "*"
                    ]
                },
                "description": "The grouping to apply to the report. No grouping by default. When grouping by account the account_alias will be provided if avaiable."
            },
            "ReportOrdering": {
                "type": "object",
                "properties": {
                    "cost": {
                        "type": "string",
                        "enum": [
                            "asc",
                            "desc"
                        ]
                    },
                    "usage": {
                        "type": "string",
                        "enum": [
                            "asc",
                            "desc"
                        ]
                    },
                    "delta": {
                        "type": "string",
                        "enum": [
                            "asc",
                            "desc"
                        ]
                    },
                    "account_alias": {
                        "type": "string",
                        "enum": [
                            "asc",
                            "desc"
                        ]
                    },
                    "region": {
                        "type": "string",
                        "enum": [
                            "asc",
                            "desc"
                        ]
                    },
                    "service": {
                        "type": "string",
                        "enum": [
                            "asc",
                            "desc"
                        ]
                    }
                },
                "example": {
                    "cost": "asc"
                },
                "description": "The ordering to apply to the report. Default is ascending order for the data."
            },
            "ReportAzureOrdering": {
                "type": "object",
                "properties": {
                    "cost": {
                        "type": "string",
                        "enum": [
                            "asc",
                            "desc"
                        ]
                    },
                    "usage": {
                        "type": "string",
                        "enum": [
                            "asc",
                            "desc"
                        ]
                    },
                    "delta": {
                        "type": "string",
                        "enum": [
                            "asc",
                            "desc"
                        ]
                    },
                    "subscription_guid": {
                        "type": "string",
                        "enum": [
                            "asc",
                            "desc"
                        ]
                    },
                    "resource_location": {
                        "type": "string",
                        "enum": [
                            "asc",
                            "desc"
                        ]
                    },
                    "service_name": {
                        "type": "string",
                        "enum": [
                            "asc",
                            "desc"
                        ]
                    },
                    "instance_type": {
                        "type": "string",
                        "enum": [
                            "asc",
                            "desc"
                        ]
                    }
                },
                "example": {
                    "cost": "asc"
                },
                "description": "The ordering to apply to the report. Default is ascending order for the data."
            },
            "ReportInventoryOpenShiftOrdering": {
                "type": "object",
                "properties": {
                    "cluster": {
                        "type": "string",
                        "enum": [
                            "asc",
                            "desc"
                        ]
                    },
                    "project": {
                        "type": "string",
                        "enum": [
                            "asc",
                            "desc"
                        ]
                    },
                    "node": {
                        "type": "string",
                        "enum": [
                            "asc",
                            "desc"
                        ]
                    },
                    "usage": {
                        "type": "string",
                        "enum": [
                            "asc",
                            "desc"
                        ]
                    },
                    "request": {
                        "type": "string",
                        "enum": [
                            "asc",
                            "desc"
                        ]
                    },
                    "cost": {
                        "type": "string",
                        "enum": [
                            "asc",
                            "desc"
                        ]
                    },
                    "limit": {
                        "type": "string",
                        "enum": [
                            "asc",
                            "desc"
                        ]
                    }
                },
                "example": {
                    "cluster": "asc"
                },
                "description": "The ordering to apply to the report. Default is ascending order for the data."
            },
            "ReportCostsOpenShiftOrdering": {
                "type": "object",
                "properties": {
                    "cluster": {
                        "type": "string",
                        "enum": [
                            "asc",
                            "desc"
                        ]
                    },
                    "project": {
                        "type": "string",
                        "enum": [
                            "asc",
                            "desc"
                        ]
                    },
                    "node": {
                        "type": "string",
                        "enum": [
                            "asc",
                            "desc"
                        ]
                    },
                    "cost": {
                        "type": "string",
                        "enum": [
                            "asc",
                            "desc"
                        ]
                    }
                },
                "example": {
                    "cluster": "asc"
                },
                "description": "The ordering to apply to the report. Default is ascending order for the data."
            },
            "ReportOpenShiftAWSOrdering": {
                "type": "object",
                "properties": {
                    "cost": {
                        "type": "string",
                        "enum": [
                            "asc",
                            "desc"
                        ]
                    },
                    "usage": {
                        "type": "string",
                        "enum": [
                            "asc",
                            "desc"
                        ]
                    },
                    "delta": {
                        "type": "string",
                        "enum": [
                            "asc",
                            "desc"
                        ]
                    },
                    "account_alias": {
                        "type": "string",
                        "enum": [
                            "asc",
                            "desc"
                        ]
                    },
                    "region": {
                        "type": "string",
                        "enum": [
                            "asc",
                            "desc"
                        ]
                    },
                    "service": {
                        "type": "string",
                        "enum": [
                            "asc",
                            "desc"
                        ]
                    },
                    "cluster": {
                        "type": "string",
                        "enum": [
                            "asc",
                            "desc"
                        ]
                    },
                    "project": {
                        "type": "string",
                        "enum": [
                            "asc",
                            "desc"
                        ]
                    },
                    "node": {
                        "type": "string",
                        "enum": [
                            "asc",
                            "desc"
                        ]
                    }
                },
                "example": {
                    "cost": "asc"
                },
                "description": "The ordering to apply to the report. Default is ascending order for the data."
            },
            "ReportOpenShiftAzureOrdering": {
                "type": "object",
                "properties": {
                    "cost": {
                        "type": "string",
                        "enum": [
                            "asc",
                            "desc"
                        ]
                    },
                    "usage": {
                        "type": "string",
                        "enum": [
                            "asc",
                            "desc"
                        ]
                    },
                    "delta": {
                        "type": "string",
                        "enum": [
                            "asc",
                            "desc"
                        ]
                    },
                    "subscription_guid": {
                        "type": "string",
                        "enum": [
                            "asc",
                            "desc"
                        ]
                    },
                    "resource_location": {
                        "type": "string",
                        "enum": [
                            "asc",
                            "desc"
                        ]
                    },
                    "service_name": {
                        "type": "string",
                        "enum": [
                            "asc",
                            "desc"
                        ]
                    },
                    "instance_type": {
                        "type": "string",
                        "enum": [
                            "asc",
                            "desc"
                        ]
                    },
                    "cluster": {
                        "type": "string",
                        "enum": [
                            "asc",
                            "desc"
                        ]
                    },
                    "project": {
                        "type": "string",
                        "enum": [
                            "asc",
                            "desc"
                        ]
                    },
                    "node": {
                        "type": "string",
                        "enum": [
                            "asc",
                            "desc"
                        ]
                    }
                },
                "example": {
                    "cost": "asc"
                },
                "description": "The ordering to apply to the report. Default is ascending order for the data."
            },
            "ReportDelta": {
                "type": "object",
                "properties": {
                    "delta": {
                        "type": "string"
                    }
                },
                "example": {
                    "delta": "cost"
                },
                "description": "Field to calculate delta values for in report."
            },
            "ReportResolution": {
                "type": "string",
                "enum": [
                    "daily",
                    "monthly"
                ],
                "description": "The resolution to apply to the report. Default resolution is daily."
            },
            "ReportTimeScopeUnits": {
                "type": "string",
                "enum": [
                    "day",
                    "month"
                ],
                "description": "The units to apply to the report. Default time_scope_units is day."
            },
            "ReportTimeScopeValue": {
                "type": "integer",
                "enum": [
                    -1,
                    -2,
                    -10,
                    -30
                ],
                "example": -10,
                "description": "The time scope to apply to the report. Default time scope is '-10', meaning the last 10 days. Last 30 days would be '-30'. '-10' and '-30' are only valid when used with 'day' time_scope_units.'-1' is used for current month, '-2' is used for last month when time_scope_units is 'month' otherwise invalid."
            },
            "ReportResourceScope": {
                "type": "string",
                "enum": [
                    "EC2",
                    "EBS",
                    "EFS",
                    "S3"
                ],
                "description": "The resources scope to apply to the report. Default resource scope is null, meaning no product or service filtering."
            },
            "ReportPaginationMeta": {
                "properties": {
                    "count": {
                        "type": "integer",
                        "format": "int64",
                        "example": 30
                    },
                    "delta": {
                        "$ref": "#/components/schemas/ReportDelta"
                    },
                    "group_by": {
                        "oneOf": [
                            {
                                "$ref": "#/components/schemas/ReportGrouping"
                            },
                            {
                                "$ref": "#/components/schemas/ReportAzureGrouping"
                            },
                            {
                                "$ref": "#/components/schemas/ReportOpenShiftGrouping"
                            },
                            {
                                "$ref": "#/components/schemas/ReportOpenShiftAWSGrouping"
                            },
                            {
                                "$ref": "#/components/schemas/ReportOpenShiftAzureGrouping"
                            }
                        ]
                    },
                    "order_by": {
                        "oneOf": [
                            {
                                "$ref": "#/components/schemas/ReportOrdering"
                            },
                            {
                                "$ref": "#/components/schemas/ReportAzureOrdering"
                            },
                            {
                                "$ref": "#/components/schemas/ReportCostsOpenShiftOrdering"
                            },
                            {
                                "$ref": "#/components/schemas/ReportInventoryOpenShiftOrdering"
                            },
                            {
                                "$ref": "#/components/schemas/ReportOpenShiftAWSOrdering"
                            },
                            {
                                "$ref": "#/components/schemas/ReportOpenShiftAzureOrdering"
                            }
                        ]
                    },
                    "filter": {
                        "oneOf": [
                            {
                                "$ref": "#/components/schemas/ReportFilter"
                            },
                            {
                                "$ref": "#/components/schemas/ReportAzureFilter"
                            },
                            {
                                "$ref": "#/components/schemas/ReportOpenShiftFilter"
                            },
                            {
                                "$ref": "#/components/schemas/ReportOpenShiftAWSFilter"
                            },
                            {
                                "$ref": "#/components/schemas/ReportOpenShiftAzureFilter"
                            }
                        ]
                    },
                    "units": {
                        "description": "The units for the output data.",
                        "type": "string",
                        "example": ""
                    }
                }
            },
            "Report": {
                "properties": {
                    "meta": {
                        "$ref": "#/components/schemas/ReportPaginationMeta"
                    },
                    "links": {
                        "$ref": "#/components/schemas/PaginationLinks"
<<<<<<< HEAD
=======
                    }
                }
            },
            "ReportCost": {
                "allOf": [
                    {
                        "$ref": "#/components/schemas/Report"
                    },
                    {
                        "type": "object",
                        "required": [
                            "data"
                        ],
                        "properties": {
                            "data": {
                                "type": "array",
                                "items": {
                                    "type": "object",
                                    "example": [
                                        [
                                            {
                                                "date": "2018-05-28",
                                                "total": {
                                                    "infrastructure_cost": {
                                                        "value": 2564.775150581,
                                                        "units": "USD"
                                                    },
                                                    "derived_cost": {
                                                        "value": 0,
                                                        "units": "USD"
                                                    },
                                                    "cost": {
                                                        "value": 2564.775150581,
                                                        "units": "USD"
                                                    }
                                                },
                                                "delta": {
                                                    "value": 379.4398,
                                                    "percent": -27.285392
                                                },
                                                "accounts": [
                                                    {
                                                        "account": "8577742690384",
                                                        "values": [
                                                            {
                                                                "date": "2018-05-28",
                                                                "account": "8577742690384",
                                                                "account_alias": "sample-account",
                                                                "infrastructure_cost": {
                                                                    "value": 1498.92962634,
                                                                    "units": "USD"
                                                                },
                                                                "derived_cost": {
                                                                    "value": 1,
                                                                    "units": "USD"
                                                                },
                                                                "cost": {
                                                                    "value": 1499.92962634,
                                                                    "units": "USD"
                                                                },
                                                                "monthly_cost": {
                                                                    "value": 0,
                                                                    "units": "USD"
                                                                }
                                                            }
                                                        ]
                                                    },
                                                    {
                                                        "account": "9420673783214",
                                                        "values": [
                                                            {
                                                                "date": "2018-05-28",
                                                                "account": "9420673783214",
                                                                "account_alias": "9420673783214",
                                                                "infrastructure_cost": {
                                                                    "value": 33,
                                                                    "units": "USD"
                                                                },
                                                                "derived_cost": {
                                                                    "value": 22,
                                                                    "units": "USD"
                                                                },
                                                                "cost": {
                                                                    "value": 55,
                                                                    "units": "USD"
                                                                }
                                                            }
                                                        ]
                                                    }
                                                ]
                                            }
                                        ]
                                    ]
                                }
                            }
                        }
>>>>>>> af73db8f
                    }
                }
            },
<<<<<<< HEAD
            "ReportCost": {
=======
            "ReportCosts": {
>>>>>>> af73db8f
                "allOf": [
                    {
                        "$ref": "#/components/schemas/Report"
                    },
                    {
                        "type": "object",
                        "required": [
                            "data"
                        ],
                        "properties": {
                            "data": {
                                "type": "array",
                                "items": {
                                    "type": "object",
                                    "example": [
<<<<<<< HEAD
                                        [
                                            {
                                                "date": "2018-05-28",
                                                "total": {
                                                    "infrastructure_cost": {
                                                        "value": 2564.775150581,
                                                        "units": "USD"
                                                    },
                                                    "derived_cost": {
                                                        "value": 0,
                                                        "units": "USD"
                                                    },
                                                    "cost": {
                                                        "value": 2564.775150581,
                                                        "units": "USD"
                                                    }
                                                },
                                                "delta": {
                                                    "value": 379.4398,
                                                    "percent": -27.285392
                                                },
                                                "accounts": [
                                                    {
                                                        "account": "8577742690384",
                                                        "values": [
                                                            {
                                                                "date": "2018-05-28",
                                                                "account": "8577742690384",
                                                                "account_alias": "sample-account",
                                                                "infrastructure_cost": {
                                                                    "value": 1498.92962634,
                                                                    "units": "USD"
                                                                },
                                                                "derived_cost": {
                                                                    "value": 1,
                                                                    "units": "USD"
                                                                },
                                                                "cost": {
                                                                    "value": 1499.92962634,
                                                                    "units": "USD"
                                                                },
                                                                "monthly_cost": {
                                                                    "value": 0,
                                                                    "units": "USD"
                                                                }
                                                            }
                                                        ]
                                                    },
                                                    {
                                                        "account": "9420673783214",
                                                        "values": [
                                                            {
                                                                "date": "2018-05-28",
                                                                "account": "9420673783214",
                                                                "account_alias": "9420673783214",
                                                                "infrastructure_cost": {
                                                                    "value": 33,
                                                                    "units": "USD"
                                                                },
                                                                "derived_cost": {
                                                                    "value": 22,
                                                                    "units": "USD"
                                                                },
                                                                "cost": {
                                                                    "value": 55,
                                                                    "units": "USD"
                                                                }
                                                            }
                                                        ]
                                                    }
                                                ]
                                            }
                                        ]
                                    ]
                                }
                            }
                        }
                    }
                ]
            },
            "ReportCosts": {
=======
                                        {
                                            "date": "2018-11",
                                            "projects": [
                                                {
                                                    "project": "monitoring",
                                                    "values": [
                                                        {
                                                            "date": "2018-11",
                                                            "project": "monitoring",
                                                            "infrastructure_cost": {
                                                                "value": 0.2,
                                                                "units": "USD"
                                                            },
                                                            "derived_cost": {
                                                                "value": 3,
                                                                "units": "USD"
                                                            },
                                                            "cost": {
                                                                "value": 3.2,
                                                                "units": "USD"
                                                            }
                                                        }
                                                    ]
                                                },
                                                {
                                                    "project": "metering",
                                                    "values": [
                                                        {
                                                            "date": "2018-11",
                                                            "project": "metering",
                                                            "infrastructure_cost": {
                                                                "value": 10.2,
                                                                "units": "USD"
                                                            },
                                                            "derived_cost": {
                                                                "value": 30.3,
                                                                "units": "USD"
                                                            },
                                                            "cost": {
                                                                "value": 40.5,
                                                                "units": "USD"
                                                            }
                                                        }
                                                    ]
                                                }
                                            ]
                                        }
                                    ]
                                }
                            }
                        }
                    }
                ]
            },
            "ReportInstanceInventory": {
>>>>>>> af73db8f
                "allOf": [
                    {
                        "$ref": "#/components/schemas/Report"
                    },
                    {
                        "type": "object",
                        "required": [
                            "data"
                        ],
                        "properties": {
                            "data": {
                                "type": "array",
                                "items": {
                                    "type": "object",
                                    "example": [
<<<<<<< HEAD
                                        {
                                            "date": "2018-11",
                                            "projects": [
                                                {
                                                    "project": "monitoring",
                                                    "values": [
                                                        {
                                                            "date": "2018-11",
                                                            "project": "monitoring",
                                                            "infrastructure_cost": {
                                                                "value": 0.2,
                                                                "units": "USD"
                                                            },
                                                            "derived_cost": {
                                                                "value": 3,
                                                                "units": "USD"
                                                            },
                                                            "cost": {
                                                                "value": 3.2,
                                                                "units": "USD"
                                                            }
                                                        }
                                                    ]
                                                },
                                                {
                                                    "project": "metering",
                                                    "values": [
                                                        {
                                                            "date": "2018-11",
                                                            "project": "metering",
                                                            "infrastructure_cost": {
                                                                "value": 10.2,
                                                                "units": "USD"
                                                            },
                                                            "derived_cost": {
                                                                "value": 30.3,
                                                                "units": "USD"
                                                            },
                                                            "cost": {
                                                                "value": 40.5,
                                                                "units": "USD"
                                                            }
                                                        }
                                                    ]
                                                }
                                            ]
                                        }
                                    ]
                                }
                            }
                        }
                    }
                ]
            },
            "ReportInstanceInventory": {
                "allOf": [
                    {
                        "$ref": "#/components/schemas/Report"
                    },
                    {
                        "required": [
                            "data"
                        ],
                        "properties": {
                            "data": {
                                "type": "array",
                                "items": {
                                    "type": "object",
                                    "example": [
=======
>>>>>>> af73db8f
                                        [
                                            {
                                                "date": "2018-05-28",
                                                "instance_types": [
                                                    {
                                                        "instance_type": "t2.medium",
                                                        "values": [
                                                            {
                                                                "date": "2018-05-28",
                                                                "instance_type": "t2.medium",
                                                                "usage": {
                                                                    "value": 5,
                                                                    "units": "Hrs"
                                                                },
                                                                "infrastructure_cost": {
                                                                    "value": 14.34,
                                                                    "units": "USD"
                                                                },
                                                                "derived_cost": {
                                                                    "value": 4,
                                                                    "units": "USD"
                                                                },
                                                                "cost": {
                                                                    "value": 18.34,
                                                                    "units": "USD"
                                                                }
                                                            }
                                                        ]
                                                    },
                                                    {
                                                        "instance_type": "m5.2xlarge",
                                                        "values": [
                                                            {
                                                                "date": "2018-05-28",
                                                                "instance_type": "m5.2xlarge",
                                                                "usage": {
                                                                    "value": 29,
                                                                    "units": "Hrs"
                                                                },
                                                                "infrastructure_cost": {
                                                                    "value": 27.73,
                                                                    "units": "USD"
                                                                },
                                                                "derived_cost": {
                                                                    "value": 8,
                                                                    "units": "USD"
                                                                },
                                                                "cost": {
                                                                    "value": 35.73,
                                                                    "units": "USD"
                                                                }
                                                            }
                                                        ]
                                                    }
                                                ]
                                            }
                                        ]
                                    ]
                                }
                            }
                        }
                    }
                ]
            },
            "ReportStorageInventory": {
                "allOf": [
                    {
                        "$ref": "#/components/schemas/Report"
                    },
                    {
                        "type": "object",
                        "required": [
                            "data"
                        ],
                        "properties": {
                            "data": {
                                "type": "array",
                                "items": {
                                    "type": "object",
                                    "example": [
                                        [
                                            {
                                                "date": "2018-07",
                                                "accounts": [
                                                    {
                                                        "account": "4418636104713",
                                                        "values": [
                                                            {
                                                                "date": "2018-07",
                                                                "account": "4418636104713",
                                                                "usage": {
                                                                    "value": 1826.74238146924,
                                                                    "units": "GB-Mo"
                                                                },
                                                                "infrastructure_cost": {
                                                                    "value": 33,
                                                                    "units": "USD"
                                                                },
                                                                "derived_cost": {
                                                                    "value": 22,
                                                                    "units": "USD"
                                                                },
                                                                "cost": {
                                                                    "value": 55,
                                                                    "units": "USD"
                                                                }
                                                            }
                                                        ]
                                                    },
                                                    {
                                                        "account": "8577742690384",
                                                        "values": [
                                                            {
                                                                "date": "2018-07",
                                                                "account": "8577742690384",
                                                                "usage": {
                                                                    "value": 1137.74036198065,
                                                                    "units": "GB-Mo"
                                                                },
                                                                "infrastructure_cost": {
                                                                    "value": 13,
                                                                    "units": "USD"
                                                                },
                                                                "derived_cost": {
                                                                    "value": 12,
                                                                    "units": "USD"
                                                                },
                                                                "cost": {
                                                                    "value": 25,
                                                                    "units": "USD"
                                                                }
                                                            }
                                                        ]
                                                    },
                                                    {
                                                        "account": "3474227945050",
                                                        "values": [
                                                            {
                                                                "date": "2018-07",
                                                                "account": "3474227945050",
                                                                "usage": {
                                                                    "value": 1045.80659412797,
                                                                    "units": "GB-Mo"
                                                                },
                                                                "infrastructure_cost": {
                                                                    "value": 30,
                                                                    "units": "USD"
                                                                },
                                                                "derived_cost": {
                                                                    "value": 22,
                                                                    "units": "USD"
                                                                },
                                                                "cost": {
                                                                    "value": 52,
                                                                    "units": "USD"
                                                                }
                                                            }
                                                        ]
                                                    },
                                                    {
                                                        "account": "7249815104968",
                                                        "values": [
                                                            {
                                                                "date": "2018-07",
                                                                "account": "7249815104968",
                                                                "usage": {
                                                                    "value": 807.326470618818,
                                                                    "units": "GB-Mo"
                                                                },
                                                                "infrastructure_cost": {
                                                                    "value": 3,
                                                                    "units": "USD"
                                                                },
                                                                "derived_cost": {
                                                                    "value": 22,
                                                                    "units": "USD"
                                                                },
                                                                "cost": {
                                                                    "value": 25,
                                                                    "units": "USD"
                                                                }
                                                            }
                                                        ]
                                                    },
                                                    {
                                                        "account": "9420673783214",
                                                        "values": [
                                                            {
                                                                "date": "2018-07",
                                                                "account": "9420673783214",
                                                                "usage": {
                                                                    "value": 658.306642830709,
                                                                    "units": "GB-Mo"
                                                                },
                                                                "infrastructure_cost": {
                                                                    "value": 133,
                                                                    "units": "USD"
                                                                },
                                                                "derived_cost": {
                                                                    "value": 22,
                                                                    "units": "USD"
                                                                },
                                                                "cost": {
                                                                    "value": 155,
                                                                    "units": "USD"
                                                                }
                                                            }
                                                        ]
                                                    }
                                                ]
                                            }
                                        ]
                                    ]
                                }
                            }
                        }
                    }
                ]
            },
            "ReportOpenShiftAWSStorageInventory": {
                "allOf": [
                    {
                        "$ref": "#/components/schemas/Report"
                    },
                    {
                        "type": "object",
                        "required": [
                            "data"
                        ],
                        "properties": {
                            "group_by": {
                                "$ref": "#/components/schemas/ReportOpenShiftAWSGrouping"
                            },
                            "order_by": {
                                "$ref": "#/components/schemas/ReportOpenShiftAWSOrdering"
                            },
                            "filter": {
                                "$ref": "#/components/schemas/ReportOpenShiftAWSFilter"
                            },
                            "data": {
                                "type": "array",
                                "items": {
                                    "type": "object",
                                    "example": [
                                        {
                                            "date": "2019-01",
                                            "accounts": [
                                                {
                                                    "account": "9999999999999",
                                                    "values": [
                                                        {
                                                            "date": "2019-01",
                                                            "account": "9999999999999",
                                                            "account_alias": "9999999999999",
                                                            "infrastructure_cost": {
                                                                "value": 0,
                                                                "units": "USD"
                                                            },
                                                            "derived_cost": {
                                                                "value": 24,
                                                                "units": "USD"
                                                            },
                                                            "cost": {
                                                                "value": 24,
                                                                "units": "USD"
                                                            },
                                                            "usage": {
                                                                "value": 24,
                                                                "units": "GB-Mo"
                                                            }
                                                        }
                                                    ]
                                                }
                                            ]
                                        }
                                    ]
                                }
                            }
                        }
                    }
                ]
            },
            "ReportOpenShiftAWSInstanceInventory": {
                "allOf": [
                    {
                        "$ref": "#/components/schemas/Report"
                    },
                    {
                        "type": "object",
                        "required": [
                            "data"
                        ],
                        "properties": {
                            "group_by": {
                                "$ref": "#/components/schemas/ReportOpenShiftAWSGrouping"
                            },
                            "order_by": {
                                "$ref": "#/components/schemas/ReportOpenShiftAWSOrdering"
                            },
                            "filter": {
                                "$ref": "#/components/schemas/ReportOpenShiftAWSFilter"
                            },
                            "data": {
                                "type": "array",
                                "items": {
                                    "type": "object",
                                    "example": [
                                        {
                                            "date": "2019-01",
                                            "accounts": [
                                                {
                                                    "account": "9999999999999",
                                                    "values": [
                                                        {
                                                            "date": "2019-01",
                                                            "account": "9999999999999",
                                                            "account_alias": "9999999999999",
                                                            "infrastructure_cost": {
                                                                "value": 24,
                                                                "units": "USD"
                                                            },
                                                            "derived_cost": {
                                                                "value": 0,
                                                                "units": "USD"
                                                            },
                                                            "cost": {
                                                                "value": 24,
                                                                "units": "USD"
                                                            },
                                                            "usage": {
                                                                "value": 24,
                                                                "units": "Hrs"
                                                            },
                                                            "count": {
                                                                "value": 1,
                                                                "units": "instances"
                                                            }
                                                        }
                                                    ]
                                                }
                                            ]
                                        }
                                    ]
                                }
                            }
                        }
                    }
                ]
            },
            "ReportOpenShiftAzureStorageInventory": {
                "allOf": [
                    {
                        "$ref": "#/components/schemas/Report"
                    },
                    {
                        "type": "object",
                        "required": [
                            "data"
                        ],
                        "properties": {
                            "group_by": {
                                "$ref": "#/components/schemas/ReportOpenShiftAzureGrouping"
                            },
                            "order_by": {
                                "$ref": "#/components/schemas/ReportOpenShiftAzureOrdering"
                            },
                            "filter": {
                                "$ref": "#/components/schemas/ReportOpenShiftAzureFilter"
                            },
                            "data": {
                                "type": "array",
                                "items": {
                                    "type": "object"
                                }
                            }
                        }
                    }
                ]
            },
            "ReportOpenShiftAzureInstanceInventory": {
                "allOf": [
                    {
                        "$ref": "#/components/schemas/Report"
                    },
                    {
                        "type": "object",
                        "required": [
                            "data"
                        ],
                        "properties": {
                            "group_by": {
                                "$ref": "#/components/schemas/ReportOpenShiftAzureGrouping"
                            },
                            "order_by": {
                                "$ref": "#/components/schemas/ReportOpenShiftAzureOrdering"
                            },
                            "filter": {
                                "$ref": "#/components/schemas/ReportOpenShiftAzureFilter"
                            },
                            "data": {
                                "type": "array",
                                "items": {
                                    "type": "object"
                                }
                            }
                        }
                    }
                ]
            },
            "ReportOpenShiftCpu": {
                "allOf": [
                    {
                        "$ref": "#/components/schemas/Report"
                    },
                    {
                        "type": "object",
                        "required": [
                            "data"
                        ],
                        "properties": {
                            "data": {
                                "type": "array",
                                "items": {
                                    "type": "object",
                                    "example": [
                                        [
                                            {
                                                "date": "2018-10",
                                                "values": [
                                                    {
                                                        "date": "2018-10",
                                                        "usage": {
                                                            "value": "0.611978,",
                                                            "units": "Core-Hours"
                                                        },
                                                        "request": {
                                                            "value": "47.66,",
                                                            "units": "Core-Hours"
                                                        },
                                                        "limit": {
                                                            "value": 47.668334,
                                                            "units": "Core-Hours"
                                                        },
                                                        "capacity": {
                                                            "value": 4838.266667,
                                                            "units": "Core-Hours"
                                                        },
                                                        "infrastructure_cost": {
                                                            "value": 4,
                                                            "units": "USD"
                                                        },
                                                        "derived_cost": {
                                                            "value": 20.75,
                                                            "units": "USD"
                                                        },
                                                        "cost": {
                                                            "value": 24.75,
                                                            "units": "USD"
                                                        }
                                                    }
                                                ]
                                            }
                                        ]
                                    ]
                                }
                            }
                        }
                    }
                ]
            },
            "ReportOpenShiftMemory": {
                "allOf": [
                    {
                        "$ref": "#/components/schemas/Report"
                    },
                    {
                        "type": "object",
                        "required": [
                            "data"
                        ],
                        "properties": {
                            "data": {
                                "type": "array",
                                "items": {
                                    "type": "object",
                                    "example": [
                                        [
                                            {
                                                "date": "2018-10",
                                                "values": [
                                                    {
                                                        "date": "2018-10",
                                                        "usage": {
                                                            "value": 4.62038,
                                                            "units": "GB-Hours"
                                                        },
                                                        "request": {
                                                            "value": 6.158921,
                                                            "units": "GB-Hours"
                                                        },
                                                        "limit": {
                                                            "value": 405.835939,
                                                            "units": "GB-Hours"
                                                        },
                                                        "capacity": {
                                                            "value": 17893.948761,
                                                            "units": "GB-Hours"
                                                        },
                                                        "infrastructure_cost": {
                                                            "value": 4,
                                                            "units": "USD"
                                                        },
                                                        "derived_cost": {
                                                            "value": 20.75,
                                                            "units": "USD"
                                                        },
                                                        "cost": {
                                                            "value": 24.75,
                                                            "units": "USD"
                                                        }
                                                    }
                                                ]
                                            }
                                        ]
                                    ]
                                }
                            }
                        }
                    }
                ]
            },
            "ReportOpenShiftVolume": {
                "allOf": [
                    {
                        "$ref": "#/components/schemas/Report"
                    },
                    {
                        "type": "object",
                        "required": [
                            "data"
                        ],
                        "properties": {
                            "data": {
                                "type": "array",
                                "items": {
                                    "type": "object",
                                    "example": [
                                        {
                                            "date": "2019-02",
                                            "values": [
                                                {
                                                    "date": "2019-02",
                                                    "usage": {
                                                        "value": 283.455815,
                                                        "units": "GB-Mo"
                                                    },
                                                    "request": {
                                                        "value": 14058.333334,
                                                        "units": "GB-Mo"
                                                    },
                                                    "capacity": {
                                                        "value": 13732.252982,
                                                        "units": "GB-Mo"
                                                    },
                                                    "infrastructure_cost": {
                                                        "value": 4,
                                                        "units": "USD"
                                                    },
                                                    "derived_cost": {
                                                        "value": 20.75,
                                                        "units": "USD"
                                                    },
                                                    "cost": {
                                                        "value": 24.75,
                                                        "units": "USD"
                                                    }
                                                }
                                            ]
                                        }
                                    ]
                                }
                            }
                        }
                    }
                ]
            },
            "Status": {
                "required": [
                    "api_version"
                ],
                "properties": {
                    "api_version": {
                        "type": "integer",
                        "format": "int64",
                        "example": 1
                    },
                    "commit": {
                        "type": "string",
                        "example": "178d2ea"
                    },
                    "server_address": {
                        "type": "string",
                        "example": "127.0.0.1:8000"
                    },
                    "rbac_cache_ttl": {
                        "type": "integer",
                        "example": "30"
                    },
                    "platform_info": {
                        "type": "object",
                        "example": {
                            "system": "Darwin",
                            "node": "node-1.example.com",
                            "release": "17.5.0",
                            "version": "Darwin Kernel Version 17.5.0",
                            "machine": "x86_64",
                            "processor": "i386"
                        }
                    },
                    "python_version": {
                        "type": "string",
                        "example": "3.6.1"
                    },
                    "modules": {
                        "type": "object",
                        "example": {
                            "coverage": "4.5.1",
                            "coverage.version": "4.5.1",
                            "coverage.xmlreport": "4.5.1",
                            "cryptography": "2.0.3",
                            "ctypes": "1.1.0",
                            "ctypes.macholib": "1.0",
                            "decimal": "1.70",
                            "django": "1.11.5",
                            "django.utils.six": "1.10.0",
                            "django_filters": "1.0.4",
                            "http.server": "0.6"
                        }
                    }
                }
            },
            "TagsFilter": {
                "type": "object",
                "properties": {
                    "resolution": {
                        "$ref": "#/components/schemas/ReportResolution"
                    },
                    "time_scope_value": {
                        "$ref": "#/components/schemas/ReportTimeScopeValue"
                    },
                    "time_scope_units": {
                        "$ref": "#/components/schemas/ReportTimeScopeUnits"
                    }
                }
            },
            "Tags": {
                "properties": {
                    "filter": {
                        "$ref": "#/components/schemas/TagsFilter"
                    },
                    "data": {
                        "type": "array",
                        "example": [
                            "production",
                            "staging",
                            "test"
                        ],
                        "items": {}
                    }
                }
            },
            "User": {
                "required": [
                    "username",
                    "email"
                ],
                "properties": {
                    "username": {
                        "type": "string",
                        "example": "smithj"
                    },
                    "email": {
                        "type": "string",
                        "format": "email",
                        "example": "smithj@mytechco.com"
                    }
                }
            },
            "UserOut": {
                "allOf": [
                    {
                        "$ref": "#/components/schemas/User"
                    },
                    {
                        "type": "object",
                        "required": [
                            "uuid"
                        ],
                        "properties": {
                            "uuid": {
                                "type": "string",
                                "format": "uuid",
                                "example": "57e60f90-8c0c-4bd1-87a0-2143759aae1c"
                            }
                        }
                    }
                ]
            }
        }
    }
}<|MERGE_RESOLUTION|>--- conflicted
+++ resolved
@@ -360,16 +360,7 @@
                             }
                         }
                     }
-<<<<<<< HEAD
                 }
-=======
-                },
-                "security": [
-                    {
-                        "basic_auth": []
-                    }
-                ]
->>>>>>> af73db8f
             },
             "delete": {
                 "tags": [
@@ -465,7 +456,6 @@
                 "tags": [
                     "Providers"
                 ],
-<<<<<<< HEAD
                 "summary": "Create a provider",
                 "operationId": "createProvider",
                 "requestBody": {
@@ -475,25 +465,6 @@
                                 "$ref": "#/components/schemas/ProviderIn"
                             }
                         }
-=======
-                "summary": "Query to obtain cost reports",
-                "operationId": "getAWSCostReports",
-                "parameters": [
-                    {
-                        "$ref": "#/components/parameters/QueryDelta"
-                    },
-                    {
-                        "$ref": "#/components/parameters/QueryFilter"
-                    },
-                    {
-                        "$ref": "#/components/parameters/QueryGroupBy"
-                    },
-                    {
-                        "$ref": "#/components/parameters/QueryOrderBy"
-                    },
-                    {
-                        "$ref": "#/components/parameters/QueryOffset"
->>>>>>> af73db8f
                     },
                     "description": "Provider to add to a Customer",
                     "required": true
@@ -528,29 +499,14 @@
                         "basic_auth": []
                     }
                 ]
-<<<<<<< HEAD
-            },
-=======
-            }
-        },
-        "/reports/azure/costs/": {
->>>>>>> af73db8f
+            },
             "get": {
                 "tags": [
                     "Providers"
                 ],
-<<<<<<< HEAD
                 "summary": "List the providers",
                 "operationId": "listProviders",
                 "parameters": [
-=======
-                "summary": "Query to obtain cost reports",
-                "operationId": "getAzureCostReports",
-                "parameters": [
-                    {
-                        "$ref": "#/components/parameters/QueryDelta"
-                    },
->>>>>>> af73db8f
                     {
                         "name": "type",
                         "in": "query",
@@ -626,24 +582,9 @@
                 "tags": [
                     "Providers"
                 ],
-<<<<<<< HEAD
                 "summary": "Get a provider",
                 "operationId": "getProvider",
                 "parameters": [
-=======
-                "summary": "Query to obtain cost reports",
-                "operationId": "getOpenShiftCostReports",
-                "parameters": [
-                    {
-                        "$ref": "#/components/parameters/QueryDelta"
-                    },
-                    {
-                        "$ref": "#/components/parameters/QueryFilter"
-                    },
-                    {
-                        "$ref": "#/components/parameters/QueryGroupBy"
-                    },
->>>>>>> af73db8f
                     {
                         "name": "uuid",
                         "in": "path",
@@ -708,45 +649,14 @@
                         "basic_auth": []
                     }
                 ]
-<<<<<<< HEAD
             },
             "put": {
-=======
-            }
-        },
-        "/reports/aws/instance-types/": {
-            "get": {
->>>>>>> af73db8f
                 "tags": [
                     "Providers"
                 ],
-<<<<<<< HEAD
                 "summary": "Update a provider",
                 "operationId": "updateProvider",
                 "parameters": [
-=======
-                "summary": "Query to obtain AWS instance type data",
-                "operationId": "getAWSInstanceReports",
-                "parameters": [
-                    {
-                        "$ref": "#/components/parameters/QueryFilter"
-                    },
-                    {
-                        "$ref": "#/components/parameters/QueryGroupBy"
-                    },
-                    {
-                        "$ref": "#/components/parameters/QueryOrderBy"
-                    },
-                    {
-                        "$ref": "#/components/parameters/ReportQueryUnits"
-                    },
-                    {
-                        "$ref": "#/components/parameters/QueryOffset"
-                    },
-                    {
-                        "$ref": "#/components/parameters/ReportQueryLimit"
-                    },
->>>>>>> af73db8f
                     {
                         "name": "uuid",
                         "in": "path",
@@ -808,33 +718,14 @@
                         "basic_auth": []
                     }
                 ]
-<<<<<<< HEAD
             },
             "delete": {
-=======
-            }
-        },
-        "/reports/azure/instance-types/": {
-            "get": {
->>>>>>> af73db8f
                 "tags": [
                     "Providers"
                 ],
-<<<<<<< HEAD
                 "summary": "Delete a provider",
                 "operationId": "deleteProvider",
                 "parameters": [
-=======
-                "summary": "Query to obtain Azure instance type data",
-                "operationId": "getAzureInstanceReports",
-                "parameters": [
-                    {
-                        "$ref": "#/components/parameters/QueryFilter"
-                    },
-                    {
-                        "$ref": "#/components/parameters/QueryGroupBy"
-                    },
->>>>>>> af73db8f
                     {
                         "name": "uuid",
                         "in": "path",
@@ -896,7 +787,6 @@
                 "tags": [
                     "AWS Reports"
                 ],
-<<<<<<< HEAD
                 "summary": "Query to obtain cost reports",
                 "operationId": "getAWSCostReports",
                 "parameters": [
@@ -904,12 +794,6 @@
                         "$ref": "#/components/parameters/QueryDelta"
                     },
                     {
-=======
-                "summary": "Query to obtain AWS storage data",
-                "operationId": "getAWSStorageReports",
-                "parameters": [
-                    {
->>>>>>> af73db8f
                         "$ref": "#/components/parameters/QueryFilter"
                     },
                     {
@@ -972,7 +856,6 @@
                 "tags": [
                     "Azure Reports"
                 ],
-<<<<<<< HEAD
                 "summary": "Query to obtain cost reports",
                 "operationId": "getAzureCostReports",
                 "parameters": [
@@ -980,12 +863,6 @@
                         "$ref": "#/components/parameters/QueryDelta"
                     },
                     {
-=======
-                "summary": "Query to obtain AWS storage data",
-                "operationId": "getAzureStorageReports",
-                "parameters": [
-                    {
->>>>>>> af73db8f
                         "$ref": "#/components/parameters/QueryFilter"
                     },
                     {
@@ -1048,7 +925,6 @@
                 "tags": [
                     "OpenShift Reports"
                 ],
-<<<<<<< HEAD
                 "summary": "Query to obtain cost reports",
                 "operationId": "getOpenShiftCostReports",
                 "parameters": [
@@ -1056,12 +932,6 @@
                         "$ref": "#/components/parameters/QueryDelta"
                     },
                     {
-=======
-                "summary": "Query to obtain OpenShift compute usage information",
-                "operationId": "getOpenShiftComputeReports",
-                "parameters": [
-                    {
->>>>>>> af73db8f
                         "$ref": "#/components/parameters/QueryFilter"
                     },
                     {
@@ -1124,13 +994,8 @@
                 "tags": [
                     "AWS Reports"
                 ],
-<<<<<<< HEAD
                 "summary": "Query to obtain AWS instance type data",
                 "operationId": "getAWSInstanceReports",
-=======
-                "summary": "Query to obtain OpenShift memory usage information",
-                "operationId": "getOpenShiftMemoryReports",
->>>>>>> af73db8f
                 "parameters": [
                     {
                         "$ref": "#/components/parameters/QueryFilter"
@@ -1201,13 +1066,8 @@
                 "tags": [
                     "Azure Reports"
                 ],
-<<<<<<< HEAD
                 "summary": "Query to obtain Azure instance type data",
                 "operationId": "getAzureInstanceReports",
-=======
-                "summary": "Query to obtain OpenShift volume usage information",
-                "operationId": "getOpenShiftVolumeReports",
->>>>>>> af73db8f
                 "parameters": [
                     {
                         "$ref": "#/components/parameters/QueryFilter"
@@ -1275,18 +1135,9 @@
                 "tags": [
                     "AWS Reports"
                 ],
-<<<<<<< HEAD
                 "summary": "Query to obtain AWS storage data",
                 "operationId": "getAWSStorageReports",
                 "parameters": [
-=======
-                "summary": "Query to obtain OpenShift on AWS cost reports",
-                "operationId": "getOpenShiftAWSCostReports",
-                "parameters": [
-                    {
-                        "$ref": "#/components/parameters/QueryDelta"
-                    },
->>>>>>> af73db8f
                     {
                         "$ref": "#/components/parameters/QueryFilter"
                     },
@@ -1353,13 +1204,8 @@
                 "tags": [
                     "Azure Reports"
                 ],
-<<<<<<< HEAD
                 "summary": "Query to obtain AWS storage data",
                 "operationId": "getAzureStorageReports",
-=======
-                "summary": "Query to obtain OpenShift on AWS storage data",
-                "operationId": "getOpenShiftAWSInventoryStorageReport",
->>>>>>> af73db8f
                 "parameters": [
                     {
                         "$ref": "#/components/parameters/QueryFilter"
@@ -1427,13 +1273,8 @@
                 "tags": [
                     "OpenShift Reports"
                 ],
-<<<<<<< HEAD
                 "summary": "Query to obtain OpenShift compute usage information",
                 "operationId": "getOpenShiftComputeReports",
-=======
-                "summary": "Query to obtain OpenShift on AWS instance data",
-                "operationId": "getOpenShiftAWSInventoryInstanceReport",
->>>>>>> af73db8f
                 "parameters": [
                     {
                         "$ref": "#/components/parameters/QueryFilter"
@@ -1498,18 +1339,9 @@
                 "tags": [
                     "OpenShift Reports"
                 ],
-<<<<<<< HEAD
                 "summary": "Query to obtain OpenShift memory usage information",
                 "operationId": "getOpenShiftMemoryReports",
                 "parameters": [
-=======
-                "summary": "Query to obtain OpenShift on Azure cost reports",
-                "operationId": "getOpenShiftAzureCostReports",
-                "parameters": [
-                    {
-                        "$ref": "#/components/parameters/QueryDelta"
-                    },
->>>>>>> af73db8f
                     {
                         "$ref": "#/components/parameters/QueryFilter"
                     },
@@ -1573,13 +1405,8 @@
                 "tags": [
                     "OpenShift Reports"
                 ],
-<<<<<<< HEAD
                 "summary": "Query to obtain OpenShift volume usage information",
                 "operationId": "getOpenShiftVolumeReports",
-=======
-                "summary": "Query to obtain OpenShift on Azure storage data",
-                "operationId": "getOpenShiftAzureInventoryStorageReport",
->>>>>>> af73db8f
                 "parameters": [
                     {
                         "$ref": "#/components/parameters/QueryFilter"
@@ -1644,7 +1471,6 @@
                 "tags": [
                     "OpenShift Reports"
                 ],
-<<<<<<< HEAD
                 "summary": "Query to obtain OpenShift on AWS cost reports",
                 "operationId": "getOpenShiftAWSCostReports",
                 "parameters": [
@@ -1652,12 +1478,6 @@
                         "$ref": "#/components/parameters/QueryDelta"
                     },
                     {
-=======
-                "summary": "Query to obtain OpenShift on Azure instance data",
-                "operationId": "getOpenShiftAzureInventoryInstanceReport",
-                "parameters": [
-                    {
->>>>>>> af73db8f
                         "$ref": "#/components/parameters/QueryFilter"
                     },
                     {
@@ -2269,14 +2089,11 @@
                             "format": "int64",
                             "example": 1
                         }
-<<<<<<< HEAD
                     }
                 ],
                 "security": [
                     {
                         "basic_auth": []
-=======
->>>>>>> af73db8f
                     }
                 ],
                 "responses": {
@@ -4527,8 +4344,6 @@
                     },
                     "links": {
                         "$ref": "#/components/schemas/PaginationLinks"
-<<<<<<< HEAD
-=======
                     }
                 }
             },
@@ -4625,15 +4440,10 @@
                                 }
                             }
                         }
->>>>>>> af73db8f
-                    }
-                }
-            },
-<<<<<<< HEAD
-            "ReportCost": {
-=======
+                    }
+                ]
+            },
             "ReportCosts": {
->>>>>>> af73db8f
                 "allOf": [
                     {
                         "$ref": "#/components/schemas/Report"
@@ -4649,89 +4459,6 @@
                                 "items": {
                                     "type": "object",
                                     "example": [
-<<<<<<< HEAD
-                                        [
-                                            {
-                                                "date": "2018-05-28",
-                                                "total": {
-                                                    "infrastructure_cost": {
-                                                        "value": 2564.775150581,
-                                                        "units": "USD"
-                                                    },
-                                                    "derived_cost": {
-                                                        "value": 0,
-                                                        "units": "USD"
-                                                    },
-                                                    "cost": {
-                                                        "value": 2564.775150581,
-                                                        "units": "USD"
-                                                    }
-                                                },
-                                                "delta": {
-                                                    "value": 379.4398,
-                                                    "percent": -27.285392
-                                                },
-                                                "accounts": [
-                                                    {
-                                                        "account": "8577742690384",
-                                                        "values": [
-                                                            {
-                                                                "date": "2018-05-28",
-                                                                "account": "8577742690384",
-                                                                "account_alias": "sample-account",
-                                                                "infrastructure_cost": {
-                                                                    "value": 1498.92962634,
-                                                                    "units": "USD"
-                                                                },
-                                                                "derived_cost": {
-                                                                    "value": 1,
-                                                                    "units": "USD"
-                                                                },
-                                                                "cost": {
-                                                                    "value": 1499.92962634,
-                                                                    "units": "USD"
-                                                                },
-                                                                "monthly_cost": {
-                                                                    "value": 0,
-                                                                    "units": "USD"
-                                                                }
-                                                            }
-                                                        ]
-                                                    },
-                                                    {
-                                                        "account": "9420673783214",
-                                                        "values": [
-                                                            {
-                                                                "date": "2018-05-28",
-                                                                "account": "9420673783214",
-                                                                "account_alias": "9420673783214",
-                                                                "infrastructure_cost": {
-                                                                    "value": 33,
-                                                                    "units": "USD"
-                                                                },
-                                                                "derived_cost": {
-                                                                    "value": 22,
-                                                                    "units": "USD"
-                                                                },
-                                                                "cost": {
-                                                                    "value": 55,
-                                                                    "units": "USD"
-                                                                }
-                                                            }
-                                                        ]
-                                                    }
-                                                ]
-                                            }
-                                        ]
-                                    ]
-                                }
-                            }
-                        }
-                    }
-                ]
-            },
-            "ReportCosts": {
-=======
                                         {
                                             "date": "2018-11",
                                             "projects": [
@@ -4787,13 +4514,11 @@
                 ]
             },
             "ReportInstanceInventory": {
->>>>>>> af73db8f
                 "allOf": [
                     {
                         "$ref": "#/components/schemas/Report"
                     },
                     {
-                        "type": "object",
                         "required": [
                             "data"
                         ],
@@ -4803,78 +4528,6 @@
                                 "items": {
                                     "type": "object",
                                     "example": [
-<<<<<<< HEAD
-                                        {
-                                            "date": "2018-11",
-                                            "projects": [
-                                                {
-                                                    "project": "monitoring",
-                                                    "values": [
-                                                        {
-                                                            "date": "2018-11",
-                                                            "project": "monitoring",
-                                                            "infrastructure_cost": {
-                                                                "value": 0.2,
-                                                                "units": "USD"
-                                                            },
-                                                            "derived_cost": {
-                                                                "value": 3,
-                                                                "units": "USD"
-                                                            },
-                                                            "cost": {
-                                                                "value": 3.2,
-                                                                "units": "USD"
-                                                            }
-                                                        }
-                                                    ]
-                                                },
-                                                {
-                                                    "project": "metering",
-                                                    "values": [
-                                                        {
-                                                            "date": "2018-11",
-                                                            "project": "metering",
-                                                            "infrastructure_cost": {
-                                                                "value": 10.2,
-                                                                "units": "USD"
-                                                            },
-                                                            "derived_cost": {
-                                                                "value": 30.3,
-                                                                "units": "USD"
-                                                            },
-                                                            "cost": {
-                                                                "value": 40.5,
-                                                                "units": "USD"
-                                                            }
-                                                        }
-                                                    ]
-                                                }
-                                            ]
-                                        }
-                                    ]
-                                }
-                            }
-                        }
-                    }
-                ]
-            },
-            "ReportInstanceInventory": {
-                "allOf": [
-                    {
-                        "$ref": "#/components/schemas/Report"
-                    },
-                    {
-                        "required": [
-                            "data"
-                        ],
-                        "properties": {
-                            "data": {
-                                "type": "array",
-                                "items": {
-                                    "type": "object",
-                                    "example": [
-=======
->>>>>>> af73db8f
                                         [
                                             {
                                                 "date": "2018-05-28",
