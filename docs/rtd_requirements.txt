-i https://pypi.python.org/simple
adal==1.2.7
<<<<<<< HEAD
amqp==2.6.1; python_version >= '2.7' and python_version not in '3.0, 3.1, 3.2, 3.3, 3.4'
app-common-python==0.1.9
asgiref==3.4.1; python_version >= '3.6'
=======
amqp==2.6.1 ; python_version >= '2.7' and python_version not in '3.0, 3.1, 3.2, 3.3, 3.4'
app-common-python==0.1.9
asgiref==3.4.1 ; python_version >= '3.6'
>>>>>>> e3924c15
azure-common==1.1.27
azure-core==1.18.0
azure-mgmt-core==1.3.0
azure-mgmt-costmanagement==0.2.0
azure-mgmt-resource==20.0.0
azure-mgmt-storage==11.2.0
azure-storage-blob==12.8.1
<<<<<<< HEAD
beautifulsoup4==4.10.0; python_version >= '3.1'
billiard==3.6.4.0
boto3==1.18.38
botocore==1.21.38; python_version >= '3.6'
=======
beautifulsoup4==4.10.0 ; python_version >= '3.1'
billiard==3.6.4.0
boto3==1.18.37
botocore==1.21.39 ; python_version >= '3.6'
>>>>>>> e3924c15
bs4==0.0.1
cachetools==4.2.2
celery-prometheus-exporter==1.7.0
celery==4.4.7
certifi==2021.5.30
cffi==1.14.6
charset-normalizer==2.0.4; python_version >= '3'
ciso8601==2.2.0
<<<<<<< HEAD
click==8.0.1; python_version >= '3.6'
confluent-kafka==1.7.0
cryptography==3.4.8; python_version >= '3.6'
=======
click==8.0.1 ; python_version >= '3.6'
confluent-kafka==1.7.0
cryptography==3.4.8 ; python_version >= '3.6'
>>>>>>> e3924c15
django-cors-headers==3.8.0
django-environ==0.6.0
django-extensions==3.1.3
django-filter==2.4.0
django-prometheus==2.1.0
django-redis==5.0.0
django-tenant-schemas==1.10.0
django==3.1.13
djangorestframework-csv==2.1.1
djangorestframework==3.12.4
flake8==3.9.2
<<<<<<< HEAD
google-api-core[grpc]==2.0.1; python_version >= '3.6'
google-api-python-client==2.20.0
google-auth-httplib2==0.1.0
google-auth==2.0.2
google-cloud-bigquery==2.26.0
google-cloud-core==2.0.0; python_version >= '3.6'
google-crc32c==1.1.2; python_version >= '3.6'
google-resumable-media==2.0.2; python_version >= '3.6'
googleapis-common-protos==1.53.0; python_version >= '3.6'
=======
google-api-core[grpc]==2.0.1 ; python_version >= '3.6'
google-api-python-client==2.19.1
google-auth-httplib2==0.1.0
google-auth==2.0.2
google-cloud-bigquery==2.26.0
google-cloud-core==2.0.0 ; python_version >= '3.6'
google-crc32c==1.1.2 ; python_version >= '3.6'
google-resumable-media==2.0.2 ; python_version >= '3.6'
googleapis-common-protos==1.53.0 ; python_version >= '3.6'
>>>>>>> e3924c15
grpcio==1.40.0
gunicorn==20.1.0
httplib2==0.19.1
ibm-cloud-sdk-core==3.11.3
ibm-platform-services==0.20.1
idna==3.2; python_version >= '3'
importlib-metadata==4.8.1
isodate==0.6.0
jinja2==2.11.3
jinjasql==0.1.8
<<<<<<< HEAD
jmespath==0.10.0; python_version >= '2.6' and python_version not in '3.0, 3.1, 3.2, 3.3'
kafka-python==2.0.2
kombu==4.6.11
markupsafe==2.0.1; python_version >= '3.6'
mccabe==0.6.1
msrest==0.6.21
msrestazure==0.6.4
numpy==1.21.2; python_version < '3.11' and python_version >= '3.7'
oauthlib==3.1.1; python_version >= '3.6'
ordered-set==4.0.2; python_version >= '3.5'
packaging==21.0; python_version >= '3.6'
=======
jmespath==0.10.0 ; python_version >= '2.6' and python_version not in '3.0, 3.1, 3.2, 3.3'
kafka-python==2.0.2
kombu==4.6.11
markupsafe==2.0.1 ; python_version >= '3.6'
mccabe==0.6.1
msrest==0.6.21
msrestazure==0.6.4
numpy==1.21.2 ; python_version < '3.11' and python_version >= '3.7'
oauthlib==3.1.1 ; python_version >= '3.6'
ordered-set==4.0.2 ; python_version >= '3.5'
packaging==21.0 ; python_version >= '3.6'
>>>>>>> e3924c15
pandas==1.3.2
patsy==0.5.1
pint==0.17
presto-python-client==0.8.2
prometheus-client==0.11.0
<<<<<<< HEAD
proto-plus==1.19.0; python_version >= '3.6'
protobuf==3.17.3
psutil==5.8.0
psycopg2-binary==2.9.1; python_version >= '3.6'
pyarrow==5.0.0
pyasn1-modules==0.2.8
pyasn1==0.4.8
pycodestyle==2.7.0; python_version >= '2.7' and python_version not in '3.0, 3.1, 3.2, 3.3'
pycparser==2.20; python_version >= '2.7' and python_version not in '3.0, 3.1, 3.2, 3.3'
pyflakes==2.3.1; python_version >= '2.7' and python_version not in '3.0, 3.1, 3.2, 3.3'
pyjwt==2.1.0; python_version >= '3.6'
pyparsing==2.4.7; python_version >= '2.6' and python_version not in '3.0, 3.1, 3.2, 3.3'
python-dateutil==2.8.2
pytz==2021.1
querystring-parser==1.2.4
redis==3.5.3; python_version >= '2.7' and python_version not in '3.0, 3.1, 3.2, 3.3, 3.4'
requests-oauthlib==1.3.0
requests==2.26.0
rsa==4.7.2; python_version >= '3.5' and python_version < '4'
s3transfer==0.5.0; python_version >= '3.6'
scipy==1.7.1; python_version < '3.10' and python_version >= '3.7'
sentry-sdk==1.3.1
six==1.16.0; python_version >= '2.7' and python_version not in '3.0, 3.1, 3.2, 3.3'
soupsieve==2.2.1; python_version >= '3.6'
sqlparse==0.4.1; python_version >= '3.5'
statsmodels==0.12.2
ujson==4.1.0
unicodecsv==0.14.1
uritemplate==3.0.1; python_version >= '2.7' and python_version not in '3.0, 3.1, 3.2, 3.3'
urllib3==1.26.6; python_version >= '2.7' and python_version not in '3.0, 3.1, 3.2, 3.3, 3.4' and python_version < '4'
vine==1.3.0; python_version >= '2.7' and python_version not in '3.0, 3.1, 3.2, 3.3'
watchtower==1.0.6
whitenoise==5.3.0
zipp==3.5.0; python_version >= '3.6'
=======
proto-plus==1.19.0 ; python_version >= '3.6'
protobuf==3.17.3
psutil==5.8.0
psycopg2-binary==2.9.1 ; python_version >= '3.6'
pyarrow==5.0.0
pyasn1-modules==0.2.8
pyasn1==0.4.8
pycodestyle==2.7.0 ; python_version >= '2.7' and python_version not in '3.0, 3.1, 3.2, 3.3'
pycparser==2.20 ; python_version >= '2.7' and python_version not in '3.0, 3.1, 3.2, 3.3'
pyflakes==2.3.1 ; python_version >= '2.7' and python_version not in '3.0, 3.1, 3.2, 3.3'
pyjwt==2.1.0 ; python_version >= '3.6'
pyparsing==2.4.7 ; python_version >= '2.6' and python_version not in '3.0, 3.1, 3.2, 3.3'
python-dateutil==2.8.2
pytz==2021.1
querystring-parser==1.2.4
redis==3.5.3 ; python_version >= '2.7' and python_version not in '3.0, 3.1, 3.2, 3.3, 3.4'
requests-oauthlib==1.3.0
requests==2.26.0
rsa==4.7.2 ; python_version >= '3.5' and python_version < '4'
s3transfer==0.5.0 ; python_version >= '3.6'
scipy==1.7.1 ; python_version < '3.10' and python_version >= '3.7'
sentry-sdk==1.3.1
six==1.16.0 ; python_version >= '2.7' and python_version not in '3.0, 3.1, 3.2, 3.3'
soupsieve==2.2.1 ; python_version >= '3.6'
sqlparse==0.4.2
statsmodels==0.12.2
ujson==4.1.0
unicodecsv==0.14.1
uritemplate==3.0.1 ; python_version >= '2.7' and python_version not in '3.0, 3.1, 3.2, 3.3'
urllib3==1.26.6 ; python_version >= '2.7' and python_version not in '3.0, 3.1, 3.2, 3.3, 3.4' and python_version < '4'
vine==1.3.0 ; python_version >= '2.7' and python_version not in '3.0, 3.1, 3.2, 3.3'
watchtower==1.0.6
whitenoise==5.3.0
zipp==3.5.0 ; python_version >= '3.6'
>>>>>>> e3924c15
<|MERGE_RESOLUTION|>--- conflicted
+++ resolved
@@ -1,14 +1,8 @@
 -i https://pypi.python.org/simple
 adal==1.2.7
-<<<<<<< HEAD
 amqp==2.6.1; python_version >= '2.7' and python_version not in '3.0, 3.1, 3.2, 3.3, 3.4'
 app-common-python==0.1.9
 asgiref==3.4.1; python_version >= '3.6'
-=======
-amqp==2.6.1 ; python_version >= '2.7' and python_version not in '3.0, 3.1, 3.2, 3.3, 3.4'
-app-common-python==0.1.9
-asgiref==3.4.1 ; python_version >= '3.6'
->>>>>>> e3924c15
 azure-common==1.1.27
 azure-core==1.18.0
 azure-mgmt-core==1.3.0
@@ -16,17 +10,10 @@
 azure-mgmt-resource==20.0.0
 azure-mgmt-storage==11.2.0
 azure-storage-blob==12.8.1
-<<<<<<< HEAD
 beautifulsoup4==4.10.0; python_version >= '3.1'
 billiard==3.6.4.0
-boto3==1.18.38
-botocore==1.21.38; python_version >= '3.6'
-=======
-beautifulsoup4==4.10.0 ; python_version >= '3.1'
-billiard==3.6.4.0
-boto3==1.18.37
-botocore==1.21.39 ; python_version >= '3.6'
->>>>>>> e3924c15
+boto3==1.18.40
+botocore==1.21.40; python_version >= '3.6'
 bs4==0.0.1
 cachetools==4.2.2
 celery-prometheus-exporter==1.7.0
@@ -35,15 +22,9 @@
 cffi==1.14.6
 charset-normalizer==2.0.4; python_version >= '3'
 ciso8601==2.2.0
-<<<<<<< HEAD
 click==8.0.1; python_version >= '3.6'
 confluent-kafka==1.7.0
 cryptography==3.4.8; python_version >= '3.6'
-=======
-click==8.0.1 ; python_version >= '3.6'
-confluent-kafka==1.7.0
-cryptography==3.4.8 ; python_version >= '3.6'
->>>>>>> e3924c15
 django-cors-headers==3.8.0
 django-environ==0.6.0
 django-extensions==3.1.3
@@ -55,7 +36,6 @@
 djangorestframework-csv==2.1.1
 djangorestframework==3.12.4
 flake8==3.9.2
-<<<<<<< HEAD
 google-api-core[grpc]==2.0.1; python_version >= '3.6'
 google-api-python-client==2.20.0
 google-auth-httplib2==0.1.0
@@ -65,17 +45,6 @@
 google-crc32c==1.1.2; python_version >= '3.6'
 google-resumable-media==2.0.2; python_version >= '3.6'
 googleapis-common-protos==1.53.0; python_version >= '3.6'
-=======
-google-api-core[grpc]==2.0.1 ; python_version >= '3.6'
-google-api-python-client==2.19.1
-google-auth-httplib2==0.1.0
-google-auth==2.0.2
-google-cloud-bigquery==2.26.0
-google-cloud-core==2.0.0 ; python_version >= '3.6'
-google-crc32c==1.1.2 ; python_version >= '3.6'
-google-resumable-media==2.0.2 ; python_version >= '3.6'
-googleapis-common-protos==1.53.0 ; python_version >= '3.6'
->>>>>>> e3924c15
 grpcio==1.40.0
 gunicorn==20.1.0
 httplib2==0.19.1
@@ -86,7 +55,6 @@
 isodate==0.6.0
 jinja2==2.11.3
 jinjasql==0.1.8
-<<<<<<< HEAD
 jmespath==0.10.0; python_version >= '2.6' and python_version not in '3.0, 3.1, 3.2, 3.3'
 kafka-python==2.0.2
 kombu==4.6.11
@@ -98,25 +66,11 @@
 oauthlib==3.1.1; python_version >= '3.6'
 ordered-set==4.0.2; python_version >= '3.5'
 packaging==21.0; python_version >= '3.6'
-=======
-jmespath==0.10.0 ; python_version >= '2.6' and python_version not in '3.0, 3.1, 3.2, 3.3'
-kafka-python==2.0.2
-kombu==4.6.11
-markupsafe==2.0.1 ; python_version >= '3.6'
-mccabe==0.6.1
-msrest==0.6.21
-msrestazure==0.6.4
-numpy==1.21.2 ; python_version < '3.11' and python_version >= '3.7'
-oauthlib==3.1.1 ; python_version >= '3.6'
-ordered-set==4.0.2 ; python_version >= '3.5'
-packaging==21.0 ; python_version >= '3.6'
->>>>>>> e3924c15
 pandas==1.3.2
 patsy==0.5.1
 pint==0.17
 presto-python-client==0.8.2
 prometheus-client==0.11.0
-<<<<<<< HEAD
 proto-plus==1.19.0; python_version >= '3.6'
 protobuf==3.17.3
 psutil==5.8.0
@@ -141,7 +95,7 @@
 sentry-sdk==1.3.1
 six==1.16.0; python_version >= '2.7' and python_version not in '3.0, 3.1, 3.2, 3.3'
 soupsieve==2.2.1; python_version >= '3.6'
-sqlparse==0.4.1; python_version >= '3.5'
+sqlparse==0.4.2; python_version >= '3.5'
 statsmodels==0.12.2
 ujson==4.1.0
 unicodecsv==0.14.1
@@ -150,40 +104,4 @@
 vine==1.3.0; python_version >= '2.7' and python_version not in '3.0, 3.1, 3.2, 3.3'
 watchtower==1.0.6
 whitenoise==5.3.0
-zipp==3.5.0; python_version >= '3.6'
-=======
-proto-plus==1.19.0 ; python_version >= '3.6'
-protobuf==3.17.3
-psutil==5.8.0
-psycopg2-binary==2.9.1 ; python_version >= '3.6'
-pyarrow==5.0.0
-pyasn1-modules==0.2.8
-pyasn1==0.4.8
-pycodestyle==2.7.0 ; python_version >= '2.7' and python_version not in '3.0, 3.1, 3.2, 3.3'
-pycparser==2.20 ; python_version >= '2.7' and python_version not in '3.0, 3.1, 3.2, 3.3'
-pyflakes==2.3.1 ; python_version >= '2.7' and python_version not in '3.0, 3.1, 3.2, 3.3'
-pyjwt==2.1.0 ; python_version >= '3.6'
-pyparsing==2.4.7 ; python_version >= '2.6' and python_version not in '3.0, 3.1, 3.2, 3.3'
-python-dateutil==2.8.2
-pytz==2021.1
-querystring-parser==1.2.4
-redis==3.5.3 ; python_version >= '2.7' and python_version not in '3.0, 3.1, 3.2, 3.3, 3.4'
-requests-oauthlib==1.3.0
-requests==2.26.0
-rsa==4.7.2 ; python_version >= '3.5' and python_version < '4'
-s3transfer==0.5.0 ; python_version >= '3.6'
-scipy==1.7.1 ; python_version < '3.10' and python_version >= '3.7'
-sentry-sdk==1.3.1
-six==1.16.0 ; python_version >= '2.7' and python_version not in '3.0, 3.1, 3.2, 3.3'
-soupsieve==2.2.1 ; python_version >= '3.6'
-sqlparse==0.4.2
-statsmodels==0.12.2
-ujson==4.1.0
-unicodecsv==0.14.1
-uritemplate==3.0.1 ; python_version >= '2.7' and python_version not in '3.0, 3.1, 3.2, 3.3'
-urllib3==1.26.6 ; python_version >= '2.7' and python_version not in '3.0, 3.1, 3.2, 3.3, 3.4' and python_version < '4'
-vine==1.3.0 ; python_version >= '2.7' and python_version not in '3.0, 3.1, 3.2, 3.3'
-watchtower==1.0.6
-whitenoise==5.3.0
-zipp==3.5.0 ; python_version >= '3.6'
->>>>>>> e3924c15
+zipp==3.5.0; python_version >= '3.6'